--- conflicted
+++ resolved
@@ -3,19 +3,15 @@
 
 ## [Unreleased]
 
-<<<<<<< HEAD
 ### Fixed
 - Symfony 4.2 traces generation #280
 
-### Added
-=======
 ## [0.12.2]
 
 ### Fixed
 - Zend integration incompatibility with Yii #282
 
 ## [0.12.1]
->>>>>>> 28b0b585
 
 ### Fixed
 - Post-install to link the extension to all installed SAPI's for common configurations #277
