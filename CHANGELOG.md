--- conflicted
+++ resolved
@@ -3,6 +3,9 @@
 
 ## [Unreleased]
 
+### Added
+- Integration aware spans #360
+
 ## [0.16.1]
 
 ### Fixed
@@ -18,11 +21,7 @@
 ### Added
 - Disable request_init_hook functionality in presence of blacklisted modules via `ddtrace.internal_blacklisted_modules_list=some_module,some_other_module` #345 & #370
 - Integration-level configuration #354
-<<<<<<< HEAD
-- Integration aware spans #360
-=======
 - `dd_trace_disable_in_request` function which disables all function tracing until request ends #361
->>>>>>> 049e34d0
 
 ### Fixed
 - Symfony template rendering spans #359
