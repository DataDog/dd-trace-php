# Changelog
All notable changes to this project will be documented in this file - [read more](docs/changelog.md).

## [UNRELEASED]
### Added

## [0.11.0]

**WARNING: THIS IS A BREAKING CHANGE RELEASE**

This change should not impact most of the users as starting from `0.10.0` it is not required (and not recommended) to
manually set the transport. `DDtrace\Transport\Http` no longer accepts a logger as the second argument as it uses
the globally registered logger. If you are using the `Http` class, just remove the second argument from the constructor
invocation.

### Added
- Support for guzzle 6 #254
<<<<<<< HEAD
- Configurable Sampler #260
=======
- Support for symfony 3.3 #266
>>>>>>> 8c5c8859

### Fixed
- Composer PHP compatibility declaration #247
- Add missing files to PECL releases #252
- Trigger of autoloader un-tracing did not respect object #256
- Incorrect tar command in one-liner example from getting_started.md #258 - thanks @danielkay
- Debug mode for logging #261
- Auto-instrumentation in Symfony 3.4 and PHP 5.6 #262

## [0.10.0]

**WARNING: THIS IS A BREAKING CHANGE RELEASE**

Refer to the [Migration Guide](UPGRADE-0.10.md) for a detailed description.

At an high level here are the breaking changes we introduced:

- We removed OpenTracing as a required dependency. We still support OpenTracing, so you can do
  `OpenTracing\GlobalTracer::get()` in your code and still retrieve a OpenTracing compliant tracer, but
  OpenTracing dependency is now optional.
- We introduced auto-instrumentation and 1-step installation in place of manual registration of providers/bundles.
  Before, in order to see traces, you had to install our extension, add two dependencies to the composer file and
  add a provider (Laravel) or a bundle (Symfony). Starting from now you will only have to install the extension. You
  still have freedom to manually instrument the code, but only for advanced usage.

### Added
- Request init hook configuration allowing running arbitrary code before actual request execution #175
- Support OpenTracing without depending on it #193
- Initial C extension PHP 5.4 support #205
- Removal of external dependencies to support auto-instrumentation #206
- Migration from namespace based constants to class based constants for tags, formats and types #207
- Track integration loading to avoid re-loading unnecessary ones #211
- Documenting release steps #223
- Ability to run web framework tests in external web server #232
- Support for auto-instrumentation #237
- Support for Zend Framework 1 #238
- `Tracer::startRootSpan()` to track the root `Scope` instance which can be accessed with `Tracer::getRootScope()` #241

### Fixed
- The INI settings now appear in `phpinfo()` and when running `$ php -i` #242

## [0.9.1]
### Added
- Ability to reset all overrides via `dd_trace_reset`

### Changed
- By default do not throw an exception when method or function doesn't exist

### Fixed
- Eloquent integration calling protected `performInsert` method

## [0.9.0]
### Added
- PHP code compatibility with PHP 5.4 #194
- Move framework tests to tests root folder #198
- Move integrations tests to tests root folder #200
- Removal of external dependencies to support auto-instrumentation #206
- Allow testing of multiple library versions #203
- Downgrade of phpunit to 4.* in order to prepare for php 5.4 #208
- Configurable autofinishing of unfinished spans on tracer flush #217

### Fixed
- Predis integration supporting constructor options as an object #187 - thanks @raffaellopaletta
- Properly set http status code tag in Laravel 4 integration #195
- Agent calls traced when using Symfony 3 integration #197
- Fix for trace and span ID's that were improperly serialized on the wire in distributed tracing contexts #204
- Fix noop tracer issues with Laravel integration #220

## [0.8.1]
### Fixed
- Update Symfony 3 and 4 docs #184
- Package installation on custom PHP setups lacking conf.d support #188

## [0.8.0] - 2018-12-11
### Added
- Support for Lumen via the Laravel service provider #180
- Symfony 3.4 support #181

## [0.7.1] - 2018-12-07
### Added
- Symfony 3.4 and 4.2 sample apps #171

### Fixed
- Compatibility with PCS and using uninitialized data in some edge cases resulting in a SEGFAULT #173

## [0.7.0] - 2018-12-06
### Added
- Possibility to enable/disable distributed tracing and priority sampling #160
- Tracing for the [legacy MongoDB extension](http://php.net/manual/en/book.mongo.php) for PHP 5 #166
- Injecting distributed tracing headers in guzzle and curl requests #167
- Possibility to autoload all integrations and to disable specific ones #168
- Priority Sampling handling #169

### Fixed
- "Undefined offset: 0" errors in ElasticSearch integration #165

## [0.6.0] - 2018-12-03
### Added
- Guzzle and Curl enabling for Laravel integrations #161

## [0.5.1] - 2018-11-30
### Fixed
- Laravel pipelines tracer supporting configurable handler method #158

## [0.5.0] - 2018-11-29
### Added
- Changelog #152
- Custom PHP info output for ddtrace module #63 - thanks @SammyK
- guzzle v5 integration #148
- `static-analyze` to composer scripts #137
- distributed tracing initial support - without sampling priority #145
- curl integration #147
- Ignore Closure in laravel #125 - thanks @Sh4d1
- elastic search v1.x client integration #154

### Fixed
- `DDTrace\Tracer` returning a `DDTrace\NoopSpan` in place of `OpenTracing\NooSpan` when disabled #155
- PHP 5.6 ZTS builds #153

## [0.4.2] - 2018-11-21
### Added
- Laravel 4.2 and 5.7 tests coverage : #139

### Fixed
- Deprecated method `Span::setResource()` not part of `OpenTracing\Span`: #141 (Fixes #140)
- Laravel integration using HttpFoundation to retrieve status code: #142 - thanks @funkjedi
- SynfonyBundle using `getenv()` in place of `$_ENV` to read env variables: #143 - thanks @hinrik

## [0.4.1] - 2018-11-21
### Fixed
- Memcached key obfuscation: #132
- support tracing of Eloquent 4.2: #136
- support tracing calls to internal functions: #126
- Symfony exception handling and meta tags for request: #129 - thanks @jkrnak
- Symfony docs: #134 - thanks @inverse

## [0.4.0] - 2018-11-19
### Added
- Laravel 4.2 initial support

## [0.3.1] - 2018-11-16
### Fixed
- Laravel 5 secondary intergations pointing to non-existing classes: #127

## [0.3.0] - 2018-11-15
### Added
- support for PHP 5.6 🎉 #97 , #122
- Mysqli Integration: #104 - thanks @chuck
- Laravel improved pipeline tracing: #117
- ability to configure agent's connection parameters through env variables: #111
- PDO integration tests: #101
- Memcached integration tests: #88
- improvements to testing utils: #100 , #89
- improvements to the ci workflow: #102
- badges to README.md: #99 - thanks @inverse

### Changed
- Predis integration tests coverage: #110

### Fixed
- Laravel preventing traces from being sent when app name is empty: #112 - thanks @stayallive
- error message in SymfonyBundle.php when ddtrace extension is not loaded: #98 - thanks @inverse
- ext-json required dependency to composer.json: #103 - thanks @inverse
- Laravel service name from env variable: #118 - thanks @Sh4d1

## [0.2.7] - 2018-11-15
### Added
- span type to Symfony and Laravel integration
- post-install script checking if extension is successfully enabled

### Fixed
- memory leaks on request finalization

## [0.2.6] - 2018-10-25
### Changed
- ext-ddtrace is no longer required when installing via composer

### Fixed
- exception handling in C extension (PHP 5.6)

## [0.2.5] - 2018-10-22
### Fixed
- handling of function return values in (PHP 5.6)

## [0.2.4] - 2018-10-18
### Fixed
- instrumenting method name in mixed case (PHP 5.6)

## [0.2.3] - 2018-10-16
### Fixed
- compatibility in Laravel user tracking (PHP 5.6)
- linking on older GCC (Debian Stretch)

## [0.2.2] - 2018-10-15
### Fixed
- Laravel template rendering method signature missmatch

## [0.2.1] - 2018-10-15
### Fixed
- Laravel template rendering tracing
- PDO execute without parameters

## [0.2.0] - 2018-10-15
### Added
- ddtrace C extension to allow introspection into running PHP code
- initial Laravel auto instrumentation integration
- initial Symfony auto instrumentation integration
- initial Eloquent auto instrumentation integration
- initial Memcached auto instrumentation integration
- initial PDO auto instrumentation integration
- initial Predis auto instrumentation integration

## [0.1.2] - 2018-08-01
### Fixed
- Opentracing dependency so it can be installed without modifying minimum-stability.

## [0.1.1] - 2018-08-1
### Added
- added a Resource transport for debugging trace data

### Changed
- dependency cleanup

### Fixed
- error "Undefined offset: 1" when using Tracer::startActiveSpan
- Composer polyfill installation conflict
- Curl outputing to STDOUT when reporting to the trace agent

## [0.1.0] - 2018-08-01
### Added
- OpenTracing compliance tha can be used for manual instrumentation

[Unreleased]: https://github.com/DataDog/dd-trace-php/compare/0.11.0...HEAD
[0.11.0]: https://github.com/DataDog/dd-trace-php/compare/0.10.0...0.11.0
[0.10.0]: https://github.com/DataDog/dd-trace-php/compare/0.9.1...0.10.0
[0.9.1]: https://github.com/DataDog/dd-trace-php/compare/0.9.0...0.9.1
[0.9.0]: https://github.com/DataDog/dd-trace-php/compare/0.8.1...0.9.0
[0.8.1]: https://github.com/DataDog/dd-trace-php/compare/0.8.0...0.8.1
[0.8.0]: https://github.com/DataDog/dd-trace-php/compare/0.7.1...0.8.0
[0.7.1]: https://github.com/DataDog/dd-trace-php/compare/0.7.0...0.7.1
[0.7.0]: https://github.com/DataDog/dd-trace-php/compare/0.6.0...0.7.0
[0.6.0]: https://github.com/DataDog/dd-trace-php/compare/0.5.1...0.6.0
[0.5.1]: https://github.com/DataDog/dd-trace-php/compare/0.5.0...0.5.1
[0.5.0]: https://github.com/DataDog/dd-trace-php/compare/0.4.2...0.5.0
[0.4.2]: https://github.com/DataDog/dd-trace-php/compare/0.4.1...0.4.2
[0.4.1]: https://github.com/DataDog/dd-trace-php/compare/0.4.0...0.4.1
[0.4.0]: https://github.com/DataDog/dd-trace-php/compare/0.3.1...0.4.0
[0.3.1]: https://github.com/DataDog/dd-trace-php/compare/0.3.0...0.3.1
[0.3.0]: https://github.com/DataDog/dd-trace-php/compare/0.2.7...0.3.0
[0.2.7]: https://github.com/DataDog/dd-trace-php/compare/0.2.6...0.2.7
[0.2.6]: https://github.com/DataDog/dd-trace-php/compare/0.2.5...0.2.6
[0.2.5]: https://github.com/DataDog/dd-trace-php/compare/0.2.4...0.2.5
[0.2.4]: https://github.com/DataDog/dd-trace-php/compare/0.2.3...0.2.4
[0.2.3]: https://github.com/DataDog/dd-trace-php/compare/0.2.2...0.2.3
[0.2.2]: https://github.com/DataDog/dd-trace-php/compare/0.2.1...0.2.2
[0.2.1]: https://github.com/DataDog/dd-trace-php/compare/0.2.0...0.2.1
[0.2.0]: https://github.com/DataDog/dd-trace-php/compare/v0.1.2...0.2.0
[0.1.2]: https://github.com/DataDog/dd-trace-php/compare/v0.1.1...v0.1.2
[0.1.1]: https://github.com/DataDog/dd-trace-php/compare/v0.1.0...v0.1.1<|MERGE_RESOLUTION|>--- conflicted
+++ resolved
@@ -2,7 +2,6 @@
 All notable changes to this project will be documented in this file - [read more](docs/changelog.md).
 
 ## [UNRELEASED]
-### Added
 
 ## [0.11.0]
 
@@ -15,11 +14,8 @@
 
 ### Added
 - Support for guzzle 6 #254
-<<<<<<< HEAD
 - Configurable Sampler #260
-=======
 - Support for symfony 3.3 #266
->>>>>>> 8c5c8859
 
 ### Fixed
 - Composer PHP compatibility declaration #247
