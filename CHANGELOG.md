# Changelog
All notable changes to this project will be documented in this file - [docs/changelog.md](read more).

## [Unreleased]
<<<<<<< HEAD
### Fixed
- "Undefined offset: 0" errors in ElasticSearch integration #165
=======
### Added
- Possibility to enable/disable distributed tracing and priority sampling #160
>>>>>>> c7a8c662

## [0.6.0] - 2018-12-03
### Added
- Guzzle and Curl enabling for Laravel integrations #161

## [0.5.1] - 2018-11-30
### Fixed
- Laravel pipelines tracer supporting configurable handler method #158

## [0.5.0] - 2018-11-29
### Added
- Changelog #152
- Custom PHP info output for ddtrace module #63 - thanks @SammyK
- guzzle v5 integration #148
- `static-analyze` to composer scripts #137
- distributed tracing initial support - without sampling priority #145
- curl integration #147
- Ignore Closure in laravel #125 - thanks @Sh4d1
- elastic search v1.x client integration #154

### Fixed
- `DDTrace\Tracer` returning a `DDTrace\NoopSpan` in place of `OpenTracing\NooSpan` when disabled #155
- PHP 5.6 ZTS builds #153

## [0.4.2] - 2018-11-21
### Added
- Laravel 4.2 and 5.7 tests coverage : #139

### Fixed
- Deprecated method `Span::setResource()` not part of `OpenTracing\Span`: #141 (Fixes #140)
- Laravel integration using HttpFoundation to retrieve status code: #142 - thanks @funkjedi
- SynfonyBundle using `getenv()` in place of `$_ENV` to read env variables: #143 - thanks @hinrik

## [0.4.1] - 2018-11-21
### Fixed
- Memcached key obfuscation: #132
- support tracing of Eloquent 4.2: #136
- support tracing calls to internal functions: #126
- Symfony exception handling and meta tags for request: #129 - thanks @jkrnak
- Symfony docs: #134 - thanks @inverse

## [0.4.0] - 2018-11-19
### Added
- Laravel 4.2 initial support

## [0.3.1] - 2018-11-16
### Fixed
- Laravel 5 secondary intergations pointing to non-existing classes: #127

## [0.3.0] - 2018-11-15
### Added
- support for PHP 5.6 🎉 #97 , #122
- Mysqli Integration: #104 - thanks @chuck
- Laravel improved pipeline tracing: #117
- ability to configure agent's connection parameters through env variables: #111
- PDO integration tests: #101
- Memcached integration tests: #88
- improvements to testing utils: #100 , #89
- improvements to the ci workflow: #102
- badges to README.md: #99 - thanks @inverse

### Changed
- Predis integration tests coverage: #110

### Fixed
- Laravel preventing traces from being sent when app name is empty: #112 - thanks @stayallive
- error message in SymfonyBundle.php when ddtrace extension is not loaded: #98 - thanks @inverse
- ext-json required dependency to composer.json: #103 - thanks @inverse
- Laravel service name from env variable: #118 - thanks @Sh4d1

## [0.2.7] - 2018-11-15
### Added
- span type to Symfony and Laravel integration
- post-install script checking if extension is successfully enabled

### Fixed
- memory leaks on request finalization

## [0.2.6] - 2018-10-25
### Changed
- ext-ddtrace is no longer required when installing via composer

### Fixed
- exception handling in C extension (PHP 5.6)

## [0.2.5] - 2018-10-22
### Fixed
- handling of function return values in (PHP 5.6)

## [0.2.4] - 2018-10-18
### Fixed
- instrumenting method name in mixed case (PHP 5.6)

## [0.2.3] - 2018-10-16
### Fixed
- compatibility in Laravel user tracking (PHP 5.6)
- linking on older GCC (Debian Stretch)

## [0.2.2] - 2018-10-15
### Fixed
- Laravel template rendering method signature missmatch

## [0.2.1] - 2018-10-15
### Fixed
- Laravel template rendering tracing
- PDO execute without parameters

## [0.2.0] - 2018-10-15
### Added
- ddtrace C extension to allow introspection into running PHP code
- initial Laravel auto instrumentation integration
- initial Symfony auto instrumentation integration
- initial Eloquent auto instrumentation integration
- initial Memcached auto instrumentation integration
- initial PDO auto instrumentation integration
- initial Predis auto instrumentation integration

## [0.1.2] - 2018-08-01
### Fixed
- Opentracing dependency so it can be installed without modifying minimum-stability.

## [0.1.1] - 2018-08-1
### Added
- added a Resource transport for debugging trace data

### Changed
- dependency cleanup

### Fixed
- error "Undefined offset: 1" when using Tracer::startActiveSpan
- Composer polyfill installation conflict
- Curl outputing to STDOUT when reporting to the trace agent

## [0.1.0] - 2018-08-01
### Added
- OpenTracing compliance tha can be used for manual instrumentation

[Unreleased]: https://github.com/DataDog/dd-trace-php/compare/0.6.0...HEAD
[0.6.0]: https://github.com/DataDog/dd-trace-php/compare/0.5.1...0.6.0
[0.5.1]: https://github.com/DataDog/dd-trace-php/compare/0.5.0...0.5.1
[0.5.0]: https://github.com/DataDog/dd-trace-php/compare/0.4.2...0.5.0
[0.4.2]: https://github.com/DataDog/dd-trace-php/compare/0.4.1...0.4.2
[0.4.1]: https://github.com/DataDog/dd-trace-php/compare/0.4.0...0.4.1
[0.4.0]: https://github.com/DataDog/dd-trace-php/compare/0.3.1...0.4.0
[0.3.1]: https://github.com/DataDog/dd-trace-php/compare/0.3.0...0.3.1
[0.3.0]: https://github.com/DataDog/dd-trace-php/compare/0.2.7...0.3.0
[0.2.7]: https://github.com/DataDog/dd-trace-php/compare/0.2.6...0.2.7
[0.2.6]: https://github.com/DataDog/dd-trace-php/compare/0.2.5...0.2.6
[0.2.5]: https://github.com/DataDog/dd-trace-php/compare/0.2.4...0.2.5
[0.2.4]: https://github.com/DataDog/dd-trace-php/compare/0.2.3...0.2.4
[0.2.3]: https://github.com/DataDog/dd-trace-php/compare/0.2.2...0.2.3
[0.2.2]: https://github.com/DataDog/dd-trace-php/compare/0.2.1...0.2.2
[0.2.1]: https://github.com/DataDog/dd-trace-php/compare/0.2.0...0.2.1
[0.2.0]: https://github.com/DataDog/dd-trace-php/compare/v0.1.2...0.2.0
[0.1.2]: https://github.com/DataDog/dd-trace-php/compare/v0.1.1...v0.1.2
[0.1.1]: https://github.com/DataDog/dd-trace-php/compare/v0.1.0...v0.1.1<|MERGE_RESOLUTION|>--- conflicted
+++ resolved
@@ -2,13 +2,10 @@
 All notable changes to this project will be documented in this file - [docs/changelog.md](read more).
 
 ## [Unreleased]
-<<<<<<< HEAD
+### Added
+- Possibility to enable/disable distributed tracing and priority sampling #160
 ### Fixed
 - "Undefined offset: 0" errors in ElasticSearch integration #165
-=======
-### Added
-- Possibility to enable/disable distributed tracing and priority sampling #160
->>>>>>> c7a8c662
 
 ## [0.6.0] - 2018-12-03
 ### Added
