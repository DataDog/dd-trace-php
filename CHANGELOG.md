# Changelog
All notable changes to this project will be documented in this file - [read more](docs/changelog.md).

## [UNRELEASED]

## [0.11.0]

### Added
- Support for guzzle 6 #254

### Fixed
- Composer PHP compatibility declaration #247
- Add missing files to PECL releases #252
- Trigger of autoloader un-tracing did not respect object #256
<<<<<<< HEAD
- Incorrect tar command in one-liner example from getting_started.md #258 - thanks @danielkay
- Debug mode for logging #261
- Auto-instrumentation in Symfony 3.4 and PHP 5.6 #262
=======
- Debug mode for logging #261
>>>>>>> fca70713

## [0.10.0]

**WARNING: THIS IS A BREAKING CHANGE RELEASE**

Refer to the [Migration Guide](UPGRADE-0.10.md) for a detailed description.

At an high level here are the breaking changes we introduced:

- We removed OpenTracing as a required dependency. We still support OpenTracing, so you can do
  `OpenTracing\GlobalTracer::get()` in your code and still retrieve a OpenTracing compliant tracer, but
  OpenTracing dependency is now optional.
- We introduced auto-instrumentation and 1-step installation in place of manual registration of providers/bundles.
  Before, in order to see traces, you had to install our extension, add two dependencies to the composer file and
  add a provider (Laravel) or a bundle (Symfony). Starting from now you will only have to install the extension. You
  still have freedom to manually instrument the code, but only for advanced usage.

### Added
- Request init hook configuration allowing running arbitrary code before actual request execution #175
- Support OpenTracing without depending on it #193
- Initial C extension PHP 5.4 support #205
- Removal of external dependencies to support auto-instrumentation #206
- Migration from namespace based constants to class based constants for tags, formats and types #207
- Track integration loading to avoid re-loading unnecessary ones #211
- Documenting release steps #223
- Ability to run web framework tests in external web server #232
- Support for auto-instrumentation #237
- Support for Zend Framework 1 #238
- `Tracer::startRootSpan()` to track the root `Scope` instance which can be accessed with `Tracer::getRootScope()` #241

### Fixed
- The INI settings now appear in `phpinfo()` and when running `$ php -i` #242

## [0.9.1]
### Added
- Ability to reset all overrides via `dd_trace_reset`

### Changed
- By default do not throw an exception when method or function doesn't exist

### Fixed
- Eloquent integration calling protected `performInsert` method

## [0.9.0]
### Added
- PHP code compatibility with PHP 5.4 #194
- Move framework tests to tests root folder #198
- Move integrations tests to tests root folder #200
- Removal of external dependencies to support auto-instrumentation #206
- Allow testing of multiple library versions #203
- Downgrade of phpunit to 4.* in order to prepare for php 5.4 #208
- Configurable autofinishing of unfinished spans on tracer flush #217

### Fixed
- Predis integration supporting constructor options as an object #187 - thanks @raffaellopaletta
- Properly set http status code tag in Laravel 4 integration #195
- Agent calls traced when using Symfony 3 integration #197
- Fix for trace and span ID's that were improperly serialized on the wire in distributed tracing contexts #204
- Fix noop tracer issues with Laravel integration #220

## [0.8.1]
### Fixed
- Update Symfony 3 and 4 docs #184
- Package installation on custom PHP setups lacking conf.d support #188

## [0.8.0] - 2018-12-11
### Added
- Support for Lumen via the Laravel service provider #180
- Symfony 3.4 support #181

## [0.7.1] - 2018-12-07
### Added
- Symfony 3.4 and 4.2 sample apps #171

### Fixed
- Compatibility with PCS and using uninitialized data in some edge cases resulting in a SEGFAULT #173

## [0.7.0] - 2018-12-06
### Added
- Possibility to enable/disable distributed tracing and priority sampling #160
- Tracing for the [legacy MongoDB extension](http://php.net/manual/en/book.mongo.php) for PHP 5 #166
- Injecting distributed tracing headers in guzzle and curl requests #167
- Possibility to autoload all integrations and to disable specific ones #168
- Priority Sampling handling #169

### Fixed
- "Undefined offset: 0" errors in ElasticSearch integration #165

## [0.6.0] - 2018-12-03
### Added
- Guzzle and Curl enabling for Laravel integrations #161

## [0.5.1] - 2018-11-30
### Fixed
- Laravel pipelines tracer supporting configurable handler method #158

## [0.5.0] - 2018-11-29
### Added
- Changelog #152
- Custom PHP info output for ddtrace module #63 - thanks @SammyK
- guzzle v5 integration #148
- `static-analyze` to composer scripts #137
- distributed tracing initial support - without sampling priority #145
- curl integration #147
- Ignore Closure in laravel #125 - thanks @Sh4d1
- elastic search v1.x client integration #154

### Fixed
- `DDTrace\Tracer` returning a `DDTrace\NoopSpan` in place of `OpenTracing\NooSpan` when disabled #155
- PHP 5.6 ZTS builds #153

## [0.4.2] - 2018-11-21
### Added
- Laravel 4.2 and 5.7 tests coverage : #139

### Fixed
- Deprecated method `Span::setResource()` not part of `OpenTracing\Span`: #141 (Fixes #140)
- Laravel integration using HttpFoundation to retrieve status code: #142 - thanks @funkjedi
- SynfonyBundle using `getenv()` in place of `$_ENV` to read env variables: #143 - thanks @hinrik

## [0.4.1] - 2018-11-21
### Fixed
- Memcached key obfuscation: #132
- support tracing of Eloquent 4.2: #136
- support tracing calls to internal functions: #126
- Symfony exception handling and meta tags for request: #129 - thanks @jkrnak
- Symfony docs: #134 - thanks @inverse

## [0.4.0] - 2018-11-19
### Added
- Laravel 4.2 initial support

## [0.3.1] - 2018-11-16
### Fixed
- Laravel 5 secondary intergations pointing to non-existing classes: #127

## [0.3.0] - 2018-11-15
### Added
- support for PHP 5.6 🎉 #97 , #122
- Mysqli Integration: #104 - thanks @chuck
- Laravel improved pipeline tracing: #117
- ability to configure agent's connection parameters through env variables: #111
- PDO integration tests: #101
- Memcached integration tests: #88
- improvements to testing utils: #100 , #89
- improvements to the ci workflow: #102
- badges to README.md: #99 - thanks @inverse

### Changed
- Predis integration tests coverage: #110

### Fixed
- Laravel preventing traces from being sent when app name is empty: #112 - thanks @stayallive
- error message in SymfonyBundle.php when ddtrace extension is not loaded: #98 - thanks @inverse
- ext-json required dependency to composer.json: #103 - thanks @inverse
- Laravel service name from env variable: #118 - thanks @Sh4d1

## [0.2.7] - 2018-11-15
### Added
- span type to Symfony and Laravel integration
- post-install script checking if extension is successfully enabled

### Fixed
- memory leaks on request finalization

## [0.2.6] - 2018-10-25
### Changed
- ext-ddtrace is no longer required when installing via composer

### Fixed
- exception handling in C extension (PHP 5.6)

## [0.2.5] - 2018-10-22
### Fixed
- handling of function return values in (PHP 5.6)

## [0.2.4] - 2018-10-18
### Fixed
- instrumenting method name in mixed case (PHP 5.6)

## [0.2.3] - 2018-10-16
### Fixed
- compatibility in Laravel user tracking (PHP 5.6)
- linking on older GCC (Debian Stretch)

## [0.2.2] - 2018-10-15
### Fixed
- Laravel template rendering method signature missmatch

## [0.2.1] - 2018-10-15
### Fixed
- Laravel template rendering tracing
- PDO execute without parameters

## [0.2.0] - 2018-10-15
### Added
- ddtrace C extension to allow introspection into running PHP code
- initial Laravel auto instrumentation integration
- initial Symfony auto instrumentation integration
- initial Eloquent auto instrumentation integration
- initial Memcached auto instrumentation integration
- initial PDO auto instrumentation integration
- initial Predis auto instrumentation integration

## [0.1.2] - 2018-08-01
### Fixed
- Opentracing dependency so it can be installed without modifying minimum-stability.

## [0.1.1] - 2018-08-1
### Added
- added a Resource transport for debugging trace data

### Changed
- dependency cleanup

### Fixed
- error "Undefined offset: 1" when using Tracer::startActiveSpan
- Composer polyfill installation conflict
- Curl outputing to STDOUT when reporting to the trace agent

## [0.1.0] - 2018-08-01
### Added
- OpenTracing compliance tha can be used for manual instrumentation

[Unreleased]: https://github.com/DataDog/dd-trace-php/compare/0.11.0...HEAD
[0.11.0]: https://github.com/DataDog/dd-trace-php/compare/0.10.0...0.11.0
[0.10.0]: https://github.com/DataDog/dd-trace-php/compare/0.9.1...0.10.0
[0.9.1]: https://github.com/DataDog/dd-trace-php/compare/0.9.0...0.9.1
[0.9.0]: https://github.com/DataDog/dd-trace-php/compare/0.8.1...0.9.0
[0.8.1]: https://github.com/DataDog/dd-trace-php/compare/0.8.0...0.8.1
[0.8.0]: https://github.com/DataDog/dd-trace-php/compare/0.7.1...0.8.0
[0.7.1]: https://github.com/DataDog/dd-trace-php/compare/0.7.0...0.7.1
[0.7.0]: https://github.com/DataDog/dd-trace-php/compare/0.6.0...0.7.0
[0.6.0]: https://github.com/DataDog/dd-trace-php/compare/0.5.1...0.6.0
[0.5.1]: https://github.com/DataDog/dd-trace-php/compare/0.5.0...0.5.1
[0.5.0]: https://github.com/DataDog/dd-trace-php/compare/0.4.2...0.5.0
[0.4.2]: https://github.com/DataDog/dd-trace-php/compare/0.4.1...0.4.2
[0.4.1]: https://github.com/DataDog/dd-trace-php/compare/0.4.0...0.4.1
[0.4.0]: https://github.com/DataDog/dd-trace-php/compare/0.3.1...0.4.0
[0.3.1]: https://github.com/DataDog/dd-trace-php/compare/0.3.0...0.3.1
[0.3.0]: https://github.com/DataDog/dd-trace-php/compare/0.2.7...0.3.0
[0.2.7]: https://github.com/DataDog/dd-trace-php/compare/0.2.6...0.2.7
[0.2.6]: https://github.com/DataDog/dd-trace-php/compare/0.2.5...0.2.6
[0.2.5]: https://github.com/DataDog/dd-trace-php/compare/0.2.4...0.2.5
[0.2.4]: https://github.com/DataDog/dd-trace-php/compare/0.2.3...0.2.4
[0.2.3]: https://github.com/DataDog/dd-trace-php/compare/0.2.2...0.2.3
[0.2.2]: https://github.com/DataDog/dd-trace-php/compare/0.2.1...0.2.2
[0.2.1]: https://github.com/DataDog/dd-trace-php/compare/0.2.0...0.2.1
[0.2.0]: https://github.com/DataDog/dd-trace-php/compare/v0.1.2...0.2.0
[0.1.2]: https://github.com/DataDog/dd-trace-php/compare/v0.1.1...v0.1.2
[0.1.1]: https://github.com/DataDog/dd-trace-php/compare/v0.1.0...v0.1.1<|MERGE_RESOLUTION|>--- conflicted
+++ resolved
@@ -4,6 +4,13 @@
 ## [UNRELEASED]
 
 ## [0.11.0]
+
+**WARNING: THIS IS A BREAKING CHANGE RELEASE**
+
+This change should not impact most of the users as starting from `0.10.0` it is not required (and not recommended) to
+manually set the transport. `DDtrace\Transport\Http` no longer accepts a logger as the second argument as it uses
+the globally registered logger. If you are using the `Http` class, just remove the second argument from the constructor
+invocation.
 
 ### Added
 - Support for guzzle 6 #254
@@ -12,13 +19,9 @@
 - Composer PHP compatibility declaration #247
 - Add missing files to PECL releases #252
 - Trigger of autoloader un-tracing did not respect object #256
-<<<<<<< HEAD
 - Incorrect tar command in one-liner example from getting_started.md #258 - thanks @danielkay
 - Debug mode for logging #261
 - Auto-instrumentation in Symfony 3.4 and PHP 5.6 #262
-=======
-- Debug mode for logging #261
->>>>>>> fca70713
 
 ## [0.10.0]
 
