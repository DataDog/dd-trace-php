--- conflicted
+++ resolved
@@ -4,13 +4,11 @@
 
 ## [Unreleased]
 
-<<<<<<< HEAD
 ### Added
 - Set the hostname of a URL as the service name for curl and Guzzle requests when `DD_TRACE_HTTP_CLIENT_SPLIT_BY_DOMAIN=true` #459
-=======
+
 ### Changed
 - Replace multiple calls to `mt_rand()` (32-bit) with one call to `dd_trace_generate_id()` which implements [MT19937-64](http://www.math.sci.hiroshima-u.ac.jp/~m-mat/MT/VERSIONS/C-LANG/mt19937-64.c) and returns a 63-bit unsigned integer as a string #449
->>>>>>> 353ad5f8
 
 ### Fixed
 - Traces no longer affect deterministic random from `mt_rand()` #449
