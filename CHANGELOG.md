--- conflicted
+++ resolved
@@ -1,8 +1,5 @@
 # Datadog AppSec for PHP Release
 
-<<<<<<< HEAD
-### v0.1.0 - 2021/12/01
-=======
 ### v0.2.0
 - The list of response headers transmitted in the trace now contains only:
 	- Content-type
@@ -11,5 +8,4 @@
 	- Content-language
 
 ### v0.1.0
->>>>>>> d3317d0d
 - Initial release