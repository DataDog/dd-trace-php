# Changelog

All notable changes to this project will be documented in this file - [read more](docs/changelog.md).

## [Unreleased]

<<<<<<< HEAD
**NOTE: we changed the way the service name can be configured. Now you can use `DD_SERVICE_NAME` instead
of `DD_TRACE_APP_NAME` for consistency with other tracers. The old configuration parameter is now deprecated
and will be removed in a future release.**

### Changed
- Now the way to configure service name is through `DD_SERVICE_NAME` instead of `DD_TRACE_APP_NAME` #432
=======
### Added
- Support for [Lumen](https://lumen.laravel.com/) 5.2+ #416
>>>>>>> 28fb959b

## [0.22.0]

### Added
- Official support for PHP 7.3 #429
- Tracer limited mode where spans are not created to preserve resources #417

### Fixed
- Error when a subclassed integration returns an object that cannot be cast as a string #423

## [0.21.0]

### Added
- `dd_trace_forward_call()` to forward the original call from within a tracing closure #284

### Fixed
- `parent::` keyword not honored from a subclass when forwarding a call from a tracing closure #284
- Private and protected callable strings not resolved properly from a tracing closure #303

## [0.20.0]

### Added
- Force tracing or discarding trace via special Span tag (manual.keep and manual.drop) #409

### Fixed
- Resource use by caching configuration values instead of processing data on every access #406

## [0.19.1]

### Fixed
- Tracing of functions called using DO_FCALL_BY_NAME opcode #404
- Curl headers not being correctly set #404

## [0.19.0]

### Changed
- Span and SpanContext main implementation uses public fields to share data to allow faster serialization and overall Span overhead #398
- `DDTrace\Encoders\SpanEncoder::encode()` now takes an instance of `DDTrace\Data\Span` instead of `DDTrace\Contracts\Span` #398
- `DDTrace\Processing\TraceAnalyticsProcessor::process()` now takes an instance of `DDTrace\Data\Span` instead of `DDTrace\Contracts\Span` #398
- Improve performance of setTag and setResource #398
- Load required PHP files in one go #387
- Load optional PHP files without filesystem check #387

## [0.18.0]

**NOTE: THIS IS A BREAKING CHANGE RELEASE**

This change should not impact most users.

### Added
- MessagePack serialization for traces sent to the Agent with a new function `dd_trace_serialize_msgpack()` #378

### Changed
- Request init hook module blacklist now avoids miss matching partial matches #372
- Add 10MB cap to payloads sent to the Agent #388
- Added an `getTracesAsArray()` method to `DDTrace\Contracts\Tracer` which returns an array of spans (which are also encoded as an array.) To encode an instance of `DDTrace\Contracts\Span` as an array, use `DDTrace\Encoders\SpanEncoder::encode($span)` #378
- `DDTrace\Transport::send()` now takes an instance of `DDTrace\Contracts\Tracer` instead of an `array` #378
- `DDTrace\Encoder::encodeTraces()` now takes an instance of `DDTrace\Contracts\Tracer` instead of an `array` #378
- The default encoder is now `DDTrace\Encoders\MessagePack`. You can still use the JSON encoder by setting the environment variable `DD_TRACE_ENCODER=json`. It is generally not recommended to use the JSON encoder as parsing JSON payloads at the Agent level is more CPU & memory intensive.

## [0.17.0]

### Added
- Integration aware spans #360
- Trace Analytics Client Configuration #367

## [0.16.1]

### Fixed
- Error traces don't appear in "Total Errors" panel #375

## [0.16.0]

### Changed
- When shutdown hook is executed we disable all tracing to avoid creating unnecessary spans #361
- Inside request init hook we disable all function tracing when we decide not to trace #361

### Added
- Disable request_init_hook functionality in presence of blacklisted modules via `ddtrace.internal_blacklisted_modules_list=some_module,some_other_module` #345 & #370
- Integration-level configuration #354
- `dd_trace_disable_in_request` function which disables all function tracing until request ends #361

### Fixed
- Symfony template rendering spans #359
- Laravel integration user ID errors #363
- Non-success HTTP response codes aren't properly categorized as errors in the APM UI #366

## [0.15.1]

### Added
- Symfony 2.3 web tests for resource name #349
- Update images and enable leak detection, split tests in CI to Unit, Integration and Web #299

### Fixed
- Resource name on Symfony 2.x requests served through controllers #341
- Sanitize url in web spans #344
- Laravel 5.8 compatibility #351

## [0.15.0]

### Changed
- Removed beta references and get ready for GA #339

## [0.14.2]

### Fixed
- Ensure Function name is safely copied to avoid freeing persistent string #333

## [0.14.1]

### Fixed
- Large number of mysqli spans not containing relevant information #330

## [0.14.0]

### Added
- Loading of integrations before knowing if the library will be actually used #319
- Ability to define tracing for not yet defined methods and classes #325

## [0.13.4]

Special thanks to @stayallive for helping us debugging the memory issues in his environment! His help and guidance were
of paramount importance.

### Fixed
- Accessing freed memory when instrumentation code un/instrumented itself #314
- Freeing `$this` object prematurely in PHP-FPM VM #317

## [0.13.3]

### Fixed
- 7.x handling of `$this` pointer passed to the closure causing errors in PHP VM #311

## [0.13.2]

### Added
- Optional extension .so files compiled with "-g" flag #306
- Log backtrace on segmentation fault, enabled via ddtrace.log_backtrace=1 #300

### Fixed
- Auto-instrumentation when user's autoloader throws exception on not found #305

## [0.13.1]

### Fixed
- Honor ddtrace provided by composer if user provided one #276
- Remove unused function that was moved to dispatch_table_dtor() #291
- PHP 5.4 incorrectly handling nested internal functions #295

## [0.13.0]

### Added
- Span::setResource as a legit method # 287
- Logging more span's info when in debug mode # 292

### Fixed
- Symfony 4.2 traces generation #280
- Memory leak and misshandling of return value in PHP 5.4 #281
- Drupal crashes (temporary workaround) #285
- Tracing of http status code in generic web requests #288
- Route not set in symfony 3.4 when user calls exit() #289
- Fix hash table dtor for PHP 7 #290

## [0.12.2]

### Fixed
- Zend integration incompatibility with Yii #282

## [0.12.1]

### Fixed
- Post-install to link the extension to all installed SAPI's for common configurations #277

## [0.12.0]

### Added
- Support for global tags via the environment variable `DD_TRACE_GLOBAL_TAGS=key1:value1,key2:value2` #273

### Fixed
- Memory leaks in `$this` object and return value handling in PHP 5.6 and 7.x #268
- Alpine APK package file being badly formatted when some file paths were over 100 character long #274
- Extension being compatible with CentOS 6 and other distributions using old Glibc #265

## [0.11.0]

**WARNING: THIS IS A BREAKING CHANGE RELEASE**

This change should not impact most of the users as starting from `0.10.0` it is not required (and not recommended) to
manually set the transport. `DDtrace\Transport\Http` no longer accepts a logger as the second argument as it uses
the globally registered logger. If you are using the `Http` class, just remove the second argument from the constructor
invocation.

### Added
- Support for guzzle 6 #254
- Configurable Sampler #260
- Debug mode for logging #261
- Basic tracing for unsupported and custom frameworks #264
- Support for symfony 3.3 #266 and #243
- Build php 5.4 extension locally #267

### Fixed
- Composer PHP compatibility declaration #247
- Release notes for PECL and fix type-os in CHANGELOG #248
- Add missing files to PECL releases #252
- PHP 5.4 installation and build #255
- Trigger of autoloader un-tracing did not respect object #256
- docker-compose based packages verification #257
- Incorrect tar command in one-liner example from getting_started.md #258 - thanks @danielkay
- Auto-instrumentation in Symfony 3.4 and PHP 5.6 #262
- Type-o in command to install .deb packages #263

## [0.10.0]

**WARNING: THIS IS A BREAKING CHANGE RELEASE**

Refer to the [Migration Guide](UPGRADE-0.10.md) for a detailed description.

At an high level here are the breaking changes we introduced:

- We removed OpenTracing as a required dependency. We still support OpenTracing, so you can do
  `OpenTracing\GlobalTracer::get()` in your code and still retrieve a OpenTracing compliant tracer, but
  OpenTracing dependency is now optional.
- We introduced auto-instrumentation and 1-step installation in place of manual registration of providers/bundles.
  Before, in order to see traces, you had to install our extension, add two dependencies to the composer file and
  add a provider (Laravel) or a bundle (Symfony). Starting from now you will only have to install the extension. You
  still have freedom to manually instrument the code, but only for advanced usage.

### Added
- Request init hook configuration allowing running arbitrary code before actual request execution #175
- Support OpenTracing without depending on it #193
- Initial C extension PHP 5.4 support #205
- Removal of external dependencies to support auto-instrumentation #206
- Migration from namespace based constants to class based constants for tags, formats and types #207
- Track integration loading to avoid re-loading unnecessary ones #211
- Documenting release steps #223
- Ability to run web framework tests in external web server #232
- Support for auto-instrumentation #237
- Support for Zend Framework 1 #238
- `Tracer::startRootSpan()` to track the root `Scope` instance which can be accessed with `Tracer::getRootScope()` #241

### Fixed
- The INI settings now appear in `phpinfo()` and when running `$ php -i` #242

## [0.9.1]
### Added
- Ability to reset all overrides via `dd_trace_reset`

### Changed
- By default do not throw an exception when method or function doesn't exist

### Fixed
- Eloquent integration calling protected `performInsert` method

## [0.9.0]
### Added
- PHP code compatibility with PHP 5.4 #194
- Move framework tests to tests root folder #198
- Move integrations tests to tests root folder #200
- Removal of external dependencies to support auto-instrumentation #206
- Allow testing of multiple library versions #203
- Downgrade of phpunit to 4.* in order to prepare for php 5.4 #208
- Configurable autofinishing of unfinished spans on tracer flush #217

### Fixed
- Predis integration supporting constructor options as an object #187 - thanks @raffaellopaletta
- Properly set http status code tag in Laravel 4 integration #195
- Agent calls traced when using Symfony 3 integration #197
- Fix for trace and span ID's that were improperly serialized on the wire in distributed tracing contexts #204
- Fix noop tracer issues with Laravel integration #220

## [0.8.1]
### Fixed
- Update Symfony 3 and 4 docs #184
- Package installation on custom PHP setups lacking conf.d support #188

## [0.8.0] - 2018-12-11
### Added
- Support for Lumen via the Laravel service provider #180
- Symfony 3.4 support #181

## [0.7.1] - 2018-12-07
### Added
- Symfony 3.4 and 4.2 sample apps #171

### Fixed
- Compatibility with PCS and using uninitialized data in some edge cases resulting in a SEGFAULT #173

## [0.7.0] - 2018-12-06
### Added
- Possibility to enable/disable distributed tracing and priority sampling #160
- Tracing for the [legacy MongoDB extension](http://php.net/manual/en/book.mongo.php) for PHP 5 #166
- Injecting distributed tracing headers in guzzle and curl requests #167
- Possibility to autoload all integrations and to disable specific ones #168
- Priority Sampling handling #169

### Fixed
- "Undefined offset: 0" errors in ElasticSearch integration #165

## [0.6.0] - 2018-12-03
### Added
- Guzzle and Curl enabling for Laravel integrations #161

## [0.5.1] - 2018-11-30
### Fixed
- Laravel pipelines tracer supporting configurable handler method #158

## [0.5.0] - 2018-11-29
### Added
- Changelog #152
- Custom PHP info output for ddtrace module #63 - thanks @SammyK
- guzzle v5 integration #148
- `static-analyze` to composer scripts #137
- distributed tracing initial support - without sampling priority #145
- curl integration #147
- Ignore Closure in laravel #125 - thanks @Sh4d1
- elastic search v1.x client integration #154

### Fixed
- `DDTrace\Tracer` returning a `DDTrace\NoopSpan` in place of `OpenTracing\NooSpan` when disabled #155
- PHP 5.6 ZTS builds #153

## [0.4.2] - 2018-11-21
### Added
- Laravel 4.2 and 5.7 tests coverage : #139

### Fixed
- Deprecated method `Span::setResource()` not part of `OpenTracing\Span`: #141 (Fixes #140)
- Laravel integration using HttpFoundation to retrieve status code: #142 - thanks @funkjedi
- SynfonyBundle using `getenv()` in place of `$_ENV` to read env variables: #143 - thanks @hinrik

## [0.4.1] - 2018-11-21
### Fixed
- Memcached key obfuscation: #132
- support tracing of Eloquent 4.2: #136
- support tracing calls to internal functions: #126
- Symfony exception handling and meta tags for request: #129 - thanks @jkrnak
- Symfony docs: #134 - thanks @inverse

## [0.4.0] - 2018-11-19
### Added
- Laravel 4.2 initial support

## [0.3.1] - 2018-11-16
### Fixed
- Laravel 5 secondary intergations pointing to non-existing classes: #127

## [0.3.0] - 2018-11-15
### Added
- support for PHP 5.6 🎉 #97 , #122
- Mysqli Integration: #104 - thanks @chuck
- Laravel improved pipeline tracing: #117
- ability to configure agent's connection parameters through env variables: #111
- PDO integration tests: #101
- Memcached integration tests: #88
- improvements to testing utils: #100 , #89
- improvements to the ci workflow: #102
- badges to README.md: #99 - thanks @inverse

### Changed
- Predis integration tests coverage: #110

### Fixed
- Laravel preventing traces from being sent when app name is empty: #112 - thanks @stayallive
- error message in SymfonyBundle.php when ddtrace extension is not loaded: #98 - thanks @inverse
- ext-json required dependency to composer.json: #103 - thanks @inverse
- Laravel service name from env variable: #118 - thanks @Sh4d1

## [0.2.7] - 2018-11-15
### Added
- span type to Symfony and Laravel integration
- post-install script checking if extension is successfully enabled

### Fixed
- memory leaks on request finalization

## [0.2.6] - 2018-10-25
### Changed
- ext-ddtrace is no longer required when installing via composer

### Fixed
- exception handling in C extension (PHP 5.6)

## [0.2.5] - 2018-10-22
### Fixed
- handling of function return values in (PHP 5.6)

## [0.2.4] - 2018-10-18
### Fixed
- instrumenting method name in mixed case (PHP 5.6)

## [0.2.3] - 2018-10-16
### Fixed
- compatibility in Laravel user tracking (PHP 5.6)
- linking on older GCC (Debian Stretch)

## [0.2.2] - 2018-10-15
### Fixed
- Laravel template rendering method signature missmatch

## [0.2.1] - 2018-10-15
### Fixed
- Laravel template rendering tracing
- PDO execute without parameters

## [0.2.0] - 2018-10-15
### Added
- ddtrace C extension to allow introspection into running PHP code
- initial Laravel auto instrumentation integration
- initial Symfony auto instrumentation integration
- initial Eloquent auto instrumentation integration
- initial Memcached auto instrumentation integration
- initial PDO auto instrumentation integration
- initial Predis auto instrumentation integration

## [0.1.2] - 2018-08-01
### Fixed
- Opentracing dependency so it can be installed without modifying minimum-stability.

## [0.1.1] - 2018-08-1
### Added
- added a Resource transport for debugging trace data

### Changed
- dependency cleanup

### Fixed
- error "Undefined offset: 1" when using Tracer::startActiveSpan
- Composer polyfill installation conflict
- Curl outputing to STDOUT when reporting to the trace agent

## [0.1.0] - 2018-08-01
### Added
- OpenTracing compliance tha can be used for manual instrumentation

[Unreleased]: https://github.com/DataDog/dd-trace-php/compare/0.22.0...HEAD
[0.22.0]: https://github.com/DataDog/dd-trace-php/compare/0.21.0...0.22.0
[0.21.0]: https://github.com/DataDog/dd-trace-php/compare/0.20.0...0.21.0
[0.20.0]: https://github.com/DataDog/dd-trace-php/compare/0.19.1...0.20.0
[0.19.1]: https://github.com/DataDog/dd-trace-php/compare/0.19.0...0.19.1
[0.19.0]: https://github.com/DataDog/dd-trace-php/compare/0.18.0...0.19.0
[0.18.0]: https://github.com/DataDog/dd-trace-php/compare/0.17.0...0.18.0
[0.17.0]: https://github.com/DataDog/dd-trace-php/compare/0.16.1...0.17.0
[0.16.1]: https://github.com/DataDog/dd-trace-php/compare/0.16.0...0.16.1
[0.16.0]: https://github.com/DataDog/dd-trace-php/compare/0.15.1...0.16.0
[0.15.1]: https://github.com/DataDog/dd-trace-php/compare/0.15.0...0.15.1
[0.15.0]: https://github.com/DataDog/dd-trace-php/compare/0.14.2...0.15.0
[0.14.2]: https://github.com/DataDog/dd-trace-php/compare/0.14.1...0.14.2
[0.14.1]: https://github.com/DataDog/dd-trace-php/compare/0.14.0...0.14.1
[0.14.0]: https://github.com/DataDog/dd-trace-php/compare/0.13.4...0.14.0
[0.13.4]: https://github.com/DataDog/dd-trace-php/compare/0.13.3...0.13.4
[0.13.3]: https://github.com/DataDog/dd-trace-php/compare/0.13.2...0.13.3
[0.13.2]: https://github.com/DataDog/dd-trace-php/compare/0.13.1...0.13.2
[0.13.1]: https://github.com/DataDog/dd-trace-php/compare/0.13.0...0.13.1
[0.13.0]: https://github.com/DataDog/dd-trace-php/compare/0.12.2...0.13.0
[0.12.2]: https://github.com/DataDog/dd-trace-php/compare/0.12.1...0.12.2
[0.12.1]: https://github.com/DataDog/dd-trace-php/compare/0.12.0...0.12.1
[0.12.0]: https://github.com/DataDog/dd-trace-php/compare/0.11.0...0.12.0
[0.11.0]: https://github.com/DataDog/dd-trace-php/compare/0.10.0...0.11.0
[0.10.0]: https://github.com/DataDog/dd-trace-php/compare/0.9.1...0.10.0
[0.9.1]: https://github.com/DataDog/dd-trace-php/compare/0.9.0...0.9.1
[0.9.0]: https://github.com/DataDog/dd-trace-php/compare/0.8.1...0.9.0
[0.8.1]: https://github.com/DataDog/dd-trace-php/compare/0.8.0...0.8.1
[0.8.0]: https://github.com/DataDog/dd-trace-php/compare/0.7.1...0.8.0
[0.7.1]: https://github.com/DataDog/dd-trace-php/compare/0.7.0...0.7.1
[0.7.0]: https://github.com/DataDog/dd-trace-php/compare/0.6.0...0.7.0
[0.6.0]: https://github.com/DataDog/dd-trace-php/compare/0.5.1...0.6.0
[0.5.1]: https://github.com/DataDog/dd-trace-php/compare/0.5.0...0.5.1
[0.5.0]: https://github.com/DataDog/dd-trace-php/compare/0.4.2...0.5.0
[0.4.2]: https://github.com/DataDog/dd-trace-php/compare/0.4.1...0.4.2
[0.4.1]: https://github.com/DataDog/dd-trace-php/compare/0.4.0...0.4.1
[0.4.0]: https://github.com/DataDog/dd-trace-php/compare/0.3.1...0.4.0
[0.3.1]: https://github.com/DataDog/dd-trace-php/compare/0.3.0...0.3.1
[0.3.0]: https://github.com/DataDog/dd-trace-php/compare/0.2.7...0.3.0
[0.2.7]: https://github.com/DataDog/dd-trace-php/compare/0.2.6...0.2.7
[0.2.6]: https://github.com/DataDog/dd-trace-php/compare/0.2.5...0.2.6
[0.2.5]: https://github.com/DataDog/dd-trace-php/compare/0.2.4...0.2.5
[0.2.4]: https://github.com/DataDog/dd-trace-php/compare/0.2.3...0.2.4
[0.2.3]: https://github.com/DataDog/dd-trace-php/compare/0.2.2...0.2.3
[0.2.2]: https://github.com/DataDog/dd-trace-php/compare/0.2.1...0.2.2
[0.2.1]: https://github.com/DataDog/dd-trace-php/compare/0.2.0...0.2.1
[0.2.0]: https://github.com/DataDog/dd-trace-php/compare/v0.1.2...0.2.0
[0.1.2]: https://github.com/DataDog/dd-trace-php/compare/v0.1.1...v0.1.2
[0.1.1]: https://github.com/DataDog/dd-trace-php/compare/v0.1.0...v0.1.1
[0.1.0]: https://github.com/DataDog/dd-trace-php/compare/29ee1d9f9fac5076cd0c96f8b8e9b205f15fb660...v0.1.0<|MERGE_RESOLUTION|>--- conflicted
+++ resolved
@@ -4,17 +4,15 @@
 
 ## [Unreleased]
 
-<<<<<<< HEAD
 **NOTE: we changed the way the service name can be configured. Now you can use `DD_SERVICE_NAME` instead
 of `DD_TRACE_APP_NAME` for consistency with other tracers. The old configuration parameter is now deprecated
 and will be removed in a future release.**
 
+### Added
+- Support for [Lumen](https://lumen.laravel.com/) 5.2+ #416
+
 ### Changed
 - Now the way to configure service name is through `DD_SERVICE_NAME` instead of `DD_TRACE_APP_NAME` #432
-=======
-### Added
-- Support for [Lumen](https://lumen.laravel.com/) 5.2+ #416
->>>>>>> 28fb959b
 
 ## [0.22.0]
 
