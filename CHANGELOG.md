# Changelog
All notable changes to this project will be documented in this file - [read more](docs/changelog.md).

## [Unreleased]
### Added
<<<<<<< HEAD
- Documenting release steps #223
=======
- Migration from namespace based constants to class based constants for tags, formats and types #207
- Track integration loading to avoid re-loading unnecessary ones #211
>>>>>>> ec73ad28

### Fixed

## [0.9.0]
### Added
- PHP code compatibility with PHP 5.4 #194
- Move framework tests to tests root folder #198
- Move integrations tests to tests root folder #200
- Removal of external dependencies to support auto-instrumentation #206
- Allow testing of multiple library versions #203
- Downgrade of phpunit to 4.* in order to prepare for php 5.4 #208
- Configurable autofinishing of unfinished spans on tracer flush #217

### Fixed
- Predis integration supporting constructor options as an object #187 - thanks @raffaellopaletta
- Properly set http status code tag in Laravel 4 integration #195
- Agent calls traced when using Symfony 3 integration #197
- Fix for trace and span ID's that were improperly serialized on the wire in distributed tracing contexts #204
- Fix noop tracer issues with Laravel integration #220

## [0.8.1]
### Fixed
- Update Symfony 3 and 4 docs #184
- Package installation on custom PHP setups lacking conf.d support #188

## [0.8.0] - 2018-12-11
### Added
- Support for Lumen via the Laravel service provider #180
- Symfony 3.4 support #181

## [0.7.1] - 2018-12-07
### Added
- Symfony 3.4 and 4.2 sample apps #171

### Fixed
- Compatibility with PCS and using uninitialized data in some edge cases resulting in a SEGFAULT #173

## [0.7.0] - 2018-12-06
### Added
- Possibility to enable/disable distributed tracing and priority sampling #160
- Tracing for the [legacy MongoDB extension](http://php.net/manual/en/book.mongo.php) for PHP 5 #166
- Injecting distributed tracing headers in guzzle and curl requests #167
- Possibility to autoload all integrations and to disable specific ones #168
- Priority Sampling handling #169

### Fixed
- "Undefined offset: 0" errors in ElasticSearch integration #165

## [0.6.0] - 2018-12-03
### Added
- Guzzle and Curl enabling for Laravel integrations #161

## [0.5.1] - 2018-11-30
### Fixed
- Laravel pipelines tracer supporting configurable handler method #158

## [0.5.0] - 2018-11-29
### Added
- Changelog #152
- Custom PHP info output for ddtrace module #63 - thanks @SammyK
- guzzle v5 integration #148
- `static-analyze` to composer scripts #137
- distributed tracing initial support - without sampling priority #145
- curl integration #147
- Ignore Closure in laravel #125 - thanks @Sh4d1
- elastic search v1.x client integration #154

### Fixed
- `DDTrace\Tracer` returning a `DDTrace\NoopSpan` in place of `OpenTracing\NooSpan` when disabled #155
- PHP 5.6 ZTS builds #153

## [0.4.2] - 2018-11-21
### Added
- Laravel 4.2 and 5.7 tests coverage : #139

### Fixed
- Deprecated method `Span::setResource()` not part of `OpenTracing\Span`: #141 (Fixes #140)
- Laravel integration using HttpFoundation to retrieve status code: #142 - thanks @funkjedi
- SynfonyBundle using `getenv()` in place of `$_ENV` to read env variables: #143 - thanks @hinrik

## [0.4.1] - 2018-11-21
### Fixed
- Memcached key obfuscation: #132
- support tracing of Eloquent 4.2: #136
- support tracing calls to internal functions: #126
- Symfony exception handling and meta tags for request: #129 - thanks @jkrnak
- Symfony docs: #134 - thanks @inverse

## [0.4.0] - 2018-11-19
### Added
- Laravel 4.2 initial support

## [0.3.1] - 2018-11-16
### Fixed
- Laravel 5 secondary intergations pointing to non-existing classes: #127

## [0.3.0] - 2018-11-15
### Added
- support for PHP 5.6 🎉 #97 , #122
- Mysqli Integration: #104 - thanks @chuck
- Laravel improved pipeline tracing: #117
- ability to configure agent's connection parameters through env variables: #111
- PDO integration tests: #101
- Memcached integration tests: #88
- improvements to testing utils: #100 , #89
- improvements to the ci workflow: #102
- badges to README.md: #99 - thanks @inverse

### Changed
- Predis integration tests coverage: #110

### Fixed
- Laravel preventing traces from being sent when app name is empty: #112 - thanks @stayallive
- error message in SymfonyBundle.php when ddtrace extension is not loaded: #98 - thanks @inverse
- ext-json required dependency to composer.json: #103 - thanks @inverse
- Laravel service name from env variable: #118 - thanks @Sh4d1

## [0.2.7] - 2018-11-15
### Added
- span type to Symfony and Laravel integration
- post-install script checking if extension is successfully enabled

### Fixed
- memory leaks on request finalization

## [0.2.6] - 2018-10-25
### Changed
- ext-ddtrace is no longer required when installing via composer

### Fixed
- exception handling in C extension (PHP 5.6)

## [0.2.5] - 2018-10-22
### Fixed
- handling of function return values in (PHP 5.6)

## [0.2.4] - 2018-10-18
### Fixed
- instrumenting method name in mixed case (PHP 5.6)

## [0.2.3] - 2018-10-16
### Fixed
- compatibility in Laravel user tracking (PHP 5.6)
- linking on older GCC (Debian Stretch)

## [0.2.2] - 2018-10-15
### Fixed
- Laravel template rendering method signature missmatch

## [0.2.1] - 2018-10-15
### Fixed
- Laravel template rendering tracing
- PDO execute without parameters

## [0.2.0] - 2018-10-15
### Added
- ddtrace C extension to allow introspection into running PHP code
- initial Laravel auto instrumentation integration
- initial Symfony auto instrumentation integration
- initial Eloquent auto instrumentation integration
- initial Memcached auto instrumentation integration
- initial PDO auto instrumentation integration
- initial Predis auto instrumentation integration

## [0.1.2] - 2018-08-01
### Fixed
- Opentracing dependency so it can be installed without modifying minimum-stability.

## [0.1.1] - 2018-08-1
### Added
- added a Resource transport for debugging trace data

### Changed
- dependency cleanup

### Fixed
- error "Undefined offset: 1" when using Tracer::startActiveSpan
- Composer polyfill installation conflict
- Curl outputing to STDOUT when reporting to the trace agent

## [0.1.0] - 2018-08-01
### Added
- OpenTracing compliance tha can be used for manual instrumentation

[Unreleased]: https://github.com/DataDog/dd-trace-php/compare/0.9.0...HEAD
[0.9.0]: https://github.com/DataDog/dd-trace-php/compare/0.8.1...0.9.0
[0.8.1]: https://github.com/DataDog/dd-trace-php/compare/0.8.0...0.8.1
[0.8.0]: https://github.com/DataDog/dd-trace-php/compare/0.7.1...0.8.0
[0.7.1]: https://github.com/DataDog/dd-trace-php/compare/0.7.0...0.7.1
[0.7.0]: https://github.com/DataDog/dd-trace-php/compare/0.6.0...0.7.0
[0.6.0]: https://github.com/DataDog/dd-trace-php/compare/0.5.1...0.6.0
[0.5.1]: https://github.com/DataDog/dd-trace-php/compare/0.5.0...0.5.1
[0.5.0]: https://github.com/DataDog/dd-trace-php/compare/0.4.2...0.5.0
[0.4.2]: https://github.com/DataDog/dd-trace-php/compare/0.4.1...0.4.2
[0.4.1]: https://github.com/DataDog/dd-trace-php/compare/0.4.0...0.4.1
[0.4.0]: https://github.com/DataDog/dd-trace-php/compare/0.3.1...0.4.0
[0.3.1]: https://github.com/DataDog/dd-trace-php/compare/0.3.0...0.3.1
[0.3.0]: https://github.com/DataDog/dd-trace-php/compare/0.2.7...0.3.0
[0.2.7]: https://github.com/DataDog/dd-trace-php/compare/0.2.6...0.2.7
[0.2.6]: https://github.com/DataDog/dd-trace-php/compare/0.2.5...0.2.6
[0.2.5]: https://github.com/DataDog/dd-trace-php/compare/0.2.4...0.2.5
[0.2.4]: https://github.com/DataDog/dd-trace-php/compare/0.2.3...0.2.4
[0.2.3]: https://github.com/DataDog/dd-trace-php/compare/0.2.2...0.2.3
[0.2.2]: https://github.com/DataDog/dd-trace-php/compare/0.2.1...0.2.2
[0.2.1]: https://github.com/DataDog/dd-trace-php/compare/0.2.0...0.2.1
[0.2.0]: https://github.com/DataDog/dd-trace-php/compare/v0.1.2...0.2.0
[0.1.2]: https://github.com/DataDog/dd-trace-php/compare/v0.1.1...v0.1.2
[0.1.1]: https://github.com/DataDog/dd-trace-php/compare/v0.1.0...v0.1.1<|MERGE_RESOLUTION|>--- conflicted
+++ resolved
@@ -3,12 +3,9 @@
 
 ## [Unreleased]
 ### Added
-<<<<<<< HEAD
-- Documenting release steps #223
-=======
 - Migration from namespace based constants to class based constants for tags, formats and types #207
 - Track integration loading to avoid re-loading unnecessary ones #211
->>>>>>> ec73ad28
+- Documenting release steps #223
 
 ### Fixed
 
