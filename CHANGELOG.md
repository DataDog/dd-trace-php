--- conflicted
+++ resolved
@@ -4,12 +4,10 @@
 ## [Unreleased]
 ### Added
 - Possibility to enable/disable distributed tracing and priority sampling #160
-<<<<<<< HEAD
 - Injecting distributed tracing headers in guzzle and curl requests #167
-=======
+
 ### Fixed
 - "Undefined offset: 0" errors in ElasticSearch integration #165
->>>>>>> 44b4c104
 
 ## [0.6.0] - 2018-12-03
 ### Added
