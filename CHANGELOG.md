--- conflicted
+++ resolved
@@ -3,13 +3,11 @@
 
 ## [UNRELEASED]
 
-<<<<<<< HEAD
 ### Added
 - support for global tags #273
-=======
+
 ### Fixed
 - Memory leaks in `this` object and return value handling in PHP 5.6 and 7.x
->>>>>>> 83868899
 
 ## [0.11.0]
 
