--- conflicted
+++ resolved
@@ -6,12 +6,9 @@
 - PHP code compatibility with PHP 5.4 #194
 - Move framework tests to tests root folder #198
 - Move integrations tests to tests root folder #200
-<<<<<<< HEAD
+- Allow testing of multiple library versions #203
 - Migration from namespace based constants to class based constants for tags, formats and types #207
-=======
-- Allow testing of multiple library versions #203
 - Downgrade of phpunit to 4.* in order to prepare for php 5.4 #208
->>>>>>> 01b10a00
 
 ### Fixed
 - Properly set http status code tag in Laravel 4 integration #195
