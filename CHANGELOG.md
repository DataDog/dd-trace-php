# Changelog

All notable changes to this project will be documented in this file - [read more](docs/changelog.md).

## [Unreleased]

### Fixed
- Shutdown span flushing blocking the process when forked #493
- Memory access errors in cases when PHP code was run after extension data was freed on request shutdown #505
- Request init hook working when open_basedir restriction is in effect #505
<<<<<<< HEAD
- Ensure global resources are freed in shutdown #521 #523
=======
- Http transport not setting required `X-Datadog-Trace-Count` header #525
>>>>>>> 968655df

### Changed
- Remove `zend_execute_ex` override and trace `ZEND_DO_UCALL` #519

## [0.29.0]

### Fixed
- Edge case where the extension version and userland version can get out of sync #488

### Changed
- Prefix hostnames as service names with `host-` to ensure compatibility with the Agent #490

## [0.28.1]

### Fixed
- Race condition when reading configuration from within writer thread context #486

## [0.28.0]

### Added
- Officially support Symfony 3.0 and 4.0 #475

### Fixed
- Stack level too deep error due to changes in how PHP interprets Opcodes caused by the extension #477

### Changed
- Backtrace handler will be run only once and will display information about maximum stack size being reached #478

## [0.27.2]

### Changed
- Valgrind configuration to perform more thorough memory consistency verification #472

### Fixed
- Memory leak detected in tests #472

## [0.27.1]

### Fixed
- Memory leak when garbage collecting span stacks #469

## [0.27.0]

### Added
- Set the hostname of a URL as the service name for curl and Guzzle requests when `DD_TRACE_HTTP_CLIENT_SPLIT_BY_DOMAIN=true` #459

### Changed
- Replace multiple calls to `mt_rand()` (32-bit) with one call to `dd_trace_generate_id()` which implements [MT19937-64](http://www.math.sci.hiroshima-u.ac.jp/~m-mat/MT/VERSIONS/C-LANG/mt19937-64.c) and returns a 63-bit unsigned integer as a string #449

### Fixed
- Traces no longer affect deterministic random from `mt_rand()` #449
- Fix API change with Symfony 4.x EventDispatcher #466

## [0.26.0]

### Added
- Initial implementation of flushing spans via background thread #450

### Changed
- URL-normalization rule boundaries #457

## [0.25.0]

### Added
- Support for Slim Framework v3 #446
- IPC based configurable Circuit breaker `DD_TRACE_AGENT_ATTEMPT_RETRY_TIME_MSEC` and `DD_TRACE_AGENT_MAX_CONSECUTIVE_FAILURES` used when communicating with the agent #440
- Normalized URL's as resource names; a CSV string of URL-to-resource-name mapping rules with `*` and `$*` wildcards can be set from `DD_TRACE_RESOURCE_URI_MAPPING`. This feature is disabled by default to reduce cardinality in resource names; to enable this feature set `DD_TRACE_URL_AS_RESOURCE_NAMES_ENABLED=true` #442

## [0.24.0]

### Added
- Tracer limited mode, stopping span creation when memory use raises to 80% of current PHP memory limit #437
- Configurable Curl timeouts `DD_TRACE_AGENT_TIMEOUT` and `DD_TRACE_AGENT_CONNECT_TIMEOUT` when communicating with the agent #150
- Configurable `DD_TRACE_REPORT_HOSTNAME` reporting of hostname via root span #441
- Support for CakePHP v2 and Cake Console v2 #436

### Fixed
- Generation of `E_WARNING` in certain contexts of PHP 5 installs when the `date.timezone` INI setting is not set #435

## [0.23.0]

**NOTE: We changed the way the service name can be configured. Now you must use `DD_SERVICE_NAME` instead of `DD_TRACE_APP_NAME` for consistency with other tracers. Usage of `DD_TRACE_APP_NAME` is now deprecated and will be removed in a future release.**

### Added
- Support for [Lumen](https://lumen.laravel.com/) 5.2+ #416
- Tracing support from the CLI SAPI #422
- Support for Laravel Artisan #422

### Changed
- Now the way to configure service name is through `DD_SERVICE_NAME` instead of `DD_TRACE_APP_NAME` #432

## [0.22.0]

### Added
- Official support for PHP 7.3 #429
- Tracer limited mode where spans are not created to preserve resources #417

### Fixed
- Error when a subclassed integration returns an object that cannot be cast as a string #423

## [0.21.0]

### Added
- `dd_trace_forward_call()` to forward the original call from within a tracing closure #284

### Fixed
- `parent::` keyword not honored from a subclass when forwarding a call from a tracing closure #284
- Private and protected callable strings not resolved properly from a tracing closure #303

## [0.20.0]

### Added
- Force tracing or discarding trace via special Span tag (manual.keep and manual.drop) #409

### Fixed
- Resource use by caching configuration values instead of processing data on every access #406

## [0.19.1]

### Fixed
- Tracing of functions called using DO_FCALL_BY_NAME opcode #404
- Curl headers not being correctly set #404

## [0.19.0]

### Changed
- Span and SpanContext main implementation uses public fields to share data to allow faster serialization and overall Span overhead #398
- `DDTrace\Encoders\SpanEncoder::encode()` now takes an instance of `DDTrace\Data\Span` instead of `DDTrace\Contracts\Span` #398
- `DDTrace\Processing\TraceAnalyticsProcessor::process()` now takes an instance of `DDTrace\Data\Span` instead of `DDTrace\Contracts\Span` #398
- Improve performance of setTag and setResource #398
- Load required PHP files in one go #387
- Load optional PHP files without filesystem check #387

## [0.18.0]

**NOTE: THIS IS A BREAKING CHANGE RELEASE**

This change should not impact most users.

### Added
- MessagePack serialization for traces sent to the Agent with a new function `dd_trace_serialize_msgpack()` #378

### Changed
- Request init hook module blacklist now avoids miss matching partial matches #372
- Add 10MB cap to payloads sent to the Agent #388
- Added an `getTracesAsArray()` method to `DDTrace\Contracts\Tracer` which returns an array of spans (which are also encoded as an array.) To encode an instance of `DDTrace\Contracts\Span` as an array, use `DDTrace\Encoders\SpanEncoder::encode($span)` #378
- `DDTrace\Transport::send()` now takes an instance of `DDTrace\Contracts\Tracer` instead of an `array` #378
- `DDTrace\Encoder::encodeTraces()` now takes an instance of `DDTrace\Contracts\Tracer` instead of an `array` #378
- The default encoder is now `DDTrace\Encoders\MessagePack`. You can still use the JSON encoder by setting the environment variable `DD_TRACE_ENCODER=json`. It is generally not recommended to use the JSON encoder as parsing JSON payloads at the Agent level is more CPU & memory intensive.

## [0.17.0]

### Added
- Integration aware spans #360
- Trace Analytics Client Configuration #367

## [0.16.1]

### Fixed
- Error traces don't appear in "Total Errors" panel #375

## [0.16.0]

### Changed
- When shutdown hook is executed we disable all tracing to avoid creating unnecessary spans #361
- Inside request init hook we disable all function tracing when we decide not to trace #361

### Added
- Disable request_init_hook functionality in presence of blacklisted modules via `ddtrace.internal_blacklisted_modules_list=some_module,some_other_module` #345 & #370
- Integration-level configuration #354
- `dd_trace_disable_in_request` function which disables all function tracing until request ends #361

### Fixed
- Symfony template rendering spans #359
- Laravel integration user ID errors #363
- Non-success HTTP response codes aren't properly categorized as errors in the APM UI #366

## [0.15.1]

### Added
- Symfony 2.3 web tests for resource name #349
- Update images and enable leak detection, split tests in CI to Unit, Integration and Web #299

### Fixed
- Resource name on Symfony 2.x requests served through controllers #341
- Sanitize url in web spans #344
- Laravel 5.8 compatibility #351

## [0.15.0]

### Changed
- Removed beta references and get ready for GA #339

## [0.14.2]

### Fixed
- Ensure Function name is safely copied to avoid freeing persistent string #333

## [0.14.1]

### Fixed
- Large number of mysqli spans not containing relevant information #330

## [0.14.0]

### Added
- Loading of integrations before knowing if the library will be actually used #319
- Ability to define tracing for not yet defined methods and classes #325

## [0.13.4]

Special thanks to @stayallive for helping us debugging the memory issues in his environment! His help and guidance were
of paramount importance.

### Fixed
- Accessing freed memory when instrumentation code un/instrumented itself #314
- Freeing `$this` object prematurely in PHP-FPM VM #317

## [0.13.3]

### Fixed
- 7.x handling of `$this` pointer passed to the closure causing errors in PHP VM #311

## [0.13.2]

### Added
- Optional extension .so files compiled with "-g" flag #306
- Log backtrace on segmentation fault, enabled via ddtrace.log_backtrace=1 #300

### Fixed
- Auto-instrumentation when user's autoloader throws exception on not found #305

## [0.13.1]

### Fixed
- Honor ddtrace provided by composer if user provided one #276
- Remove unused function that was moved to dispatch_table_dtor() #291
- PHP 5.4 incorrectly handling nested internal functions #295

## [0.13.0]

### Added
- Span::setResource as a legit method # 287
- Logging more span's info when in debug mode # 292

### Fixed
- Symfony 4.2 traces generation #280
- Memory leak and misshandling of return value in PHP 5.4 #281
- Drupal crashes (temporary workaround) #285
- Tracing of http status code in generic web requests #288
- Route not set in symfony 3.4 when user calls exit() #289
- Fix hash table dtor for PHP 7 #290

## [0.12.2]

### Fixed
- Zend integration incompatibility with Yii #282

## [0.12.1]

### Fixed
- Post-install to link the extension to all installed SAPI's for common configurations #277

## [0.12.0]

### Added
- Support for global tags via the environment variable `DD_TRACE_GLOBAL_TAGS=key1:value1,key2:value2` #273

### Fixed
- Memory leaks in `$this` object and return value handling in PHP 5.6 and 7.x #268
- Alpine APK package file being badly formatted when some file paths were over 100 character long #274
- Extension being compatible with CentOS 6 and other distributions using old Glibc #265

## [0.11.0]

**WARNING: THIS IS A BREAKING CHANGE RELEASE**

This change should not impact most of the users as starting from `0.10.0` it is not required (and not recommended) to
manually set the transport. `DDtrace\Transport\Http` no longer accepts a logger as the second argument as it uses
the globally registered logger. If you are using the `Http` class, just remove the second argument from the constructor
invocation.

### Added
- Support for guzzle 6 #254
- Configurable Sampler #260
- Debug mode for logging #261
- Basic tracing for unsupported and custom frameworks #264
- Support for symfony 3.3 #266 and #243
- Build php 5.4 extension locally #267

### Fixed
- Composer PHP compatibility declaration #247
- Release notes for PECL and fix type-os in CHANGELOG #248
- Add missing files to PECL releases #252
- PHP 5.4 installation and build #255
- Trigger of autoloader un-tracing did not respect object #256
- docker-compose based packages verification #257
- Incorrect tar command in one-liner example from getting_started.md #258 - thanks @danielkay
- Auto-instrumentation in Symfony 3.4 and PHP 5.6 #262
- Type-o in command to install .deb packages #263

## [0.10.0]

**WARNING: THIS IS A BREAKING CHANGE RELEASE**

Refer to the [Migration Guide](UPGRADE-0.10.md) for a detailed description.

At an high level here are the breaking changes we introduced:

- We removed OpenTracing as a required dependency. We still support OpenTracing, so you can do
  `OpenTracing\GlobalTracer::get()` in your code and still retrieve a OpenTracing compliant tracer, but
  OpenTracing dependency is now optional.
- We introduced auto-instrumentation and 1-step installation in place of manual registration of providers/bundles.
  Before, in order to see traces, you had to install our extension, add two dependencies to the composer file and
  add a provider (Laravel) or a bundle (Symfony). Starting from now you will only have to install the extension. You
  still have freedom to manually instrument the code, but only for advanced usage.

### Added
- Request init hook configuration allowing running arbitrary code before actual request execution #175
- Support OpenTracing without depending on it #193
- Initial C extension PHP 5.4 support #205
- Removal of external dependencies to support auto-instrumentation #206
- Migration from namespace based constants to class based constants for tags, formats and types #207
- Track integration loading to avoid re-loading unnecessary ones #211
- Documenting release steps #223
- Ability to run web framework tests in external web server #232
- Support for auto-instrumentation #237
- Support for Zend Framework 1 #238
- `Tracer::startRootSpan()` to track the root `Scope` instance which can be accessed with `Tracer::getRootScope()` #241

### Fixed
- The INI settings now appear in `phpinfo()` and when running `$ php -i` #242

## [0.9.1]
### Added
- Ability to reset all overrides via `dd_trace_reset`

### Changed
- By default do not throw an exception when method or function doesn't exist

### Fixed
- Eloquent integration calling protected `performInsert` method

## [0.9.0]
### Added
- PHP code compatibility with PHP 5.4 #194
- Move framework tests to tests root folder #198
- Move integrations tests to tests root folder #200
- Removal of external dependencies to support auto-instrumentation #206
- Allow testing of multiple library versions #203
- Downgrade of phpunit to 4.* in order to prepare for php 5.4 #208
- Configurable autofinishing of unfinished spans on tracer flush #217

### Fixed
- Predis integration supporting constructor options as an object #187 - thanks @raffaellopaletta
- Properly set http status code tag in Laravel 4 integration #195
- Agent calls traced when using Symfony 3 integration #197
- Fix for trace and span ID's that were improperly serialized on the wire in distributed tracing contexts #204
- Fix noop tracer issues with Laravel integration #220

## [0.8.1]
### Fixed
- Update Symfony 3 and 4 docs #184
- Package installation on custom PHP setups lacking conf.d support #188

## [0.8.0] - 2018-12-11
### Added
- Support for Lumen via the Laravel service provider #180
- Symfony 3.4 support #181

## [0.7.1] - 2018-12-07
### Added
- Symfony 3.4 and 4.2 sample apps #171

### Fixed
- Compatibility with PCS and using uninitialized data in some edge cases resulting in a SEGFAULT #173

## [0.7.0] - 2018-12-06
### Added
- Possibility to enable/disable distributed tracing and priority sampling #160
- Tracing for the [legacy MongoDB extension](http://php.net/manual/en/book.mongo.php) for PHP 5 #166
- Injecting distributed tracing headers in guzzle and curl requests #167
- Possibility to autoload all integrations and to disable specific ones #168
- Priority Sampling handling #169

### Fixed
- "Undefined offset: 0" errors in ElasticSearch integration #165

## [0.6.0] - 2018-12-03
### Added
- Guzzle and Curl enabling for Laravel integrations #161

## [0.5.1] - 2018-11-30
### Fixed
- Laravel pipelines tracer supporting configurable handler method #158

## [0.5.0] - 2018-11-29
### Added
- Changelog #152
- Custom PHP info output for ddtrace module #63 - thanks @SammyK
- guzzle v5 integration #148
- `static-analyze` to composer scripts #137
- distributed tracing initial support - without sampling priority #145
- curl integration #147
- Ignore Closure in laravel #125 - thanks @Sh4d1
- elastic search v1.x client integration #154

### Fixed
- `DDTrace\Tracer` returning a `DDTrace\NoopSpan` in place of `OpenTracing\NooSpan` when disabled #155
- PHP 5.6 ZTS builds #153

## [0.4.2] - 2018-11-21
### Added
- Laravel 4.2 and 5.7 tests coverage : #139

### Fixed
- Deprecated method `Span::setResource()` not part of `OpenTracing\Span`: #141 (Fixes #140)
- Laravel integration using HttpFoundation to retrieve status code: #142 - thanks @funkjedi
- SynfonyBundle using `getenv()` in place of `$_ENV` to read env variables: #143 - thanks @hinrik

## [0.4.1] - 2018-11-21
### Fixed
- Memcached key obfuscation: #132
- support tracing of Eloquent 4.2: #136
- support tracing calls to internal functions: #126
- Symfony exception handling and meta tags for request: #129 - thanks @jkrnak
- Symfony docs: #134 - thanks @inverse

## [0.4.0] - 2018-11-19
### Added
- Laravel 4.2 initial support

## [0.3.1] - 2018-11-16
### Fixed
- Laravel 5 secondary intergations pointing to non-existing classes: #127

## [0.3.0] - 2018-11-15
### Added
- support for PHP 5.6 🎉 #97 , #122
- Mysqli Integration: #104 - thanks @chuck
- Laravel improved pipeline tracing: #117
- ability to configure agent's connection parameters through env variables: #111
- PDO integration tests: #101
- Memcached integration tests: #88
- improvements to testing utils: #100 , #89
- improvements to the ci workflow: #102
- badges to README.md: #99 - thanks @inverse

### Changed
- Predis integration tests coverage: #110

### Fixed
- Laravel preventing traces from being sent when app name is empty: #112 - thanks @stayallive
- error message in SymfonyBundle.php when ddtrace extension is not loaded: #98 - thanks @inverse
- ext-json required dependency to composer.json: #103 - thanks @inverse
- Laravel service name from env variable: #118 - thanks @Sh4d1

## [0.2.7] - 2018-11-15
### Added
- span type to Symfony and Laravel integration
- post-install script checking if extension is successfully enabled

### Fixed
- memory leaks on request finalization

## [0.2.6] - 2018-10-25
### Changed
- ext-ddtrace is no longer required when installing via composer

### Fixed
- exception handling in C extension (PHP 5.6)

## [0.2.5] - 2018-10-22
### Fixed
- handling of function return values in (PHP 5.6)

## [0.2.4] - 2018-10-18
### Fixed
- instrumenting method name in mixed case (PHP 5.6)

## [0.2.3] - 2018-10-16
### Fixed
- compatibility in Laravel user tracking (PHP 5.6)
- linking on older GCC (Debian Stretch)

## [0.2.2] - 2018-10-15
### Fixed
- Laravel template rendering method signature missmatch

## [0.2.1] - 2018-10-15
### Fixed
- Laravel template rendering tracing
- PDO execute without parameters

## [0.2.0] - 2018-10-15
### Added
- ddtrace C extension to allow introspection into running PHP code
- initial Laravel auto instrumentation integration
- initial Symfony auto instrumentation integration
- initial Eloquent auto instrumentation integration
- initial Memcached auto instrumentation integration
- initial PDO auto instrumentation integration
- initial Predis auto instrumentation integration

## [0.1.2] - 2018-08-01
### Fixed
- Opentracing dependency so it can be installed without modifying minimum-stability.

## [0.1.1] - 2018-08-1
### Added
- added a Resource transport for debugging trace data

### Changed
- dependency cleanup

### Fixed
- error "Undefined offset: 1" when using Tracer::startActiveSpan
- Composer polyfill installation conflict
- Curl outputing to STDOUT when reporting to the trace agent

## [0.1.0] - 2018-08-01
### Added
- OpenTracing compliance tha can be used for manual instrumentation

[Unreleased]: https://github.com/DataDog/dd-trace-php/compare/0.29.0...HEAD
[0.29.0]: https://github.com/DataDog/dd-trace-php/compare/0.28.1...0.29.0
[0.28.1]: https://github.com/DataDog/dd-trace-php/compare/0.28.0...0.28.1
[0.28.0]: https://github.com/DataDog/dd-trace-php/compare/0.27.2...0.28.0
[0.27.2]: https://github.com/DataDog/dd-trace-php/compare/0.27.1...0.27.2
[0.27.1]: https://github.com/DataDog/dd-trace-php/compare/0.27.0...0.27.1
[0.27.0]: https://github.com/DataDog/dd-trace-php/compare/0.26.0...0.27.0
[0.26.0]: https://github.com/DataDog/dd-trace-php/compare/0.25.0...0.26.0
[0.25.0]: https://github.com/DataDog/dd-trace-php/compare/0.24.0...0.25.0
[0.24.0]: https://github.com/DataDog/dd-trace-php/compare/0.23.0...0.24.0
[0.23.0]: https://github.com/DataDog/dd-trace-php/compare/0.22.0...0.23.0
[0.22.0]: https://github.com/DataDog/dd-trace-php/compare/0.21.0...0.22.0
[0.21.0]: https://github.com/DataDog/dd-trace-php/compare/0.20.0...0.21.0
[0.20.0]: https://github.com/DataDog/dd-trace-php/compare/0.19.1...0.20.0
[0.19.1]: https://github.com/DataDog/dd-trace-php/compare/0.19.0...0.19.1
[0.19.0]: https://github.com/DataDog/dd-trace-php/compare/0.18.0...0.19.0
[0.18.0]: https://github.com/DataDog/dd-trace-php/compare/0.17.0...0.18.0
[0.17.0]: https://github.com/DataDog/dd-trace-php/compare/0.16.1...0.17.0
[0.16.1]: https://github.com/DataDog/dd-trace-php/compare/0.16.0...0.16.1
[0.16.0]: https://github.com/DataDog/dd-trace-php/compare/0.15.1...0.16.0
[0.15.1]: https://github.com/DataDog/dd-trace-php/compare/0.15.0...0.15.1
[0.15.0]: https://github.com/DataDog/dd-trace-php/compare/0.14.2...0.15.0
[0.14.2]: https://github.com/DataDog/dd-trace-php/compare/0.14.1...0.14.2
[0.14.1]: https://github.com/DataDog/dd-trace-php/compare/0.14.0...0.14.1
[0.14.0]: https://github.com/DataDog/dd-trace-php/compare/0.13.4...0.14.0
[0.13.4]: https://github.com/DataDog/dd-trace-php/compare/0.13.3...0.13.4
[0.13.3]: https://github.com/DataDog/dd-trace-php/compare/0.13.2...0.13.3
[0.13.2]: https://github.com/DataDog/dd-trace-php/compare/0.13.1...0.13.2
[0.13.1]: https://github.com/DataDog/dd-trace-php/compare/0.13.0...0.13.1
[0.13.0]: https://github.com/DataDog/dd-trace-php/compare/0.12.2...0.13.0
[0.12.2]: https://github.com/DataDog/dd-trace-php/compare/0.12.1...0.12.2
[0.12.1]: https://github.com/DataDog/dd-trace-php/compare/0.12.0...0.12.1
[0.12.0]: https://github.com/DataDog/dd-trace-php/compare/0.11.0...0.12.0
[0.11.0]: https://github.com/DataDog/dd-trace-php/compare/0.10.0...0.11.0
[0.10.0]: https://github.com/DataDog/dd-trace-php/compare/0.9.1...0.10.0
[0.9.1]: https://github.com/DataDog/dd-trace-php/compare/0.9.0...0.9.1
[0.9.0]: https://github.com/DataDog/dd-trace-php/compare/0.8.1...0.9.0
[0.8.1]: https://github.com/DataDog/dd-trace-php/compare/0.8.0...0.8.1
[0.8.0]: https://github.com/DataDog/dd-trace-php/compare/0.7.1...0.8.0
[0.7.1]: https://github.com/DataDog/dd-trace-php/compare/0.7.0...0.7.1
[0.7.0]: https://github.com/DataDog/dd-trace-php/compare/0.6.0...0.7.0
[0.6.0]: https://github.com/DataDog/dd-trace-php/compare/0.5.1...0.6.0
[0.5.1]: https://github.com/DataDog/dd-trace-php/compare/0.5.0...0.5.1
[0.5.0]: https://github.com/DataDog/dd-trace-php/compare/0.4.2...0.5.0
[0.4.2]: https://github.com/DataDog/dd-trace-php/compare/0.4.1...0.4.2
[0.4.1]: https://github.com/DataDog/dd-trace-php/compare/0.4.0...0.4.1
[0.4.0]: https://github.com/DataDog/dd-trace-php/compare/0.3.1...0.4.0
[0.3.1]: https://github.com/DataDog/dd-trace-php/compare/0.3.0...0.3.1
[0.3.0]: https://github.com/DataDog/dd-trace-php/compare/0.2.7...0.3.0
[0.2.7]: https://github.com/DataDog/dd-trace-php/compare/0.2.6...0.2.7
[0.2.6]: https://github.com/DataDog/dd-trace-php/compare/0.2.5...0.2.6
[0.2.5]: https://github.com/DataDog/dd-trace-php/compare/0.2.4...0.2.5
[0.2.4]: https://github.com/DataDog/dd-trace-php/compare/0.2.3...0.2.4
[0.2.3]: https://github.com/DataDog/dd-trace-php/compare/0.2.2...0.2.3
[0.2.2]: https://github.com/DataDog/dd-trace-php/compare/0.2.1...0.2.2
[0.2.1]: https://github.com/DataDog/dd-trace-php/compare/0.2.0...0.2.1
[0.2.0]: https://github.com/DataDog/dd-trace-php/compare/v0.1.2...0.2.0
[0.1.2]: https://github.com/DataDog/dd-trace-php/compare/v0.1.1...v0.1.2
[0.1.1]: https://github.com/DataDog/dd-trace-php/compare/v0.1.0...v0.1.1
[0.1.0]: https://github.com/DataDog/dd-trace-php/compare/29ee1d9f9fac5076cd0c96f8b8e9b205f15fb660...v0.1.0<|MERGE_RESOLUTION|>--- conflicted
+++ resolved
@@ -8,11 +8,8 @@
 - Shutdown span flushing blocking the process when forked #493
 - Memory access errors in cases when PHP code was run after extension data was freed on request shutdown #505
 - Request init hook working when open_basedir restriction is in effect #505
-<<<<<<< HEAD
 - Ensure global resources are freed in shutdown #521 #523
-=======
 - Http transport not setting required `X-Datadog-Trace-Count` header #525
->>>>>>> 968655df
 
 ### Changed
 - Remove `zend_execute_ex` override and trace `ZEND_DO_UCALL` #519
