# Changelog
All notable changes to this project will be documented in this file - [read more](docs/changelog.md).

## [Unreleased]

<<<<<<< HEAD
### Added
- Disable request_init_hook functionality in presence of blacklisted modules #345
=======
### Fixed
- Symfony template rendering spans #359
>>>>>>> 2167ecd2

## [0.15.1]

### Added
- Symfony 2.3 web tests for resource name #349
- Update images and enable leak detection, split tests in CI to Unit, Integration and Web #299

### Fixed
- Resource name on Symfony 2.x requests served through controllers #341
- Sanitize url in web spans #344
- Laravel 5.8 compatibility #351

## [0.15.0]

### Changed
- Removed beta references and get ready for GA #339

## [0.14.2]

### Fixed
- Ensure Function name is safely copied to avoid freeing persistent string #333

## [0.14.1]

### Fixed
- Large number of mysqli spans not containing relevant information #330

## [0.14.0]

### Added
- Loading of integrations before knowing if the library will be actually used #319
- Ability to define tracing for not yet defined methods and classes #325

## [0.13.4]

Special thanks to @stayallive for helping us debugging the memory issues in his environment! His help and guidance were
of paramount importance.

### Fixed
- Accessing freed memory when instrumentation code un/instrumented itself #314
- Freeing `$this` object prematurely in PHP-FPM VM #317

## [0.13.3]

### Fixed
- 7.x handling of `$this` pointer passed to the closure causing errors in PHP VM #311

## [0.13.2]

### Added
- Optional extension .so files compiled with "-g" flag #306
- Log backtrace on segmentation fault, enabled via ddtrace.log_backtrace=1 #300

### Fixed
- Auto-instrumentation when user's autoloader throws exception on not found #305

## [0.13.1]

### Fixed
- Honor ddtrace provided by composer if user provided one #276
- Remove unused function that was moved to dispatch_table_dtor() #291
- PHP 5.4 incorrectly handling nested internal functions #295

## [0.13.0]

### Added
- Span::setResource as a legit method # 287
- Logging more span's info when in debug mode # 292

### Fixed
- Symfony 4.2 traces generation #280
- Memory leak and misshandling of return value in PHP 5.4 #281
- Drupal crashes (temporary workaround) #285
- Tracing of http status code in generic web requests #288
- Route not set in symfony 3.4 when user calls exit() #289
- Fix hash table dtor for PHP 7 #290

## [0.12.2]

### Fixed
- Zend integration incompatibility with Yii #282

## [0.12.1]

### Fixed
- Post-install to link the extension to all installed SAPI's for common configurations #277

## [0.12.0]

### Added
- Support for global tags via the environment variable `DD_TRACE_GLOBAL_TAGS=key1:value1,key2:value2` #273

### Fixed
- Memory leaks in `$this` object and return value handling in PHP 5.6 and 7.x #268
- Alpine APK package file being badly formatted when some file paths were over 100 character long #274
- Extension being compatible with CentOS 6 and other distributions using old Glibc #265

## [0.11.0]

**WARNING: THIS IS A BREAKING CHANGE RELEASE**

This change should not impact most of the users as starting from `0.10.0` it is not required (and not recommended) to
manually set the transport. `DDtrace\Transport\Http` no longer accepts a logger as the second argument as it uses
the globally registered logger. If you are using the `Http` class, just remove the second argument from the constructor
invocation.

### Added
- Support for guzzle 6 #254
- Configurable Sampler #260
- Debug mode for logging #261
- Basic tracing for unsupported and custom frameworks #264
- Support for symfony 3.3 #266 and #243
- Build php 5.4 extension locally #267

### Fixed
- Composer PHP compatibility declaration #247
- Release notes for PECL and fix type-os in CHANGELOG #248
- Add missing files to PECL releases #252
- PHP 5.4 installation and build #255
- Trigger of autoloader un-tracing did not respect object #256
- docker-compose based packages verification #257
- Incorrect tar command in one-liner example from getting_started.md #258 - thanks @danielkay
- Auto-instrumentation in Symfony 3.4 and PHP 5.6 #262
- Type-o in command to install .deb packages #263

## [0.10.0]

**WARNING: THIS IS A BREAKING CHANGE RELEASE**

Refer to the [Migration Guide](UPGRADE-0.10.md) for a detailed description.

At an high level here are the breaking changes we introduced:

- We removed OpenTracing as a required dependency. We still support OpenTracing, so you can do
  `OpenTracing\GlobalTracer::get()` in your code and still retrieve a OpenTracing compliant tracer, but
  OpenTracing dependency is now optional.
- We introduced auto-instrumentation and 1-step installation in place of manual registration of providers/bundles.
  Before, in order to see traces, you had to install our extension, add two dependencies to the composer file and
  add a provider (Laravel) or a bundle (Symfony). Starting from now you will only have to install the extension. You
  still have freedom to manually instrument the code, but only for advanced usage.

### Added
- Request init hook configuration allowing running arbitrary code before actual request execution #175
- Support OpenTracing without depending on it #193
- Initial C extension PHP 5.4 support #205
- Removal of external dependencies to support auto-instrumentation #206
- Migration from namespace based constants to class based constants for tags, formats and types #207
- Track integration loading to avoid re-loading unnecessary ones #211
- Documenting release steps #223
- Ability to run web framework tests in external web server #232
- Support for auto-instrumentation #237
- Support for Zend Framework 1 #238
- `Tracer::startRootSpan()` to track the root `Scope` instance which can be accessed with `Tracer::getRootScope()` #241

### Fixed
- The INI settings now appear in `phpinfo()` and when running `$ php -i` #242

## [0.9.1]
### Added
- Ability to reset all overrides via `dd_trace_reset`

### Changed
- By default do not throw an exception when method or function doesn't exist

### Fixed
- Eloquent integration calling protected `performInsert` method

## [0.9.0]
### Added
- PHP code compatibility with PHP 5.4 #194
- Move framework tests to tests root folder #198
- Move integrations tests to tests root folder #200
- Removal of external dependencies to support auto-instrumentation #206
- Allow testing of multiple library versions #203
- Downgrade of phpunit to 4.* in order to prepare for php 5.4 #208
- Configurable autofinishing of unfinished spans on tracer flush #217

### Fixed
- Predis integration supporting constructor options as an object #187 - thanks @raffaellopaletta
- Properly set http status code tag in Laravel 4 integration #195
- Agent calls traced when using Symfony 3 integration #197
- Fix for trace and span ID's that were improperly serialized on the wire in distributed tracing contexts #204
- Fix noop tracer issues with Laravel integration #220

## [0.8.1]
### Fixed
- Update Symfony 3 and 4 docs #184
- Package installation on custom PHP setups lacking conf.d support #188

## [0.8.0] - 2018-12-11
### Added
- Support for Lumen via the Laravel service provider #180
- Symfony 3.4 support #181

## [0.7.1] - 2018-12-07
### Added
- Symfony 3.4 and 4.2 sample apps #171

### Fixed
- Compatibility with PCS and using uninitialized data in some edge cases resulting in a SEGFAULT #173

## [0.7.0] - 2018-12-06
### Added
- Possibility to enable/disable distributed tracing and priority sampling #160
- Tracing for the [legacy MongoDB extension](http://php.net/manual/en/book.mongo.php) for PHP 5 #166
- Injecting distributed tracing headers in guzzle and curl requests #167
- Possibility to autoload all integrations and to disable specific ones #168
- Priority Sampling handling #169

### Fixed
- "Undefined offset: 0" errors in ElasticSearch integration #165

## [0.6.0] - 2018-12-03
### Added
- Guzzle and Curl enabling for Laravel integrations #161

## [0.5.1] - 2018-11-30
### Fixed
- Laravel pipelines tracer supporting configurable handler method #158

## [0.5.0] - 2018-11-29
### Added
- Changelog #152
- Custom PHP info output for ddtrace module #63 - thanks @SammyK
- guzzle v5 integration #148
- `static-analyze` to composer scripts #137
- distributed tracing initial support - without sampling priority #145
- curl integration #147
- Ignore Closure in laravel #125 - thanks @Sh4d1
- elastic search v1.x client integration #154

### Fixed
- `DDTrace\Tracer` returning a `DDTrace\NoopSpan` in place of `OpenTracing\NooSpan` when disabled #155
- PHP 5.6 ZTS builds #153

## [0.4.2] - 2018-11-21
### Added
- Laravel 4.2 and 5.7 tests coverage : #139

### Fixed
- Deprecated method `Span::setResource()` not part of `OpenTracing\Span`: #141 (Fixes #140)
- Laravel integration using HttpFoundation to retrieve status code: #142 - thanks @funkjedi
- SynfonyBundle using `getenv()` in place of `$_ENV` to read env variables: #143 - thanks @hinrik

## [0.4.1] - 2018-11-21
### Fixed
- Memcached key obfuscation: #132
- support tracing of Eloquent 4.2: #136
- support tracing calls to internal functions: #126
- Symfony exception handling and meta tags for request: #129 - thanks @jkrnak
- Symfony docs: #134 - thanks @inverse

## [0.4.0] - 2018-11-19
### Added
- Laravel 4.2 initial support

## [0.3.1] - 2018-11-16
### Fixed
- Laravel 5 secondary intergations pointing to non-existing classes: #127

## [0.3.0] - 2018-11-15
### Added
- support for PHP 5.6 🎉 #97 , #122
- Mysqli Integration: #104 - thanks @chuck
- Laravel improved pipeline tracing: #117
- ability to configure agent's connection parameters through env variables: #111
- PDO integration tests: #101
- Memcached integration tests: #88
- improvements to testing utils: #100 , #89
- improvements to the ci workflow: #102
- badges to README.md: #99 - thanks @inverse

### Changed
- Predis integration tests coverage: #110

### Fixed
- Laravel preventing traces from being sent when app name is empty: #112 - thanks @stayallive
- error message in SymfonyBundle.php when ddtrace extension is not loaded: #98 - thanks @inverse
- ext-json required dependency to composer.json: #103 - thanks @inverse
- Laravel service name from env variable: #118 - thanks @Sh4d1

## [0.2.7] - 2018-11-15
### Added
- span type to Symfony and Laravel integration
- post-install script checking if extension is successfully enabled

### Fixed
- memory leaks on request finalization

## [0.2.6] - 2018-10-25
### Changed
- ext-ddtrace is no longer required when installing via composer

### Fixed
- exception handling in C extension (PHP 5.6)

## [0.2.5] - 2018-10-22
### Fixed
- handling of function return values in (PHP 5.6)

## [0.2.4] - 2018-10-18
### Fixed
- instrumenting method name in mixed case (PHP 5.6)

## [0.2.3] - 2018-10-16
### Fixed
- compatibility in Laravel user tracking (PHP 5.6)
- linking on older GCC (Debian Stretch)

## [0.2.2] - 2018-10-15
### Fixed
- Laravel template rendering method signature missmatch

## [0.2.1] - 2018-10-15
### Fixed
- Laravel template rendering tracing
- PDO execute without parameters

## [0.2.0] - 2018-10-15
### Added
- ddtrace C extension to allow introspection into running PHP code
- initial Laravel auto instrumentation integration
- initial Symfony auto instrumentation integration
- initial Eloquent auto instrumentation integration
- initial Memcached auto instrumentation integration
- initial PDO auto instrumentation integration
- initial Predis auto instrumentation integration

## [0.1.2] - 2018-08-01
### Fixed
- Opentracing dependency so it can be installed without modifying minimum-stability.

## [0.1.1] - 2018-08-1
### Added
- added a Resource transport for debugging trace data

### Changed
- dependency cleanup

### Fixed
- error "Undefined offset: 1" when using Tracer::startActiveSpan
- Composer polyfill installation conflict
- Curl outputing to STDOUT when reporting to the trace agent

## [0.1.0] - 2018-08-01
### Added
- OpenTracing compliance tha can be used for manual instrumentation

[Unreleased]: https://github.com/DataDog/dd-trace-php/compare/0.15.1...HEAD
[0.15.1]: https://github.com/DataDog/dd-trace-php/compare/0.15.0...0.15.1
[0.15.0]: https://github.com/DataDog/dd-trace-php/compare/0.14.2...0.15.0
[0.14.2]: https://github.com/DataDog/dd-trace-php/compare/0.14.1...0.14.2
[0.14.1]: https://github.com/DataDog/dd-trace-php/compare/0.14.0...0.14.1
[0.14.0]: https://github.com/DataDog/dd-trace-php/compare/0.13.4...0.14.0
[0.13.4]: https://github.com/DataDog/dd-trace-php/compare/0.13.3...0.13.4
[0.13.3]: https://github.com/DataDog/dd-trace-php/compare/0.13.2...0.13.3
[0.13.2]: https://github.com/DataDog/dd-trace-php/compare/0.13.1...0.13.2
[0.13.1]: https://github.com/DataDog/dd-trace-php/compare/0.13.0...0.13.1
[0.13.0]: https://github.com/DataDog/dd-trace-php/compare/0.12.2...0.13.0
[0.12.2]: https://github.com/DataDog/dd-trace-php/compare/0.12.1...0.12.2
[0.12.1]: https://github.com/DataDog/dd-trace-php/compare/0.12.0...0.12.1
[0.12.0]: https://github.com/DataDog/dd-trace-php/compare/0.11.0...0.12.0
[0.11.0]: https://github.com/DataDog/dd-trace-php/compare/0.10.0...0.11.0
[0.10.0]: https://github.com/DataDog/dd-trace-php/compare/0.9.1...0.10.0
[0.9.1]: https://github.com/DataDog/dd-trace-php/compare/0.9.0...0.9.1
[0.9.0]: https://github.com/DataDog/dd-trace-php/compare/0.8.1...0.9.0
[0.8.1]: https://github.com/DataDog/dd-trace-php/compare/0.8.0...0.8.1
[0.8.0]: https://github.com/DataDog/dd-trace-php/compare/0.7.1...0.8.0
[0.7.1]: https://github.com/DataDog/dd-trace-php/compare/0.7.0...0.7.1
[0.7.0]: https://github.com/DataDog/dd-trace-php/compare/0.6.0...0.7.0
[0.6.0]: https://github.com/DataDog/dd-trace-php/compare/0.5.1...0.6.0
[0.5.1]: https://github.com/DataDog/dd-trace-php/compare/0.5.0...0.5.1
[0.5.0]: https://github.com/DataDog/dd-trace-php/compare/0.4.2...0.5.0
[0.4.2]: https://github.com/DataDog/dd-trace-php/compare/0.4.1...0.4.2
[0.4.1]: https://github.com/DataDog/dd-trace-php/compare/0.4.0...0.4.1
[0.4.0]: https://github.com/DataDog/dd-trace-php/compare/0.3.1...0.4.0
[0.3.1]: https://github.com/DataDog/dd-trace-php/compare/0.3.0...0.3.1
[0.3.0]: https://github.com/DataDog/dd-trace-php/compare/0.2.7...0.3.0
[0.2.7]: https://github.com/DataDog/dd-trace-php/compare/0.2.6...0.2.7
[0.2.6]: https://github.com/DataDog/dd-trace-php/compare/0.2.5...0.2.6
[0.2.5]: https://github.com/DataDog/dd-trace-php/compare/0.2.4...0.2.5
[0.2.4]: https://github.com/DataDog/dd-trace-php/compare/0.2.3...0.2.4
[0.2.3]: https://github.com/DataDog/dd-trace-php/compare/0.2.2...0.2.3
[0.2.2]: https://github.com/DataDog/dd-trace-php/compare/0.2.1...0.2.2
[0.2.1]: https://github.com/DataDog/dd-trace-php/compare/0.2.0...0.2.1
[0.2.0]: https://github.com/DataDog/dd-trace-php/compare/v0.1.2...0.2.0
[0.1.2]: https://github.com/DataDog/dd-trace-php/compare/v0.1.1...v0.1.2
[0.1.1]: https://github.com/DataDog/dd-trace-php/compare/v0.1.0...v0.1.1<|MERGE_RESOLUTION|>--- conflicted
+++ resolved
@@ -3,13 +3,11 @@
 
 ## [Unreleased]
 
-<<<<<<< HEAD
 ### Added
 - Disable request_init_hook functionality in presence of blacklisted modules #345
-=======
+
 ### Fixed
 - Symfony template rendering spans #359
->>>>>>> 2167ecd2
 
 ## [0.15.1]
 
