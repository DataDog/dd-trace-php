version: '3.6'

x-aliases:
  - &base_php_service
      ulimits:
        core: 99999999999
      working_dir: '/home/circleci/app'
      stdin_open: true
      tty: true
      volumes:
        - .:/home/circleci/app
        - .composer:/home/circleci/.composer
        - .scenarios.lock:/home/circleci/app/.scenarios.lock
      tmpfs: [ '/home/circleci/app/tmp:uid=3434,gid=3434,exec' ]
      depends_on:
        - ddagent_integration
        - request_replayer
        - elasticsearch2_integration
        - httpbin_integration
        - redis_integration
        - mongodb_integration
        - mysql_integration
        - memcached_integration
      environment:
        - REDIS_HOSTNAME=redis_integration
        - DDAGENT_HOSTNAME=ddagent_integration
        - APP_ENV=dd_testing
      cap_add:
        - SYS_PTRACE
  - &base_54_service
      <<: *base_php_service
      volumes:
        - .:/home/circleci/app
        - ./tmp/docker/54/vendor:/home/circleci/app/vendor
        - .composer:/home/circleci/.composer
        - .scenarios.lock:/home/circleci/app/.scenarios.lock
  - &base_56_service
      <<: *base_php_service
      volumes:
        - .:/home/circleci/app
        - ./tmp/docker/56/vendor:/home/circleci/app/vendor
        - .composer:/home/circleci/.composer
        - .scenarios.lock:/home/circleci/app/.scenarios.lock

services:
  '5.4-debug': { <<: *base_php_service, build: 'dockerfiles/debug_php-5.4' }
  '5.4': { <<: *base_php_service, image: 'datadog/docker-library:ddtrace_php_5_4' }
  '5.6': { <<: *base_56_service, image: 'datadog/docker-library:ddtrace_php_5_6' }
  '5.6-zts': { <<: *base_56_service, image: 'circleci/php:5.6-zts' }
  '5.6-debug': { <<: *base_56_service, build: 'dockerfiles/debug_php-5.6' }
  '7.0': { <<: *base_php_service, image: 'datadog/docker-library:ddtrace_php_7_0' }
  '7.1': { <<: *base_php_service, image: 'datadog/docker-library:ddtrace_php_7_1' }
  'ubuntu-16.04-7.1': { <<: *base_php_service, build: 'dockerfiles/ubuntu-16.04-php-7.1' }
  'ubuntu-18.04-7.2': { <<: *base_php_service, build: 'dockerfiles/ubuntu-18.04-php-7.2' }
  '7.2': { <<: *base_php_service, image: 'datadog/docker-library:ddtrace_php_7_2' }
  '7.2-debug': { <<: *base_php_service, build: 'dockerfiles/debug_php-7.2' }
  '7.1-centos-compiled': { <<: *base_php_service, build: 'dockerfiles/verify_packages/centos7-compiled' }

  'fpm': { <<: *base_php_service, image: 'circleci/ruby:2.5', depends_on: [] }

  mysql_integration:
    image: mysql:5.6
    ports:
      - "0.0.0.0:3306:3306"
    environment:
      - MYSQL_ROOT_PASSWORD=test
      - MYSQL_PASSWORD=test
      - MYSQL_USER=test
      - MYSQL_DATABASE=test

  elasticsearch2_integration:
    image: "elasticsearch:2"

  mongodb_integration:
    image: "circleci/mongo:4.0"
    ports:
      - "27017:27017"
    environment:
      - MONGO_INITDB_ROOT_USERNAME=test
      - MONGO_INITDB_ROOT_PASSWORD=test

  redis_integration:
    image: "circleci/redis:4.0-alpine"

  memcached_integration:
    image: "memcached:1.5-alpine"

  httpbin_integration:
    image: kennethreitz/httpbin

  ddagent_integration:
    image: datadog/agent:latest
    healthcheck:
      test: ["CMD", "curl", "-f", "-X", "HEAD", "http://localhost:8126"]
      interval: 10s
      timeout: 2s
      retries: 2
    environment:
      - DD_APM_ENABLED=true
      - DD_BIND_HOST=0.0.0.0
      - DD_API_KEY=invalid_key_but_its_ok
    ports:
      - "8126:8126"

  request_replayer:
    image: php:7.2
    working_dir: /var/www
    ports:
      - 9000:80
    environment:
      DD_REQUEST_DUMPER_FILE: dump.json
<<<<<<< HEAD
    command: sh -c "curl --output index.php https://raw.githubusercontent.com/DataDog/dd-trace-php/master/tests/request_replayer/index.php -q && php -S 0.0.0.0:80 index.php"
=======
    command: sh -c "curl --output index.php https://raw.githubusercontent.com/DataDog/dd-trace-php/master/tests/request_replayer/index.php -q && php -S 0.0.0.0:80 index.php"

  agent:
    image: datadog/agent:latest
    volumes:
    - /var/run/docker.sock:/var/run/docker.sock:ro
    - /proc/:/host/proc/:ro
    - /sys/fs/cgroup/:/host/sys/fs/cgroup:ro
    environment:
    - DD_API_KEY=${DATADOG_API_KEY}
    - DD_APM_ENABLED=true

  apache_56_server:
    build:
      context: .
      dockerfile: tests/dockerfiles/Dockerfile_php56_apache
    ports:
      - 4134:80
    environment:
      APACHE_RUN_DIR: /var/run/apache2
      APACHE_RUN_USER: www-data
      APACHE_RUN_GROUP: www-data
      APACHE_LOG_DIR: /var/log/apache2
      DD_TRACE_DEBUG: 'true'
      DD_AGENT_HOST: agent
    depends_on:
      - agent
    volumes:
      - ./tests/Frameworks:/var/www
      - ./tests/dockerfiles/symfony_34_virtualhost.conf:/etc/apache2/sites-available/000-default.conf
      - ./:/var/dd-trace-php
>>>>>>> ff66310c
<|MERGE_RESOLUTION|>--- conflicted
+++ resolved
@@ -109,9 +109,6 @@
       - 9000:80
     environment:
       DD_REQUEST_DUMPER_FILE: dump.json
-<<<<<<< HEAD
-    command: sh -c "curl --output index.php https://raw.githubusercontent.com/DataDog/dd-trace-php/master/tests/request_replayer/index.php -q && php -S 0.0.0.0:80 index.php"
-=======
     command: sh -c "curl --output index.php https://raw.githubusercontent.com/DataDog/dd-trace-php/master/tests/request_replayer/index.php -q && php -S 0.0.0.0:80 index.php"
 
   agent:
@@ -142,5 +139,4 @@
     volumes:
       - ./tests/Frameworks:/var/www
       - ./tests/dockerfiles/symfony_34_virtualhost.conf:/etc/apache2/sites-available/000-default.conf
-      - ./:/var/dd-trace-php
->>>>>>> ff66310c
+      - ./:/var/dd-trace-php