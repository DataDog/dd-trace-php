version: '3.6'

x-aliases:
  - &base_php_service
      ulimits:
        core: 99999999999
      working_dir: '/home/circleci/app'
      stdin_open: true
      tty: true
      volumes:
        - .:/home/circleci/app
        - .composer:/home/circleci/.composer
        - .scenarios.lock:/home/circleci/app/.scenarios.lock
        - agent-socket:/var/run/datadog
      tmpfs: [ '/home/circleci/app/tmp:uid=3434,gid=3434,exec', '/home/circleci/app/tests/vendor:uid=3434,gid=3434,exec' ]
      depends_on:
        - agent
        - ddagent_integration
        - request-replayer
        - test-agent
        #- elasticsearch2_integration
        - rabbitmq_integration
        - elasticsearch7_integration
        - httpbin_integration
        - redis_integration
        - sqlsrv_integration
        - mongodb_integration
        - mysql_integration
        - memcached_integration
      environment:
        - REDIS_HOSTNAME=redis_integration
        - DDAGENT_HOSTNAME=ddagent_integration
        - HTTPBIN_HOSTNAME=httpbin_integration
        - COMPOSER_MEMORY_LIMIT=-1
        - PHP_IDE_CONFIG=serverName=docker
        - DD_TRACE_DOCKER_DEBUG
      cap_add:
        - SYS_PTRACE
      security_opt:
        - seccomp:unconfined
      # Privileged is requires to run some pcntl tests locally.
      # privileged: true

services:
  # --- Alpine (Legacy) ---
  '7.0-alpine': { <<: *base_php_service, image: 'datadog/docker-library:ddtrace_alpine_php-7.0-debug' }
  '7.1-alpine': { <<: *base_php_service, image: 'datadog/docker-library:ddtrace_alpine_php-7.1-debug' }
  '7.2-alpine': { <<: *base_php_service, image: 'datadog/docker-library:ddtrace_alpine_php-7.2-debug' }
  '7.3-alpine': { <<: *base_php_service, image: 'datadog/docker-library:ddtrace_alpine_php-7.3-debug' }
  '7.4-alpine': { <<: *base_php_service, image: 'datadog/dd-trace-ci:php-7.4-debug-alpine-3.11' }
  # --- Alpine ---
  '8.0-alpine': { <<: *base_php_service, image: 'datadog/dd-trace-ci:php-8.0_alpine' }
  # --- Buster ---
  '7.0-buster': { <<: *base_php_service, image: 'datadog/dd-trace-ci:php-7.0_buster' }
  '7.1-buster': { <<: *base_php_service, image: 'datadog/dd-trace-ci:php-7.1_buster' }
  '7.2-buster': { <<: *base_php_service, image: 'datadog/dd-trace-ci:php-7.2_buster' }
  '7.3-buster': { <<: *base_php_service, image: 'datadog/dd-trace-ci:php-7.3_buster' }
  '7.4-buster': { <<: *base_php_service, image: 'datadog/dd-trace-ci:php-7.4_buster' }
  '7.4-buster-shared-ext': { <<: *base_php_service, image: 'datadog/dd-trace-ci:php-7.4-shared-ext' }
  '8.0-buster': { <<: *base_php_service, image: 'datadog/dd-trace-ci:php-8.0_buster' }
  '8.0-buster-shared-ext': { <<: *base_php_service, image: 'datadog/dd-trace-ci:php-8.0-shared-ext' }
  '8.1-buster': { <<: *base_php_service, image: 'datadog/dd-trace-ci:php-8.1_buster' }
  '8.2-buster': { <<: *base_php_service, image: 'datadog/dd-trace-ci:php-8.2_buster' }
  'php-master-buster': { <<: *base_php_service, image: 'datadog/dd-trace-ci:php-master_buster' }
  # --- CentOS 6 ---
  '7.0-centos7': { <<: *base_php_service, image: 'datadog/dd-trace-ci:php-7.0_centos-7' }
  '7.1-centos7': { <<: *base_php_service, image: 'datadog/dd-trace-ci:php-7.1_centos-7' }
  '7.2-centos7': { <<: *base_php_service, image: 'datadog/dd-trace-ci:php-7.2_centos-7' }
  '7.3-centos7': { <<: *base_php_service, image: 'datadog/dd-trace-ci:php-7.3_centos-7' }
  '7.4-centos7': { <<: *base_php_service, image: 'datadog/dd-trace-ci:php-7.4_centos-7' }
  '8.0-centos7': { <<: *base_php_service, image: 'datadog/dd-trace-ci:php-8.0_centos-7' }
  '8.1-centos7': { <<: *base_php_service, image: 'datadog/dd-trace-ci:php-8.1_centos-7' }
  '8.2-centos7': { <<: *base_php_service, image: 'datadog/dd-trace-ci:php-8.2_centos-7' }

  rabbitmq_integration:
    image: rabbitmq:3.8.9-alpine # 3.8.9 is the latest version that supports Erlang 20
    ports:
      - "5672:5672"
      - "15672:15672"

  mysql_integration:
    image: mysql/mysql-server:8.0
    command: --default-authentication-plugin=mysql_native_password
    ports:
      - "3306:3306"
    environment:
      - MYSQL_ROOT_PASSWORD=test
      - MYSQL_PASSWORD=test
      - MYSQL_USER=test
      - MYSQL_DATABASE=test

  sqlsrv_integration:
    image: mcr.microsoft.com/mssql/server:2022-latest
    ports:
      - "1433:1433"
    environment:
      - ACCEPT_EULA=Y
      - MSSQL_SA_PASSWORD=Password12!
      - MSSQL_PID=Developer

  elasticsearch2_integration:
    image: "elasticsearch:2"

  elasticsearch7_integration:
    image: "elasticsearch:7.17.0"
    environment:
      - discovery.type=single-node
    cap_add:
      - IPC_LOCK
    ports:
      - "9200:9200"
      - "9300:9300"

  mongodb_integration:
    image: "circleci/mongo:4.0"
    ports:
      - "27017:27017"
    environment:
      - MONGO_INITDB_ROOT_USERNAME=test
      - MONGO_INITDB_ROOT_PASSWORD=test

  redis_integration:
    image: "datadog/dd-trace-ci:php-redis-5.0"

  memcached_integration:
    image: "memcached:1.5-alpine"

  httpbin_integration:
    image: kong/httpbin
    ports:
      - "8765:80"

  ddagent_integration:
    image: datadog/agent:latest
    healthcheck:
      test: ["CMD", "curl", "-f", "-X", "HEAD", "http://localhost:8126"]
      interval: 10s
      timeout: 2s
      retries: 2
    environment:
      - DD_APM_ENABLED=true
      - DD_BIND_HOST=0.0.0.0
      - DD_API_KEY=invalid_key_but_its_ok

  request-replayer:
    image: datadog/dd-trace-ci:php-request-replayer-2.0
    ports:
      - "8766:80"

  agent:
    image: datadog/agent:latest
    volumes:
      - /var/run/docker.sock:/var/run/docker.sock:ro
      - /proc/:/host/proc/:ro
      - /sys/fs/cgroup/:/host/sys/fs/cgroup:ro
      - agent-socket:/var/run/datadog
    environment:
      - DD_API_KEY=${DATADOG_API_KEY}
      - DD_APM_ENABLED=true
      - DD_DOGSTATSD_NON_LOCAL_TRAFFIC=1
      - DD_APM_RECEIVER_SOCKET=/var/run/datadog/apm.socket
    ports:
      - "8126:8126"

  packager:
    image: datadog/docker-library:ddtrace_php_fpm_packaging
    working_dir: /app
    volumes:
      - .:/app

  test-agent:
<<<<<<< HEAD
    image: williamconti549/dd-apm-test-agent:php-dev
    ports:
      - "127.0.0.1:9126:8126"
    volumes:
      - ./tests/snapshots:/snapshots
    environment:
      - LOG_LEVEL=DEBUG
      - TRACE_LANGUAGE=php
      - DD_TRACE_AGENT_URL=http://request-replayer:80
      - DISABLED_CHECKS=trace_content_length
      - PORT=9126
      - SNAPSHOTS_DIR=/snapshots
      - SNAPSHOT_CI=0
=======
    image: ghcr.io/datadog/dd-apm-test-agent/ddapm-test-agent:latest
    ports:
        - "127.0.0.1:9126:8126"
    environment:
        - LOG_LEVEL=WARNING
        - TRACE_LANGUAGE=php
        - DISABLED_CHECKS=trace_content_length
        - DD_TRACE_AGENT_URL=http://request-replayer:80
        - PORT=9126
        - DD_SUPPRESS_TRACE_PARSE_ERRORS=true
>>>>>>> 05de48bc

volumes:
  agent-socket:<|MERGE_RESOLUTION|>--- conflicted
+++ resolved
@@ -169,8 +169,7 @@
       - .:/app
 
   test-agent:
-<<<<<<< HEAD
-    image: williamconti549/dd-apm-test-agent:php-dev
+    image: ghcr.io/datadog/dd-apm-test-agent/ddapm-test-agent:latest
     ports:
       - "127.0.0.1:9126:8126"
     volumes:
@@ -178,23 +177,12 @@
     environment:
       - LOG_LEVEL=DEBUG
       - TRACE_LANGUAGE=php
+      - DISABLED_CHECKS=trace_content_length
       - DD_TRACE_AGENT_URL=http://request-replayer:80
-      - DISABLED_CHECKS=trace_content_length
       - PORT=9126
+      - DD_SUPPRESS_TRACE_PARSE_ERRORS=true
       - SNAPSHOTS_DIR=/snapshots
       - SNAPSHOT_CI=0
-=======
-    image: ghcr.io/datadog/dd-apm-test-agent/ddapm-test-agent:latest
-    ports:
-        - "127.0.0.1:9126:8126"
-    environment:
-        - LOG_LEVEL=WARNING
-        - TRACE_LANGUAGE=php
-        - DISABLED_CHECKS=trace_content_length
-        - DD_TRACE_AGENT_URL=http://request-replayer:80
-        - PORT=9126
-        - DD_SUPPRESS_TRACE_PARSE_ERRORS=true
->>>>>>> 05de48bc
 
 volumes:
   agent-socket: