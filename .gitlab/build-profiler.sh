--- conflicted
+++ resolved
@@ -43,11 +43,7 @@
 if [ "$thread_safety" = "zts" ]; then
     touch build.rs  # Ensure build.rs executes after switch-php for ZTS
 fi
-<<<<<<< HEAD
 RUSTFLAGS="-L native=$(dirname "$(gcc -print-file-name=libssp_nonshared.a)")" RUSTC_BOOTSTRAP=1 cargo build -Zbuild-std=std,panic_abort --target "${TRIPLET:?}" --profile profiler-release
-=======
-cargo build --profile profiler-release
->>>>>>> 0046ee33
 cd -
 
 cp -v "${CARGO_TARGET_DIR}/profiler-release/libdatadog_php_profiling.so" "${output_file}"
