<?php

include "generate-common.php";

$ecrLoginSnippet = <<<'EOT'
    - |
      if [ "${ARCH}" = "amd64" ]; then
        curl "https://awscli.amazonaws.com/awscli-exe-linux-x86_64.zip" -o "awscliv2.zip"
      else
        curl "https://awscli.amazonaws.com/awscli-exe-linux-aarch64.zip" -o "awscliv2.zip"
      fi
      unzip awscliv2.zip > /dev/null
      ./aws/install
      aws --version
    - |
      echo Assuming ddbuild-agent-ci role
      roleoutput="$(aws sts assume-role --role-arn arn:aws:iam::669783387624:role/ddbuild-dd-trace-php-ci \
        --external-id ddbuild-dd-trace-php-ci --role-session-name RoleSession)"

      export AWS_ACCESS_KEY_ID="$(echo "$roleoutput" | jq -r '.Credentials.AccessKeyId')"
      export AWS_SECRET_ACCESS_KEY="$(echo "$roleoutput" | jq -r '.Credentials.SecretAccessKey')"
      export AWS_SESSION_TOKEN="$(echo "$roleoutput" | jq -r '.Credentials.SessionToken')"
      echo "AWS_ACCESS_KEY_ID: $AWS_ACCESS_KEY_ID"

      echo "Logging in to ECR"
      aws ecr get-login-password | docker login --username AWS --password-stdin 669783387624.dkr.ecr.us-east-1.amazonaws.com
EOT;
?>
variables:
  CI_REGISTRY_USER:
    value: ""
    description: "Your docker hub username"
  CI_REGISTRY_TOKEN:
    value: ""
    description: "Your docker hub personal access token, can be created following this doc https://docs.docker.com/docker-hub/access-tokens/#create-an-access-token"
  CI_REGISTRY:
    value: "docker.io"

stages:
  - test
  - docker-build

.appsec_test:
  tags: [ "arch:${ARCH}" ]
  interruptible: true
  rules:
    - if: $CI_COMMIT_BRANCH == "master"
      interruptible: false
    - when: on_success
  before_script:
<?php unset_dd_runner_env_vars() ?>
    - git config --global --add safe.directory "$(pwd)/appsec/third_party/libddwaf"
    - sudo apt install -y clang-tidy-17 libc++-17-dev libc++abi-17-dev
    - mkdir -p appsec/build boost-cache boost-cache
  cache:
    - key: "appsec boost cache"
      paths:
        - boost-cache

.docker_push_job:
  stage: docker-build
  image: 486234852809.dkr.ecr.us-east-1.amazonaws.com/docker:24.0.4-gbi-focal
  before_script:
<?php echo $ecrLoginSnippet, "\n"; ?>
<<<<<<< HEAD
    - |
      echo "Logging in to Docker Hub"
      if [ "$CI_REGISTRY_USER" = "" ]; then
        echo "Fetching Docker Hub credentials from vault"
        vaultoutput=$(vault kv get --format=json kv/k8s/gitlab-runner/dd-trace-php/dockerhub)
        user=$(echo "$vaultoutput" | jq -r .data.data.user)
        token=$(echo "$vaultoutput" | jq -r .data.data.token)
      else
        user="$CI_REGISTRY_USER"
        token="$CI_REGISTRY_TOKEN"
      fi

      echo "Docker Hub user: $user"
      docker login -u "$user" -p "$token" docker.io
    - apt update && apt install -y openjdk-17-jre
=======
<?php dockerhub_login() ?>
    - apt update && apt install -y default-jre
>>>>>>> 560e003e

"test appsec extension":
  stage: test
  extends: .appsec_test
  image: registry.ddbuild.io/images/mirror/datadog/dd-trace-ci:php-${PHP_MAJOR_MINOR}_bookworm-5
  variables:
    KUBERNETES_CPU_REQUEST: 3
    KUBERNETES_MEMORY_REQUEST: 3Gi
    KUBERNETES_MEMORY_LIMIT: 4Gi
  parallel:
    matrix:
      - PHP_MAJOR_MINOR: *all_minor_major_targets
        ARCH: *arch_targets
        SWITCH_PHP_VERSION: debug
      - PHP_MAJOR_MINOR: *no_asan_minor_major_targets
        ARCH: *arch_targets
        SWITCH_PHP_VERSION: debug-zts
      - PHP_MAJOR_MINOR: *asan_minor_major_targets
        ARCH: *arch_targets
        SWITCH_PHP_VERSION: debug-zts-asan
  script:
    - switch-php $SWITCH_PHP_VERSION
    - cd appsec/build
    - "cmake .. -DCMAKE_BUILD_TYPE=Debug -DDD_APPSEC_BUILD_HELPER=OFF
      -DCMAKE_CXX_FLAGS='-stdlib=libc++' -DCMAKE_CXX_LINK_FLAGS='-stdlib=libc++'
      -DDD_APPSEC_TESTING=ON -DBOOST_CACHE_PREFIX=$CI_PROJECT_DIR/boost-cache"
    - make -j 4 xtest

"appsec integration tests":
  stage: test
  image: 486234852809.dkr.ecr.us-east-1.amazonaws.com/docker:24.0.4-gbi-focal # TODO: use a proper docker image with java pre-installed?
  tags: [ "docker-in-docker:amd64" ]
  variables:
    KUBERNETES_CPU_REQUEST: 8
    KUBERNETES_MEMORY_REQUEST: 24Gi
    KUBERNETES_MEMORY_LIMIT: 30Gi
    ARCH: amd64
  parallel:
    matrix:
      - targets:
          - test7.0-release
          - test7.0-release-zts
          - test7.1-release
          - test7.1-release-zts
          - test7.2-release
          - test7.2-release-zts
          - test7.3-release
          - test7.3-release-zts
          - test7.4-release
          - test7.4-release-zts
          - test8.0-release
          - test8.0-release-zts
          - test8.1-release
          - test8.1-release-zts
          - test8.2-release
          - test8.2-release-zts
          - test8.3-release
          - test8.3-release-zts
          - test8.4-release
          - test8.4-release-zts
          - test8.5-release
          - test8.5-release-zts
  before_script:
<?php echo $ecrLoginSnippet, "\n"; ?>
<?php dockerhub_login() ?>
  script:
    - apt update && apt install -y openjdk-17-jre
    - find "$CI_PROJECT_DIR"/appsec/tests/integration/build || true
    - |
      cd appsec/tests/integration
      CACHE_PATH=build/php-appsec-volume-caches-${ARCH}.tar.gz
      if [ -f "$CACHE_PATH" ]; then
        echo "Loading cache from $CACHE_PATH"
        TERM=dumb ./gradlew loadCaches --info
      fi

      TERM=dumb ./gradlew $targets --info -Pbuildscan --scan
      TERM=dumb ./gradlew saveCaches --info
  cache:
    - key: "appsec int test cache"
      paths:
        - appsec/tests/integration/build/*.tar.gz

"appsec code coverage":
  stage: test
  extends: .appsec_test
  image: registry.ddbuild.io/images/mirror/datadog/dd-trace-ci:php-8.3_bookworm-5
  variables:
    KUBERNETES_CPU_REQUEST: 3
    KUBERNETES_MEMORY_REQUEST: 3Gi
    KUBERNETES_MEMORY_LIMIT: 4Gi
    ARCH: amd64
  script:
    - |
      echo "Installing dependencies"
      cd /tmp
      curl -o vault.zip https://releases.hashicorp.com/vault/1.20.0/vault_1.20.0_linux_amd64.zip
      unzip vault.zip
      sudo cp -v vault /usr/local/bin
      cd -
      sudo sed -i 's|http://deb.debian.org/debian|http://archive.debian.org/debian|g; s|http://security.debian.org/debian-security|http://archive.debian.org/debian-security|g' /etc/apt/sources.list
      sudo apt-get update && sudo apt-get install -y jq gcovr llvm-17 clang-17

      echo "Installing codecov"

      CODECOV_TOKEN=$(vault kv get --format=json kv/k8s/gitlab-runner/dd-trace-php/codecov | jq -r .data.data.token)
      CODECOV_VERSION=0.6.1
      CODECOV_ARCH=linux
      curl https://keybase.io/codecovsecurity/pgp_keys.asc | gpg --no-default-keyring --keyring trustedkeys.gpg --import
      curl -Os https://uploader.codecov.io/v${CODECOV_VERSION}/${CODECOV_ARCH}/codecov
      curl -Os https://uploader.codecov.io/v${CODECOV_VERSION}/${CODECOV_ARCH}/codecov.SHA256SUM
      curl -Os https://uploader.codecov.io/v${CODECOV_VERSION}/${CODECOV_ARCH}/codecov.SHA256SUM.sig
      gpgv codecov.SHA256SUM.sig codecov.SHA256SUM
      shasum -a 256 -c codecov.SHA256SUM
      rm codecov.SHA256SUM.sig codecov.SHA256SUM
      sudo mv codecov /usr/local/bin/codecov
      sudo chmod +x /usr/local/bin/codecov
    - cd appsec/build
    - |
      cmake .. -DCMAKE_BUILD_TYPE=Debug -DDD_APPSEC_ENABLE_COVERAGE=ON \
        -DDD_APPSEC_TESTING=ON -DCMAKE_CXX_FLAGS="-stdlib=libc++" \
        -DCMAKE_C_COMPILER=/usr/bin/clang-17 -DCMAKE_CXX_COMPILER=/usr/bin/clang++-17 \
        -DCMAKE_CXX_LINK_FLAGS="-stdlib=libc++" \
        -DBOOST_CACHE_PREFIX="$CI_PROJECT_DIR/boost-cache"
    - |
      export PATH=$PATH:$HOME/.cargo/bin
      LLVM_PROFILE_FILE="/tmp/cov-ext/%p.profraw" \
        VERBOSE=1 make -j 4 xtest
    - VERBOSE=1 make -j 4 ddappsec_helper_test
    - |
      cd ../..
      LLVM_PROFILE_FILE="/tmp/cov-helper/%p.profraw" \
        ./appsec/build/tests/helper/ddappsec_helper_test
    - |
      cd /tmp/cov-ext
      llvm-profdata-17 merge -sparse *.profraw -o default.profdata
      llvm-cov-17 export "$CI_PROJECT_DIR"/appsec/build/ddappsec.so \
        -format=lcov -instr-profile=default.profdata \
        > "$CI_PROJECT_DIR"/appsec/build/coverage-ext.lcov
      echo "Uploading extension coverage to codecov"
      cd "$CI_PROJECT_DIR"
      codecov -t "$CODECOV_TOKEN" -n appsec-extension -v -f appsec/build/coverage-ext.lcov
    - |
      cd /tmp/cov-helper
      llvm-profdata-17 merge -sparse *.profraw -o default.profdata
      llvm-cov-17 export "$CI_PROJECT_DIR"/appsec/build/tests/helper/ddappsec_helper_test \
        -format=lcov -instr-profile=default.profdata \
        > "$CI_PROJECT_DIR/appsec/build/coverage-helper.lcov"
      echo "Uploading helper coverage to codecov"
      cd "$CI_PROJECT_DIR"
      codecov -t "$CODECOV_TOKEN" -n appsec-helper -v -f appsec/build/coverage-helper.lcov


"push appsec images":
  extends: .docker_push_job
  tags: [ "docker-in-docker:${ARCH}" ]
  variables:
    KUBERNETES_CPU_REQUEST: 8
    KUBERNETES_MEMORY_REQUEST: 16Gi
    KUBERNETES_MEMORY_LIMIT: 24Gi
  parallel:
    matrix:
# XXX: docker-in-docker:arm64 is not supported yet
      - ARCH: ["amd64", "arm64"]
  rules:
    - when: manual
  needs: []
  script:
    - cd appsec/tests/integration
    - TERM=dumb ./gradlew pushAll --info -Pbuildscan --scan

"push appsec docker images multiarch":
  extends: .docker_push_job
  variables:
    KUBERNETES_CPU_REQUEST: 2
    KUBERNETES_MEMORY_REQUEST: 4Gi
    KUBERNETES_MEMORY_LIMIT: 6Gi
    ARCH: amd64
  rules:
    - when: on_success
  needs:
    - job: "push appsec images"
  script:
    - cd appsec/tests/integration
    - TERM=dumb ./gradlew pushMultiArch --info -Pbuildscan --scan

"appsec lint":
  stage: test
  extends: .appsec_test
  image: registry.ddbuild.io/images/mirror/datadog/dd-trace-ci:php-8.3_bookworm-5
  variables:
    KUBERNETES_CPU_REQUEST: 3
    KUBERNETES_MEMORY_REQUEST: 9Gi
    KUBERNETES_MEMORY_LIMIT: 10Gi
    ARCH: amd64
  script:
    - sudo apt install -y clang-format-17
    - cd appsec/build
    - |
      cmake .. -DCMAKE_BUILD_TYPE=Debug -DDD_APPSEC_ENABLE_COVERAGE=OFF \
        -DDD_APPSEC_TESTING=OFF -DCMAKE_CXX_FLAGS="-stdlib=libc++" \
        -DCMAKE_CXX_LINK_FLAGS="-stdlib=libc++" \
        -DBOOST_CACHE_PREFIX="$CI_PROJECT_DIR/boost-cache" \
        -DCLANG_TIDY=/usr/bin/run-clang-tidy-17 \
        -DCLANG_FORMAT=/usr/bin/clang-format-17
    - make -j 4 extension ddappsec-helper
    - make format tidy

"test appsec helper asan":
  stage: test
  extends: .appsec_test
  image: registry.ddbuild.io/images/mirror/datadog/dd-trace-ci:bookworm-5
  variables:
    KUBERNETES_CPU_REQUEST: 3
    KUBERNETES_MEMORY_REQUEST: 3Gi
    KUBERNETES_MEMORY_LIMIT: 4Gi
  parallel:
    matrix:
      - ARCH: *arch_targets
  script:
    - cd appsec/build
    - |
      cmake .. -DCMAKE_BUILD_TYPE=Debug -DDD_APPSEC_BUILD_EXTENSION=OFF \
        -DDD_APPSEC_ENABLE_COVERAGE=OFF -DDD_APPSEC_TESTING=ON \
        -DCMAKE_CXX_FLAGS="-stdlib=libc++ -fsanitize=address -fsanitize=leak \
        -DASAN_BUILD" -DCMAKE_C_FLAGS="-fsanitize=address -fsanitize=leak \
        -DASAN_BUILD" -DCMAKE_EXE_LINKER_FLAGS="-fsanitize=address -fsanitize=leak" \
        -DCMAKE_MODULE_LINKER_FLAGS="-fsanitize=address -fsanitize=leak" \
        -DBOOST_CACHE_PREFIX="$CI_PROJECT_DIR/boost-cache" \
        -DCLANG_TIDY=/usr/bin/run-clang-tidy-17
    - make -j 4 ddappsec_helper_test
    - cd ../..; ./appsec/build/tests/helper/ddappsec_helper_test

### Disabled: "we don't rely on the fuzzer these days as the protocol has been stable for a long time, so feel free to disable those jobs for now"
#"fuzz appsec helper":
#  stage: test
#  extends: .appsec_test
#  image: registry.ddbuild.io/images/mirror/datadog/dd-trace-ci:bookworm-5
#  variables:
#    KUBERNETES_CPU_REQUEST: 3
#    KUBERNETES_MEMORY_REQUEST: 5Gi
#    KUBERNETES_MEMORY_LIMIT: 6Gi
#  parallel:
#    matrix:
#      - ARCH: *arch_targets
#  script:
#    - curl -LO https://github.com/llvm/llvm-project/archive/refs/tags/llvmorg-17.0.6.tar.gz
#    - tar xzf llvmorg-17.0.6.tar.gz
#    - cd llvm-project-llvmorg-17.0.6/compiler-rt
#    - cmake . -DCMAKE_CXX_FLAGS="-stdlib=libc++" -DCMAKE_CXX_LINK_FLAGS="-stdlib=libc++"
#    - make -j 4 fuzzer
#    - fuzzer=$(realpath lib/linux/libclang_rt.fuzzer_no_main-*.a)
#    - cd -
#
#    - cd appsec/build
#    - cmake .. -DCMAKE_BUILD_TYPE=Debug -DDD_APPSEC_BUILD_EXTENSION=OFF -DCMAKE_CXX_FLAGS="-stdlib=libc++" -DCMAKE_CXX_LINK_FLAGS="-stdlib=libc++" -DFUZZER_ARCHIVE_PATH=$fuzzer -DBOOST_CACHE_PREFIX=/boost-cache -DCLANG_TIDY=/usr/bin/run-clang-tidy-17
#    - make -j 4 ddappsec_helper_fuzzer corpus_generator
#    - cd ..
#    - mkdir -p tests/fuzzer/{corpus,results,logs}
#    - rm -f tests/fuzzer/corpus/*
#
#    - '# Run fuzzer in nop mode'
#    - ./build/tests/fuzzer/corpus_generator tests/fuzzer/corpus 500
#    - LLVM_PROFILE_FILE=off.profraw ./build/tests/fuzzer/ddappsec_helper_fuzzer --log_level=off --fuzz-mode=off -max_total_time=60 -rss_limit_mb=4096 -artifact_prefix=tests/fuzzer/results/ tests/fuzzer/corpus/
#    - rm -f tests/fuzzer/corpus/*
#
#    - '# Run fuzzer in raw mode'
#    - ./build/tests/fuzzer/corpus_generator tests/fuzzer/corpus 500
#    - LLVM_PROFILE_FILE=raw.profraw ./build/tests/fuzzer/ddappsec_helper_fuzzer --log_level=off --fuzz-mode=raw -max_total_time=60 -rss_limit_mb=4096 -artifact_prefix=tests/fuzzer/results/ tests/fuzzer/corpus/
#    - rm -f tests/fuzzer/corpus/*
#
#    - '# Run fuzzer in body mode'
#    - ./build/tests/fuzzer/corpus_generator tests/fuzzer/corpus 500
#    - LLVM_PROFILE_FILE=body.profraw ./build/tests/fuzzer/ddappsec_helper_fuzzer --log_level=off --fuzz-mode=body -max_total_time=60 -rss_limit_mb=4096 -artifact_prefix=tests/fuzzer/results/ tests/fuzzer/corpus/
#
#    - '# Generate coverage'
#    - llvm-profdata-17 merge -sparse *.profraw -o default.profdata
#    - llvm-cov-17 show build/tests/fuzzer/ddappsec_helper_fuzzer -instr-profile=default.profdata -ignore-filename-regex="(tests|third_party|build)" -format=html > fuzzer-coverage.html
#    - llvm-cov-17 report -instr-profile default.profdata build/tests/fuzzer/ddappsec_helper_fuzzer -ignore-filename-regex="(tests|third_party|build)" -show-region-summary=false
#  artifacts:
#    paths:
#     - appsec/fuzzer-coverage.html<|MERGE_RESOLUTION|>--- conflicted
+++ resolved
@@ -62,26 +62,8 @@
   image: 486234852809.dkr.ecr.us-east-1.amazonaws.com/docker:24.0.4-gbi-focal
   before_script:
 <?php echo $ecrLoginSnippet, "\n"; ?>
-<<<<<<< HEAD
-    - |
-      echo "Logging in to Docker Hub"
-      if [ "$CI_REGISTRY_USER" = "" ]; then
-        echo "Fetching Docker Hub credentials from vault"
-        vaultoutput=$(vault kv get --format=json kv/k8s/gitlab-runner/dd-trace-php/dockerhub)
-        user=$(echo "$vaultoutput" | jq -r .data.data.user)
-        token=$(echo "$vaultoutput" | jq -r .data.data.token)
-      else
-        user="$CI_REGISTRY_USER"
-        token="$CI_REGISTRY_TOKEN"
-      fi
-
-      echo "Docker Hub user: $user"
-      docker login -u "$user" -p "$token" docker.io
+<?php dockerhub_login() ?>
     - apt update && apt install -y openjdk-17-jre
-=======
-<?php dockerhub_login() ?>
-    - apt update && apt install -y default-jre
->>>>>>> 560e003e
 
 "test appsec extension":
   stage: test
