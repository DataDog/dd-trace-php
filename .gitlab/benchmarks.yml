--- conflicted
+++ resolved
@@ -9,7 +9,7 @@
   MACROBENCHMARKS_CI_IMAGE: 486234852809.dkr.ecr.us-east-1.amazonaws.com/ci/benchmarking-platform:php_laravel-realworld
   # The Dockerfile to this image is located at:
   # https://github.com/DataDog/benchmarking-platform/tree/php/laravel-realworld
-  
+
 .microbenchmarks:
   stage: benchmarks
   tags: ["runner:apm-k8s-tweaked-metal"]
@@ -98,7 +98,6 @@
   variables:
     SCENARIO: "appsec"
 
-<<<<<<< HEAD
 check-big-regressions:
   stage: gate
   needs: [ "benchmarks-tracer" ]
@@ -118,27 +117,8 @@
     # Gitlab and BP specific env vars. Do not modify.
     KUBERNETES_SERVICE_ACCOUNT_OVERWRITE: dd-trace-php
 
-
-download_circle_ci_release:
-  stage: benchmarks
-  needs: []
-  rules:
-    - if: ($NIGHTLY_BENCHMARKS || $CI_PIPELINE_SOURCE != "schedule") && $CI_COMMIT_REF_NAME == "master"
-      when: always
-    - when: manual
-  tags: [ "arch:amd64" ]
-  interruptible: true
-  timeout: 45m
-  image: 486234852809.dkr.ecr.us-east-1.amazonaws.com/ci/benchmarking-platform:php_laravel-realworld
-  script:
-    - git clone --branch php/laravel-realworld https://gitlab-ci-token:${CI_JOB_TOKEN}@gitlab.ddbuild.io/DataDog/benchmarking-platform platform && cd platform
-    - ./steps/download-circle-ci-release.sh
-  artifacts:
-    name: "artifacts"
-=======
 .macrobenchmarks_rules: &macrobenchmarks_rules
   - if: $CI_COMMIT_REF_NAME == "master" && $NIGHTLY_BENCHMARKS
->>>>>>> 675faa63
     when: always
   - if: $CI_COMMIT_REF_NAME == "master" && $CI_PIPELINE_SOURCE != "schedule"
     when: always
