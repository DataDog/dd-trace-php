using System;
using System.Linq;
using Nuke.Common;
using Nuke.Common.CI;
using Nuke.Common.Execution;
using Nuke.Common.IO;
using Nuke.Common.ProjectModel;
using Nuke.Common.Tooling;
using Nuke.Common.Utilities.Collections;
using static Nuke.Common.EnvironmentInfo;
using static Nuke.Common.IO.FileSystemTasks;
using static Nuke.Common.IO.PathConstruction;

partial class Build : NukeBuild
{
    /// Support plugins are available for:
    ///   - JetBrains ReSharper        https://nuke.build/resharper
    ///   - JetBrains Rider            https://nuke.build/rider
    ///   - Microsoft VisualStudio     https://nuke.build/visualstudio
    ///   - Microsoft VSCode           https://nuke.build/vscode

    public static int Main () => Execute<Build>(x => x.Compile);

    [Parameter("Configuration to build - Default is 'Debug' (local) or 'Release' (server)")]
    readonly Configuration Configuration = IsLocalBuild ? Configuration.Debug : Configuration.Release;

    [Parameter("The current version of the source and build")]
<<<<<<< HEAD
    readonly string Version = "0.98.1";
=======
    readonly string Version = System.IO.File.ReadAllText("VERSION");
>>>>>>> 170f54c1

    Target Clean => _ => _
        .Before(Restore)
        .Executes(() =>
        {
        });

    Target Restore => _ => _
        .Executes(() =>
        {
        });

    Target Compile => _ => _
        .DependsOn(Restore)
        .Executes(() =>
        {
        });

}<|MERGE_RESOLUTION|>--- conflicted
+++ resolved
@@ -25,11 +25,7 @@
     readonly Configuration Configuration = IsLocalBuild ? Configuration.Debug : Configuration.Release;
 
     [Parameter("The current version of the source and build")]
-<<<<<<< HEAD
-    readonly string Version = "0.98.1";
-=======
     readonly string Version = System.IO.File.ReadAllText("VERSION");
->>>>>>> 170f54c1
 
     Target Clean => _ => _
         .Before(Restore)
