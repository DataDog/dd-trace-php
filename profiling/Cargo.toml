[package]
name = "datadog-php-profiling"
version = "0.86.3"
edition = "2021"
license = "Apache-2.0"
rust-version = "1.64"

[lib]
crate-type = ["cdylib"]

# See more keys and their definitions at https://doc.rust-lang.org/cargo/reference/manifest.html

[dependencies]
anyhow = { version = "1.0" }
cfg-if = { version = "1.0" }
crossbeam-channel = { version = "0.5", default-features = false, features = ["std"] }
cpu-time = { version = "1.0" }
datadog-profiling = { git = "https://github.com/DataDog/libdatadog", tag = "v2.2.0" }
env_logger = { version = "0.10" }
indexmap = { version = "1.8" }
lazy_static = { version = "1.4" }
libc = "0.2"
# TRACE set to max to support runtime configuration.
log = { version = "0.4", features = ["max_level_trace", "release_max_level_trace"]}
once_cell = { version = "1.12" }
uuid = { version = "1.0", features = ["v4"] }
rand = { version = "0.8.5" }
rand_distr = { version = "0.4.3" }

[features]
default = ["allocation_profiling"]
allocation_profiling = []
<<<<<<< HEAD
timeline = []
=======
stack_walking_tests = []
>>>>>>> 70bedb6f

[build-dependencies]
bindgen = { version = "0.59" }
cc = { version = "1.0" }

[profile.release]
debug = 1
lto = "thin"
incremental = false<|MERGE_RESOLUTION|>--- conflicted
+++ resolved
@@ -30,11 +30,8 @@
 [features]
 default = ["allocation_profiling"]
 allocation_profiling = []
-<<<<<<< HEAD
 timeline = []
-=======
 stack_walking_tests = []
->>>>>>> 70bedb6f
 
 [build-dependencies]
 bindgen = { version = "0.59" }
