[package]
name = "datadog-php-profiling"
version = "0.13.0"
edition = "2021"
license = "Apache-2.0"
rust-version = "1.60"

[lib]
crate-type = ["cdylib"]

# See more keys and their definitions at https://doc.rust-lang.org/cargo/reference/manifest.html

[dependencies]
anyhow = { version = "1.0" }
cfg-if = { version = "1.0" }
crossbeam-channel = { version = "0.5", default-features = false, features = ["std"] }
cpu-time = { version = "1.0" }
<<<<<<< HEAD
datadog-profiling = { git = "https://github.com/DataDog/libdatadog", rev = "8ca648160cd8112002ce14d390395e0bc9950a84" }
=======
datadog-profiling = { git = "https://github.com/DataDog/libdatadog", tag = "v1.0.0" }
>>>>>>> 809ca7e9
env_logger = { version = "0.9.3" }
indexmap = { version = "1.8" }
lazy_static = { version = "1.4" }
libc = "0.2"
# TRACE set to max to support runtime configuration.
log = { version = "0.4", features = ["max_level_trace", "release_max_level_trace"]}
once_cell = { version = "1.12" }
uuid = { version = "1.0", features = ["v4"] }
rand = { version = "0.8.5" }
rand_distr = { version = "0.4.3" }

[features]
default = ["allocation_profiling"]
allocation_profiling = []

[build-dependencies]
bindgen = { version = "0.59" }
cc = { version = "1.0" }

[profile.release]
debug = 1
lto = "thin"
incremental = false<|MERGE_RESOLUTION|>--- conflicted
+++ resolved
@@ -15,11 +15,7 @@
 cfg-if = { version = "1.0" }
 crossbeam-channel = { version = "0.5", default-features = false, features = ["std"] }
 cpu-time = { version = "1.0" }
-<<<<<<< HEAD
 datadog-profiling = { git = "https://github.com/DataDog/libdatadog", rev = "8ca648160cd8112002ce14d390395e0bc9950a84" }
-=======
-datadog-profiling = { git = "https://github.com/DataDog/libdatadog", tag = "v1.0.0" }
->>>>>>> 809ca7e9
 env_logger = { version = "0.9.3" }
 indexmap = { version = "1.8" }
 lazy_static = { version = "1.4" }
