--- conflicted
+++ resolved
@@ -1,10 +1,6 @@
 [package]
 name = "datadog-php-profiling"
-<<<<<<< HEAD
 version = "0.0.0"
-=======
-version = "0.99.0"
->>>>>>> 214cdfa1
 edition = "2021"
 license = "Apache-2.0"
 rust-version = "1.64"
