use std::collections::HashSet;
use std::env;
use std::path::Path;
use std::path::PathBuf;
use std::process::Command;

fn main() {
    let php_config_includes_output = Command::new("php-config")
        .arg("--includes")
        .output()
        .expect("Unable to run `php-config`. Is it in your PATH?");

    if !php_config_includes_output.status.success() {
        match String::from_utf8(php_config_includes_output.stderr) {
            Ok(stderr) => panic!("`php-config failed: {}", stderr),
            Err(err) => panic!(
                "`php-config` failed, not utf8: {}",
                String::from_utf8_lossy(err.as_bytes())
            ),
        }
    }

    let php_config_includes = std::str::from_utf8(php_config_includes_output.stdout.as_slice())
        .expect("`php-config`'s stdout to be valid utf8");

    let vernum = php_config_vernum();
    let preload = cfg_preload(vernum);
    let run_time_cache = cfg_run_time_cache(vernum);

    generate_bindings(php_config_includes);
    build_zend_php_ffis(php_config_includes, preload, run_time_cache);

    cfg_php_major_version(vernum);
    cfg_php_feature_flags(vernum);
    cfg_zts();
}

fn php_config_vernum() -> u64 {
    let output = Command::new("php-config")
        .arg("--vernum")
        .output()
        .expect("Unable to run `php-config`. Is it in your PATH?");

    if !output.status.success() {
        match String::from_utf8(output.stderr) {
            Ok(stderr) => panic!("`php-config --vernum` failed: {}", stderr),
            Err(err) => panic!(
                "`php-config --vernum` failed, not utf8: {}",
                String::from_utf8_lossy(err.as_bytes())
            ),
        }
    }

    let vernum = std::str::from_utf8(output.stdout.as_slice())
        .expect("`php-config`'s stdout to be valid utf8");

    vernum
        .trim()
        .parse::<u64>()
        .expect("output to be a number and fit in u64")
}

const ZAI_H_FILES: &[&str] = &[
    "../zend_abstract_interface/zai_string/string.h",
    "../zend_abstract_interface/config/config.h",
    "../zend_abstract_interface/config/config_decode.h",
    "../zend_abstract_interface/config/config_ini.h",
    "../zend_abstract_interface/env/env.h",
    "../zend_abstract_interface/json/json.h",
];

fn build_zend_php_ffis(php_config_includes: &str, preload: bool, run_time_cache: bool) {
    println!("cargo:rerun-if-changed=src/php_ffi.h");
    println!("cargo:rerun-if-changed=src/php_ffi.c");
    println!("cargo:rerun-if-changed=../ext/handlers_api.c");
    println!("cargo:rerun-if-changed=../ext/handlers_api.h");

    // Profiling only needs config and its dependencies.
    let zai_c_files = [
        "../zend_abstract_interface/config/config_decode.c",
        "../zend_abstract_interface/config/config_ini.c",
        "../zend_abstract_interface/config/config.c",
        "../zend_abstract_interface/config/config_runtime.c",
        "../zend_abstract_interface/env/env.c",
        "../zend_abstract_interface/json/json.c",
    ];

    for file in zai_c_files.iter().chain(ZAI_H_FILES.iter()) {
        println!("cargo:rerun-if-changed={}", *file);
    }

    let output = Command::new("php-config")
        .arg("--prefix")
        .output()
        .expect("Unable to run `php-config`. Is it in your PATH?");

    let prefix = String::from_utf8(output.stdout).expect("only utf8 chars work");
    println!("cargo:rustc-link-search=native={}/lib", prefix.trim());

    let files = ["src/php_ffi.c", "../ext/handlers_api.c"];
    let preload = if preload { "1" } else { "0" };
    let run_time_cache = if run_time_cache { "1" } else { "0" };

    #[cfg(any(feature = "stack_walking_tests"))]
    let stack_walking_tests = "1";

    #[cfg(not(feature = "stack_walking_tests"))]
    let stack_walking_tests = "0";

    cc::Build::new()
        .files(files.into_iter().chain(zai_c_files.into_iter()))
        .define("CFG_PRELOAD", preload)
<<<<<<< HEAD
        .define("CFG_RUN_TIME_CACHE", run_time_cache)
=======
        .define("CFG_STACK_WALKING_TESTS", stack_walking_tests)
>>>>>>> 26d153e3
        .includes([Path::new("../ext")])
        .includes(
            str::replace(php_config_includes, "-I", "")
                .split(' ')
                .map(Path::new)
                .chain([Path::new("../zend_abstract_interface")]),
        )
        .flag_if_supported("-fuse-ld=lld")
        .flag_if_supported("-std=c11")
        .flag_if_supported("-std=c17")
        .compile("php_ffi");
}

#[derive(Debug)]
struct IgnoreMacros(HashSet<String>);

impl bindgen::callbacks::ParseCallbacks for IgnoreMacros {
    fn will_parse_macro(&self, name: &str) -> bindgen::callbacks::MacroParsingBehavior {
        if self.0.contains(name) {
            bindgen::callbacks::MacroParsingBehavior::Ignore
        } else {
            bindgen::callbacks::MacroParsingBehavior::Default
        }
    }
}

fn generate_bindings(php_config_includes: &str) {
    println!("cargo:rerun-if-changed=src/php_ffi.h");
    println!("cargo:rerun-if-changed=../ext/handlers_api.h");
    let ignored_macros = IgnoreMacros(
        [
            "FP_INFINITE".into(),
            "FP_NAN".into(),
            "FP_NORMAL".into(),
            "FP_SUBNORMAL".into(),
            "FP_ZERO".into(),
            "IPPORT_RESERVED".into(),
        ]
        .into_iter()
        .collect(),
    );

    let bindings = bindgen::Builder::default()
        .ctypes_prefix("libc")
        .raw_line("extern crate libc;")
        .header("src/php_ffi.h")
        .header("../ext/handlers_api.h")
        .clang_arg("-I../zend_abstract_interface")
        // Block some zend items that we'll provide manual definitions for
        .blocklist_item("zai_string_view_s")
        .blocklist_item("zai_string_view")
        .blocklist_item("zai_config_entry_s")
        .blocklist_item("zai_config_memoized_entry_s")
        .blocklist_item("zend_bool")
        .blocklist_item("_zend_extension")
        .blocklist_item("zend_extension")
        .blocklist_item("_zend_module_entry")
        .blocklist_item("zend_module_entry")
        .blocklist_item("zend_result")
        .blocklist_item("zend_register_extension")
        .blocklist_item("_zend_string")
        // Block a few of functions that we'll provide defs for manually
        .blocklist_item("datadog_php_profiling_vm_interrupt_addr")
        // I had to block these for some reason *shrug*
        .blocklist_item("FP_INFINITE")
        .blocklist_item("FP_INT_DOWNWARD")
        .blocklist_item("FP_INT_TONEAREST")
        .blocklist_item("FP_INT_TONEARESTFROMZERO")
        .blocklist_item("FP_INT_TOWARDZERO")
        .blocklist_item("FP_INT_UPWARD")
        .blocklist_item("FP_NAN")
        .blocklist_item("FP_NORMAL")
        .blocklist_item("FP_SUBNORMAL")
        .blocklist_item("FP_ZERO")
        .blocklist_item("IPPORT_RESERVED")
        .rustified_enum("datadog_php_profiling_log_level")
        .rustified_enum("zai_config_type")
        .parse_callbacks(Box::new(ignored_macros))
        .clang_args(php_config_includes.split(' '))
        .parse_callbacks(Box::new(bindgen::CargoCallbacks))
        .rustfmt_bindings(true)
        .layout_tests(false)
        // this prevents bindgen from copying C comments to Rust, as otherwise
        // rustdoc would look for tests and currently fail as it assumes
        // codeblocks are Rust code
        .generate_comments(false)
        .generate()
        .expect("bindgen to succeed");

    let out_path = PathBuf::from(env::var("OUT_DIR").unwrap());
    bindings
        .write_to_file(out_path.join("bindings.rs"))
        .expect("bindings to be written successfully");
}

fn cfg_preload(vernum: u64) -> bool {
    if vernum >= 70400 {
        println!("cargo:rustc-cfg=php_preload");
        true
    } else {
        false
    }
}

fn cfg_run_time_cache(vernum: u64) -> bool {
    if vernum >= 80000 {
        println!("cargo:rustc-cfg=php_run_time_cache");
        true
    } else {
        false
    }
}

fn cfg_php_major_version(vernum: u64) {
    let major_version = match vernum {
        70000..=79999 => 7,
        80000..=89999 => 8,
        _ => panic!("Unsupported or unrecognized major PHP version number: {vernum}"),
    };

    // Note that this is a "bad use" of cfg in Rust. Configurations are meant
    // to be additive, but these are exclusive. At the time of writing, this
    // was best way I could think of to address php 7 vs php 8 code paths
    // despite this misuse of the feature.
    println!("cargo:rustc-cfg=php{major_version}");
}

fn cfg_php_feature_flags(vernum: u64) {
    if vernum >= 70300 {
        println!("cargo:rustc-cfg=php_gc_status");
    }
    if vernum >= 80300 {
        println!("cargo:rustc-cfg=php_gc_status_extended");
    }
}

fn cfg_zts() {
    let output = Command::new("php")
        .arg("-r")
        .arg("echo PHP_ZTS, PHP_EOL;")
        .output()
        .expect("Unable to run `php`. Is it in your PATH?");

    if !output.status.success() {
        match String::from_utf8(output.stderr) {
            Ok(stderr) => panic!("`php failed: {}", stderr),
            Err(err) => panic!("`php` failed, not utf8: {}", err),
        }
    }

    let zts =
        std::str::from_utf8(output.stdout.as_slice()).expect("`php`'s stdout to be valid utf8");

    if zts.contains('1') {
        println!("cargo:rustc-cfg=php_zts");
    }
}<|MERGE_RESOLUTION|>--- conflicted
+++ resolved
@@ -110,11 +110,8 @@
     cc::Build::new()
         .files(files.into_iter().chain(zai_c_files.into_iter()))
         .define("CFG_PRELOAD", preload)
-<<<<<<< HEAD
         .define("CFG_RUN_TIME_CACHE", run_time_cache)
-=======
         .define("CFG_STACK_WALKING_TESTS", stack_walking_tests)
->>>>>>> 26d153e3
         .includes([Path::new("../ext")])
         .includes(
             str::replace(php_config_includes, "-I", "")
