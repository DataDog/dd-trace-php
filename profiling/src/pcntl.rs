--- conflicted
+++ resolved
@@ -3,18 +3,10 @@
     datadog_php_install_handler, datadog_php_zif_handler, zend_execute_data, zend_long, zval,
     InternalFunctionHandler,
 };
-<<<<<<< HEAD
 use crate::{config, Profiler};
 use ddcommon::cstr;
 use log::{error, warn};
 use std::ffi::CStr;
-=======
-use crate::{config, PROFILER};
-use ddcommon::cstr;
-use log::{error, warn};
-use std::ffi::CStr;
-use std::mem::forget;
->>>>>>> 2dc6bac2
 use std::ptr;
 
 static mut PCNTL_FORK_HANDLER: InternalFunctionHandler = None;
@@ -31,11 +23,7 @@
     ZvalType(u8),
 }
 
-<<<<<<< HEAD
-unsafe fn dispatch(
-=======
 fn dispatch(
->>>>>>> 2dc6bac2
     handler: unsafe extern "C" fn(*mut zend_execute_data, *mut zval),
     execute_data: *mut zend_execute_data,
     return_value: *mut zval,
@@ -56,12 +44,6 @@
                 if pid == 0 {
                     Ok(ForkId::Child)
                 } else {
-<<<<<<< HEAD
-                    // If it's positive, then this is the parent process.
-                    // If it's negative, then no child process was made, and
-                    // this must be the parent.
-=======
->>>>>>> 2dc6bac2
                     Ok(ForkId::Parent)
                 }
             }
@@ -76,28 +58,16 @@
     execute_data: *mut zend_execute_data,
     return_value: *mut zval,
 ) {
-<<<<<<< HEAD
-    if let Some(profiler) = Profiler::get() {
-        if let Err(err) = profiler.fork_prepare() {
-            error!("fork error: {err}");
-        }
-=======
     // Hold mutexes across the handler. If there are any spurious wakeups by
     // the threads while the fork is occurring, they cannot acquire locks
     // since this thread holds them, preventing a deadlock situation.
-    let mut profiler_lock = PROFILER.lock().unwrap();
-    if let Some(profiler) = profiler_lock.as_ref() {
-        profiler.fork_prepare();
->>>>>>> 2dc6bac2
+    if let Some(profiler) = Profiler::get() {
+        let _ = profiler.fork_prepare();
     }
 
     match dispatch(handler, execute_data, return_value) {
         Ok(ForkId::Parent) => {
-<<<<<<< HEAD
             if let Some(profiler) = Profiler::get() {
-=======
-            if let Some(profiler) = profiler_lock.as_ref() {
->>>>>>> 2dc6bac2
                 profiler.post_fork_parent();
             }
             return;
@@ -105,11 +75,7 @@
         Ok(ForkId::Child) => { /* fallthrough */ }
         Err(ForkError::NullRetval) => {
             // Skip error message if no profiler.
-<<<<<<< HEAD
             if Profiler::get().is_some() {
-=======
-            if profiler_lock.is_some() {
->>>>>>> 2dc6bac2
                 error!(
                     "Failed to read return value of forking function. A crash or deadlock may occur."
                 );
@@ -119,11 +85,7 @@
 
         Err(ForkError::ZvalType(r#type)) => {
             // Skip error message if no profiler.
-<<<<<<< HEAD
             if Profiler::get().is_some() {
-=======
-            if profiler_lock.is_some() {
->>>>>>> 2dc6bac2
                 warn!(
                     "Return type of forking function was unexpected: {type}. A crash or deadlock may occur."
                 );
@@ -135,29 +97,16 @@
     // Disable the profiler because either:
     //  1. This is the child, and we don't support this yet.
     //  2. Something went wrong, and disable it to be safe.
-<<<<<<< HEAD
-
-    // SAFETY: This thread isn't using the PROFILER object, and there are no
-    // other threads.
-    Profiler::kill();
-=======
     // And then leak the old profiler. Its drop method is not safe to run in
     // these situations.
-    if let Some(profiler) = profiler_lock.take() {
-        forget(profiler);
-    }
->>>>>>> 2dc6bac2
+    Profiler::kill();
 
     alloc_prof_rshutdown();
 
     // Reset some global state to prevent further profiling and to not handle
     // any pending interrupts.
     // SAFETY: done after config is used to shut down other things, and in a
-<<<<<<< HEAD
-    // thread-safe context.
-=======
     //         thread-safe context.
->>>>>>> 2dc6bac2
     config::on_fork_in_child();
 }
 
