--- conflicted
+++ resolved
@@ -195,13 +195,15 @@
 /// # Safety
 /// This function must only be called after config has been initialized in
 /// rinit, and before it is uninitialized in mshutdown.
-<<<<<<< HEAD
 pub(crate) unsafe fn profiling_experimental_allocation_enabled() -> bool {
     get_bool(ProfilingExperimentalAllocationEnabled, false)
-=======
+}
+
+/// # Safety
+/// This function must only be called after config has been initialized in
+/// rinit, and before it is uninitialized in mshutdown.
 pub(crate) unsafe fn profiling_output_pprof() -> Option<Cow<'static, str>> {
     get_str(ProfilingOutputPprof)
->>>>>>> 319b2af9
 }
 
 unsafe fn get_bool(id: ConfigId, default: bool) -> bool {
