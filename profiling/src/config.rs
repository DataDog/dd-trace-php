--- conflicted
+++ resolved
@@ -139,12 +139,8 @@
     ProfilingEnabled = 0,
     ProfilingEndpointCollectionEnabled,
     ProfilingExperimentalCpuTimeEnabled,
-<<<<<<< HEAD
-    ProfilingExperimentalAllocationEnabled,
+    ProfilingAllocationEnabled,
     ProfilingExperimentalTimelineEnabled,
-=======
-    ProfilingAllocationEnabled,
->>>>>>> fa4934c2
     ProfilingLogLevel,
     ProfilingOutputPprof,
 
@@ -166,14 +162,8 @@
             ProfilingEnabled => b"DD_PROFILING_ENABLED\0",
             ProfilingEndpointCollectionEnabled => b"DD_PROFILING_ENDPOINT_COLLECTION_ENABLED\0",
             ProfilingExperimentalCpuTimeEnabled => b"DD_PROFILING_EXPERIMENTAL_CPU_TIME_ENABLED\0",
-<<<<<<< HEAD
-            ProfilingExperimentalAllocationEnabled => {
-                b"DD_PROFILING_EXPERIMENTAL_ALLOCATION_ENABLED\0"
-            }
+            ProfilingAllocationEnabled => b"DD_PROFILING_ALLOCATION_ENABLED\0",
             ProfilingExperimentalTimelineEnabled => b"DD_PROFILING_EXPERIMENTAL_TIMELINE_ENABLED\0",
-=======
-            ProfilingAllocationEnabled => b"DD_PROFILING_ALLOCATION_ENABLED\0",
->>>>>>> fa4934c2
             ProfilingLogLevel => b"DD_PROFILING_LOG_LEVEL\0",
 
             /* Note: this is meant only for debugging and testing. Please don't
@@ -576,13 +566,12 @@
                 "datadog.profiling.experimental_allocation_enabled",
             ),
             (
-<<<<<<< HEAD
+                b"DD_PROFILING_ALLOCATION_ENABLED\0",
+                "datadog.profiling.allocation_enabled",
+            ),
+            (
                 b"DD_PROFILING_EXPERIMENTAL_TIMELINE_ENABLED\0",
                 "datadog.profiling.experimental_timeline_enabled",
-=======
-                b"DD_PROFILING_ALLOCATION_ENABLED\0",
-                "datadog.profiling.allocation_enabled",
->>>>>>> fa4934c2
             ),
             (b"DD_PROFILING_LOG_LEVEL\0", "datadog.profiling.log_level"),
             (
