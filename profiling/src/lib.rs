pub mod bindings;
mod bitset;
pub mod capi;
mod clocks;
mod config;
mod inlinevec;
mod logging;
pub mod profiling;
mod pthread;
mod sapi;
mod timeline;
mod vec_ext;
mod wall_time;

<<<<<<< HEAD
#[cfg(feature = "allocation_profiling")]
=======
#[cfg(php_run_time_cache)]
mod string_set;

>>>>>>> 67cc5cd0
mod allocation;

#[cfg(all(feature = "io_profiling", target_os = "linux"))]
mod io;

mod exception;

<<<<<<< HEAD
#[cfg(feature = "timeline")]
=======
mod timeline;
mod vec_ext;

>>>>>>> 67cc5cd0
use crate::config::{SystemSettings, INITIAL_SYSTEM_SETTINGS};
use crate::zend::datadog_sapi_globals_request_info;
use bindings::{
    self as zend, ddog_php_prof_php_version, ddog_php_prof_php_version_id, ZendExtension,
    ZendResult,
};
use clocks::*;
use core::ffi::{c_char, c_int, c_void, CStr};
use core::ptr;
use ddcommon::{cstr, tag, tag::Tag};
use lazy_static::lazy_static;
use log::{debug, error, info, trace, warn};
use once_cell::sync::{Lazy, OnceCell};
use profiling::{LocalRootSpanResourceMessage, Profiler, VmInterrupt};
use sapi::Sapi;
use std::borrow::Cow;
use std::cell::{BorrowError, BorrowMutError, RefCell};
use std::ops::{Deref, DerefMut};
use std::sync::atomic::{AtomicBool, AtomicU32, Ordering};
use std::sync::{Arc, Once};
use std::thread::{AccessError, LocalKey};
use std::time::{Duration, Instant};
use uuid::Uuid;

/// Name of the profiling module and zend_extension. Must not contain any
/// interior null bytes and must be null terminated.
static PROFILER_NAME: &CStr = c"datadog-profiling";

/// Version of the profiling module and zend_extension. Must not contain any
/// interior null bytes and must be null terminated.
static PROFILER_VERSION: &[u8] = concat!(env!("PROFILER_VERSION"), "\0").as_bytes();

/// Version ID of PHP at run-time, not the version it was built against at
/// compile-time. Its value is overwritten during minit.
static RUNTIME_PHP_VERSION_ID: AtomicU32 = AtomicU32::new(zend::PHP_VERSION_ID);

/// Version str of PHP at run-time, not the version it was built against at
/// compile-time. Its value is overwritten during minit, unless there are
/// errors at run-time, and then the compile-time value will still remain.
static mut RUNTIME_PHP_VERSION: &str = {
    // This takes a weird path in order to be const.
    let ptr: *const u8 = zend::PHP_VERSION.as_ptr();
    let len = zend::PHP_VERSION.len() - 1;
    let bytes = unsafe { core::slice::from_raw_parts(ptr, len) };
    match core::str::from_utf8(bytes) {
        Ok(str) => str,
        Err(_) => panic!("PHP_VERSION string was not valid UTF-8"),
    }
};

lazy_static! {
    /// # Safety
    /// The first time this is accessed must be after config is initialized in
    /// the first RINIT and before mshutdown!
    static ref GLOBAL_TAGS: Vec<Tag> = {
        let mut tags = vec![
            tag!("language", "php"),
            tag!("profiler_version", env!("PROFILER_VERSION")),
            // SAFETY: calling getpid() is safe.
            Tag::new("process_id", unsafe { libc::getpid() }.to_string())
                .expect("process_id tag to be valid"),
            Tag::new("runtime-id", runtime_id().to_string()).expect("runtime-id tag to be valid"),
        ];

        // This should probably be "language_version", but this is the
        // standardized tag name.
        // SAFETY: PHP_VERSION is safe to access in rinit (only
        // mutated during minit).
        add_tag(&mut tags, "runtime_version", unsafe { RUNTIME_PHP_VERSION });
        add_tag(&mut tags, "php.sapi", SAPI.as_ref());
        // In case we ever add PHP debug build support, we should add `zend-zts-debug` and
        // `zend-nts-debug`. For the time being we only support `zend-zts-ndebug` and
        // `zend-nts-ndebug`
        let runtime_engine = if cfg!(php_zts) {
            "zend-zts-ndebug"
        } else {
            "zend-nts-ndebug"
        };
        add_tag(&mut tags, "runtime_engine", runtime_engine);
        tags
    };

    /// The Server API the profiler is running under.
    static ref SAPI: Sapi = {
        #[cfg(not(test))]
        {
            // SAFETY: sapi_module is initialized before minit and there should be
            // no concurrent threads.
            let sapi_module = unsafe { zend::sapi_module };
            if sapi_module.name.is_null() {
                panic!("the sapi_module's name is a null pointer");
            }

            // SAFETY: value has been checked for NULL; I haven't checked that the
            // engine ensures its length is less than `isize::MAX`, but it is a
            // risk I'm willing to take.
            let sapi_name = unsafe { CStr::from_ptr(sapi_module.name) };
            Sapi::from_name(sapi_name.to_string_lossy().as_ref())
        }
        // When running `cargo test` we do not link against PHP, so `zend::sapi_name` is not
        // available and we just return `Sapi::Unkown`
        #[cfg(test)]
        {
            Sapi::Unknown
        }
    };

    // SAFETY: PROFILER_NAME is a byte slice that satisfies the safety requirements.
    // Panic: we own this string and it should be UTF8 (see PROFILER_NAME above).
    static ref PROFILER_NAME_STR: &'static str = PROFILER_NAME.to_str().unwrap();

    // SAFETY: PROFILER_VERSION is a byte slice that satisfies the safety requirements.
    static ref PROFILER_VERSION_STR: &'static str = unsafe { CStr::from_ptr(PROFILER_VERSION.as_ptr() as *const c_char) }
        .to_str()
        // Panic: we own this string and it should be UTF8 (see PROFILER_VERSION above).
        .unwrap();
}

/// The runtime ID, which is basically a universally unique "pid". This makes
/// it almost const, the exception being to re-initialize it from a child fork
/// handler. We don't yet support forking, so we use OnceCell.
/// Additionally, the tracer is going to ask for this in its ACTIVATE handler,
/// so whatever it is replaced with needs to also follow the
/// initialize-on-first-use pattern.
static RUNTIME_ID: OnceCell<Uuid> = OnceCell::new();
// If ddtrace is loaded, we fetch the uuid from there instead
extern "C" {
    pub static ddtrace_runtime_id: *const Uuid;
}

/// We do not have any globals, but we need TSRM to call into GINIT and GSHUTDOWN to observe
/// spawning and joining threads. This will be pointed to by the [`ModuleEntry::globals_id_ptr`] in
/// the `zend_module_entry` and the TSRM will store it's thread-safe-resource id here.
/// See: <https://heap.space/xref/PHP-8.3/Zend/zend_API.c?r=d41e97ae#2303>
#[cfg(php_zts)]
static mut GLOBALS_ID_PTR: i32 = 0;

/// The function `get_module` is what makes this a PHP module. Please do not
/// call this directly; only let it be called by the engine. Generally it is
/// only called once, but if someone accidentally loads the module twice then
/// it might get called more than once, though it will warn and not use the
/// consecutive return value.
#[no_mangle]
pub extern "C" fn get_module() -> &'static mut zend::ModuleEntry {
    static DEPS: [zend::ModuleDep; 8] = [
        zend::ModuleDep::required(cstr!("standard")),
        zend::ModuleDep::required(cstr!("json")),
        zend::ModuleDep::optional(cstr!("ddtrace")),
        // Optionally, be dependent on these event extensions so that the functions they provide
        // are registered in the function table and we can hook into them.
        zend::ModuleDep::optional(cstr!("ev")),
        zend::ModuleDep::optional(cstr!("event")),
        zend::ModuleDep::optional(cstr!("libevent")),
        zend::ModuleDep::optional(cstr!("uv")),
        zend::ModuleDep::end(),
    ];

    // In PHP modules written in C, this just returns the address of a global,
    // mutable variable. In Rust, you cannot initialize such a complicated
    // global variable because of initialization order issues that have been
    // found through decades of C++ experience.
    // There are a variety of ways to deal with this; this is just one way.
    static mut MODULE: Lazy<zend::ModuleEntry> = Lazy::new(|| zend::ModuleEntry {
        name: PROFILER_NAME.as_ptr(),
        // SAFETY: php_ffi.c defines this correctly
        functions: unsafe { bindings::ddog_php_prof_functions },
        module_startup_func: Some(minit),
        module_shutdown_func: Some(mshutdown),
        request_startup_func: Some(rinit),
        request_shutdown_func: Some(rshutdown),
        info_func: Some(minfo),
        version: PROFILER_VERSION.as_ptr(),
        post_deactivate_func: Some(prshutdown),
        deps: DEPS.as_ptr(),
        globals_ctor: Some(ginit),
        globals_dtor: Some(gshutdown),
        globals_size: 1,
        #[cfg(php_zts)]
        globals_id_ptr: ptr::addr_of_mut!(GLOBALS_ID_PTR),
        #[cfg(not(php_zts))]
        globals_ptr: ptr::null_mut(),
        ..Default::default()
    });

    // SAFETY: well, it's at least as safe as what every single C extension does.
    unsafe { &mut *ptr::addr_of_mut!(MODULE) }
}

unsafe extern "C" fn ginit(_globals_ptr: *mut c_void) {
    #[cfg(php_zts)]
    timeline::timeline_ginit();
    // Initialize thread-local dictionary reference from the global dictionary.
    profiling::dictionary::ginit();

    allocation::alloc_prof_ginit();
}

unsafe extern "C" fn gshutdown(_globals_ptr: *mut c_void) {
    #[cfg(php_zts)]
    timeline::timeline_gshutdown();
    profiling::dictionary::gshutdown();

    allocation::alloc_prof_gshutdown();
}

// Important note on the PHP lifecycle:
// Based on how some SAPIs work and the documentation, one might expect that
// MINIT is called once per process, but this is only sort-of true. Some SAPIs
// will call MINIT once and then fork for additional processes.
// This means you cannot do certain things in MINIT and have them work across
// all SAPIs, like spawn threads.
//
// Additionally, when Apache does a reload it will go through the shutdown
// routines and then in the same process do the startup routines, so MINIT can
// actually be called more than once per process as well. This means some
// mechanisms like std::sync::Once::call_once may not be suitable.
// Be careful out there!
extern "C" fn minit(_type: c_int, module_number: c_int) -> ZendResult {
    // todo: merge these lifecycle things to tracing feature?
    // When developing the extension, it's useful to see log messages that
    // occur before the user can configure the log level. However, if we
    // initialized the logger here unconditionally, then they'd have no way to
    // hide these messages. That's why it's done only for debug builds.
    #[cfg(debug_assertions)]
    {
        logging::log_init(log::LevelFilter::Trace);
        trace!("MINIT({_type}, {module_number})");
    }

    #[cfg(feature = "tracing-subscriber")]
    {
        use std::fs::File;
        use std::os::fd::FromRawFd;
        use std::sync::Mutex;

        let fd = loop {
            // SAFETY:
            let result = unsafe { libc::dup(libc::STDERR_FILENO) };
            if result != -1 {
                break result;
            } else {
                let error = std::io::Error::last_os_error();
                if error.kind() != std::io::ErrorKind::Interrupted {
                    error!("failed duplicating stderr to create tracing subscriber: {error}");
                    return ZendResult::Failure;
                }
            }
        };

        // SAFETY: the file descriptor is both owned and open since the dup
        // call succeeded.
        let writer = Mutex::new(unsafe { File::from_raw_fd(fd) });
        tracing_subscriber::fmt()
            .with_env_filter(tracing_subscriber::EnvFilter::from_default_env())
            .with_writer(writer)
            .with_span_events(tracing_subscriber::fmt::format::FmtSpan::CLOSE)
            .init();
    }

    #[cfg(target_vendor = "apple")]
    {
        // If PHP forks and certain ObjC classes are not initialized before the
        // fork, then on High Sierra and above the child process will crash,
        // for example:
        // > objc[25938]: +[__NSCFConstantString initialize] may have been in
        // > progress in another thread when fork() was called. We cannot
        // > safely call it or ignore it in the fork() child process. Crashing
        // > instead. Set a breakpoint on objc_initializeAfterForkError to
        // > debug.
        // In our case, it's things related to TLS that fail, so when we
        // support forking, load this at the beginning:
        // let _ = ddcommon::connector::load_root_certs();
    }

    // Update the runtime PHP_VERSION and PHP_VERSION_ID.
    {
        // SAFETY: safe to call any time in a module because the engine is
        // initialized before modules are ever loaded.
        let php_version_id = unsafe { ddog_php_prof_php_version_id() };
        RUNTIME_PHP_VERSION_ID.store(php_version_id, Ordering::Relaxed);

        // SAFETY: calling zero-arg fn that is safe to call in minit.
        let ptr = unsafe { ddog_php_prof_php_version() };
        // SAFETY: the version str is always in static memory, either
        // PHP_VERSION or the Reflection module version.
        let cstr: &'static CStr = unsafe { CStr::from_ptr(ptr) };
        match cstr.to_str() {
            Ok(str) => unsafe { RUNTIME_PHP_VERSION = str },
            Err(err) => warn!("failed to detect PHP_VERSION at runtime: {err}"),
        };
    }

    config::minit(module_number);

    // Force early initialization of the HTTPS connector while we're still
    // single-threaded. This ensures rustls-native-certs reads SSL_CERT_FILE
    // and SSL_CERT_DIR environment variables safely before any threads are
    // spawned, avoiding potential getenv/setenv race conditions.
    {
        let _connector = ddcommon::connector::Connector::default();
    }

    // Use a hybrid extension hack to load as a module but have the
    // zend_extension hooks available:
    // https://www.phpinternalsbook.com/php7/extensions_design/zend_extensions.html#hybrid-extensions
    // In this case, use the same technique as the tracer: transfer the module
    // handle to the zend_extension as extensions have longer lifetimes than
    // modules in the engine.
    let handle = {
        // Levi modified the engine for PHP 8.2 to stop copying the module:
        // https://github.com/php/php-src/pull/8551
        // Before then, the engine copied the module entry we provided. We
        // find the module entry in the registry and modify it there instead
        // of just modifying the result of get_module().
        let str = PROFILER_NAME.as_ptr();
        let len = PROFILER_NAME_STR.len();

        // SAFETY: str is valid for at least len values.
        let ptr = unsafe { zend::datadog_get_module_entry(str, len) };
        if ptr.is_null() {
            error!("Unable to locate our own module in the engine registry.");
            return ZendResult::Failure;
        }

        // SAFETY: `ptr` was checked for nullability already. Transferring the
        // handle from the module to the extension extends the lifetime, not
        // shortens it, so it's safe. But of course, be sure the code below
        // actually passes it to the extension.
        unsafe {
            let module = &mut *ptr;
            let handle = module.handle;
            module.handle = ptr::null_mut();
            handle
        }
    };

    // Currently, the engine is always copying this struct into a
    // zend_llist_element. Every time a new PHP version is released, we should
    // double-check zend_register_extension to ensure the address is not
    // mutated nor stored. Well, hopefully we catch it _before_ a release.
    let extension = ZendExtension {
        name: PROFILER_NAME.as_ptr(),
        version: PROFILER_VERSION.as_ptr().cast::<c_char>(),
        author: c"Datadog".as_ptr(),
        url: c"https://github.com/DataDog/dd-trace-php".as_ptr(),
        copyright: c"Copyright Datadog".as_ptr(),
        startup: Some(startup),
        shutdown: Some(shutdown),
        activate: Some(activate),
        ..Default::default()
    };

    // SAFETY: during minit there shouldn't be any threads to race against these writes.
    unsafe { wall_time::minit() };

    // SAFETY: all arguments are valid for this C call.
    // Note that on PHP 7 this never fails, and on PHP 8 it returns void.
    unsafe { zend::zend_register_extension(&extension, handle) };

    timeline::timeline_minit();

    exception::exception_profiling_minit();

    // There are a few things which need to do something on the first rinit of
    // each minit/mshutdown cycle. In Apache, when doing `apachectl graceful`,
    // there can be more than one of these cycles per process.
    // Re-initializing these on each minit allows us to do it once per cycle.
    // This is unsafe generally, but all SAPIs are supposed to only have one
    // thread alive during minit, so it should be safe here specifically.
    unsafe {
        ZAI_CONFIG_ONCE = Once::new();
        RINIT_ONCE = Once::new();
    }

    ZendResult::Success
}

extern "C" fn prshutdown() -> ZendResult {
    #[cfg(debug_assertions)]
    trace!("PRSHUTDOWN");

    // ZAI config may be accessed indirectly via other modules RSHUTDOWN, so
    // delay this until the last possible time.
    unsafe { bindings::zai_config_rshutdown() };

    timeline::timeline_prshutdown();

    ZendResult::Success
}

pub struct RequestLocals {
    pub env: Option<String>,
    pub service: Option<String>,
    pub version: Option<String>,
    pub git_commit_sha: Option<String>,
    pub git_repository_url: Option<String>,
    pub tags: Vec<Tag>,

    /// SystemSettings are global. Note that if this is being read in fringe
    /// conditions such as in mshutdown when there were no requests served,
    /// then the settings are still memory safe, but they may not have the
    /// real configuration. Instead, they have a best-effort values such as
    /// INITIAL_SYSTEM_SETTINGS, or possibly the values which were available
    /// in MINIT.
    pub system_settings: ptr::NonNull<SystemSettings>,

    pub interrupt_count: AtomicU32,
    pub vm_interrupt_addr: *const AtomicBool,
}

impl RequestLocals {
    #[track_caller]
    pub fn system_settings(&self) -> &SystemSettings {
        // SAFETY: it should always be valid, either set to the
        // INITIAL_SYSTEM_SETTINGS or to the SYSTEM_SETTINGS.
        unsafe { self.system_settings.as_ref() }
    }
}

impl Default for RequestLocals {
    fn default() -> RequestLocals {
        RequestLocals {
            env: None,
            service: None,
            version: None,
            git_commit_sha: None,
            git_repository_url: None,
            tags: vec![],
            system_settings: ptr::NonNull::from(INITIAL_SYSTEM_SETTINGS.deref()),
            interrupt_count: AtomicU32::new(0),
            vm_interrupt_addr: ptr::null_mut(),
        }
    }
}

#[derive(thiserror::Error, Debug)]
pub enum RefCellExtError {
    #[error(transparent)]
    AccessError(#[from] AccessError),

    #[error("non-mutable borrow while mutably borrowed")]
    BorrowError(#[from] BorrowError),

    #[error("mutable borrow while mutably borrowed")]
    BorrowMutError(#[from] BorrowMutError),
}

trait RefCellExt<T> {
    fn try_with_borrow<F, R>(&'static self, f: F) -> Result<R, RefCellExtError>
    where
        F: FnOnce(&T) -> R;

    fn try_with_borrow_mut<F, R>(&'static self, f: F) -> Result<R, RefCellExtError>
    where
        F: FnOnce(&mut T) -> R;

    fn borrow_or_false<F>(&'static self, f: F) -> bool
    where
        F: FnOnce(&T) -> bool,
    {
        self.try_with_borrow(f).unwrap_or(false)
    }

    fn borrow_mut_or_false<F>(&'static self, f: F) -> bool
    where
        F: FnOnce(&mut T) -> bool,
    {
        self.try_with_borrow_mut(f).unwrap_or(false)
    }
}

impl<T> RefCellExt<T> for LocalKey<RefCell<T>> {
    fn try_with_borrow<F, R>(&'static self, f: F) -> Result<R, RefCellExtError>
    where
        F: FnOnce(&T) -> R,
    {
        Ok(self.try_with(|cell| -> Result<R, BorrowError> {
            cell.try_borrow().map(|t| f(t.deref()))
        })??)
    }

    fn try_with_borrow_mut<F, R>(&'static self, f: F) -> Result<R, RefCellExtError>
    where
        F: FnOnce(&mut T) -> R,
    {
        Ok(self.try_with(|cell| -> Result<R, BorrowMutError> {
            cell.try_borrow_mut().map(|mut t| f(t.deref_mut()))
        })??)
    }
}

thread_local! {
    static CLOCKS: RefCell<Clocks> = RefCell::new(Clocks {
        cpu_time: None,
        wall_time: Instant::now(),
    });

    static REQUEST_LOCALS: RefCell<RequestLocals> = RefCell::new(RequestLocals::default());

    /// The tags for this thread/request. These get sent to other threads,
    /// which is why they are Arc. However, they are wrapped in a RefCell
    /// because the values _can_ change from request to request depending on
    /// the values sent in the SAPI for env, service, version, etc. They get
    /// reset at the end of the request.
    static TAGS: RefCell<Arc<Vec<Tag>>> = RefCell::new(Arc::new(Vec::new()));
}

/// Gets the runtime-id for the process. Do not call before RINIT!
fn runtime_id() -> &'static Uuid {
    RUNTIME_ID
        .get_or_init(|| unsafe { ddtrace_runtime_id.as_ref() }.map_or_else(Uuid::new_v4, |u| *u))
}

extern "C" fn activate() {
    // SAFETY: calling in activate as required.
    unsafe { profiling::stack_walking::activate() };
}

/// The mut here is *only* for resetting this back to uninitialized each minit.
static mut ZAI_CONFIG_ONCE: Once = Once::new();
/// The mut here is *only* for resetting this back to uninitialized each minit.
static mut RINIT_ONCE: Once = Once::new();

#[cfg(feature = "tracing")]
thread_local! {
    static REQUEST_SPAN: RefCell<Option<tracing::span::EnteredSpan>> = const {
        RefCell::new(None)
    };
}

// If Failure is returned, the VM will do a C exit. Try hard to avoid that,
// using it for catastrophic errors only.
extern "C" fn rinit(_type: c_int, _module_number: c_int) -> ZendResult {
    #[cfg(feature = "tracing")]
    REQUEST_SPAN.set(Some(tracing::info_span!("request").entered()));

    #[cfg(feature = "tracing")]
    let _rinit_span = tracing::info_span!("rinit").entered();

    #[cfg(debug_assertions)]
    trace!("RINIT({_type}, {_module_number})");

    // SAFETY: not being mutated during rinit.
    let once = unsafe { &*ptr::addr_of!(ZAI_CONFIG_ONCE) };
    once.call_once(|| unsafe {
        bindings::zai_config_first_time_rinit(true);
        config::first_rinit();
    });

    unsafe { bindings::zai_config_rinit() };

    // SAFETY: We are after first rinit and before config mshutdown.
    let mut system_settings = unsafe { SystemSettings::get() };

    // initialize the thread local storage and cache some items
    let result = REQUEST_LOCALS.try_with_borrow_mut(|locals| {
        // SAFETY: we are in rinit on a PHP thread.
        locals.vm_interrupt_addr = unsafe { zend::datadog_php_profiling_vm_interrupt_addr() };
        locals.interrupt_count.store(0, Ordering::SeqCst);

        // SAFETY: We are after first rinit and before mshutdown.
        unsafe {
            locals.env = config::env();
            locals.service = config::service().or_else(|| {
                match *SAPI {
                    Sapi::Cli => {
                        // SAFETY: sapi globals are safe to access during rinit
                        SAPI.request_script_name(datadog_sapi_globals_request_info())
                            .map(Cow::into_owned)
                            .or(Some(String::from("cli.command")))
                    }
                    _ => Some(String::from("web.request")),
                }
            });
            locals.version = config::version();
            locals.git_commit_sha = config::git_commit_sha();
            locals.git_repository_url = config::git_repository_url().map(|val| {
                // Remove potential credentials, customers are encouraged to not send those anyway.
                if let Some(at_pos) = val.find("@") {
                    if let Some(proto_pos) = val.find("://") {
                        // Keep protocol, but remove credentials
                        format!("{}{}", &val[..(proto_pos + 3)], &val[(at_pos + 1)..])
                    } else {
                        // No protocol, just remove everything before @
                        val[(at_pos + 1)..].to_string()
                    }
                } else {
                    val
                }
            });

            let (tags, maybe_err) = config::tags();
            if let Some(err) = maybe_err {
                // DD_TAGS can change on each request, so this warns on every
                // request. Maybe we should cache the error string and only
                // emit warnings for new ones?
                warn!("{err}");
            }
            locals.tags = tags;
        }
        locals.system_settings = system_settings;
    });

    if let Err(err) = result {
        error!("failed to borrow request locals in rinit: {err}");
        return ZendResult::Failure;
    }

    // Preloading happens before zend_post_startup_cb is called for the first
    // time. When preloading is enabled and a non-root user is used for
    // php-fpm, there is fork that happens. In the past, having the profiler
    // enabled at this time would cause php-fpm eventually hang once the
    // Profiler's channels were full; this has been fixed. See:
    // https://github.com/DataDog/dd-trace-php/issues/1919
    //
    // There are a few ways to handle this preloading scenario with the fork,
    // but the  simplest is to not enable the profiler until the engine's
    // startup is complete. This means the preloading will not be profiled,
    // but this should be okay.
    #[cfg(php_preload)]
    if !unsafe { bindings::ddog_php_prof_is_post_startup() } {
        debug!("zend_post_startup_cb hasn't happened yet; not enabling profiler.");
        return ZendResult::Success;
    }

    // SAFETY: still safe to access in rinit after first_rinit.
    let system_settings = unsafe { system_settings.as_mut() };

    // SAFETY: the once control is not mutable during request.
    let once = unsafe { &*ptr::addr_of!(RINIT_ONCE) };
    once.call_once(|| {
        if system_settings.profiling_enabled {
            // SAFETY: sapi_module is initialized by rinit and shouldn't be
            // modified at this point (safe to read values).
            let sapi_module = unsafe { &*ptr::addr_of!(zend::sapi_module) };
            if sapi_module.pretty_name.is_null() {
                // SAFETY: I'm willing to bet the module name is less than `isize::MAX`.
                let name = unsafe { CStr::from_ptr(sapi_module.name) }.to_string_lossy();
                warn!("The SAPI module {name}'s pretty name was not set!")
            } else {
                // SAFETY: I'm willing to bet the module pretty name is less than `isize::MAX`.
                let pretty_name =
                    unsafe { CStr::from_ptr(sapi_module.pretty_name) }.to_string_lossy();
                if *SAPI != Sapi::Unknown {
                    debug!("Recognized SAPI: {pretty_name}.");
                } else {
                    warn!("Unrecognized SAPI: {pretty_name}.");
                }
            }
            if let Err(err) = cpu_time::ThreadTime::try_now() {
                if system_settings.profiling_experimental_cpu_time_enabled {
                    warn!("CPU Time collection was enabled but collection failed: {err}");
                } else {
                    debug!("CPU Time collection was not enabled and isn't available: {err}");
                }
            } else if system_settings.profiling_experimental_cpu_time_enabled {
                info!("CPU Time profiling enabled.");
            }
        }

        exception::exception_profiling_first_rinit();

        #[cfg(all(feature = "io_profiling", target_os = "linux"))]
        io::io_prof_first_rinit();

        allocation::alloc_prof_first_rinit();
    });

    Profiler::init(system_settings);

    if system_settings.profiling_enabled {
        // Not logging, rinit could be quite spammy.
        _ = REQUEST_LOCALS.try_with_borrow(|locals| {
            let cpu_time_enabled = system_settings.profiling_experimental_cpu_time_enabled;
            let wall_time_enabled = system_settings.profiling_wall_time_enabled;
            CLOCKS.with_borrow_mut(|clocks| clocks.initialize(cpu_time_enabled));

            TAGS.set({
                // SAFETY: accessing in RINIT after config is initialized.
                let globals = GLOBAL_TAGS.deref();
                let extra_tags_len = locals.service.is_some() as usize
                    + locals.env.is_some() as usize
                    + locals.version.is_some() as usize
                    + locals.git_commit_sha.is_some() as usize
                    + locals.git_repository_url.is_some() as usize;

                let mut tags = Vec::new();
                tags.reserve_exact(globals.len() + extra_tags_len + locals.tags.len());
                tags.extend_from_slice(globals.as_slice());
                add_optional_tag(&mut tags, "service", &locals.service);
                add_optional_tag(&mut tags, "env", &locals.env);
                add_optional_tag(&mut tags, "version", &locals.version);
                add_optional_tag(&mut tags, "git.commit.sha", &locals.git_commit_sha);
                add_optional_tag(&mut tags, "git.repository_url", &locals.git_repository_url);
                tags.extend_from_slice(locals.tags.as_slice());
                Arc::new(tags)
            });

            // Only add interrupt if cpu- or wall-time is enabled.
            if !(cpu_time_enabled | wall_time_enabled) {
                return;
            }

            if let Some(profiler) = Profiler::get() {
                let interrupt = VmInterrupt {
                    interrupt_count_ptr: &locals.interrupt_count as *const AtomicU32,
                    engine_ptr: locals.vm_interrupt_addr,
                };
                profiler.add_interrupt(interrupt);
            }
        });
    } else {
        TAGS.set(Arc::default());
    }

    allocation::alloc_prof_rinit();

    // SAFETY: called after config is initialized.
    unsafe { timeline::timeline_rinit() };

    ZendResult::Success
}

fn add_optional_tag<T: AsRef<str>>(tags: &mut Vec<Tag>, key: &str, value: &Option<T>) {
    if let Some(value) = value {
        add_tag(tags, key, value.as_ref());
    }
}

fn add_tag(tags: &mut Vec<Tag>, key: &str, value: &str) {
    assert!(!value.is_empty());
    match Tag::new(key, value) {
        Ok(tag) => tags.push(tag),
        Err(err) => warn!("invalid {key} tag: {err}"),
    }
}

extern "C" fn rshutdown(_type: c_int, _module_number: c_int) -> ZendResult {
    #[cfg(feature = "tracing")]
    let _rshutdown_span = tracing::info_span!("rshutdown").entered();

    // todo: merge these lifecycle things to tracing feature?
    #[cfg(debug_assertions)]
    trace!("RSHUTDOWN({_type}, {_module_number})");

    #[cfg(php_preload)]
    if !unsafe { bindings::ddog_php_prof_is_post_startup() } {
        return ZendResult::Success;
    }

    profiling::stack_walking::rshutdown();

    // Not logging, rshutdown could be quite spammy.
    _ = REQUEST_LOCALS.try_with_borrow(|locals| {
        let system_settings = locals.system_settings();

        // The interrupt is only added if CPU- or wall-time are enabled BUT
        // wall-time is not expected to ever be disabled, except in testing,
        // and we don't need to optimize for that.
        if system_settings.profiling_enabled {
            if let Some(profiler) = Profiler::get() {
                let interrupt = VmInterrupt {
                    interrupt_count_ptr: &locals.interrupt_count,
                    engine_ptr: locals.vm_interrupt_addr,
                };
                profiler.remove_interrupt(interrupt);
            }
        }
    });

    allocation::alloc_prof_rshutdown();

    #[cfg(feature = "tracing")]
    REQUEST_SPAN.take();

    ZendResult::Success
}

/// Prints the module info. Calls many C functions from the Zend Engine,
/// including calling variadic functions. It's essentially all unsafe, so be
/// careful, and do not call this manually (only let the engine call it).
unsafe extern "C" fn minfo(module_ptr: *mut zend::ModuleEntry) {
    // todo: merge these lifecycle things to tracing feature?
    #[cfg(debug_assertions)]
    trace!("MINFO({:p})", module_ptr);

    let module = &*module_ptr;

    let result = REQUEST_LOCALS.try_with_borrow(|locals| {
        let system_settings = locals.system_settings();
        let yes = c"true".as_ptr();
        let yes_exp = c"true (all experimental features enabled)".as_ptr();
        let no = c"false".as_ptr();
        let no_all = c"false (profiling disabled)".as_ptr();
        zend::php_info_print_table_start();
        zend::php_info_print_table_row(2, c"Version".as_ptr(), module.version);
        zend::php_info_print_table_row(
            2,
            c"Profiling Enabled".as_ptr(),
            if system_settings.profiling_enabled { yes } else { no },
        );

        zend::php_info_print_table_row(
            2,
            c"Profiling Experimental Features Enabled".as_ptr(),
            if system_settings.profiling_experimental_features_enabled {
                yes
            } else if system_settings.profiling_enabled {
                no
            } else {
                no_all
            },
        );

        zend::php_info_print_table_row(
            2,
            c"Experimental CPU Time Profiling Enabled".as_ptr(),
            if system_settings.profiling_experimental_cpu_time_enabled {
                if system_settings.profiling_experimental_features_enabled {
                    yes_exp
                } else {
                    yes
                }
            } else if system_settings.profiling_enabled {
                no
            } else {
                no_all
            },
        );

                zend::php_info_print_table_row(
                    2,
                    c"Allocation Profiling Enabled".as_ptr(),
                    if system_settings.profiling_allocation_enabled {
                        yes
                    } else if zend::ddog_php_jit_enabled() {
                        // Work around version-specific issues.
                        if cfg!(not(php_zend_mm_set_custom_handlers_ex)) {
                            c"Not available due to JIT being active, see https://github.com/DataDog/dd-trace-php/pull/2088 for more information.".as_ptr()
                        } else {
                            c"Not available due to JIT being active, see https://github.com/DataDog/dd-trace-php/pull/3199 for more information.".as_ptr()
                        }
                    } else if system_settings.profiling_enabled {
                        no
                    } else {
                        no_all
                    }
                );
                zend::php_info_print_table_row(
                    2,
                    c"Timeline Enabled".as_ptr(),
                    if system_settings.profiling_timeline_enabled {
                        yes
                    } else if system_settings.profiling_enabled {
                        no
                    } else {
                        no_all
                    },
                );

                zend::php_info_print_table_row(
                    2,
                    c"Exception Profiling Enabled".as_ptr(),
                    if system_settings.profiling_exception_enabled {
                        yes
                    } else if system_settings.profiling_enabled {
                        no
                    } else {
                        no_all
                    },
                );


        cfg_if::cfg_if! {
            if #[cfg(feature = "io_profiling")] {
                zend::php_info_print_table_row(
                    2,
                    c"I/O Profiling Enabled".as_ptr(),
                    if system_settings.profiling_io_enabled {
                        yes
                    } else if system_settings.profiling_enabled {
                        no
                    } else {
                        no_all
                    },
                );
            } else {
                zend::php_info_print_table_row(
                    2,
                    c"I/O Profiling Enabled".as_ptr(),
                    c"Not available. The profiler was built without I/O profiling support.".as_ptr()
                );
            }
        }

        zend::php_info_print_table_row(
            2,
            c"Endpoint Collection Enabled".as_ptr(),
            if system_settings.profiling_endpoint_collection_enabled {
                yes
            } else if system_settings.profiling_enabled {
                no
            } else {
                no_all
            },
        );

        zend::php_info_print_table_row(
            2,
            c"Platform's CPU Time API Works".as_ptr(),
            if cpu_time::ThreadTime::try_now().is_ok() {
                yes
            } else {
                no
            },
        );

        let printable_log_level = if system_settings.profiling_enabled {
            let mut log_level = format!("{}\0", system_settings.profiling_log_level);
            log_level.make_ascii_lowercase();
            Cow::from(log_level)
        } else {
            Cow::from(String::from("off (profiling disabled)\0"))
        };

        zend::php_info_print_table_row(
            2,
            c"Profiling Log Level".as_ptr(),
            printable_log_level.as_ptr().cast::<c_char>()
        );

        let key = c"Profiling Agent Endpoint".as_ptr();
        let agent_endpoint = format!("{}\0", system_settings.uri);
        zend::php_info_print_table_row(2, key, agent_endpoint.as_ptr());

        let vars = [
            (c"Application's Environment (DD_ENV)".as_ptr(), &locals.env),
            (c"Application's Service (DD_SERVICE)".as_ptr(), &locals.service),
            (c"Application's Version (DD_VERSION)".as_ptr(), &locals.version),
        ];

        for (key, value) in vars {
            let mut value = match value {
                Some(string) => string.clone(),
                None => String::new(),
            };
            value.push('\0');
            zend::php_info_print_table_row(2, key, value.as_ptr().cast::<c_char>());
        }

        zend::php_info_print_table_end();

        zend::display_ini_entries(module_ptr);
    });

    if let Err(err) = result {
        error!("minfo failed to borrow request locals: {err}");
    }
}

extern "C" fn mshutdown(_type: c_int, _module_number: c_int) -> ZendResult {
    // todo: merge these lifecycle things to tracing feature?
    #[cfg(debug_assertions)]
    trace!("MSHUTDOWN({_type}, {_module_number})");

    // SAFETY: being called before [config::shutdown].
    timeline::timeline_mshutdown();

    exception::exception_profiling_mshutdown();

    // SAFETY: calling in mshutdown as required.
    unsafe { Profiler::stop(Duration::from_secs(1)) };

    ZendResult::Success
}

extern "C" fn startup(extension: *mut ZendExtension) -> ZendResult {
    // todo: merge these lifecycle things to tracing feature?
    #[cfg(debug_assertions)]
    trace!("startup({:p})", extension);

    // SAFETY: called during startup hook with correct params.
    unsafe { zend::datadog_php_profiling_startup(extension) };

    #[cfg(php_run_time_cache)]
    // SAFETY: calling this in startup/minit as required.
    unsafe {
        bindings::ddog_php_prof_function_run_time_cache_init(PROFILER_NAME.as_ptr())
    };

    // SAFETY: calling this in zend_extension startup.
    unsafe {
        pthread::startup();
        timeline::timeline_startup();
    }

    #[cfg(not(php_zend_mm_set_custom_handlers_ex))]
    allocation::alloc_prof_startup();

    ZendResult::Success
}

extern "C" fn shutdown(extension: *mut ZendExtension) {
    #[cfg(feature = "tracing")]
    let _shutdown_span = tracing::info_span!("shutdown").entered();

    // todo: merge these lifecycle things to tracing feature?
    #[cfg(debug_assertions)]
    trace!("shutdown({:p})", extension);

    // If a timeout was reached, then the thread is possibly alive.
    // This means the engine cannot unload our handle, or else we'd
    // immediately hit undefined behavior (and likely crash).
    // SAFETY: calling in Zend Extension shutdown as required.
    if let Err(err) = unsafe { Profiler::shutdown(Duration::from_secs(2)) } {
        let num_failures = err.num_failures;
        error!("{num_failures} thread(s) failed to join, intentionally leaking the extension's handle to prevent unloading");
        // SAFETY: during mshutdown, we have ownership of the extension struct.
        // Our threads (which failed to join) do not mutate this struct at all
        // either, providing no races.
        unsafe { (*extension).handle = ptr::null_mut() }
    }

    // SAFETY: calling in shutdown before zai config is shutdown, and after
    // all configuration is done being accessed. Well... in the happy-path,
    // anyway. If the join with the uploader times out, there could become a
    // data race condition.
    unsafe { config::shutdown() };

    // SAFETY: zai_config_mshutdown should be safe to call in shutdown instead
    // of mshutdown.
    unsafe { bindings::zai_config_mshutdown() };
    unsafe { bindings::zai_json_shutdown_bindings() };
}

/// Notifies the profiler a trace has finished so it can update information
/// for Endpoint Profiling.
fn notify_trace_finished(local_root_span_id: u64, span_type: Cow<str>, resource: Cow<str>) {
    let result = REQUEST_LOCALS.try_with_borrow(|locals| {
        let system_settings = locals.system_settings();
        if system_settings.profiling_enabled && system_settings.profiling_endpoint_collection_enabled {
            // Only gather Endpoint Profiling data for web spans, partly for PII reasons.
            if span_type != "web" {
                debug!(
                    "Local root span id {local_root_span_id} ended but did not have a span type of 'web' (actual: '{span_type}'), so Endpoint Profiling data will not be sent."
                );
                return;
            }

            if let Some(profiler) = Profiler::get() {
                let message = LocalRootSpanResourceMessage {
                    local_root_span_id,
                    resource: resource.into_owned(),
                };
                if let Err(err) = profiler.send_local_root_span_resource(message) {
                    warn!("Failed to enqueue endpoint profiling information: {err}.");
                } else {
                    trace!(
                        "Enqueued endpoint profiling information for span id: {local_root_span_id}."
                    );
                }
            }
        }
    });

    if let Err(err) = result {
        debug!("tracer failed to notify profiler about a finished trace because the request locals could not be borrowed: {err}");
    }
}<|MERGE_RESOLUTION|>--- conflicted
+++ resolved
@@ -1,8 +1,10 @@
+mod allocation;
 pub mod bindings;
 mod bitset;
 pub mod capi;
 mod clocks;
 mod config;
+mod exception;
 mod inlinevec;
 mod logging;
 pub mod profiling;
@@ -12,27 +14,9 @@
 mod vec_ext;
 mod wall_time;
 
-<<<<<<< HEAD
-#[cfg(feature = "allocation_profiling")]
-=======
-#[cfg(php_run_time_cache)]
-mod string_set;
-
->>>>>>> 67cc5cd0
-mod allocation;
-
 #[cfg(all(feature = "io_profiling", target_os = "linux"))]
 mod io;
 
-mod exception;
-
-<<<<<<< HEAD
-#[cfg(feature = "timeline")]
-=======
-mod timeline;
-mod vec_ext;
-
->>>>>>> 67cc5cd0
 use crate::config::{SystemSettings, INITIAL_SYSTEM_SETTINGS};
 use crate::zend::datadog_sapi_globals_request_info;
 use bindings::{
