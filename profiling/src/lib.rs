pub mod bindings;
pub mod capi;
mod clocks;
mod config;
mod logging;
mod pcntl;
pub mod profiling;
mod sapi;

#[cfg(php_run_time_cache)]
mod string_set;

#[cfg(feature = "allocation_profiling")]
mod allocation;

#[cfg(feature = "exception_profiling")]
mod exception;

#[cfg(feature = "timeline")]
mod timeline;

mod wall_time;

use crate::config::{SystemSettings, INITIAL_SYSTEM_SETTINGS};
use bindings::{
    self as zend, ddog_php_prof_php_version, ddog_php_prof_php_version_id, ZendExtension,
    ZendResult,
};
use clocks::*;
use core::ptr;
<<<<<<< HEAD
use datadog_profiling::exporter::Tag;
use ddcommon::{cstr, tag};
=======
use ddcommon::{cstr, tag, tag::Tag};
>>>>>>> c7d039b9
use lazy_static::lazy_static;
use libc::c_char;
use log::{debug, error, info, trace, warn};
use once_cell::sync::{Lazy, OnceCell};
use profiling::{LocalRootSpanResourceMessage, Profiler, VmInterrupt};
use sapi::Sapi;
use std::borrow::Cow;
use std::cell::RefCell;
use std::ffi::CStr;
use std::ops::Deref;
use std::os::raw::c_int;
use std::sync::atomic::{AtomicBool, AtomicU32, Ordering};
use std::sync::{Arc, Mutex, Once};
use std::time::{Duration, Instant};
use uuid::Uuid;

use crate::zend::datadog_sapi_globals_request_info;

/// The global profiler. Profiler gets made during the first rinit after an
/// minit, and is destroyed on mshutdown.
static PROFILER: Mutex<Option<Profiler>> = Mutex::new(None);

/// Name of the profiling module and zend_extension. Must not contain any
/// interior null bytes and must be null terminated.
static PROFILER_NAME: &[u8] = b"datadog-profiling\0";

/// Name of the profiling module and zend_extension, but as a &CStr.
// Safety: null terminated, contains no interior null bytes.
static PROFILER_NAME_CSTR: &CStr = unsafe { CStr::from_bytes_with_nul_unchecked(PROFILER_NAME) };

/// Version of the profiling module and zend_extension. Must not contain any
/// interior null bytes and must be null terminated.
static PROFILER_VERSION: &[u8] = concat!(include_str!("../../VERSION"), "\0").as_bytes();

/// Version ID of PHP at run-time, not the version it was built against at
/// compile-time. Its value is overwritten during minit.
static mut RUNTIME_PHP_VERSION_ID: u32 = zend::PHP_VERSION_ID;

/// Version str of PHP at run-time, not the version it was built against at
/// compile-time. Its value is overwritten during minit, unless there are
/// errors at run-time, and then the compile-time value will still remain.
static mut RUNTIME_PHP_VERSION: &str = {
    // This takes a weird path in order to be const.
    let ptr: *const u8 = zend::PHP_VERSION.as_ptr();
    let len = zend::PHP_VERSION.len() - 1;
    let bytes = unsafe { core::slice::from_raw_parts(ptr, len) };
    match core::str::from_utf8(bytes) {
        Ok(str) => str,
        Err(_) => panic!("PHP_VERSION string was not valid UTF-8"),
    }
};

lazy_static! {
    static ref LAZY_STATICS_TAGS: Vec<Tag> = {
        vec![
            tag!("language", "php"),
<<<<<<< HEAD
            // Safety: calling getpid() is safe.
            Tag::new("process_id", unsafe { libc::getpid() }.to_string())
                .expect("process_id tag to be valid"),
            tag!("profiler_version", include_str!("../../VERSION")),
=======
            tag!("profiler_version", include_str!("../../VERSION")),
            // Safety: calling getpid() is safe.
            Tag::new("process_id", unsafe { libc::getpid() }.to_string())
                .expect("process_id tag to be valid"),
>>>>>>> c7d039b9
            Tag::new("runtime-id", runtime_id().to_string()).expect("runtime-id tag to be valid"),
        ]
    };

    /// The Server API the profiler is running under.
    static ref SAPI: Sapi = {
        // Safety: sapi_module is initialized before minit and there should be
        // no concurrent threads.
        let sapi_module = unsafe { zend::sapi_module };
        if sapi_module.name.is_null() {
            panic!("the sapi_module's name is a null pointer");
        }

        // Safety: value has been checked for NULL; I haven't checked that the
        // engine ensures its length is less than `isize::MAX`, but it is a
        // risk I'm willing to take.
        let sapi_name = unsafe { CStr::from_ptr(sapi_module.name) };
        Sapi::from_name(sapi_name.to_string_lossy().as_ref())
    };

    // Safety: PROFILER_NAME is a byte slice that satisfies the safety requirements.
    // Panic: we own this string and it should be UTF8 (see PROFILER_NAME above).
    static ref PROFILER_NAME_STR: &'static str = PROFILER_NAME_CSTR.to_str().unwrap();

    // Safety: PROFILER_VERSION is a byte slice that satisfies the safety requirements.
    static ref PROFILER_VERSION_STR: &'static str = unsafe { CStr::from_ptr(PROFILER_VERSION.as_ptr() as *const c_char) }
        .to_str()
        // Panic: we own this string and it should be UTF8 (see PROFILER_VERSION above).
        .unwrap();
}

/// The runtime ID, which is basically a universally unique "pid". This makes
/// it almost const, the exception being to re-initialize it from a child fork
/// handler. We don't yet support forking, so we use OnceCell.
/// Additionally, the tracer is going to ask for this in its ACTIVATE handler,
/// so whatever it is replaced with needs to also follow the
/// initialize-on-first-use pattern.
static RUNTIME_ID: OnceCell<Uuid> = OnceCell::new();
// If ddtrace is loaded, we fetch the uuid from there instead
extern "C" {
    pub static ddtrace_runtime_id: *const Uuid;
}

/// The function `get_module` is what makes this a PHP module. Please do not
/// call this directly; only let it be called by the engine. Generally it is
/// only called once, but if someone accidentally loads the module twice then
/// it might get called more than once, though it will warn and not use the
/// consecutive return value.
#[no_mangle]
pub extern "C" fn get_module() -> &'static mut zend::ModuleEntry {
    static DEPS: [zend::ModuleDep; 4] = [
        zend::ModuleDep::required(cstr!("standard")),
        zend::ModuleDep::required(cstr!("json")),
        zend::ModuleDep::optional(cstr!("ddtrace")),
        zend::ModuleDep::end(),
    ];

    /* In PHP modules written in C, this just returns the address of a global,
     * mutable variable. In Rust, you cannot initialize such a complicated
     * global variable because of initialization order issues that have been
     * found through decades of C++ experience.
     * There are a variety of ways to deal with this; this is just one way.
     */
    static mut MODULE: Lazy<zend::ModuleEntry> = Lazy::new(|| zend::ModuleEntry {
        name: PROFILER_NAME.as_ptr(),
        // Safety: php_ffi.c defines this correctly
        functions: unsafe { bindings::ddog_php_prof_functions },
        module_startup_func: Some(minit),
        module_shutdown_func: Some(mshutdown),
        request_startup_func: Some(rinit),
        request_shutdown_func: Some(rshutdown),
        info_func: Some(minfo),
        version: PROFILER_VERSION.as_ptr(),
        post_deactivate_func: Some(prshutdown),
        deps: DEPS.as_ptr(),
        ..Default::default()
    });

    // SAFETY: well, it's at least as safe as what every single C extension does.
    unsafe { &mut *ptr::addr_of_mut!(MODULE) }
}

/* Important note on the PHP lifecycle:
 * Based on how some SAPIs work and the documentation, one might expect that
 * MINIT is called once per process, but this is only sort-of true. Some SAPIs
 * will call MINIT once and then fork for additional processes.
 * This means you cannot do certain things in MINIT and have them work across
 * all SAPIs, like spawn threads.
 *
 * Additionally, when Apache does a reload it will go through the shutdown
 * routines and then in the same process do the startup routines, so MINIT can
 * actually be called more than once per process as well. This means some
 * mechanisms like std::sync::Once::call_once may not be suitable.
 * Be careful out there!
 */
extern "C" fn minit(_type: c_int, module_number: c_int) -> ZendResult {
    /* When developing the extension, it's useful to see log messages that
     * occur before the user can configure the log level. However, if we
     * initialized the logger here unconditionally then they'd have no way to
     * hide these messages. That's why it's done only for debug builds.
     */
    #[cfg(debug_assertions)]
    {
        logging::log_init(log::LevelFilter::Trace);
        trace!("MINIT({_type}, {module_number})");
    }

    #[cfg(target_vendor = "apple")]
    {
        /* If PHP forks and certain ObjC classes are not initialized before the
         * fork, then on High Sierra and above the child process will crash,
         * for example:
         * > objc[25938]: +[__NSCFConstantString initialize] may have been in
         * > progress in another thread when fork() was called. We cannot
         * > safely call it or ignore it in the fork() child process. Crashing
         * > instead. Set a breakpoint on objc_initializeAfterForkError to
         * > debug.
         * In our case, it's things related to TLS that fail, so when we
         * support forking, load this at the beginning:
         * let _ = ddcommon::connector::load_root_certs();
         */
    }

    // Update the runtime PHP_VERSION and PHP_VERSION_ID.
    {
        // SAFETY: These are safe to call and mutate in minit.
        unsafe { RUNTIME_PHP_VERSION_ID = ddog_php_prof_php_version_id() };

        // SAFETY: calling zero-arg fn that is safe to call in minit.
        let ptr = unsafe { ddog_php_prof_php_version() };
        // SAFETY: the version str is always in static memory, either
        // PHP_VERSION or the Reflection module version.
        let cstr: &'static CStr = unsafe { CStr::from_ptr(ptr) };
        match cstr.to_str() {
            Ok(str) => unsafe { RUNTIME_PHP_VERSION = str },
            Err(err) => warn!("failed to detect PHP_VERSION at runtime: {err}"),
        };
    }

    config::minit(module_number);

    /* Use a hybrid extension hack to load as a module but have the
     * zend_extension hooks available:
     * https://www.phpinternalsbook.com/php7/extensions_design/zend_extensions.html#hybrid-extensions
     * In this case, use the same technique as the tracer: transfer the module
     * handle to the zend_extension as extensions have longer lifetimes than
     * modules in the engine.
     */
    let handle = {
        /* The engine copies the module entry we provide it, so we have to
         * lookup the module entry in the registry and modify it there
         * instead of just modifying the result of get_module().
         *
         * I modified the engine for PHP 8.2 to stop copying the module:
         * https://github.com/php/php-src/pull/8551
         * At the time of this writing, PHP 8.2 isn't out yet so it's possible
         * it may get reverted if issues are found.
         */
        let str = PROFILER_NAME_CSTR.as_ptr();
        let len = PROFILER_NAME.len() - 1; // ignore trailing null byte

        // Safety: str is valid for at least len values.
        let ptr = unsafe { zend::datadog_get_module_entry(str, len) };
        if ptr.is_null() {
            error!("Unable to locate our own module in the engine registry.");
            return ZendResult::Failure;
        }

        /* Safety: `ptr` was checked for nullability already. Transferring the
         * handle from the module to the extension extends the lifetime, not
         * shortens it, so it's safe. But of course, be sure the code below
         * actually passes it to the extension.
         */
        unsafe {
            let module = &mut *ptr;
            let handle = module.handle;
            module.handle = ptr::null_mut();
            handle
        }
    };

    /* Currently, the engine is always copying this struct. Every time a new
     * PHP version is released, we should double check zend_register_extension
     * to ensure the address is not mutated nor stored. Well, hopefully we
     * catch it _before_ a release.
     */
    let extension = ZendExtension {
        name: PROFILER_NAME.as_ptr(),
        version: PROFILER_VERSION.as_ptr(),
        author: b"Datadog\0".as_ptr(),
        url: b"https://github.com/DataDog\0".as_ptr(),
        copyright: b"Copyright Datadog\0".as_ptr(),
        startup: Some(startup),
        shutdown: Some(shutdown),
        activate: Some(activate),
        ..Default::default()
    };

    // Safety: during minit there shouldn't be any threads to race against these writes.
    unsafe { wall_time::minit() };

    /* Safety: all arguments are valid for this C call.
     * Note that on PHP 7 this never fails, and on PHP 8 it returns void.
     */
    unsafe { zend::zend_register_extension(&extension, handle) };

    #[cfg(feature = "allocation_profiling")]
    allocation::alloc_prof_minit();

    #[cfg(feature = "timeline")]
    timeline::timeline_minit();

    #[cfg(feature = "exception_profiling")]
    exception::exception_profiling_minit();

    // There are a few things which need to do something on the first rinit of
    // each minit/mshutdown cycle. In Apache, when doing `apachectl graceful`,
    // there can be more than one of these cycles per process.
    // Re-initializing these on each minit allows us to do it once per cycle.
    // This is unsafe generally, but all SAPIs are supposed to only have one
    // thread alive during minit, so it should be safe here specifically.
    unsafe {
        ZAI_CONFIG_ONCE = Once::new();
        RINIT_ONCE = Once::new();
    }

    ZendResult::Success
}

extern "C" fn prshutdown() -> ZendResult {
    #[cfg(debug_assertions)]
    trace!("PRSHUTDOWN");

    /* ZAI config may be accessed indirectly via other modules RSHUTDOWN, so
     * delay this until the last possible time.
     */
    unsafe { bindings::zai_config_rshutdown() };

    #[cfg(feature = "timeline")]
    timeline::timeline_prshutdown();

    ZendResult::Success
}

pub struct RequestLocals {
    pub env: Option<String>,
    pub service: Option<String>,
    pub version: Option<String>,

    /// SystemSettings are global. Note that if this is being read in fringe
    /// conditions such as in mshutdown when there were no requests served,
    /// then the settings are still memory safe, but they may not have the
    /// real configuration. Instead, they have a best-effort values such as
    /// INITIAL_SYSTEM_SETTINGS, or possibly the values which were available
    /// in MINIT.
    pub system_settings: ptr::NonNull<SystemSettings>,

    pub interrupt_count: AtomicU32,
    pub vm_interrupt_addr: *const AtomicBool,
}

impl RequestLocals {
    #[track_caller]
    pub fn system_settings(&self) -> &SystemSettings {
        // SAFETY: it should always be valid, either set to the
        // INITIAL_SYSTEM_SETTINGS or to the SYSTEM_SETTINGS.
        unsafe { self.system_settings.as_ref() }
    }
}

impl Default for RequestLocals {
    fn default() -> RequestLocals {
        RequestLocals {
            env: None,
            service: None,
            version: None,
            system_settings: ptr::NonNull::from(INITIAL_SYSTEM_SETTINGS.deref()),
            interrupt_count: AtomicU32::new(0),
            vm_interrupt_addr: ptr::null_mut(),
        }
    }
}

thread_local! {
    static CLOCKS: RefCell<Clocks> = RefCell::new(Clocks {
        cpu_time: None,
        wall_time: Instant::now(),
    });

    static REQUEST_LOCALS: RefCell<RequestLocals> = RefCell::new(RequestLocals::default());

    /// The tags for this thread/request. These get sent to other threads,
    /// which is why they are Arc. However, they are wrapped in a RefCell
    /// because the values _can_ change from request to request depending on
    /// the values sent in the SAPI for env, service, version, etc. They get
    /// reset at the end of the request.
    static TAGS: RefCell<Arc<Vec<Tag>>> = RefCell::new(Arc::new(Vec::new()));
}

/// Gets the runtime-id for the process. Do not call before RINIT!
fn runtime_id() -> &'static Uuid {
    RUNTIME_ID
        .get_or_init(|| unsafe { ddtrace_runtime_id.as_ref() }.map_or_else(Uuid::new_v4, |u| *u))
}

extern "C" fn activate() {
    // Safety: calling in activate as required.
    unsafe { profiling::stack_walking::activate() };
}

/// The mut here is *only* for resetting this back to uninitialized each minit.
static mut ZAI_CONFIG_ONCE: Once = Once::new();
/// The mut here is *only* for resetting this back to uninitialized each minit.
static mut RINIT_ONCE: Once = Once::new();

/* If Failure is returned the VM will do a C exit; try hard to avoid that,
 * using it for catastrophic errors only.
 */
extern "C" fn rinit(_type: c_int, _module_number: c_int) -> ZendResult {
    #[cfg(debug_assertions)]
    trace!("RINIT({_type}, {_module_number})");

    // SAFETY: not being mutated during rinit.
    let once = unsafe { &*ptr::addr_of!(ZAI_CONFIG_ONCE) };
    once.call_once(|| unsafe {
        bindings::zai_config_first_time_rinit(true);
        config::first_rinit();
    });

    unsafe { bindings::zai_config_rinit() };

    // Safety: We are after first rinit and before config mshutdown.
    let system_settings = unsafe { SystemSettings::get() };

    // initialize the thread local storage and cache some items
    REQUEST_LOCALS.with(|cell| {
        let mut locals = cell.borrow_mut();
        // Safety: we are in rinit on a PHP thread.
        locals.vm_interrupt_addr = unsafe { zend::datadog_php_profiling_vm_interrupt_addr() };
        locals.interrupt_count.store(0, Ordering::SeqCst);

        // Safety: We are after first rinit and before mshutdown.
        unsafe {
            locals.env = config::env();
            locals.service = config::service().or_else(|| {
                match *SAPI {
                    Sapi::Cli => {
                        // Safety: sapi globals are safe to access during rinit
                        SAPI.request_script_name(datadog_sapi_globals_request_info())
                            .map(Cow::into_owned)
                            .or(Some(String::from("cli.command")))
                    }
                    _ => Some(String::from("web.request")),
                }
            });
            locals.version = config::version();
        }
        locals.system_settings = system_settings;
    });

    // SAFETY: still safe to access in rinit after first_rinit.
    let system_settings = unsafe { system_settings.as_ref() };

    // SAFETY: the once control is not mutable during request.
    let once = unsafe { &*ptr::addr_of!(RINIT_ONCE) };
    once.call_once(|| {
        if system_settings.profiling_enabled {
            /* Safety: sapi_module is initialized by rinit and shouldn't be
             * modified at this point (safe to read values).
             */
            let sapi_module = unsafe { &*ptr::addr_of!(zend::sapi_module) };
            if sapi_module.pretty_name.is_null() {
                // Safety: I'm willing to bet the module name is less than `isize::MAX`.
                let name = unsafe { CStr::from_ptr(sapi_module.name) }.to_string_lossy();
                warn!("The SAPI module {name}'s pretty name was not set!")
            } else {
                // Safety: I'm willing to bet the module pretty name is less than `isize::MAX`.
                let pretty_name =
                    unsafe { CStr::from_ptr(sapi_module.pretty_name) }.to_string_lossy();
                if *SAPI != Sapi::Unknown {
                    debug!("Recognized SAPI: {pretty_name}.");
                } else {
                    warn!("Unrecognized SAPI: {pretty_name}.");
                }
            }
            if let Err(err) = cpu_time::ThreadTime::try_now() {
                if system_settings.profiling_experimental_cpu_time_enabled {
                    warn!("CPU Time collection was enabled but collection failed: {err}");
                } else {
                    debug!("CPU Time collection was not enabled and isn't available: {err}");
                }
            } else if system_settings.profiling_experimental_cpu_time_enabled {
                info!("CPU Time profiling enabled.");
            }
        }

        #[cfg(feature = "exception_profiling")]
        exception::exception_profiling_first_rinit();
    });

    // Preloading happens before zend_post_startup_cb is called for the first
    // time. When preloading is enabled and a non-root user is used for
    // php-fpm, there is fork that happens. In the past, having the profiler
    // enabled at this time would cause php-fpm eventually hang once the
    // Profiler's channels were full; this has been fixed. See:
    // https://github.com/DataDog/dd-trace-php/issues/1919
    //
    // There are a few ways to handle this preloading scenario with the fork,
    // but the  simplest is to not enable the profiler until the engine's
    // startup is complete. This means the preloading will not be profiled,
    // but this should be okay.
    #[cfg(php_preload)]
    if !unsafe { bindings::ddog_php_prof_is_post_startup() } {
        debug!("zend_post_startup_cb hasn't happened yet; not enabling profiler.");
        return ZendResult::Success;
    }

    // reminder: this cannot be done in minit because of Apache forking model
    {
        /* It would be nice if this could be cheaper. OnceCell would be cheaper
         * but it doesn't quite fit the model, as going back to uninitialized
         * requires either a &mut or .take(), and neither works for us (unless
         * we go for unsafe, which is what we are trying to avoid).
         */
        let mut profiler = PROFILER.lock().unwrap();
        if profiler.is_none() {
            *profiler = Some(Profiler::new(system_settings))
        }
    };

    if system_settings.profiling_enabled {
        REQUEST_LOCALS.with(|cell| {
            let locals = cell.borrow();
            let cpu_time_enabled = system_settings.profiling_experimental_cpu_time_enabled;
            let wall_time_enabled = system_settings.profiling_wall_time_enabled;
            CLOCKS.with(|cell| cell.borrow_mut().initialize(cpu_time_enabled));

            TAGS.with(|cell| {
                let mut tags = LAZY_STATICS_TAGS.clone();
                add_optional_tag(&mut tags, "service", &locals.service);
                add_optional_tag(&mut tags, "env", &locals.env);
                add_optional_tag(&mut tags, "version", &locals.version);
                // This should probably be "language_version", but this is the
                // standardized tag name.
                // SAFETY: PHP_VERSION is safe to access in rinit (only
                // mutated during minit).
                add_tag(&mut tags, "runtime_version", unsafe { RUNTIME_PHP_VERSION });
                add_tag(&mut tags, "php.sapi", SAPI.as_ref());
                // In case we ever add PHP debug build support, we should add `zend-zts-debug` and
                // `zend-nts-debug`. For the time being we only support `zend-zts-ndebug` and
                // `zend-nts-ndebug`
                let runtime_engine = if cfg!(php_zts) {
                    "zend-zts-ndebug"
                } else {
                    "zend-nts-ndebug"
                };
                add_tag(&mut tags, "runtime_engine", runtime_engine);
                cell.replace(Arc::new(tags));
            });

            // Only add interrupt if cpu- or wall-time is enabled.
            if !(cpu_time_enabled | wall_time_enabled) {
                return;
            }

            if let Some(profiler) = PROFILER.lock().unwrap().as_ref() {
                let interrupt = VmInterrupt {
                    interrupt_count_ptr: &locals.interrupt_count as *const AtomicU32,
                    engine_ptr: locals.vm_interrupt_addr,
                };
                profiler.add_interrupt(interrupt);
            }
        });
    } else {
        TAGS.with(|cell| cell.replace(Arc::default()));
    }

    #[cfg(feature = "allocation_profiling")]
    allocation::alloc_prof_rinit();

    // SAFETY: called after config is initialized.
    #[cfg(feature = "timeline")]
    unsafe {
        timeline::timeline_rinit()
    };

    ZendResult::Success
}

fn add_optional_tag<T: AsRef<str>>(tags: &mut Vec<Tag>, key: &str, value: &Option<T>) {
    if let Some(value) = value {
        add_tag(tags, key, value.as_ref());
    }
}

fn add_tag(tags: &mut Vec<Tag>, key: &str, value: &str) {
    assert!(!value.is_empty());
    match Tag::new(key, value) {
        Ok(tag) => {
            tags.push(tag);
        }
        Err(err) => {
            warn!("invalid tag: {err}");
        }
    }
}

extern "C" fn rshutdown(_type: c_int, _module_number: c_int) -> ZendResult {
    #[cfg(debug_assertions)]
    trace!("RSHUTDOWN({_type}, {_module_number})");

    profiling::stack_walking::rshutdown();

    REQUEST_LOCALS.with(|cell| {
        let locals = cell.borrow();
        let system_settings = locals.system_settings();

        // The interrupt is only added if CPU- or wall-time are enabled BUT
        // wall-time is not expected to ever be disabled, except in testing,
        // and we don't need to optimize for that.
        if system_settings.profiling_enabled {
            if let Some(profiler) = PROFILER.lock().unwrap().as_ref() {
                let interrupt = VmInterrupt {
                    interrupt_count_ptr: &locals.interrupt_count,
                    engine_ptr: locals.vm_interrupt_addr,
                };
                profiler.remove_interrupt(interrupt);
            }
        }
    });

    #[cfg(feature = "allocation_profiling")]
    allocation::alloc_prof_rshutdown();

    ZendResult::Success
}

/// Prints the module info. Calls many C functions from the Zend Engine,
/// including calling variadic functions. It's essentially all unsafe, so be
/// careful, and do not call this manually (only let the engine call it).
unsafe extern "C" fn minfo(module_ptr: *mut zend::ModuleEntry) {
    #[cfg(debug_assertions)]
    trace!("MINFO({:p})", module_ptr);

    let module = &*module_ptr;

    REQUEST_LOCALS.with(|cell| {
        let locals = cell.borrow();
        let system_settings = locals.system_settings();
        let yes: &[u8] = b"true\0";
        let yes_exp: &[u8] = b"true (all experimental features enabled)\0";
        let no: &[u8] = b"false\0";
        let no_all: &[u8] = b"false (profiling disabled)\0";
        zend::php_info_print_table_start();
        zend::php_info_print_table_row(2, b"Version\0".as_ptr(), module.version);
        zend::php_info_print_table_row(
            2,
            b"Profiling Enabled\0".as_ptr(),
            if system_settings.profiling_enabled { yes } else { no },
        );

        zend::php_info_print_table_row(
            2,
            b"Profiling Experimental Features Enabled\0".as_ptr(),
            if system_settings.profiling_experimental_features_enabled {
                yes
            } else if system_settings.profiling_enabled {
                no
            } else {
                no_all
            },
        );

        zend::php_info_print_table_row(
            2,
            b"Experimental CPU Time Profiling Enabled\0".as_ptr(),
            if system_settings.profiling_experimental_cpu_time_enabled {
                if system_settings.profiling_experimental_features_enabled {
                    yes_exp
                } else {
                    yes
                }
            } else if system_settings.profiling_enabled {
                no
            } else {
                no_all
            },
        );

        cfg_if::cfg_if! {
            if #[cfg(feature = "allocation_profiling")] {
                zend::php_info_print_table_row(
                    2,
                    b"Allocation Profiling Enabled\0".as_ptr(),
                    if system_settings.profiling_allocation_enabled {
                        yes
                    } else if zend::ddog_php_jit_enabled() {
                        b"Not available due to JIT being active, see https://github.com/DataDog/dd-trace-php/pull/2088 for more information.\0"
                    } else if system_settings.profiling_enabled {
                        no
                    } else {
                        no_all
                    }
                );
            } else {
                zend::php_info_print_table_row(
                    2,
                    b"Allocation Profiling Enabled\0".as_ptr(),
                    b"Not available. The profiler was built without allocation profiling.\0"
                );
            }
        }

        cfg_if::cfg_if! {
            if #[cfg(feature = "timeline")] {
                zend::php_info_print_table_row(
                    2,
                    b"Timeline Enabled\0".as_ptr(),
                    if system_settings.profiling_timeline_enabled {
                        yes
                    } else if system_settings.profiling_enabled {
                        no
                    } else {
                        no_all
                    },
                );
            } else {
                zend::php_info_print_table_row(
                    2,
                    b"Timeline Enabled\0".as_ptr(),
                    b"Not available. The profiler was build without timeline support.\0"
                );
            }
        }

        cfg_if::cfg_if! {
            if #[cfg(feature = "exception_profiling")] {
                zend::php_info_print_table_row(
                    2,
                    b"Exception Profiling Enabled\0".as_ptr(),
                    if system_settings.profiling_exception_enabled {
                        yes
                    } else if system_settings.profiling_enabled {
                        no
                    } else {
                        no_all
                    },
                );
            } else {
                zend::php_info_print_table_row(
                    2,
                    b"Exception Profiling Enabled\0".as_ptr(),
                    b"Not available. The profiler was built without exception profiling support.\0"
                );
            }
        }

        zend::php_info_print_table_row(
            2,
            b"Endpoint Collection Enabled\0".as_ptr(),
            if system_settings.profiling_endpoint_collection_enabled {
                yes
            } else if system_settings.profiling_enabled {
                no
            } else {
                no_all
            },
        );

        zend::php_info_print_table_row(
            2,
            b"Platform's CPU Time API Works\0".as_ptr(),
            if cpu_time::ThreadTime::try_now().is_ok() {
                yes
            } else {
                no
            },
        );

        let printable_log_level = if system_settings.profiling_enabled {
            let mut log_level = format!("{}\0", system_settings.profiling_log_level);
            log_level.make_ascii_lowercase();
            Cow::from(log_level)
        } else {
            Cow::from(String::from("off (profiling disabled)\0"))
        };

        zend::php_info_print_table_row(
            2,
            b"Profiling Log Level\0".as_ptr(),
            printable_log_level.as_ptr()
        );

        let key = b"Profiling Agent Endpoint\0".as_ptr();
        let agent_endpoint = format!("{}\0", system_settings.uri);
        zend::php_info_print_table_row(2, key, agent_endpoint.as_ptr());

        let vars = [
            (b"Application's Environment (DD_ENV)\0", &locals.env),
            (b"Application's Service (DD_SERVICE)\0", &locals.service),
            (b"Application's Version (DD_VERSION)\0", &locals.version),
        ];

        for (key, value) in vars {
            let mut value = match value {
                Some(string) => string.clone(),
                None => String::new(),
            };
            value.push('\0');
            zend::php_info_print_table_row(2, key, value.as_ptr());
        }

        zend::php_info_print_table_end();

        zend::display_ini_entries(module_ptr);
    });
}

extern "C" fn mshutdown(_type: c_int, _module_number: c_int) -> ZendResult {
    #[cfg(debug_assertions)]
    trace!("MSHUTDOWN({_type}, {_module_number})");

    // SAFETY: being called before [config::shutdown].
    #[cfg(feature = "timeline")]
    unsafe {
        timeline::timeline_mshutdown()
    };

    #[cfg(feature = "exception_profiling")]
    exception::exception_profiling_mshutdown();

    let mut profiler = PROFILER.lock().unwrap();
    if let Some(profiler) = profiler.as_mut() {
        profiler.stop(Duration::from_secs(1));
    }

    ZendResult::Success
}

extern "C" fn startup(extension: *mut ZendExtension) -> ZendResult {
    #[cfg(debug_assertions)]
    trace!("startup({:p})", extension);

    // Safety: called during startup hook with correct params.
    unsafe { zend::datadog_php_profiling_startup(extension) };

    #[cfg(php_run_time_cache)]
    // Safety: calling this in startup/minit as required.
    unsafe {
        bindings::ddog_php_prof_function_run_time_cache_init(PROFILER_NAME_CSTR.as_ptr())
    };

    // Safety: calling this in zend_extension startup.
    unsafe {
        pcntl::startup();
        timeline::timeline_startup();
    }

    #[cfg(feature = "allocation_profiling")]
    allocation::alloc_prof_startup();

    ZendResult::Success
}

extern "C" fn shutdown(_extension: *mut ZendExtension) {
    #[cfg(debug_assertions)]
    trace!("shutdown({:p})", _extension);

    let mut profiler = PROFILER.lock().unwrap();
    if let Some(profiler) = profiler.take() {
        profiler.shutdown(Duration::from_secs(2));
    }

    // SAFETY: calling in shutdown before zai config is shutdown, and after
    // all configuration is done being accessed. Well... in the happy-path,
    // anyway. If the join with the uploader times out, there could become a
    // data race condition.
    unsafe { config::shutdown() };

    // SAFETY: zai_config_mshutdown should be safe to call in shutdown instead
    // of mshutdown.
    unsafe { bindings::zai_config_mshutdown() };
    unsafe { bindings::zai_json_shutdown_bindings() };
}

/// Notifies the profiler a trace has finished so it can update information
/// for Endpoint Profiling.
fn notify_trace_finished(local_root_span_id: u64, span_type: Cow<str>, resource: Cow<str>) {
    REQUEST_LOCALS.with(|cell| {
        let locals = cell.borrow();
        let system_settings = locals.system_settings();
        if system_settings.profiling_enabled && system_settings.profiling_endpoint_collection_enabled {
            // Only gather Endpoint Profiling data for web spans, partly for PII reasons.
            if span_type != "web" {
                debug!(
                    "Local root span id {local_root_span_id} ended but did not have a span type of 'web' (actual: '{span_type}'), so Endpoint Profiling data will not be sent."
                );
                return;
            }

            if let Some(profiler) = PROFILER.lock().unwrap().as_ref() {
                let message = LocalRootSpanResourceMessage {
                    local_root_span_id,
                    resource: resource.into_owned(),
                };
                if let Err(err) = profiler.send_local_root_span_resource(message) {
                    warn!("Failed to enqueue endpoint profiling information: {err}.");
                } else {
                    trace!(
                        "Enqueued endpoint profiling information for span id: {local_root_span_id}."
                    );
                }
            }
        }
    });
}<|MERGE_RESOLUTION|>--- conflicted
+++ resolved
@@ -28,12 +28,7 @@
 };
 use clocks::*;
 use core::ptr;
-<<<<<<< HEAD
-use datadog_profiling::exporter::Tag;
-use ddcommon::{cstr, tag};
-=======
 use ddcommon::{cstr, tag, tag::Tag};
->>>>>>> c7d039b9
 use lazy_static::lazy_static;
 use libc::c_char;
 use log::{debug, error, info, trace, warn};
@@ -90,17 +85,10 @@
     static ref LAZY_STATICS_TAGS: Vec<Tag> = {
         vec![
             tag!("language", "php"),
-<<<<<<< HEAD
-            // Safety: calling getpid() is safe.
-            Tag::new("process_id", unsafe { libc::getpid() }.to_string())
-                .expect("process_id tag to be valid"),
-            tag!("profiler_version", include_str!("../../VERSION")),
-=======
             tag!("profiler_version", include_str!("../../VERSION")),
             // Safety: calling getpid() is safe.
             Tag::new("process_id", unsafe { libc::getpid() }.to_string())
                 .expect("process_id tag to be valid"),
->>>>>>> c7d039b9
             Tag::new("runtime-id", runtime_id().to_string()).expect("runtime-id tag to be valid"),
         ]
     };
