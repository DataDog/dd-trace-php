--- conflicted
+++ resolved
@@ -1032,7 +1032,6 @@
     interrupt_function(execute_data);
 }
 
-<<<<<<< HEAD
 /// Overrides the ZendMM heap's `use_custom_heap` flag with the default `ZEND_MM_CUSTOM_HEAP_NONE`
 /// (currently a `u32: 0`). This needs to be done, as the `zend_mm_gc()` and `zend_mm_shutdown()`
 /// functions alter behaviour in case custom handlers are installed.
@@ -1055,8 +1054,6 @@
 }
 
 #[cfg(feature = "allocation_profiling")]
-=======
->>>>>>> 319b2af9
 unsafe extern "C" fn alloc_profiling_malloc(len: u64) -> *mut ::libc::c_void {
     let ptr: *mut libc::c_void;
 
@@ -1085,12 +1082,9 @@
     ptr
 }
 
-<<<<<<< HEAD
 // This function exists just for completeness. When calling `zend_mm_set_custom_handlers()` you
 // need to pass a pointer to a `free()` function.
 #[cfg(feature = "allocation_profiling")]
-=======
->>>>>>> 319b2af9
 unsafe extern "C" fn alloc_profiling_free(ptr: *mut ::libc::c_void) {
     if PREV_CUSTOM_MM_FREE.is_none() {
         let heap = zend::zend_mm_get_heap();
