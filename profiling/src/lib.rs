--- conflicted
+++ resolved
@@ -6,16 +6,14 @@
 pub mod profiling;
 mod sapi;
 
-<<<<<<< HEAD
 #[cfg(feature = "profiling_metrics")]
 mod dogstatsd;
-=======
+
 #[cfg(feature = "allocation_profiling")]
 mod allocation;
 
 #[cfg(feature = "timeline")]
 mod timeline;
->>>>>>> e89c6b0e
 
 use bindings as zend;
 use bindings::{sapi_globals, ZendExtension, ZendResult};
@@ -41,20 +39,9 @@
 use std::time::{Duration, Instant};
 use uuid::Uuid;
 
-<<<<<<< HEAD
-#[cfg(feature = "allocation_profiling")]
-use rand_distr::{Distribution, Poisson};
-
-#[cfg(feature = "allocation_profiling")]
-use crate::bindings::{
-    datadog_php_install_handler, datadog_php_zif_handler, ddog_php_prof_copy_long_into_zval,
-};
-
 #[cfg(feature = "profiling_metrics")]
 use profiling::stalk_walking;
 
-=======
->>>>>>> e89c6b0e
 /// The version of PHP at runtime, not the version compiled against. Sent as
 /// a profile tag.
 static PHP_VERSION: OnceCell<String> = OnceCell::new();
@@ -332,69 +319,8 @@
     pub vm_interrupt_addr: *const AtomicBool,
 }
 
-<<<<<<< HEAD
-/// take a sample every 2048 KB
-#[cfg(feature = "allocation_profiling")]
-pub const ALLOCATION_PROFILING_INTERVAL: f64 = 1024.0 * 2048.0;
-
-#[cfg(feature = "allocation_profiling")]
-pub struct AllocationProfilingStats {
-    /// number of bytes until next sample collection
-    next_sample: i64,
-}
-
-#[cfg(feature = "allocation_profiling")]
-impl AllocationProfilingStats {
-    fn new() -> AllocationProfilingStats {
-        AllocationProfilingStats {
-            next_sample: AllocationProfilingStats::next_sampling_interval(),
-        }
-    }
-
-    fn next_sampling_interval() -> i64 {
-        Poisson::new(ALLOCATION_PROFILING_INTERVAL)
-            .unwrap()
-            .sample(&mut rand::thread_rng()) as i64
-    }
-
-    fn track_allocation(&mut self, len: u64) {
-        self.next_sample -= len as i64;
-
-        if self.next_sample > 0 {
-            return;
-        }
-
-        self.next_sample = AllocationProfilingStats::next_sampling_interval();
-
-        REQUEST_LOCALS.with(|cell| {
-            // Panic: there might already be a mutable reference to `REQUEST_LOCALS`
-            let locals = cell.try_borrow_mut();
-            if locals.is_err() {
-                return;
-            }
-            let mut locals = locals.unwrap();
-
-            if let Some(profiler) = PROFILER.lock().unwrap().as_ref() {
-                // Safety: execute_data was provided by the engine, and the profiler doesn't mutate it.
-                unsafe {
-                    profiler.collect_allocations(
-                        zend::ddog_php_prof_get_current_execute_data(),
-                        1_i64,
-                        len as i64,
-                        locals.deref_mut(),
-                    )
-                };
-            }
-        });
-    }
-}
-
 fn static_tags() -> Arc<Vec<Tag>> {
     Arc::new(vec![
-=======
-fn static_tags() -> Vec<Tag> {
-    vec![
->>>>>>> e89c6b0e
         Tag::from_value("language:php").expect("static tags to be valid"),
         // Safety: calling getpid() is safe.
         Tag::new("process_id", unsafe { libc::getpid() }.to_string())
