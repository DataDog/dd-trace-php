mod bindings;
pub mod capi;
mod config;
mod logging;
mod pcntl;
mod profiling;
mod sapi;

use bindings as zend;
use bindings::{sapi_globals, ZendExtension, ZendResult};
use config::AgentEndpoint;
use datadog_profiling::exporter::{Tag, Uri};
use ddcommon::cstr;
use lazy_static::lazy_static;
use libc::c_char;
use log::{debug, error, info, trace, warn, LevelFilter};
use once_cell::sync::OnceCell;
use profiling::{LocalRootSpanResourceMessage, Profiler, VmInterrupt};
use sapi::Sapi;
use std::borrow::Cow;
use std::cell::RefCell;
use std::ffi::CStr;
use std::mem::MaybeUninit;
use std::ops::DerefMut;
use std::os::raw::c_int;
use std::path::PathBuf;
use std::str::FromStr;
use std::sync::atomic::{AtomicBool, AtomicU32, Ordering};
use std::sync::{Arc, Mutex, Once};
use std::time::{Duration, Instant};
use uuid::Uuid;

#[cfg(feature = "allocation_profiling")]
use rand_distr::{Distribution, Poisson};

#[cfg(feature = "allocation_profiling")]
use crate::bindings::{
    datadog_php_install_handler, datadog_php_zif_handler, ddog_php_prof_copy_long_into_zval,
};

/// The version of PHP at runtime, not the version compiled against. Sent as
/// a profile tag.
static PHP_VERSION: OnceCell<String> = OnceCell::new();

/// The global profiler. Profiler gets made during the first rinit after an
/// minit, and is destroyed on mshutdown.
static PROFILER: Mutex<Option<Profiler>> = Mutex::new(None);

/// Name of the profiling module and zend_extension. Must not contain any
/// interior null bytes and must be null terminated.
static PROFILER_NAME: &[u8] = b"datadog-profiling\0";

/// Version of the profiling module and zend_extension. Must not contain any
/// interior null bytes and must be null terminated.
static PROFILER_VERSION: &[u8] = concat!(env!("CARGO_PKG_VERSION"), "\0").as_bytes();

lazy_static! {
    // Safety: PROFILER_NAME is a byte slice that satisfies the safety requirements.
    static ref PROFILER_NAME_STR: &'static str = unsafe { CStr::from_ptr(PROFILER_NAME.as_ptr() as *const c_char) }
        .to_str()
        // Panic: we own this string and it should be UTF8 (see PROFILER_NAME above).
        .unwrap();

    // Safety: PROFILER_VERSION is a byte slice that satisfies the safety requirements.
    static ref PROFILER_VERSION_STR: &'static str = unsafe { CStr::from_ptr(PROFILER_VERSION.as_ptr() as *const c_char) }
        .to_str()
        // Panic: we own this string and it should be UTF8 (see PROFILER_VERSION above).
        .unwrap();
}

/// The runtime ID, which is basically a universally unique "pid". This makes
/// it almost const, the exception being to re-initialize it from a child fork
/// handler. We don't yet support forking, so we use OnceCell.
/// Additionally, the tracer is going to ask for this in its ACTIVATE handler,
/// so whatever it is replaced with needs to also follow the
/// initialize-on-first-use pattern.
static RUNTIME_ID: OnceCell<Uuid> = OnceCell::new();
// If ddtrace is loaded, we fetch the uuid from there instead
extern "C" {
    pub static ddtrace_runtime_id: *const Uuid;
}

/// The Server API the profiler is running under.
static SAPI: OnceCell<Sapi> = OnceCell::new();

/// The version of the ZendEngine at runtime, not the version compiled against.
/// It's currently unused, but I hope to send it as a metric or something soon
/// so I'm keeping it here so I don't have to look up how to get it again.
static ZEND_VERSION: OnceCell<String> = OnceCell::new();

/// The function `get_module` is what makes this a PHP module. Please do not
/// call this directly; only let it be called by the engine. Generally it is
/// only called once, but if someone accidentally loads the module twice then
/// it might get called more than once, though it will warn and not use the
/// consecutive return value.
#[no_mangle]
pub extern "C" fn get_module() -> &'static mut zend::ModuleEntry {
    /* In PHP modules written in C, this just returns the address of a global,
     * mutable variable. In Rust, you cannot initialize such a complicated
     * global variable because of initialization order issues that have been
     * found through decades of C++ experience.
     * There are a variety of ways to deal with this. Since this function is
     * only _supposed_ to be called once, I've taken the stance to just leak
     * the result which avoids unsafe code and unnecessary locks.
     */

    static DEPS: [zend::ModuleDep; 4] = [
        zend::ModuleDep::required(cstr!("standard")),
        zend::ModuleDep::required(cstr!("json")),
        zend::ModuleDep::optional(cstr!("ddtrace")),
        zend::ModuleDep::end(),
    ];

    let module = zend::ModuleEntry {
        name: PROFILER_NAME.as_ptr() as *const u8,
        module_startup_func: Some(minit),
        module_shutdown_func: Some(mshutdown),
        request_startup_func: Some(rinit),
        request_shutdown_func: Some(rshutdown),
        info_func: Some(minfo),
        version: PROFILER_VERSION.as_ptr(),
        post_deactivate_func: Some(prshutdown),
        deps: DEPS.as_ptr(),
        ..Default::default()
    };

    Box::leak(Box::new(module))
}

/// The engine's previous `zend_interrupt_function` value, if there is one.
/// Note that because of things like Apache reload which call minit more than
/// once per process, this cannot be made into a OnceCell nor lazy_static.
static mut PREV_INTERRUPT_FUNCTION: MaybeUninit<Option<zend::VmInterruptFn>> =
    MaybeUninit::uninit();

/// The engine's previous `zend::zend_execute_internal` value, or
/// `zend::execute_internal` if none. This is a highly active path, so although
/// it could be made safe with Mutex, the cost is too high.
static mut PREV_EXECUTE_INTERNAL: MaybeUninit<
    unsafe extern "C" fn(execute_data: *mut zend::zend_execute_data, return_value: *mut zend::zval),
> = MaybeUninit::uninit();

#[cfg(feature = "allocation_profiling")]
static mut GC_MEM_CACHES_HANDLER: zend::InternalFunctionHandler = None;

/// The engine's original (or previous) `gc_collect_cycles()` function
#[cfg(feature = "timeline")]
static mut PREV_GC_COLLECT_CYCLES: Option<zend::VmGcCollectCyclesFn> = None;

/// The engine's previous custom allocation function, if there is one.
#[cfg(feature = "allocation_profiling")]
static mut PREV_CUSTOM_MM_ALLOC: Option<zend::VmMmCustomAllocFn> = None;

/// The engine's previous custom reallocation function, if there is one.
#[cfg(feature = "allocation_profiling")]
static mut PREV_CUSTOM_MM_REALLOC: Option<zend::VmMmCustomReallocFn> = None;

/// The engine's previous custom free function, if there is one.
#[cfg(feature = "allocation_profiling")]
static mut PREV_CUSTOM_MM_FREE: Option<zend::VmMmCustomFreeFn> = None;

/* Important note on the PHP lifecycle:
 * Based on how some SAPIs work and the documentation, one might expect that
 * MINIT is called once per process, but this is only sort-of true. Some SAPIs
 * will call MINIT once and then fork for additional processes.
 * This means you cannot do certain things in MINIT and have them work across
 * all SAPIs, like spawn threads.
 *
 * Additionally, when Apache does a reload it will go through the shutdown
 * routines and then in the same process do the startup routines, so MINIT can
 * actually be called more than once per process as well. This means some
 * mechanisms like std::sync::Once::call_once may not be suitable.
 * Be careful out there!
 */
extern "C" fn minit(r#type: c_int, module_number: c_int) -> ZendResult {
    /* When developing the extension, it's useful to see log messages that
     * occur before the user can configure the log level. However, if we
     * initialized the logger here unconditionally then they'd have no way to
     * hide these messages. That's why it's done only for debug builds.
     */
    #[cfg(debug_assertions)]
    {
        logging::log_init(LevelFilter::Trace);
        trace!("MINIT({}, {})", r#type, module_number);
    }

    #[cfg(target_vendor = "apple")]
    {
        /* If PHP forks and certain ObjC classes are not initialized before the
         * fork, then on High Sierra and above the child process will crash,
         * for example:
         * > objc[25938]: +[__NSCFConstantString initialize] may have been in
         * > progress in another thread when fork() was called. We cannot
         * > safely call it or ignore it in the fork() child process. Crashing
         * > instead. Set a breakpoint on objc_initializeAfterForkError to
         * > debug.
         * In our case, it's things related to TLS that fail, so when we
         * support forking, load this at the beginning:
         * let _ = ddcommon::connector::load_root_certs();
         */
    }

    // Ignore unused result; use SAPI.get() which returns an Option if it's uninitialized.
    let _ = SAPI.get_or_try_init(|| {
        // Safety: sapi_module is initialized by minit; should be no concurrent threads.
        let sapi_module = unsafe { zend::sapi_module };
        if !sapi_module.name.is_null() {
            /* Safety: value has been checked for NULL; I haven't checked that
             * the engine ensures its length is less than `isize::MAX`, but it
             * is a risk I'm willing to take.
             */
            let sapi_name = unsafe { CStr::from_ptr(sapi_module.name) };
            Ok(Sapi::from_name(sapi_name.to_string_lossy().as_ref()))
        } else {
            Err(())
        }
    });

    config::minit(module_number);

    /* Use a hybrid extension hack to load as a module but have the
     * zend_extension hooks available:
     * https://www.phpinternalsbook.com/php7/extensions_design/zend_extensions.html#hybrid-extensions
     * In this case, use the same technique as the tracer: transfer the module
     * handle to the zend_extension as extensions have longer lifetimes than
     * modules in the engine.
     */
    let handle = {
        /* The engine copies the module entry we provide it, so we have to
         * lookup the module entry in the registry and modify it there
         * instead of just modifying the result of get_module().
         *
         * I modified the engine for PHP 8.2 to stop copying the module:
         * https://github.com/php/php-src/pull/8551
         * At the time of this writing, PHP 8.2 isn't out yet so it's possible
         * it may get reverted if issues are found.
         */
        let str = PROFILER_NAME.as_ptr();
        let len = PROFILER_NAME.len() - 1; // ignore trailing null byte

        // Safety: str is valid for at least len values.
        let ptr = unsafe { zend::datadog_get_module_entry(str, len) };
        if ptr.is_null() {
            error!("Unable to locate our own module in the engine registry.");
            return ZendResult::Failure;
        }

        /* Safety: `ptr` was checked for nullability already. Transferring the
         * handle from the module to the extension extends the lifetime, not
         * shortens it, so it's safe. But of course, be sure the code below
         * actually passes it to the extension.
         */
        unsafe {
            let module = &mut *ptr;
            let handle = module.handle;
            module.handle = std::ptr::null_mut();
            handle
        }
    };

    /* Currently, the engine is always copying this struct. Every time a new
     * PHP version is released, we should double check zend_register_extension
     * to ensure the address is not mutated nor stored. Well, hopefully we
     * catch it _before_ a release.
     */
    let extension = ZendExtension {
        name: PROFILER_NAME.as_ptr(),
        version: PROFILER_VERSION.as_ptr(),
        author: b"Datadog\0".as_ptr(),
        url: b"https://github.com/DataDog\0".as_ptr(),
        copyright: b"Copyright Datadog\0".as_ptr(),
        startup: Some(startup),
        shutdown: Some(shutdown),
        ..Default::default()
    };

    // Safety: during minit there shouldn't be any threads to race against these writes.
    unsafe {
        PREV_INTERRUPT_FUNCTION.write(zend::zend_interrupt_function);
        PREV_EXECUTE_INTERNAL.write(zend::zend_execute_internal.unwrap_or(zend::execute_internal));

        zend::zend_interrupt_function = Some(if zend::zend_interrupt_function.is_some() {
            interrupt_function_wrapper
        } else {
            capi::datadog_profiling_interrupt_function
        });

        zend::zend_execute_internal = Some(execute_internal);
    };

    #[cfg(feature = "timeline")]
    {
        unsafe {
            // register our function in `gc_collect_cycles`
            PREV_GC_COLLECT_CYCLES = zend::gc_collect_cycles;
            zend::gc_collect_cycles = Some(ddog_php_prof_gc_collect_cycles);
        }
    }

    /* Safety: all arguments are valid for this C call.
     * Note that on PHP 7 this never fails, and on PHP 8 it returns void.
     */
    unsafe { zend::zend_register_extension(&extension, handle) };

    ZendResult::Success
}

extern "C" fn prshutdown() -> ZendResult {
    #[cfg(debug_assertions)]
    trace!("PRSHUTDOWN");

    /* ZAI config may be accessed indirectly via other modules RSHUTDOWN, so
     * delay this until the last possible time.
     */
    unsafe { bindings::zai_config_rshutdown() };

    ZendResult::Success
}

pub struct RequestLocals {
    pub env: Option<Cow<'static, str>>,
    pub interrupt_count: AtomicU32,
    pub last_cpu_time: Option<cpu_time::ThreadTime>,
    pub last_wall_time: Instant,
    pub profiling_enabled: bool,
    pub profiling_endpoint_collection_enabled: bool,
    pub profiling_experimental_cpu_time_enabled: bool,
<<<<<<< HEAD
    pub profiling_experimental_allocation_enabled: bool,
    pub profiling_experimental_timeline_enabled: bool,
=======
    pub profiling_allocation_enabled: bool,
>>>>>>> fa4934c2
    pub profiling_log_level: LevelFilter, // Only used for minfo
    pub service: Option<Cow<'static, str>>,
    pub tags: Arc<Vec<Tag>>,
    pub uri: Box<AgentEndpoint>,
    pub version: Option<Cow<'static, str>>,
    pub vm_interrupt_addr: *const AtomicBool,
}

/// take a sample every 2048 KB
#[cfg(feature = "allocation_profiling")]
pub const ALLOCATION_PROFILING_INTERVAL: f64 = 1024.0 * 2048.0;

#[cfg(feature = "allocation_profiling")]
pub struct AllocationProfilingStats {
    /// number of bytes until next sample collection
    next_sample: i64,
}

#[cfg(feature = "allocation_profiling")]
impl AllocationProfilingStats {
    fn new() -> AllocationProfilingStats {
        AllocationProfilingStats {
            next_sample: AllocationProfilingStats::next_sampling_interval(),
        }
    }

    fn next_sampling_interval() -> i64 {
        Poisson::new(ALLOCATION_PROFILING_INTERVAL)
            .unwrap()
            .sample(&mut rand::thread_rng()) as i64
    }

    fn track_allocation(&mut self, len: u64) {
        self.next_sample -= len as i64;

        if self.next_sample > 0 {
            return;
        }

        self.next_sample = AllocationProfilingStats::next_sampling_interval();

        REQUEST_LOCALS.with(|cell| {
            // Panic: there might already be a mutable reference to `REQUEST_LOCALS`
            let locals = cell.try_borrow();
            if locals.is_err() {
                return;
            }
            let locals = locals.unwrap();

            if let Some(profiler) = PROFILER.lock().unwrap().as_ref() {
                // Safety: execute_data was provided by the engine, and the profiler doesn't mutate it.
                unsafe {
                    profiler.collect_allocations(
                        zend::ddog_php_prof_get_current_execute_data(),
                        1_i64,
                        len as i64,
                        &locals,
                    )
                };
            }
        });
    }
}

fn static_tags() -> Vec<Tag> {
    vec![
        Tag::from_value("language:php").expect("static tags to be valid"),
        // Safety: calling getpid() is safe.
        Tag::new("process_id", unsafe { libc::getpid() }.to_string())
            .expect("static tags to be valid"),
        Tag::from_value(concat!("profiler_version:", env!("CARGO_PKG_VERSION")))
            .expect("static tags to be valid"),
    ]
}

thread_local! {
    static REQUEST_LOCALS: RefCell<RequestLocals> = RefCell::new(RequestLocals {
        env: None,
        interrupt_count: AtomicU32::new(0),
        last_cpu_time: None,
        last_wall_time: Instant::now(),
        profiling_enabled: false,
        profiling_endpoint_collection_enabled: true,
        profiling_experimental_cpu_time_enabled: true,
<<<<<<< HEAD
        profiling_experimental_allocation_enabled: true,
        profiling_experimental_timeline_enabled: true,
=======
        profiling_allocation_enabled: true,
>>>>>>> fa4934c2
        profiling_log_level: LevelFilter::Off,
        service: None,
        tags: Arc::new(static_tags()),
        uri: Box::new(AgentEndpoint::default()),
        version: None,
        vm_interrupt_addr: std::ptr::null_mut(),
    });

    #[cfg(feature = "allocation_profiling")]
    static ALLOCATION_PROFILING_STATS: RefCell<AllocationProfilingStats> = RefCell::new(AllocationProfilingStats::new());
}

/// Gets the runtime-id for the process.
fn runtime_id() -> &'static Uuid {
    RUNTIME_ID
        .get_or_init(|| unsafe { ddtrace_runtime_id.as_ref() }.map_or_else(Uuid::new_v4, |u| *u))
}

/* If Failure is returned the VM will do a C exit; try hard to avoid that,
 * using it for catastrophic errors only.
 */
extern "C" fn rinit(r#type: c_int, module_number: c_int) -> ZendResult {
    #[cfg(debug_assertions)]
    trace!("RINIT({}, {})", r#type, module_number);

    /* At the moment, logging is truly global, so init it exactly once whether
     * profiling is enabled or not.
     */
    static ONCE: Once = Once::new();
    ONCE.call_once(|| {
        unsafe { bindings::zai_config_first_time_rinit() };
    });

    unsafe { bindings::zai_config_rinit() };

    // Safety: We are after first rinit and before mshutdown.
    let (
        profiling_enabled,
        profiling_endpoint_collection_enabled,
        profiling_experimental_cpu_time_enabled,
<<<<<<< HEAD
        profiling_experimental_allocation_enabled,
        profiling_experimental_timeline_enabled,
=======
        profiling_allocation_enabled,
>>>>>>> fa4934c2
        log_level,
        output_pprof,
    ) = unsafe {
        (
            config::profiling_enabled(),
            config::profiling_endpoint_collection_enabled(),
            config::profiling_experimental_cpu_time_enabled(),
<<<<<<< HEAD
            config::profiling_experimental_allocation_enabled(),
            config::profiling_experimental_timeline_enabled(),
=======
            config::profiling_allocation_enabled(),
>>>>>>> fa4934c2
            config::profiling_log_level(),
            config::profiling_output_pprof(),
        )
    };

    // initialize the thread local storage and cache some items
    REQUEST_LOCALS.with(|cell| {
        let mut locals = cell.borrow_mut();
        // Safety: we are in rinit on a PHP thread.
        locals.vm_interrupt_addr = unsafe { zend::datadog_php_profiling_vm_interrupt_addr() };
        locals.interrupt_count.store(0, Ordering::SeqCst);

        locals.profiling_enabled = profiling_enabled;
        locals.profiling_endpoint_collection_enabled = profiling_endpoint_collection_enabled;
        locals.profiling_experimental_cpu_time_enabled = profiling_experimental_cpu_time_enabled;
<<<<<<< HEAD
        locals.profiling_experimental_allocation_enabled =
            profiling_experimental_allocation_enabled;
        locals.profiling_experimental_timeline_enabled = profiling_experimental_timeline_enabled;
=======
        locals.profiling_allocation_enabled = profiling_allocation_enabled;
>>>>>>> fa4934c2
        locals.profiling_log_level = log_level;

        // Safety: We are after first rinit and before mshutdown.
        unsafe {
            locals.env = config::env();
            locals.service = config::service().or_else(|| {
                SAPI.get().and_then(|sapi| match sapi {
                    Sapi::Cli => {
                        // Safety: sapi globals are safe to access during rinit
                        sapi.request_script_name(&sapi_globals)
                            .or(Some(Cow::Borrowed("cli.command")))
                    }
                    _ => Some(Cow::Borrowed("web.request")),
                })
            });
            locals.version = config::version();

            // Select agent URI/UDS
            let agent_host = config::agent_host();
            let trace_agent_port = config::trace_agent_port();
            let trace_agent_url = config::trace_agent_url();
            let endpoint = detect_uri_from_config(trace_agent_url, agent_host, trace_agent_port);
            locals.uri = Box::new(endpoint);

            // todo: tags
        }
    });

    static ONCE2: Once = Once::new();
    ONCE2.call_once(|| {
        // Don't log when profiling is disabled as that can mess up tests.
        let profiling_log_level = if profiling_enabled {
            log_level
        } else {
            LevelFilter::Off
        };

        #[cfg(not(debug_assertions))]
        logging::log_init(profiling_log_level);
        #[cfg(debug_assertions)]
        log::set_max_level(profiling_log_level);

        if profiling_enabled {
            /* Safety: sapi_module is initialized by rinit and shouldn't be
             * modified at this point (safe to read values).
             */
            let sapi_module = unsafe { &zend::sapi_module };
            if sapi_module.pretty_name.is_null() {
                // Safety: I'm willing to bet the module name is less than `isize::MAX`.
                let name = unsafe { CStr::from_ptr(sapi_module.name) }.to_string_lossy();
                warn!("The SAPI module {name}'s pretty name was not set!")
            } else {
                // Safety: I'm willing to bet the module pretty name is less than `isize::MAX`.
                let pretty_name =
                    unsafe { CStr::from_ptr(sapi_module.pretty_name) }.to_string_lossy();
                if SAPI.get().unwrap_or(&Sapi::Unknown) != &Sapi::Unknown {
                    debug!("Recognized SAPI: {pretty_name}.");
                } else {
                    warn!("Unrecognized SAPI: {pretty_name}.");
                }
            }
            if let Err(err) = cpu_time::ThreadTime::try_now() {
                if profiling_experimental_cpu_time_enabled {
                    warn!("CPU Time collection was enabled but collection failed: {err}");
                } else {
                    debug!("CPU Time collection was not enabled and isn't available: {err}");
                }
            } else if profiling_experimental_cpu_time_enabled {
                info!("CPU Time profiling enabled.");
            }
        }
    });

    // Preloading happens before zend_post_startup_cb is called for the first
    // time. When preloading is enabled and a non-root user is used for
    // php-fpm, there is fork that happens. In the past, having the profiler
    // enabled at this time would cause php-fpm eventually hang once the
    // Profiler's channels were full; this has been fixed. See:
    // https://github.com/DataDog/dd-trace-php/issues/1919
    //
    // There are a few ways to handle this preloading scenario with the fork,
    // but the  simplest is to not enable the profiler until the engine's
    // startup is complete. This means the preloading will not be profiled,
    // but this should be okay.
    #[cfg(php_preload)]
    if !unsafe { bindings::ddog_php_prof_is_post_startup() } {
        debug!("zend_post_startup_cb hasn't happened yet; not enabling profiler.");
        return ZendResult::Success;
    }

    // reminder: this cannot be done in minit because of Apache forking model
    {
        /* It would be nice if this could be cheaper. OnceCell would be cheaper
         * but it doesn't quite fit the model, as going back to uninitialized
         * requires either a &mut or .take(), and neither works for us (unless
         * we go for unsafe, which is what we are trying to avoid).
         */
        let mut profiler = PROFILER.lock().unwrap();
        if profiler.is_none() {
            *profiler = Some(Profiler::new(output_pprof))
        }
    };

    if profiling_enabled {
        REQUEST_LOCALS.with(|cell| {
            let mut locals = cell.borrow_mut();

            locals.last_wall_time = Instant::now();
            if locals.profiling_experimental_cpu_time_enabled {
                let now = cpu_time::ThreadTime::try_now()
                    .expect("CPU time to work since it's worked before during this process");
                locals.last_cpu_time = Some(now);
            }

            {
                // Calling make_mut would be more efficient, but we get into
                // issues with borrowing part of `locals` mutably and others
                // immutably. So, we clone the tags and replace locals.tags
                // later.
                let mut tags = (*locals.tags).clone();

                add_optional_tag(&mut tags, "service", &locals.service);
                add_optional_tag(&mut tags, "env", &locals.env);
                add_optional_tag(&mut tags, "version", &locals.version);

                let runtime_id = runtime_id();
                if !runtime_id.is_nil() {
                    add_tag(&mut tags, "runtime-id", &runtime_id.to_string());
                }

                /* This should probably be "language_version", but this is
                 * the tag that was standardized for this purpose. */
                add_optional_tag(&mut tags, "runtime_version", &PHP_VERSION.get());
                add_optional_tag(&mut tags, "php.sapi", &SAPI.get());

                locals.tags = Arc::new(tags);
            }

            if let Some(profiler) = PROFILER.lock().unwrap().as_ref() {
                let interrupt = VmInterrupt {
                    interrupt_count_ptr: &locals.interrupt_count as *const AtomicU32,
                    engine_ptr: locals.vm_interrupt_addr,
                };
                if let Err((index, interrupt)) = profiler.add_interrupt(interrupt) {
                    warn!("VM interrupt {interrupt} already exists at offset {index}");
                }
            }
        });
    }

    #[cfg(feature = "allocation_profiling")]
    {
        if profiling_allocation_enabled {
            if !is_zend_mm() {
                // Neighboring custom memory handlers found
                debug!("Found another extension using the ZendMM custom handler hook");
                unsafe {
                    zend::zend_mm_get_custom_handlers(
                        zend::zend_mm_get_heap(),
                        &mut PREV_CUSTOM_MM_ALLOC,
                        &mut PREV_CUSTOM_MM_FREE,
                        &mut PREV_CUSTOM_MM_REALLOC,
                    );
                }
            }

            unsafe {
                zend::ddog_php_prof_zend_mm_set_custom_handlers(
                    zend::zend_mm_get_heap(),
                    Some(alloc_profiling_malloc),
                    Some(alloc_profiling_free),
                    Some(alloc_profiling_realloc),
                );
            }

            if is_zend_mm() {
                error!("Memory allocation profiling could not be enabled. Please feel free to fill an issue stating the PHP version and installed modules. Most likely the reason is your PHP binary was compiled with `ZEND_MM_CUSTOM` being disabled.");
                REQUEST_LOCALS.with(|cell| {
                    let mut locals = cell.borrow_mut();
                    locals.profiling_allocation_enabled = false;
                });
            } else {
                info!("Memory allocation profiling enabled.")
            }
        }
    }

    ZendResult::Success
}

fn add_optional_tag<T: AsRef<str>>(tags: &mut Vec<Tag>, key: &str, value: &Option<T>) {
    if let Some(value) = value {
        add_tag(tags, key, value.as_ref());
    }
}

fn add_tag(tags: &mut Vec<Tag>, key: &str, value: &str) {
    assert!(!value.is_empty());
    match Tag::new(key, value) {
        Ok(tag) => {
            tags.push(tag);
        }
        Err(err) => {
            warn!("invalid tag: {err}");
        }
    }
}

fn detect_uri_from_config(
    url: Option<Cow<'static, str>>,
    host: Option<Cow<'static, str>>,
    port: Option<u16>,
) -> AgentEndpoint {
    /* Priority:
     *  1. DD_TRACE_AGENT_URL
     *     - RFC allows unix:///path/to/some/socket so parse these out.
     *     - Maybe emit diagnostic if an invalid URL is detected or the path is non-existent, but
     *       continue down the priority list.
     *  2. DD_AGENT_HOST and/or DD_TRACE_AGENT_PORT. If only one is set, default the other.
     *  3. Unix Domain Socket at /var/run/datadog/apm.socket
     *  4. http://localhost:8126
     */
    if let Some(trace_agent_url) = url {
        // check for UDS first
        if let Some(path) = trace_agent_url.strip_prefix("unix://") {
            let path = PathBuf::from(path);
            if path.exists() {
                return AgentEndpoint::Socket(path);
            } else {
                warn!(
                    "Unix socket specified in DD_TRACE_AGENT_URL does not exist: {} ",
                    path.to_string_lossy()
                );
            }
        } else {
            match Uri::from_str(trace_agent_url.as_ref()) {
                Ok(uri) => return AgentEndpoint::Uri(uri),
                Err(err) => warn!("DD_TRACE_AGENT_URL was not a valid URL: {err}"),
            }
        }
        // continue down priority list
    }
    if port.is_some() || host.is_some() {
        let host = host.unwrap_or(Cow::Borrowed("localhost"));
        let port = port.unwrap_or(8126u16);
        let url = if host.contains(':') {
            format!("http://[{host}]:{port}")
        } else {
            format!("http://{host}:{port}")
        };

        match Uri::from_str(url.as_str()) {
            Ok(uri) => return AgentEndpoint::Uri(uri),
            Err(err) => {
                warn!("The combination of DD_AGENT_HOST({host}) and DD_TRACE_AGENT_PORT({port}) was not a valid URL: {err}")
            }
        }
        // continue down priority list
    }

    AgentEndpoint::default()
}

extern "C" fn rshutdown(r#type: c_int, module_number: c_int) -> ZendResult {
    #[cfg(debug_assertions)]
    trace!("RSHUTDOWN({}, {})", r#type, module_number);

    REQUEST_LOCALS.with(|cell| {
        let mut locals = cell.borrow_mut();

        if locals.profiling_enabled {
            if let Some(profiler) = PROFILER.lock().unwrap().as_ref() {
                let interrupt = VmInterrupt {
                    interrupt_count_ptr: &locals.interrupt_count,
                    engine_ptr: locals.vm_interrupt_addr,
                };
                if let Err(err) = profiler.remove_interrupt(interrupt) {
                    warn!("Unable to find interrupt {err}.");
                }
            }
            locals.tags = Arc::new(static_tags());
        }

        #[cfg(feature = "allocation_profiling")]
        {
            if locals.profiling_allocation_enabled {
                // If `is_zend_mm()` is true, the custom handlers have been reset to `None`
                // already. This is unexpected, therefore we will not touch the ZendMM handlers
                // anymore as resetting to prev handlers might result in segfaults and other
                // undefined behaviour.
                if !is_zend_mm() {
                    let mut custom_mm_malloc: Option<zend::VmMmCustomAllocFn> = None;
                    let mut custom_mm_free: Option<zend::VmMmCustomFreeFn> = None;
                    let mut custom_mm_realloc: Option<zend::VmMmCustomReallocFn> = None;
                    unsafe {
                        zend::zend_mm_get_custom_handlers(
                            zend::zend_mm_get_heap(),
                            &mut custom_mm_malloc,
                            &mut custom_mm_free,
                            &mut custom_mm_realloc,
                        );
                    }
                    if custom_mm_free != Some(alloc_profiling_free)
                        || custom_mm_malloc != Some(alloc_profiling_malloc)
                        || custom_mm_realloc != Some(alloc_profiling_realloc)
                    {
                        // Custom handlers are installed, but it's not us. Someone, somewhere might have
                        // function pointers to our custom handlers. Best bet to avoid segfaults is to not
                        // touch custom handlers in ZendMM and make sure our extension will not be
                        // `dlclose()`-ed so the pointers stay valid
                        let zend_extension = unsafe {
                            zend::zend_get_extension(PROFILER_NAME.as_ptr() as *const c_char)
                        };
                        if !zend_extension.is_null() {
                            // Safety: Checked for null pointer above.
                            unsafe {
                                (*zend_extension).handle = std::ptr::null_mut();
                            }
                        }
                        // disable any further allocation profiling
                        locals.profiling_allocation_enabled = false;
                        info!("Memory allocation profiling disabled.");
                    } else {
                        // This is the happy path (restore previously installed custom handlers)!
                        unsafe {
                            zend::ddog_php_prof_zend_mm_set_custom_handlers(
                                zend::zend_mm_get_heap(),
                                PREV_CUSTOM_MM_ALLOC,
                                PREV_CUSTOM_MM_FREE,
                                PREV_CUSTOM_MM_REALLOC,
                            );
                        }
                    }
                }
            }
        }
    });

    ZendResult::Success
}

/// Prints the module info. Calls many C functions from the Zend Engine,
/// including calling variadic functions. It's essentially all unsafe, so be
/// careful, and do not call this manually (only let the engine call it).
unsafe extern "C" fn minfo(module_ptr: *mut zend::ModuleEntry) {
    #[cfg(debug_assertions)]
    trace!("MINFO({:p})", module_ptr);

    let module = &*module_ptr;

    REQUEST_LOCALS.with(|cell| {
        let locals = cell.borrow();
        let yes: &[u8] = b"true\0";
        let no: &[u8] = b"false\0";
        zend::php_info_print_table_start();
        zend::php_info_print_table_row(2, b"Version\0".as_ptr(), module.version);
        zend::php_info_print_table_row(
            2,
            b"Profiling Enabled\0".as_ptr(),
            if locals.profiling_enabled { yes } else { no },
        );

        zend::php_info_print_table_row(
            2,
            b"Experimental CPU Time Profiling Enabled\0".as_ptr(),
            if locals.profiling_experimental_cpu_time_enabled {
                yes
            } else {
                no
            },
        );

        zend::php_info_print_table_row(
            2,
            b"Experimental Allocation Profiling Enabled\0".as_ptr(),
            if locals.profiling_allocation_enabled {
                yes
            } else {
                no
            },
        );

        zend::php_info_print_table_row(
            2,
            b"Experimental Timeline Enabled\0".as_ptr(),
            if locals.profiling_experimental_timeline_enabled {
                yes
            } else {
                no
            },
        );

        zend::php_info_print_table_row(
            2,
            b"Endpoint Collection Enabled\0".as_ptr(),
            if locals.profiling_endpoint_collection_enabled {
                yes
            } else {
                no
            },
        );

        zend::php_info_print_table_row(
            2,
            b"Platform's CPU Time API Works\0".as_ptr(),
            if cpu_time::ThreadTime::try_now().is_ok() {
                yes
            } else {
                no
            },
        );

        let mut log_level = format!("{}\0", locals.profiling_log_level);
        log_level.make_ascii_lowercase();
        zend::php_info_print_table_row(2, b"Profiling Log Level\0".as_ptr(), log_level.as_ptr());

        let key = b"Profiling Agent Endpoint\0".as_ptr();
        let agent_endpoint = format!("{}\0", locals.uri);
        zend::php_info_print_table_row(2, key, agent_endpoint.as_ptr());

        let vars = [
            (b"Application's Environment (DD_ENV)\0", &locals.env),
            (b"Application's Service (DD_SERVICE)\0", &locals.service),
            (b"Application's Version (DD_VERSION)\0", &locals.version),
        ];

        for (key, value) in vars {
            let mut value = match value {
                Some(cowstr) => cowstr.clone().into_owned(),
                None => String::new(),
            };
            value.push('\0');
            zend::php_info_print_table_row(2, key, value.as_ptr());
        }

        zend::php_info_print_table_end();

        zend::display_ini_entries(module_ptr);
    });
}

extern "C" fn mshutdown(r#type: c_int, module_number: c_int) -> ZendResult {
    #[cfg(debug_assertions)]
    trace!("MSHUTDOWN({}, {})", r#type, module_number);

    unsafe { bindings::zai_config_mshutdown() };

    let profiler = PROFILER.lock().unwrap();
    if let Some(profiler) = profiler.as_ref() {
        profiler.stop(Duration::from_secs(1));
    }

    ZendResult::Success
}

fn get_module_version(module_name: &CStr) -> Option<String> {
    // Safety: passing a CStr.as_ptr() will be a valid *const char.
    let module_version = unsafe { zend::zend_get_module_version(module_name.as_ptr()) };
    // It shouldn't be NULL as the engine calls `strlen` on it when it's
    // registered; just being defensive.
    if module_version.is_null() {
        return None;
    }

    // Safety: module_version isn't null (checked above). It's also incredibly
    // unlikely that the version string is longer than i64::MAX, so this isn't
    // worth our time to check.
    let cstr = unsafe { CStr::from_ptr(module_version) };
    let version = cstr.to_string_lossy().to_string();
    Some(version)
}

extern "C" fn startup(extension: *mut ZendExtension) -> ZendResult {
    #[cfg(debug_assertions)]
    trace!("startup({:p})", extension);

    // Safety: called during startup hook with correct params.
    unsafe { zend::datadog_php_profiling_startup(extension) };

    // Ignore a failure as ZEND_VERSION.get() will return an Option if it's not set.
    let _ = ZEND_VERSION.get_or_try_init(|| {
        // Safety: CStr string is null-terminated without any interior null bytes.
        let module_name = unsafe { CStr::from_bytes_with_nul_unchecked(b"Core\0") };
        get_module_version(module_name).ok_or(())
    });

    // Ignore a failure as PHP_VERSION.get() will return an Option if it's not set.
    let _ = PHP_VERSION.get_or_try_init(|| {
        // Reflection uses the PHP_VERSION as its version, see:
        // https://github.com/php/php-src/blob/PHP-8.1.4/ext/reflection/php_reflection.h#L25
        // https://github.com/php/php-src/blob/PHP-8.1.4/ext/reflection/php_reflection.c#L7157
        // It goes back to at least PHP 7.1:
        // https://github.com/php/php-src/blob/PHP-7.1/ext/reflection/php_reflection.h

        // Safety: CStr string is null-terminated without any interior null bytes.
        let module_name = unsafe { CStr::from_bytes_with_nul_unchecked(b"Reflection\0") };
        get_module_version(module_name).ok_or(())
    });

    // Safety: calling this in zend_extension startup.
    unsafe { pcntl::startup() };

    #[cfg(feature = "allocation_profiling")]
    unsafe {
        let handle = datadog_php_zif_handler::new(
            CStr::from_bytes_with_nul_unchecked(b"gc_mem_caches\0"),
            &mut GC_MEM_CACHES_HANDLER,
            Some(alloc_profiling_gc_mem_caches),
        );
        datadog_php_install_handler(handle);
    }

    ZendResult::Success
}

extern "C" fn shutdown(_extension: *mut ZendExtension) {
    #[cfg(debug_assertions)]
    trace!("shutdown({:p})", _extension);

    let mut profiler = PROFILER.lock().unwrap();
    if let Some(profiler) = profiler.take() {
        profiler.shutdown(Duration::from_secs(2));
    }
}

/// Notifies the profiler a trace has finished so it can update information
/// for Endpoint Profiling.
fn notify_trace_finished(local_root_span_id: u64, span_type: Cow<str>, resource: Cow<str>) {
    REQUEST_LOCALS.with(|cell| {
        let locals = cell.borrow();
        if locals.profiling_enabled && locals.profiling_endpoint_collection_enabled {
            // Only gather Endpoint Profiling data for web spans, partly for PII reasons.
            if span_type != "web" {
                debug!(
                    "Local root span id {local_root_span_id} ended but did not have a span type of 'web' (actual: '{span_type}'), so Endpoint Profiling data will not be sent."
                );
                return;
            }

            if let Some(profiler) = PROFILER.lock().unwrap().as_ref() {
                let message = LocalRootSpanResourceMessage {
                    local_root_span_id,
                    resource: resource.into_owned(),
                };
                if let Err(err) = profiler.send_local_root_span_resource(message) {
                    warn!("Failed to enqueue endpoint profiling information: {err}.");
                } else {
                    trace!(
                        "Enqueued endpoint profiling information for span id: {local_root_span_id}."
                    );
                }
            }
        }
    });
}

/// Gathers a time sample if the configured period has elapsed and resets the
/// interrupt_count.
fn interrupt_function(execute_data: *mut zend::zend_execute_data) {
    REQUEST_LOCALS.with(|cell| {
        let mut locals = cell.borrow_mut();
        if !locals.profiling_enabled {
            return;
        }

        /* Other extensions/modules or the engine itself may trigger an
         * interrupt, but given how expensive it is to gather a stack trace,
         * it should only be done if we triggered it ourselves. So
         * interrupt_count serves dual purposes:
         *  1. Track how many interrupts there were.
         *  2. Ensure we don't collect on someone else's interrupt.
         */
        let interrupt_count = locals.interrupt_count.swap(0, Ordering::SeqCst);
        if interrupt_count == 0 {
            return;
        }

        if let Some(profiler) = PROFILER.lock().unwrap().as_ref() {
            // Safety: execute_data was provided by the engine, and the profiler doesn't mutate it.
            unsafe { profiler.collect_time(execute_data, interrupt_count, locals.deref_mut()) };
        }
    });
}

/// A wrapper for the `datadog_profiling_interrupt_function` to call the
/// previous interrupt handler, if there was one.
extern "C" fn interrupt_function_wrapper(execute_data: *mut zend::zend_execute_data) {
    interrupt_function(execute_data);

    // Safety: PREV_INTERRUPT_FUNCTION was written during minit, doesn't change during runtime.
    unsafe {
        if let Some(prev_interrupt) = *PREV_INTERRUPT_FUNCTION.as_mut_ptr() {
            prev_interrupt(execute_data);
        }
    }
}

/// Overrides the engine's zend_execute_internal hook in order to process pending VM interrupts
/// while the internal function is still on top of the call stack. The VM does not process the
/// interrupt until the call returns so that it could theoretically jump to a different opcode,
/// like a fiber scheduler.
/// For our particular case this is problematic. For example, when the user does something like
/// `sleep(seconds: 10)`, the normal interrupt handling will not trigger until sleep returns, so
/// we'd then attribute all that time spent sleeping to whatever runs next. This is why we intercept
/// `zend_execute_internal` and process our own VM interrupts, but it doesn't delegate to the
/// previous VM interrupt hook, as it's not expecting to be called from this state.
extern "C" fn execute_internal(
    execute_data: *mut zend::zend_execute_data,
    return_value: *mut zend::zval,
) {
    // Safety: PREV_EXECUTE_INTERNAL was written during minit, doesn't change during runtime.
    unsafe {
        let prev_execute_internal = *PREV_EXECUTE_INTERNAL.as_mut_ptr();
        prev_execute_internal(execute_data, return_value);
    }
    interrupt_function(execute_data);
}

/// Find out the reason for the current garbage collection cycle. If there is
/// a `gc_collect_cycles` function at the top of the call stack, it is because
/// of a userland call  to `gc_collect_cycles()`, otherwise the engine decided
/// to run it.
#[cfg(feature = "timeline")]
unsafe fn gc_reason() -> &'static str {
    let execute_data = zend::ddog_php_prof_get_current_execute_data();
    let fname = || execute_data.as_ref()?.func.as_ref()?.name();
    match fname() {
        Some(name) if name == b"gc_collect_cycles" => "induced",
        _ => "engine",
    }
}

/// This function gets called whenever PHP does a garbage collection cycle instead of the original
/// handler. This is done by letting the `zend::gc_collect_cycles` pointer point to this function
/// and store the previous pointer in `PREV_GC_COLLECT_CYCLES` for later use.
/// When called, we do collect the time the call to the `PREV_GC_COLLECT_CYCLES` took and report
/// this to the profiler.
#[cfg(feature = "timeline")]
#[no_mangle]
unsafe extern "C" fn ddog_php_prof_gc_collect_cycles() -> i32 {
    if PREV_GC_COLLECT_CYCLES.is_none() {
        // nothing to call
        return 0;
    }

    let start = Instant::now();
    let prev = PREV_GC_COLLECT_CYCLES.unwrap();
    let bytes = prev();
    let duration = start.elapsed();

    let reason = gc_reason();

    REQUEST_LOCALS.with(|cell| {
        // Panic: there might already be a mutable reference to `REQUEST_LOCALS`
        let locals = cell.try_borrow();
        if locals.is_err() {
            return;
        }
        let locals = locals.unwrap();

        if !locals.profiling_experimental_timeline_enabled {
            return;
        }

        if let Some(profiler) = PROFILER.lock().unwrap().as_ref() {
            // Safety: execute_data was provided by the engine, and the profiler doesn't mutate it.
            profiler.collect_timeline_gc_event(duration.as_nanos() as i64, reason, &locals);
        }
    });
    bytes
}

/// Overrides the ZendMM heap's `use_custom_heap` flag with the default `ZEND_MM_CUSTOM_HEAP_NONE`
/// (currently a `u32: 0`). This needs to be done, as the `zend_mm_gc()` and `zend_mm_shutdown()`
/// functions alter behaviour in case custom handlers are installed.
/// - `zend_mm_gc()` will not do anything anymore.
/// - `zend_mm_shutdown()` wont cleanup chunks anymore, leading to memory leaks
/// The `_zend_mm_heap`-struct itself is private, but we are lucky, as the `use_custom_heap` flag
/// is the first element and thus the first 4 bytes.
/// Take care and call `restore_zend_heap()` afterwards!
#[cfg(feature = "allocation_profiling")]
unsafe fn prepare_zend_heap(heap: *mut zend::_zend_mm_heap) -> c_int {
    let custom_heap: c_int = std::ptr::read(heap as *const c_int);
    std::ptr::write(heap as *mut c_int, zend::ZEND_MM_CUSTOM_HEAP_NONE as c_int);
    custom_heap
}

/// Restore the ZendMM heap's `use_custom_heap` flag, see `prepare_zend_heap` for details
#[cfg(feature = "allocation_profiling")]
unsafe fn restore_zend_heap(heap: *mut zend::_zend_mm_heap, custom_heap: c_int) {
    std::ptr::write(heap as *mut c_int, custom_heap);
}

#[cfg(feature = "allocation_profiling")]
unsafe extern "C" fn alloc_profiling_gc_mem_caches(
    execute_data: *mut zend::zend_execute_data,
    return_value: *mut zend::zval,
) {
    let allocation_profiling: bool = REQUEST_LOCALS.with(|cell| {
        // Panic: there might already be a mutable reference to `REQUEST_LOCALS`
        let locals = cell.try_borrow();
        if locals.is_err() {
            // we can't check and don't know so assume it is not activated
            return false;
        }
        let locals = locals.unwrap();
        locals.profiling_allocation_enabled
    });

    if let Some(func) = GC_MEM_CACHES_HANDLER {
        if allocation_profiling {
            let heap = zend::zend_mm_get_heap();
            let custom_heap = prepare_zend_heap(heap);
            func(execute_data, return_value);
            restore_zend_heap(heap, custom_heap);
        } else {
            func(execute_data, return_value);
        }
    } else {
        ddog_php_prof_copy_long_into_zval(return_value, 0);
    }
}

#[cfg(feature = "allocation_profiling")]
unsafe extern "C" fn alloc_profiling_malloc(len: u64) -> *mut ::libc::c_void {
    let ptr: *mut libc::c_void;

    // TODO: prepare a function pointer to use so we don't need a runtime check
    if PREV_CUSTOM_MM_ALLOC.is_none() {
        let heap = zend::zend_mm_get_heap();
        let custom_heap = prepare_zend_heap(heap);
        ptr = zend::_zend_mm_alloc(heap, len);
        restore_zend_heap(heap, custom_heap);
    } else {
        let prev = PREV_CUSTOM_MM_ALLOC.unwrap();
        ptr = prev(len);
    }

    // during startup, minit, rinit, ... current_execute_data is null
    // we are only interested in allocations during userland operations
    if zend::ddog_php_prof_get_current_execute_data().is_null() {
        return ptr;
    }

    ALLOCATION_PROFILING_STATS.with(|cell| {
        let mut allocations = cell.borrow_mut();
        allocations.track_allocation(len)
    });

    ptr
}

// The reason this function exists is because when calling `zend_mm_set_custom_handlers()` you need
// to pass a pointer to a `free()` function as well, otherwise your custom handlers won't be
// installed. We can not just point to the original `zend::_zend_mm_free()` as the function
// definitions differ.
#[cfg(feature = "allocation_profiling")]
unsafe extern "C" fn alloc_profiling_free(ptr: *mut ::libc::c_void) {
    if PREV_CUSTOM_MM_FREE.is_none() {
        let heap = zend::zend_mm_get_heap();
        zend::_zend_mm_free(heap, ptr);
    } else {
        let prev = PREV_CUSTOM_MM_FREE.unwrap();
        prev(ptr);
    }
}

#[cfg(feature = "allocation_profiling")]
unsafe extern "C" fn alloc_profiling_realloc(
    prev_ptr: *mut ::libc::c_void,
    len: u64,
) -> *mut ::libc::c_void {
    let ptr: *mut libc::c_void;
    if PREV_CUSTOM_MM_REALLOC.is_none() {
        let heap = zend::zend_mm_get_heap();
        let custom_heap = prepare_zend_heap(heap);
        ptr = zend::_zend_mm_realloc(heap, prev_ptr, len);
        restore_zend_heap(heap, custom_heap);
    } else {
        let prev = PREV_CUSTOM_MM_REALLOC.unwrap();
        ptr = prev(prev_ptr, len);
    }

    // during startup, minit, rinit, ... current_execute_data is null
    // we are only interested in allocations during userland operations
    if zend::ddog_php_prof_get_current_execute_data().is_null() || ptr == prev_ptr {
        return ptr;
    }

    ALLOCATION_PROFILING_STATS.with(|cell| {
        let mut allocations = cell.borrow_mut();
        allocations.track_allocation(len)
    });

    ptr
}

/// safe wrapper for `zend::is_zend_mm()`.
/// `true` means the internal ZendMM is being used, `false` means that a custom memory manager is
/// installed. Upstream returns a `c_bool` as of PHP 8.0. PHP 7 returns a `c_int`
#[cfg(feature = "allocation_profiling")]
fn is_zend_mm() -> bool {
    #[cfg(php7)]
    {
        unsafe { zend::is_zend_mm() == 1 }
    }
    #[cfg(php8)]
    {
        unsafe { zend::is_zend_mm() }
    }
}

#[cfg(test)]
mod tests {
    use super::*;

    #[test]
    fn detect_uri_from_config_works() {
        // expected
        let endpoint = detect_uri_from_config(None, None, None);
        let expected = AgentEndpoint::default();
        assert_eq!(endpoint, expected);

        // ipv4 host
        let endpoint = detect_uri_from_config(None, Some(Cow::Owned("127.0.0.1".to_owned())), None);
        let expected = AgentEndpoint::Uri(Uri::from_static("http://127.0.0.1:8126"));
        assert_eq!(endpoint, expected);

        // ipv6 host
        let endpoint = detect_uri_from_config(None, Some(Cow::Owned("::1".to_owned())), None);
        let expected = AgentEndpoint::Uri(Uri::from_static("http://[::1]:8126"));
        assert_eq!(endpoint, expected);

        // ipv6 host, custom port
        let endpoint = detect_uri_from_config(None, Some(Cow::Owned("::1".to_owned())), Some(9000));
        let expected = AgentEndpoint::Uri(Uri::from_static("http://[::1]:9000"));
        assert_eq!(endpoint, expected);

        // agent_url
        let endpoint =
            detect_uri_from_config(Some(Cow::Owned("http://[::1]:8126".to_owned())), None, None);
        let expected = AgentEndpoint::Uri(Uri::from_static("http://[::1]:8126"));
        assert_eq!(endpoint, expected);

        // fallback on non existing UDS
        let endpoint = detect_uri_from_config(
            Some(Cow::Owned("unix://foo/bar/baz/I/do/not/exist".to_owned())),
            None,
            None,
        );
        let expected = AgentEndpoint::default();
        assert_eq!(endpoint, expected);
    }
}<|MERGE_RESOLUTION|>--- conflicted
+++ resolved
@@ -325,12 +325,8 @@
     pub profiling_enabled: bool,
     pub profiling_endpoint_collection_enabled: bool,
     pub profiling_experimental_cpu_time_enabled: bool,
-<<<<<<< HEAD
-    pub profiling_experimental_allocation_enabled: bool,
+    pub profiling_allocation_enabled: bool,
     pub profiling_experimental_timeline_enabled: bool,
-=======
-    pub profiling_allocation_enabled: bool,
->>>>>>> fa4934c2
     pub profiling_log_level: LevelFilter, // Only used for minfo
     pub service: Option<Cow<'static, str>>,
     pub tags: Arc<Vec<Tag>>,
@@ -415,12 +411,8 @@
         profiling_enabled: false,
         profiling_endpoint_collection_enabled: true,
         profiling_experimental_cpu_time_enabled: true,
-<<<<<<< HEAD
-        profiling_experimental_allocation_enabled: true,
+        profiling_allocation_enabled: true,
         profiling_experimental_timeline_enabled: true,
-=======
-        profiling_allocation_enabled: true,
->>>>>>> fa4934c2
         profiling_log_level: LevelFilter::Off,
         service: None,
         tags: Arc::new(static_tags()),
@@ -461,12 +453,8 @@
         profiling_enabled,
         profiling_endpoint_collection_enabled,
         profiling_experimental_cpu_time_enabled,
-<<<<<<< HEAD
-        profiling_experimental_allocation_enabled,
+        profiling_allocation_enabled,
         profiling_experimental_timeline_enabled,
-=======
-        profiling_allocation_enabled,
->>>>>>> fa4934c2
         log_level,
         output_pprof,
     ) = unsafe {
@@ -474,12 +462,8 @@
             config::profiling_enabled(),
             config::profiling_endpoint_collection_enabled(),
             config::profiling_experimental_cpu_time_enabled(),
-<<<<<<< HEAD
-            config::profiling_experimental_allocation_enabled(),
+            config::profiling_allocation_enabled(),
             config::profiling_experimental_timeline_enabled(),
-=======
-            config::profiling_allocation_enabled(),
->>>>>>> fa4934c2
             config::profiling_log_level(),
             config::profiling_output_pprof(),
         )
@@ -495,13 +479,8 @@
         locals.profiling_enabled = profiling_enabled;
         locals.profiling_endpoint_collection_enabled = profiling_endpoint_collection_enabled;
         locals.profiling_experimental_cpu_time_enabled = profiling_experimental_cpu_time_enabled;
-<<<<<<< HEAD
-        locals.profiling_experimental_allocation_enabled =
-            profiling_experimental_allocation_enabled;
+        locals.profiling_allocation_enabled = profiling_allocation_enabled;
         locals.profiling_experimental_timeline_enabled = profiling_experimental_timeline_enabled;
-=======
-        locals.profiling_allocation_enabled = profiling_allocation_enabled;
->>>>>>> fa4934c2
         locals.profiling_log_level = log_level;
 
         // Safety: We are after first rinit and before mshutdown.
