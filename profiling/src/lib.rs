pub mod bindings;
pub mod capi;
mod clocks;
mod config;
mod logging;
mod pcntl;
pub mod profiling;
mod sapi;

#[cfg(feature = "allocation_profiling")]
mod allocation;

#[cfg(feature = "exception_profiling")]
mod exception;

#[cfg(feature = "timeline")]
mod timeline;

mod string_set;
mod wall_time;

use crate::config::{SystemSettings, INITIAL_SYSTEM_SETTINGS};
use bindings as zend;
use bindings::{ddog_php_prof_php_version_id, ZendExtension, ZendResult};
use clocks::*;
use core::ptr;
use datadog_profiling::exporter::Tag;
use ddcommon::cstr;
use lazy_static::lazy_static;
use libc::c_char;
use log::{debug, error, info, trace, warn};
use once_cell::sync::{Lazy, OnceCell};
use profiling::{LocalRootSpanResourceMessage, Profiler, VmInterrupt};
use sapi::Sapi;
use std::borrow::Cow;
use std::cell::RefCell;
use std::ffi::CStr;
use std::ops::Deref;
use std::os::raw::c_int;
use std::sync::atomic::{AtomicBool, AtomicU32, Ordering};
use std::sync::{Arc, Mutex, Once};
use std::time::{Duration, Instant};
use uuid::Uuid;

use crate::zend::datadog_sapi_globals_request_info;

/// The global profiler. Profiler gets made during the first rinit after an
/// minit, and is destroyed on mshutdown.
static PROFILER: Mutex<Option<Profiler>> = Mutex::new(None);

/// Name of the profiling module and zend_extension. Must not contain any
/// interior null bytes and must be null terminated.
static PROFILER_NAME: &[u8] = b"datadog-profiling\0";

/// Name of the profiling module and zend_extension, but as a &CStr.
// Safety: null terminated, contains no interior null bytes.
static PROFILER_NAME_CSTR: &CStr = unsafe { CStr::from_bytes_with_nul_unchecked(PROFILER_NAME) };

/// Version of the profiling module and zend_extension. Must not contain any
/// interior null bytes and must be null terminated.
static PROFILER_VERSION: &[u8] = concat!(env!("CARGO_PKG_VERSION"), "\0").as_bytes();

/// Version ID of PHP at run-time, not the version it was built against at
/// compile-time. Its value is overwritten during minit.
static mut PHP_VERSION_ID: u32 = zend::PHP_VERSION_ID;

lazy_static! {
    static ref LAZY_STATICS_TAGS: Vec<Tag> = {
        vec![
            Tag::from_value("language:php").expect("language tag to be valid"),
            // Safety: calling getpid() is safe.
            Tag::new("process_id", unsafe { libc::getpid() }.to_string())
                .expect("process_id tag to be valid"),
            Tag::from_value(concat!("profiler_version:", env!("CARGO_PKG_VERSION")))
                .expect("profiler_version tag to be valid"),
            Tag::new("runtime-id", &runtime_id().to_string()).expect("runtime-id tag to be valid"),
        ]
    };

    /// The version of PHP at runtime, not the version compiled against. Sent
    /// as a profile tag.
    static ref PHP_VERSION: String = {
        // Reflection uses the PHP_VERSION as its version, see:
        // https://github.com/php/php-src/blob/PHP-8.1.4/ext/reflection/php_reflection.h#L25
        // https://github.com/php/php-src/blob/PHP-8.1.4/ext/reflection/php_reflection.c#L7157
        // It goes back to at least PHP 7.1:
        // https://github.com/php/php-src/blob/PHP-7.1/ext/reflection/php_reflection.h

        // Safety: CStr string is null-terminated without any interior null bytes.
        let module_name = unsafe { CStr::from_bytes_with_nul_unchecked(b"Reflection\0") };
        get_module_version(module_name)
            .expect("Reflection's zend_module_entry to be found and contain a valid string")
    };

    /// The Server API the profiler is running under.
    static ref SAPI: Sapi = {
        // Safety: sapi_module is initialized before minit and there should be
        // no concurrent threads.
        let sapi_module = unsafe { zend::sapi_module };
        if sapi_module.name.is_null() {
            panic!("the sapi_module's name is a null pointer");
        }

        // Safety: value has been checked for NULL; I haven't checked that the
        // engine ensures its length is less than `isize::MAX`, but it is a
        // risk I'm willing to take.
        let sapi_name = unsafe { CStr::from_ptr(sapi_module.name) };
        Sapi::from_name(sapi_name.to_string_lossy().as_ref())
    };

    // Safety: PROFILER_NAME is a byte slice that satisfies the safety requirements.
    // Panic: we own this string and it should be UTF8 (see PROFILER_NAME above).
    static ref PROFILER_NAME_STR: &'static str = PROFILER_NAME_CSTR.to_str().unwrap();

    // Safety: PROFILER_VERSION is a byte slice that satisfies the safety requirements.
    static ref PROFILER_VERSION_STR: &'static str = unsafe { CStr::from_ptr(PROFILER_VERSION.as_ptr() as *const c_char) }
        .to_str()
        // Panic: we own this string and it should be UTF8 (see PROFILER_VERSION above).
        .unwrap();
}

/// The runtime ID, which is basically a universally unique "pid". This makes
/// it almost const, the exception being to re-initialize it from a child fork
/// handler. We don't yet support forking, so we use OnceCell.
/// Additionally, the tracer is going to ask for this in its ACTIVATE handler,
/// so whatever it is replaced with needs to also follow the
/// initialize-on-first-use pattern.
static RUNTIME_ID: OnceCell<Uuid> = OnceCell::new();
// If ddtrace is loaded, we fetch the uuid from there instead
extern "C" {
    pub static ddtrace_runtime_id: *const Uuid;
}

/// The function `get_module` is what makes this a PHP module. Please do not
/// call this directly; only let it be called by the engine. Generally it is
/// only called once, but if someone accidentally loads the module twice then
/// it might get called more than once, though it will warn and not use the
/// consecutive return value.
#[no_mangle]
pub extern "C" fn get_module() -> &'static mut zend::ModuleEntry {
    static DEPS: [zend::ModuleDep; 4] = [
        zend::ModuleDep::required(cstr!("standard")),
        zend::ModuleDep::required(cstr!("json")),
        zend::ModuleDep::optional(cstr!("ddtrace")),
        zend::ModuleDep::end(),
    ];

    /* In PHP modules written in C, this just returns the address of a global,
     * mutable variable. In Rust, you cannot initialize such a complicated
     * global variable because of initialization order issues that have been
     * found through decades of C++ experience.
     * There are a variety of ways to deal with this; this is just one way.
     */
    static mut MODULE: Lazy<zend::ModuleEntry> = Lazy::new(|| zend::ModuleEntry {
        name: PROFILER_NAME.as_ptr(),
        // Safety: php_ffi.c defines this correctly
        functions: unsafe { bindings::ddog_php_prof_functions },
        module_startup_func: Some(minit),
        module_shutdown_func: Some(mshutdown),
        request_startup_func: Some(rinit),
        request_shutdown_func: Some(rshutdown),
        info_func: Some(minfo),
        version: PROFILER_VERSION.as_ptr(),
        post_deactivate_func: Some(prshutdown),
        deps: DEPS.as_ptr(),
        ..Default::default()
    });

    // SAFETY: well, it's as least as safe as what every single C extension does.
    unsafe { &mut MODULE }
}

/* Important note on the PHP lifecycle:
 * Based on how some SAPIs work and the documentation, one might expect that
 * MINIT is called once per process, but this is only sort-of true. Some SAPIs
 * will call MINIT once and then fork for additional processes.
 * This means you cannot do certain things in MINIT and have them work across
 * all SAPIs, like spawn threads.
 *
 * Additionally, when Apache does a reload it will go through the shutdown
 * routines and then in the same process do the startup routines, so MINIT can
 * actually be called more than once per process as well. This means some
 * mechanisms like std::sync::Once::call_once may not be suitable.
 * Be careful out there!
 */
extern "C" fn minit(_type: c_int, module_number: c_int) -> ZendResult {
    /* When developing the extension, it's useful to see log messages that
     * occur before the user can configure the log level. However, if we
     * initialized the logger here unconditionally then they'd have no way to
     * hide these messages. That's why it's done only for debug builds.
     */
    #[cfg(debug_assertions)]
    {
        logging::log_init(log::LevelFilter::Trace);
        trace!("MINIT({_type}, {module_number})");
    }

    #[cfg(target_vendor = "apple")]
    {
        /* If PHP forks and certain ObjC classes are not initialized before the
         * fork, then on High Sierra and above the child process will crash,
         * for example:
         * > objc[25938]: +[__NSCFConstantString initialize] may have been in
         * > progress in another thread when fork() was called. We cannot
         * > safely call it or ignore it in the fork() child process. Crashing
         * > instead. Set a breakpoint on objc_initializeAfterForkError to
         * > debug.
         * In our case, it's things related to TLS that fail, so when we
         * support forking, load this at the beginning:
         * let _ = ddcommon::connector::load_root_certs();
         */
    }

    // SAFETY: setting global mutable value in MINIT.
    unsafe { PHP_VERSION_ID = ddog_php_prof_php_version_id() };

    config::minit(module_number);

    /* Use a hybrid extension hack to load as a module but have the
     * zend_extension hooks available:
     * https://www.phpinternalsbook.com/php7/extensions_design/zend_extensions.html#hybrid-extensions
     * In this case, use the same technique as the tracer: transfer the module
     * handle to the zend_extension as extensions have longer lifetimes than
     * modules in the engine.
     */
    let handle = {
        /* The engine copies the module entry we provide it, so we have to
         * lookup the module entry in the registry and modify it there
         * instead of just modifying the result of get_module().
         *
         * I modified the engine for PHP 8.2 to stop copying the module:
         * https://github.com/php/php-src/pull/8551
         * At the time of this writing, PHP 8.2 isn't out yet so it's possible
         * it may get reverted if issues are found.
         */
        let str = PROFILER_NAME_CSTR.as_ptr();
        let len = PROFILER_NAME.len() - 1; // ignore trailing null byte

        // Safety: str is valid for at least len values.
        let ptr = unsafe { zend::datadog_get_module_entry(str, len) };
        if ptr.is_null() {
            error!("Unable to locate our own module in the engine registry.");
            return ZendResult::Failure;
        }

        /* Safety: `ptr` was checked for nullability already. Transferring the
         * handle from the module to the extension extends the lifetime, not
         * shortens it, so it's safe. But of course, be sure the code below
         * actually passes it to the extension.
         */
        unsafe {
            let module = &mut *ptr;
            let handle = module.handle;
            module.handle = ptr::null_mut();
            handle
        }
    };

    /* Currently, the engine is always copying this struct. Every time a new
     * PHP version is released, we should double check zend_register_extension
     * to ensure the address is not mutated nor stored. Well, hopefully we
     * catch it _before_ a release.
     */
    let extension = ZendExtension {
        name: PROFILER_NAME.as_ptr(),
        version: PROFILER_VERSION.as_ptr(),
        author: b"Datadog\0".as_ptr(),
        url: b"https://github.com/DataDog\0".as_ptr(),
        copyright: b"Copyright Datadog\0".as_ptr(),
        startup: Some(startup),
        shutdown: Some(shutdown),
        activate: Some(activate),
        ..Default::default()
    };

    // Safety: during minit there shouldn't be any threads to race against these writes.
    unsafe { wall_time::minit() };

    /* Safety: all arguments are valid for this C call.
     * Note that on PHP 7 this never fails, and on PHP 8 it returns void.
     */
    unsafe { zend::zend_register_extension(&extension, handle) };

    #[cfg(feature = "allocation_profiling")]
    allocation::alloc_prof_minit();

    #[cfg(feature = "timeline")]
    timeline::timeline_minit();

    #[cfg(feature = "exception_profiling")]
    exception::exception_profiling_minit();

    // There are a few things which need to do something on the first rinit of
    // each minit/mshutdown cycle. In Apache, when doing `apachectl graceful`,
    // there can be more than one of these cycles per process.
    // Re-initializing these on each minit allows us to do it once per cycle.
    // This is unsafe generally, but all SAPIs are supposed to only have one
    // thread alive during minit, so it should be safe here specifically.
    unsafe {
        ZAI_CONFIG_ONCE = Once::new();
        RINIT_ONCE = Once::new();
    }

    ZendResult::Success
}

extern "C" fn prshutdown() -> ZendResult {
    #[cfg(debug_assertions)]
    trace!("PRSHUTDOWN");

    /* ZAI config may be accessed indirectly via other modules RSHUTDOWN, so
     * delay this until the last possible time.
     */
    unsafe { bindings::zai_config_rshutdown() };

    #[cfg(feature = "timeline")]
    timeline::timeline_prshutdown();

    ZendResult::Success
}

pub struct RequestLocals {
    pub env: Option<Cow<'static, str>>,
    pub service: Option<Cow<'static, str>>,
    pub version: Option<Cow<'static, str>>,

    /// SystemSettings are global. Note that if this is being read in fringe
    /// conditions such as in mshutdown when there were no requests served,
    /// then the settings are still memory safe, but they may not have the real
    /// configuration. Instead, they have a best-effort values such as
    /// INITIAL_SYSTEM_SETTINGS, or possibly the values which were available
    /// in MINIT.
    pub system_settings: ptr::NonNull<SystemSettings>,

    pub interrupt_count: AtomicU32,
    pub vm_interrupt_addr: *const AtomicBool,
}

impl RequestLocals {
    #[track_caller]
    pub fn system_settings(&self) -> &SystemSettings {
        // SAFETY: it should always be valid, either set to the
        // INITIAL_SYSTEM_SETTINGS or to the SYSTEM_SETTINGS.
        unsafe { self.system_settings.as_ref() }
    }
}

impl Default for RequestLocals {
    fn default() -> RequestLocals {
        RequestLocals {
            env: None,
            service: None,
            version: None,
            system_settings: ptr::NonNull::from(INITIAL_SYSTEM_SETTINGS.deref()),
            interrupt_count: AtomicU32::new(0),
            vm_interrupt_addr: ptr::null_mut(),
        }
    }
}

thread_local! {
    static CLOCKS: RefCell<Clocks> = RefCell::new(Clocks {
        cpu_time: None,
        wall_time: Instant::now(),
    });

    static REQUEST_LOCALS: RefCell<RequestLocals> = RefCell::new(RequestLocals::default());

    /// The tags for this thread/request. These get sent to other threads,
    /// which is why they are Arc. However, they are wrapped in a RefCell
    /// because the values _can_ change from request to request depending on
<<<<<<< HEAD
    /// the values sent in the SAPI for env, service, version, etc.
    /// They get reset at the end of the request.
=======
    /// the values sent in the SAPI for env, service, version, etc. They get
    /// reset at the end of the request.
>>>>>>> 8e98f4de
    static TAGS: RefCell<Arc<Vec<Tag>>> = RefCell::new(Arc::new(Vec::new()));
}

/// Gets the runtime-id for the process. Do not call before RINIT!
fn runtime_id() -> &'static Uuid {
    RUNTIME_ID
        .get_or_init(|| unsafe { ddtrace_runtime_id.as_ref() }.map_or_else(Uuid::new_v4, |u| *u))
}

extern "C" fn activate() {
    // Safety: calling in activate as required.
    unsafe { profiling::activate_run_time_cache() };
}

/// The mut here is *only* for resetting this back to uninitialized each minit.
static mut ZAI_CONFIG_ONCE: Once = Once::new();
/// The mut here is *only* for resetting this back to uninitialized each minit.
static mut RINIT_ONCE: Once = Once::new();

/* If Failure is returned the VM will do a C exit; try hard to avoid that,
 * using it for catastrophic errors only.
 */
extern "C" fn rinit(_type: c_int, _module_number: c_int) -> ZendResult {
    #[cfg(debug_assertions)]
    trace!("RINIT({_type}, {_module_number})");

    // SAFETY: not being mutated during rinit.
    unsafe { &ZAI_CONFIG_ONCE }.call_once(|| unsafe {
        bindings::zai_config_first_time_rinit(true);
        config::first_rinit();
    });

    unsafe { bindings::zai_config_rinit() };

    // Safety: We are after first rinit and before config mshutdown.
    let system_settings = unsafe { SystemSettings::get() };

    // initialize the thread local storage and cache some items
    REQUEST_LOCALS.with(|cell| {
        let mut locals = cell.borrow_mut();
        // Safety: we are in rinit on a PHP thread.
        locals.vm_interrupt_addr = unsafe { zend::datadog_php_profiling_vm_interrupt_addr() };
        locals.interrupt_count.store(0, Ordering::SeqCst);

        // Safety: We are after first rinit and before mshutdown.
        unsafe {
            locals.env = config::env();
            locals.service = config::service().or_else(|| {
                match *SAPI {
                    Sapi::Cli => {
                        // Safety: sapi globals are safe to access during rinit
                        SAPI.request_script_name(datadog_sapi_globals_request_info())
                            .or(Some(Cow::Borrowed("cli.command")))
                    }
                    _ => Some(Cow::Borrowed("web.request")),
                }
            });
            locals.version = config::version();
        }
        locals.system_settings = system_settings;
    });

    // SAFETY: still safe to access in rinit after first_rinit.
    let system_settings = unsafe { system_settings.as_ref() };

    unsafe { &RINIT_ONCE }.call_once(|| {
        if system_settings.profiling_enabled {
            /* Safety: sapi_module is initialized by rinit and shouldn't be
             * modified at this point (safe to read values).
             */
            let sapi_module = unsafe { &zend::sapi_module };
            if sapi_module.pretty_name.is_null() {
                // Safety: I'm willing to bet the module name is less than `isize::MAX`.
                let name = unsafe { CStr::from_ptr(sapi_module.name) }.to_string_lossy();
                warn!("The SAPI module {name}'s pretty name was not set!")
            } else {
                // Safety: I'm willing to bet the module pretty name is less than `isize::MAX`.
                let pretty_name =
                    unsafe { CStr::from_ptr(sapi_module.pretty_name) }.to_string_lossy();
                if *SAPI != Sapi::Unknown {
                    debug!("Recognized SAPI: {pretty_name}.");
                } else {
                    warn!("Unrecognized SAPI: {pretty_name}.");
                }
            }
            if let Err(err) = cpu_time::ThreadTime::try_now() {
                if system_settings.profiling_experimental_cpu_time_enabled {
                    warn!("CPU Time collection was enabled but collection failed: {err}");
                } else {
                    debug!("CPU Time collection was not enabled and isn't available: {err}");
                }
            } else if system_settings.profiling_experimental_cpu_time_enabled {
                info!("CPU Time profiling enabled.");
            }
        }

        #[cfg(feature = "exception_profiling")]
        exception::exception_profiling_first_rinit();
    });

    // Preloading happens before zend_post_startup_cb is called for the first
    // time. When preloading is enabled and a non-root user is used for
    // php-fpm, there is fork that happens. In the past, having the profiler
    // enabled at this time would cause php-fpm eventually hang once the
    // Profiler's channels were full; this has been fixed. See:
    // https://github.com/DataDog/dd-trace-php/issues/1919
    //
    // There are a few ways to handle this preloading scenario with the fork,
    // but the  simplest is to not enable the profiler until the engine's
    // startup is complete. This means the preloading will not be profiled,
    // but this should be okay.
    #[cfg(php_preload)]
    if !unsafe { bindings::ddog_php_prof_is_post_startup() } {
        debug!("zend_post_startup_cb hasn't happened yet; not enabling profiler.");
        return ZendResult::Success;
    }

    // reminder: this cannot be done in minit because of Apache forking model
    {
        /* It would be nice if this could be cheaper. OnceCell would be cheaper
         * but it doesn't quite fit the model, as going back to uninitialized
         * requires either a &mut or .take(), and neither works for us (unless
         * we go for unsafe, which is what we are trying to avoid).
         */
        let mut profiler = PROFILER.lock().unwrap();
        if profiler.is_none() {
            *profiler = Some(Profiler::new(system_settings))
        }
    };

    if system_settings.profiling_enabled {
        REQUEST_LOCALS.with(|cell| {
            let locals = cell.borrow();
            let cpu_time_enabled = system_settings.profiling_experimental_cpu_time_enabled;
            let wall_time_enabled = system_settings.profiling_wall_time_enabled;
            CLOCKS.with(|cell| cell.borrow_mut().initialize(cpu_time_enabled));

            TAGS.with(|cell| {
                let mut tags = LAZY_STATICS_TAGS.clone();
                add_optional_tag(&mut tags, "service", &locals.service);
                add_optional_tag(&mut tags, "env", &locals.env);
                add_optional_tag(&mut tags, "version", &locals.version);
                // This should probably be "language_version", but this is the
                // standardized tag name.
                add_tag(&mut tags, "runtime_version", PHP_VERSION.as_str());
                add_tag(&mut tags, "php.sapi", SAPI.as_ref());
                // In case we ever add PHP debug build support, we should add `zend-zts-debug` and
                // `zend-nts-debug`. For the time being we only support `zend-zts-ndebug` and
                // `zend-nts-ndebug`
                let runtime_engine = if cfg!(php_zts) {
                    "zend-zts-ndebug"
                } else {
                    "zend-nts-ndebug"
                };
                add_tag(&mut tags, "runtime_engine", runtime_engine);
                cell.replace(Arc::new(tags));
            });

            // Only add interrupt if cpu- or wall-time is enabled.
            if !(cpu_time_enabled | wall_time_enabled) {
                return;
            }

            if let Some(profiler) = PROFILER.lock().unwrap().as_ref() {
                let interrupt = VmInterrupt {
                    interrupt_count_ptr: &locals.interrupt_count as *const AtomicU32,
                    engine_ptr: locals.vm_interrupt_addr,
                };
                profiler.add_interrupt(interrupt);
            }
        });
    } else {
        TAGS.with(|cell| cell.replace(Arc::default()));
    }

    #[cfg(feature = "allocation_profiling")]
    allocation::alloc_prof_rinit();

    // SAFETY: called after config is initialized.
    #[cfg(feature = "timeline")]
    unsafe {
        timeline::timeline_rinit()
    };

    ZendResult::Success
}

fn add_optional_tag<T: AsRef<str>>(tags: &mut Vec<Tag>, key: &str, value: &Option<T>) {
    if let Some(value) = value {
        add_tag(tags, key, value.as_ref());
    }
}

fn add_tag(tags: &mut Vec<Tag>, key: &str, value: &str) {
    assert!(!value.is_empty());
    match Tag::new(key, value) {
        Ok(tag) => {
            tags.push(tag);
        }
        Err(err) => {
            warn!("invalid tag: {err}");
        }
    }
}

extern "C" fn rshutdown(_type: c_int, _module_number: c_int) -> ZendResult {
    #[cfg(debug_assertions)]
    trace!("RSHUTDOWN({_type}, {_module_number})");

    #[cfg(php_run_time_cache)]
    {
        profiling::FUNCTION_CACHE_STATS.with(|cell| {
            let stats = cell.get();
            let hit_rate = stats.hit_rate();
            debug!("Process cumulative {stats:?} hit_rate: {hit_rate}");
        });
    }

    REQUEST_LOCALS.with(|cell| {
        let locals = cell.borrow();
        let system_settings = locals.system_settings();

        // The interrupt is only added if CPU- or wall-time are enabled BUT
        // wall-time is not expected to ever be disabled, except in testing,
        // and we don't need to optimize for that.
        if system_settings.profiling_enabled {
            if let Some(profiler) = PROFILER.lock().unwrap().as_ref() {
                let interrupt = VmInterrupt {
                    interrupt_count_ptr: &locals.interrupt_count,
                    engine_ptr: locals.vm_interrupt_addr,
                };
                profiler.remove_interrupt(interrupt);
            }
        }
    });

    #[cfg(feature = "allocation_profiling")]
    allocation::alloc_prof_rshutdown();

    ZendResult::Success
}

/// Prints the module info. Calls many C functions from the Zend Engine,
/// including calling variadic functions. It's essentially all unsafe, so be
/// careful, and do not call this manually (only let the engine call it).
unsafe extern "C" fn minfo(module_ptr: *mut zend::ModuleEntry) {
    #[cfg(debug_assertions)]
    trace!("MINFO({:p})", module_ptr);

    let module = &*module_ptr;

    REQUEST_LOCALS.with(|cell| {
        let locals = cell.borrow();
        let system_settings = locals.system_settings();
        let yes: &[u8] = b"true\0";
        let yes_exp: &[u8] = b"true (all experimental features enabled)\0";
        let no: &[u8] = b"false\0";
        let no_all: &[u8] = b"false (profiling disabled)\0";
        zend::php_info_print_table_start();
        zend::php_info_print_table_row(2, b"Version\0".as_ptr(), module.version);
        zend::php_info_print_table_row(
            2,
            b"Profiling Enabled\0".as_ptr(),
            if system_settings.profiling_enabled { yes } else { no },
        );

        zend::php_info_print_table_row(
            2,
            b"Profiling Experimental Features Enabled\0".as_ptr(),
            if system_settings.profiling_experimental_features_enabled {
                yes
            } else if system_settings.profiling_enabled {
                no
            } else {
                no_all
            },
        );

        zend::php_info_print_table_row(
            2,
            b"Experimental CPU Time Profiling Enabled\0".as_ptr(),
            if system_settings.profiling_experimental_cpu_time_enabled {
                if system_settings.profiling_experimental_features_enabled {
                    yes_exp
                } else {
                    yes
                }
            } else if system_settings.profiling_enabled {
                no
            } else {
                no_all
            },
        );

        cfg_if::cfg_if! {
            if #[cfg(feature = "allocation_profiling")] {
                zend::php_info_print_table_row(
                    2,
                    b"Allocation Profiling Enabled\0".as_ptr(),
                    if system_settings.profiling_allocation_enabled {
                        yes
                    } else if zend::ddog_php_jit_enabled() {
                        b"Not available due to JIT being active, see https://github.com/DataDog/dd-trace-php/pull/2088 for more information.\0"
                    } else if system_settings.profiling_enabled {
                        no
                    } else {
                        no_all
                    }
                );
            } else {
                zend::php_info_print_table_row(
                    2,
                    b"Allocation Profiling Enabled\0".as_ptr(),
                    b"Not available. The profiler was built without allocation profiling.\0"
                );
            }
        }

        cfg_if::cfg_if! {
            if #[cfg(feature = "timeline")] {
                zend::php_info_print_table_row(
                    2,
                    b"Timeline Enabled\0".as_ptr(),
                    if system_settings.profiling_timeline_enabled {
                        yes
                    } else if system_settings.profiling_enabled {
                        no
                    } else {
                        no_all
                    },
                );
            } else {
                zend::php_info_print_table_row(
                    2,
                    b"Timeline Enabled\0".as_ptr(),
                    b"Not available. The profiler was build without timeline support.\0"
                );
            }
        }

        cfg_if::cfg_if! {
            if #[cfg(feature = "exception_profiling")] {
                zend::php_info_print_table_row(
                    2,
                    b"Exception Profiling Enabled\0".as_ptr(),
                    if system_settings.profiling_exception_enabled {
                        yes
                    } else if system_settings.profiling_enabled {
                        no
                    } else {
                        no_all
                    },
                );
            } else {
                zend::php_info_print_table_row(
                    2,
                    b"Exception Profiling Enabled\0".as_ptr(),
                    b"Not available. The profiler was built without exception profiling support.\0"
                );
            }
        }

        zend::php_info_print_table_row(
            2,
            b"Endpoint Collection Enabled\0".as_ptr(),
            if system_settings.profiling_endpoint_collection_enabled {
                yes
            } else if system_settings.profiling_enabled {
                no
            } else {
                no_all
            },
        );

        zend::php_info_print_table_row(
            2,
            b"Platform's CPU Time API Works\0".as_ptr(),
            if cpu_time::ThreadTime::try_now().is_ok() {
                yes
            } else {
                no
            },
        );

        let printable_log_level = if system_settings.profiling_enabled {
            let mut log_level = format!("{}\0", system_settings.profiling_log_level);
            log_level.make_ascii_lowercase();
            Cow::from(log_level)
        } else {
            Cow::from(String::from("off (profiling disabled)\0"))
        };

        zend::php_info_print_table_row(
            2,
            b"Profiling Log Level\0".as_ptr(),
            printable_log_level.as_ptr()
        );

        let key = b"Profiling Agent Endpoint\0".as_ptr();
        let agent_endpoint = format!("{}\0", system_settings.uri);
        zend::php_info_print_table_row(2, key, agent_endpoint.as_ptr());

        let vars = [
            (b"Application's Environment (DD_ENV)\0", &locals.env),
            (b"Application's Service (DD_SERVICE)\0", &locals.service),
            (b"Application's Version (DD_VERSION)\0", &locals.version),
        ];

        for (key, value) in vars {
            let mut value = match value {
                Some(cowstr) => cowstr.clone().into_owned(),
                None => String::new(),
            };
            value.push('\0');
            zend::php_info_print_table_row(2, key, value.as_ptr());
        }

        zend::php_info_print_table_end();

        zend::display_ini_entries(module_ptr);
    });
}

extern "C" fn mshutdown(_type: c_int, _module_number: c_int) -> ZendResult {
    #[cfg(debug_assertions)]
    trace!("MSHUTDOWN({_type}, {_module_number})");

    // SAFETY: being called before [config::shutdown].
    #[cfg(feature = "timeline")]
    unsafe {
        timeline::timeline_mshutdown()
    };

    #[cfg(feature = "exception_profiling")]
    exception::exception_profiling_mshutdown();

    let mut profiler = PROFILER.lock().unwrap();
    if let Some(profiler) = profiler.as_mut() {
        profiler.stop(Duration::from_secs(1));
    }

    ZendResult::Success
}

fn get_module_version(module_name: &CStr) -> Option<String> {
    // Safety: passing a CStr.as_ptr() will be a valid *const char.
    let module_version = unsafe { zend::zend_get_module_version(module_name.as_ptr()) };
    // It shouldn't be NULL as the engine calls `strlen` on it when it's
    // registered; just being defensive.
    if module_version.is_null() {
        return None;
    }

    // Safety: module_version isn't null (checked above). It's also incredibly
    // unlikely that the version string is longer than i64::MAX, so this isn't
    // worth our time to check.
    let cstr = unsafe { CStr::from_ptr(module_version) };
    let version = cstr.to_string_lossy().to_string();
    Some(version)
}

extern "C" fn startup(extension: *mut ZendExtension) -> ZendResult {
    #[cfg(debug_assertions)]
    trace!("startup({:p})", extension);

    // Safety: called during startup hook with correct params.
    unsafe { zend::datadog_php_profiling_startup(extension) };

    #[cfg(php_run_time_cache)]
    // Safety: calling this in startup/minit as required.
    unsafe {
        bindings::ddog_php_prof_function_run_time_cache_init(PROFILER_NAME_CSTR.as_ptr())
    };

    // Safety: calling this in zend_extension startup.
    unsafe {
        pcntl::startup();
        timeline::timeline_startup();
    }

    #[cfg(feature = "allocation_profiling")]
    allocation::alloc_prof_startup();

    ZendResult::Success
}

extern "C" fn shutdown(_extension: *mut ZendExtension) {
    #[cfg(debug_assertions)]
    trace!("shutdown({:p})", _extension);

    let mut profiler = PROFILER.lock().unwrap();
    if let Some(profiler) = profiler.take() {
        profiler.shutdown(Duration::from_secs(2));
    }

    // SAFETY: calling in shutdown before zai config is shutdown, and after
    // all configuration is done being accessed. Well... in the happy-path,
    // anyway. If the join with the uploader times out, there could become a
    // data race condition.
    unsafe { config::shutdown() };

    // SAFETY: zai_config_mshutdown should be safe to call in shutdown instead
    // of mshutdown.
    unsafe { bindings::zai_config_mshutdown() };
    unsafe { bindings::zai_json_shutdown_bindings() };
}

/// Notifies the profiler a trace has finished so it can update information
/// for Endpoint Profiling.
fn notify_trace_finished(local_root_span_id: u64, span_type: Cow<str>, resource: Cow<str>) {
    REQUEST_LOCALS.with(|cell| {
        let locals = cell.borrow();
        let system_settings = locals.system_settings();
        if system_settings.profiling_enabled && system_settings.profiling_endpoint_collection_enabled {
            // Only gather Endpoint Profiling data for web spans, partly for PII reasons.
            if span_type != "web" {
                debug!(
                    "Local root span id {local_root_span_id} ended but did not have a span type of 'web' (actual: '{span_type}'), so Endpoint Profiling data will not be sent."
                );
                return;
            }

            if let Some(profiler) = PROFILER.lock().unwrap().as_ref() {
                let message = LocalRootSpanResourceMessage {
                    local_root_span_id,
                    resource: resource.into_owned(),
                };
                if let Err(err) = profiler.send_local_root_span_resource(message) {
                    warn!("Failed to enqueue endpoint profiling information: {err}.");
                } else {
                    trace!(
                        "Enqueued endpoint profiling information for span id: {local_root_span_id}."
                    );
                }
            }
        }
    });
}<|MERGE_RESOLUTION|>--- conflicted
+++ resolved
@@ -369,13 +369,8 @@
     /// The tags for this thread/request. These get sent to other threads,
     /// which is why they are Arc. However, they are wrapped in a RefCell
     /// because the values _can_ change from request to request depending on
-<<<<<<< HEAD
-    /// the values sent in the SAPI for env, service, version, etc.
-    /// They get reset at the end of the request.
-=======
     /// the values sent in the SAPI for env, service, version, etc. They get
     /// reset at the end of the request.
->>>>>>> 8e98f4de
     static TAGS: RefCell<Arc<Vec<Tag>>> = RefCell::new(Arc::new(Vec::new()));
 }
 
