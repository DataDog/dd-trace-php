pub mod bindings;
pub mod capi;
mod clocks;
mod config;
mod logging;
pub mod profiling;
mod pthread;
mod sapi;
mod thin_str;
mod wall_time;

#[cfg(php_run_time_cache)]
mod string_set;

#[cfg(feature = "allocation_profiling")]
mod allocation;

#[cfg(all(feature = "io_profiling", target_os = "linux"))]
mod io;

#[cfg(feature = "exception_profiling")]
mod exception;

#[cfg(feature = "timeline")]
mod timeline;
mod vec_ext;

use crate::config::{SystemSettings, INITIAL_SYSTEM_SETTINGS};
use crate::zend::datadog_sapi_globals_request_info;
use bindings::{
    self as zend, ddog_php_prof_php_version, ddog_php_prof_php_version_id, ZendExtension,
    ZendResult,
};
use clocks::*;
use core::ffi::{c_char, c_int, c_void, CStr};
use core::ptr;
use std::env;
use ddcommon::{cstr, tag, tag::Tag};
use lazy_static::lazy_static;
use log::{debug, error, info, trace, warn};
use once_cell::sync::{Lazy, OnceCell};
use profiling::{LocalRootSpanResourceMessage, Profiler, VmInterrupt};
use sapi::Sapi;
use std::borrow::Cow;
use std::cell::{BorrowError, BorrowMutError, RefCell};
use std::ops::{Deref, DerefMut};
use std::sync::atomic::{AtomicBool, AtomicU32, Ordering};
use std::sync::{Arc, Once};
use std::thread::{AccessError, LocalKey};
use std::time::{Duration, Instant};
use uuid::Uuid;

/// Name of the profiling module and zend_extension. Must not contain any
/// interior null bytes and must be null terminated.
static PROFILER_NAME: &CStr = c"datadog-profiling";

/// Version of the profiling module and zend_extension. Must not contain any
/// interior null bytes and must be null terminated.
static PROFILER_VERSION: &[u8] = concat!(env!("PROFILER_VERSION"), "\0").as_bytes();

/// Version ID of PHP at run-time, not the version it was built against at
/// compile-time. Its value is overwritten during minit.
static RUNTIME_PHP_VERSION_ID: AtomicU32 = AtomicU32::new(zend::PHP_VERSION_ID);

/// Version str of PHP at run-time, not the version it was built against at
/// compile-time. Its value is overwritten during minit, unless there are
/// errors at run-time, and then the compile-time value will still remain.
static mut RUNTIME_PHP_VERSION: &str = {
    // This takes a weird path in order to be const.
    let ptr: *const u8 = zend::PHP_VERSION.as_ptr();
    let len = zend::PHP_VERSION.len() - 1;
    let bytes = unsafe { core::slice::from_raw_parts(ptr, len) };
    match core::str::from_utf8(bytes) {
        Ok(str) => str,
        Err(_) => panic!("PHP_VERSION string was not valid UTF-8"),
    }
};

lazy_static! {
<<<<<<< HEAD
    static ref LAZY_STATICS_TAGS: Vec<Tag> = {
=======
    /// # Safety
    /// The first time this is accessed must be after config is initialized in
    /// the first RINIT and before mshutdown!
    static ref GLOBAL_TAGS: Vec<Tag> = {
>>>>>>> b8bf2585
        let mut tags = vec![
            tag!("language", "php"),
            tag!("profiler_version", env!("PROFILER_VERSION")),
            // SAFETY: calling getpid() is safe.
            Tag::new("process_id", unsafe { libc::getpid() }.to_string())
                .expect("process_id tag to be valid"),
            Tag::new("runtime-id", runtime_id().to_string()).expect("runtime-id tag to be valid"),
        ];
<<<<<<< HEAD
        if let Ok(val) = env::var("DD_GIT_COMMIT_SHA") {
            tags.push(Tag::new("git.commit.sha", val).expect("DD_GIT_COMMIT_SHA to be a valid commit hash"));
        }
        if let Ok(mut val) = env::var("DD_GIT_REPOSITORY_URL") {
            // Remove potential credentials and protocol, customers are encouraged to not send
            // these anyways. In case there are credentials, removing everything before @ also
            // removes the protocol.
            if let Some(at_pos) = val.find("@") {
                val = val[at_pos + 1..].to_string();
            } else if let Some(proto_pos) = val.find("://") {
                val = val[proto_pos + 3..].to_string();
            }
            tags.push(Tag::new("git.repository_url", val).expect("DD_GIT_REPOSITORY_URL to be a valid URL"));
        }
=======

        // This should probably be "language_version", but this is the
        // standardized tag name.
        // SAFETY: PHP_VERSION is safe to access in rinit (only
        // mutated during minit).
        add_tag(&mut tags, "runtime_version", unsafe { RUNTIME_PHP_VERSION });
        add_tag(&mut tags, "php.sapi", SAPI.as_ref());
        // In case we ever add PHP debug build support, we should add `zend-zts-debug` and
        // `zend-nts-debug`. For the time being we only support `zend-zts-ndebug` and
        // `zend-nts-ndebug`
        let runtime_engine = if cfg!(php_zts) {
            "zend-zts-ndebug"
        } else {
            "zend-nts-ndebug"
        };
        add_tag(&mut tags, "runtime_engine", runtime_engine);
>>>>>>> b8bf2585
        tags
    };

    /// The Server API the profiler is running under.
    static ref SAPI: Sapi = {
        #[cfg(not(test))]
        {
            // SAFETY: sapi_module is initialized before minit and there should be
            // no concurrent threads.
            let sapi_module = unsafe { zend::sapi_module };
            if sapi_module.name.is_null() {
                panic!("the sapi_module's name is a null pointer");
            }

            // SAFETY: value has been checked for NULL; I haven't checked that the
            // engine ensures its length is less than `isize::MAX`, but it is a
            // risk I'm willing to take.
            let sapi_name = unsafe { CStr::from_ptr(sapi_module.name) };
            Sapi::from_name(sapi_name.to_string_lossy().as_ref())
        }
        // When running `cargo test` we do not link against PHP, so `zend::sapi_name` is not
        // available and we just return `Sapi::Unkown`
        #[cfg(test)]
        {
            Sapi::Unknown
        }
    };

    // SAFETY: PROFILER_NAME is a byte slice that satisfies the safety requirements.
    // Panic: we own this string and it should be UTF8 (see PROFILER_NAME above).
    static ref PROFILER_NAME_STR: &'static str = PROFILER_NAME.to_str().unwrap();

    // SAFETY: PROFILER_VERSION is a byte slice that satisfies the safety requirements.
    static ref PROFILER_VERSION_STR: &'static str = unsafe { CStr::from_ptr(PROFILER_VERSION.as_ptr() as *const c_char) }
        .to_str()
        // Panic: we own this string and it should be UTF8 (see PROFILER_VERSION above).
        .unwrap();
}

/// The runtime ID, which is basically a universally unique "pid". This makes
/// it almost const, the exception being to re-initialize it from a child fork
/// handler. We don't yet support forking, so we use OnceCell.
/// Additionally, the tracer is going to ask for this in its ACTIVATE handler,
/// so whatever it is replaced with needs to also follow the
/// initialize-on-first-use pattern.
static RUNTIME_ID: OnceCell<Uuid> = OnceCell::new();
// If ddtrace is loaded, we fetch the uuid from there instead
extern "C" {
    pub static ddtrace_runtime_id: *const Uuid;
}

/// We do not have any globals, but we need TSRM to call into GINIT and GSHUTDOWN to observe
/// spawning and joining threads. This will be pointed to by the [`ModuleEntry::globals_id_ptr`] in
/// the `zend_module_entry` and the TSRM will store it's thread-safe-resource id here.
/// See: <https://heap.space/xref/PHP-8.3/Zend/zend_API.c?r=d41e97ae#2303>
#[cfg(php_zts)]
static mut GLOBALS_ID_PTR: i32 = 0;

/// The function `get_module` is what makes this a PHP module. Please do not
/// call this directly; only let it be called by the engine. Generally it is
/// only called once, but if someone accidentally loads the module twice then
/// it might get called more than once, though it will warn and not use the
/// consecutive return value.
#[no_mangle]
pub extern "C" fn get_module() -> &'static mut zend::ModuleEntry {
    static DEPS: [zend::ModuleDep; 8] = [
        zend::ModuleDep::required(cstr!("standard")),
        zend::ModuleDep::required(cstr!("json")),
        zend::ModuleDep::optional(cstr!("ddtrace")),
        // Optionally, be dependent on these event extensions so that the functions they provide
        // are registered in the function table and we can hook into them.
        zend::ModuleDep::optional(cstr!("ev")),
        zend::ModuleDep::optional(cstr!("event")),
        zend::ModuleDep::optional(cstr!("libevent")),
        zend::ModuleDep::optional(cstr!("uv")),
        zend::ModuleDep::end(),
    ];

    // In PHP modules written in C, this just returns the address of a global,
    // mutable variable. In Rust, you cannot initialize such a complicated
    // global variable because of initialization order issues that have been
    // found through decades of C++ experience.
    // There are a variety of ways to deal with this; this is just one way.
    static mut MODULE: Lazy<zend::ModuleEntry> = Lazy::new(|| zend::ModuleEntry {
        name: PROFILER_NAME.as_ptr(),
        // SAFETY: php_ffi.c defines this correctly
        functions: unsafe { bindings::ddog_php_prof_functions },
        module_startup_func: Some(minit),
        module_shutdown_func: Some(mshutdown),
        request_startup_func: Some(rinit),
        request_shutdown_func: Some(rshutdown),
        info_func: Some(minfo),
        version: PROFILER_VERSION.as_ptr(),
        post_deactivate_func: Some(prshutdown),
        deps: DEPS.as_ptr(),
        globals_ctor: Some(ginit),
        globals_dtor: Some(gshutdown),
        globals_size: 1,
        #[cfg(php_zts)]
        globals_id_ptr: unsafe { ptr::addr_of_mut!(GLOBALS_ID_PTR) },
        #[cfg(not(php_zts))]
        globals_ptr: ptr::null_mut(),
        ..Default::default()
    });

    // SAFETY: well, it's at least as safe as what every single C extension does.
    unsafe { &mut *ptr::addr_of_mut!(MODULE) }
}

unsafe extern "C" fn ginit(_globals_ptr: *mut c_void) {
    #[cfg(all(feature = "timeline", php_zts))]
    timeline::timeline_ginit();

    #[cfg(feature = "allocation_profiling")]
    allocation::alloc_prof_ginit();
}

unsafe extern "C" fn gshutdown(_globals_ptr: *mut c_void) {
    #[cfg(all(feature = "timeline", php_zts))]
    timeline::timeline_gshutdown();

    #[cfg(feature = "allocation_profiling")]
    allocation::alloc_prof_gshutdown();
}

// Important note on the PHP lifecycle:
// Based on how some SAPIs work and the documentation, one might expect that
// MINIT is called once per process, but this is only sort-of true. Some SAPIs
// will call MINIT once and then fork for additional processes.
// This means you cannot do certain things in MINIT and have them work across
// all SAPIs, like spawn threads.
//
// Additionally, when Apache does a reload it will go through the shutdown
// routines and then in the same process do the startup routines, so MINIT can
// actually be called more than once per process as well. This means some
// mechanisms like std::sync::Once::call_once may not be suitable.
// Be careful out there!
extern "C" fn minit(_type: c_int, module_number: c_int) -> ZendResult {
    // todo: merge these lifecycle things to tracing feature?
    // When developing the extension, it's useful to see log messages that
    // occur before the user can configure the log level. However, if we
    // initialized the logger here unconditionally, then they'd have no way to
    // hide these messages. That's why it's done only for debug builds.
    #[cfg(debug_assertions)]
    {
        logging::log_init(log::LevelFilter::Trace);
        trace!("MINIT({_type}, {module_number})");
    }

    #[cfg(feature = "tracing-subscriber")]
    {
        use std::fs::File;
        use std::os::fd::FromRawFd;
        use std::sync::Mutex;

        let fd = loop {
            // SAFETY:
            let result = unsafe { libc::dup(libc::STDERR_FILENO) };
            if result != -1 {
                break result;
            } else {
                let error = std::io::Error::last_os_error();
                if error.kind() != std::io::ErrorKind::Interrupted {
                    error!("failed duplicating stderr to create tracing subscriber: {error}");
                    return ZendResult::Failure;
                }
            }
        };

        // SAFETY: the file descriptor is both owned and open since the dup
        // call succeeded.
        let writer = Mutex::new(unsafe { File::from_raw_fd(fd) });
        tracing_subscriber::fmt()
            .with_env_filter(tracing_subscriber::EnvFilter::from_default_env())
            .with_writer(writer)
            .with_span_events(tracing_subscriber::fmt::format::FmtSpan::CLOSE)
            .init();
    }

    #[cfg(target_vendor = "apple")]
    {
        // If PHP forks and certain ObjC classes are not initialized before the
        // fork, then on High Sierra and above the child process will crash,
        // for example:
        // > objc[25938]: +[__NSCFConstantString initialize] may have been in
        // > progress in another thread when fork() was called. We cannot
        // > safely call it or ignore it in the fork() child process. Crashing
        // > instead. Set a breakpoint on objc_initializeAfterForkError to
        // > debug.
        // In our case, it's things related to TLS that fail, so when we
        // support forking, load this at the beginning:
        // let _ = ddcommon::connector::load_root_certs();
    }

    // Update the runtime PHP_VERSION and PHP_VERSION_ID.
    {
        // SAFETY: safe to call any time in a module because the engine is
        // initialized before modules are ever loaded.
        let php_version_id = unsafe { ddog_php_prof_php_version_id() };
        RUNTIME_PHP_VERSION_ID.store(php_version_id, Ordering::Relaxed);

        // SAFETY: calling zero-arg fn that is safe to call in minit.
        let ptr = unsafe { ddog_php_prof_php_version() };
        // SAFETY: the version str is always in static memory, either
        // PHP_VERSION or the Reflection module version.
        let cstr: &'static CStr = unsafe { CStr::from_ptr(ptr) };
        match cstr.to_str() {
            Ok(str) => unsafe { RUNTIME_PHP_VERSION = str },
            Err(err) => warn!("failed to detect PHP_VERSION at runtime: {err}"),
        };
    }

    config::minit(module_number);

    // Use a hybrid extension hack to load as a module but have the
    // zend_extension hooks available:
    // https://www.phpinternalsbook.com/php7/extensions_design/zend_extensions.html#hybrid-extensions
    // In this case, use the same technique as the tracer: transfer the module
    // handle to the zend_extension as extensions have longer lifetimes than
    // modules in the engine.
    let handle = {
        // Levi modified the engine for PHP 8.2 to stop copying the module:
        // https://github.com/php/php-src/pull/8551
        // Before then, the engine copied the module entry we provided. We
        // find the module entry in the registry and modify it there instead
        // of just modifying the result of get_module().
        let str = PROFILER_NAME.as_ptr();
        let len = PROFILER_NAME_STR.len();

        // SAFETY: str is valid for at least len values.
        let ptr = unsafe { zend::datadog_get_module_entry(str, len) };
        if ptr.is_null() {
            error!("Unable to locate our own module in the engine registry.");
            return ZendResult::Failure;
        }

        // SAFETY: `ptr` was checked for nullability already. Transferring the
        // handle from the module to the extension extends the lifetime, not
        // shortens it, so it's safe. But of course, be sure the code below
        // actually passes it to the extension.
        unsafe {
            let module = &mut *ptr;
            let handle = module.handle;
            module.handle = ptr::null_mut();
            handle
        }
    };

    // Currently, the engine is always copying this struct into a
    // zend_llist_element. Every time a new PHP version is released, we should
    // double-check zend_register_extension to ensure the address is not
    // mutated nor stored. Well, hopefully we catch it _before_ a release.
    let extension = ZendExtension {
        name: PROFILER_NAME.as_ptr(),
        version: PROFILER_VERSION.as_ptr().cast::<c_char>(),
        author: c"Datadog".as_ptr(),
        url: c"https://github.com/DataDog/dd-trace-php".as_ptr(),
        copyright: c"Copyright Datadog".as_ptr(),
        startup: Some(startup),
        shutdown: Some(shutdown),
        activate: Some(activate),
        ..Default::default()
    };

    // SAFETY: during minit there shouldn't be any threads to race against these writes.
    unsafe { wall_time::minit() };

    // SAFETY: all arguments are valid for this C call.
    // Note that on PHP 7 this never fails, and on PHP 8 it returns void.
    unsafe { zend::zend_register_extension(&extension, handle) };

    #[cfg(feature = "timeline")]
    timeline::timeline_minit();

    #[cfg(feature = "exception_profiling")]
    exception::exception_profiling_minit();

    // There are a few things which need to do something on the first rinit of
    // each minit/mshutdown cycle. In Apache, when doing `apachectl graceful`,
    // there can be more than one of these cycles per process.
    // Re-initializing these on each minit allows us to do it once per cycle.
    // This is unsafe generally, but all SAPIs are supposed to only have one
    // thread alive during minit, so it should be safe here specifically.
    unsafe {
        ZAI_CONFIG_ONCE = Once::new();
        RINIT_ONCE = Once::new();
    }

    ZendResult::Success
}

extern "C" fn prshutdown() -> ZendResult {
    #[cfg(debug_assertions)]
    trace!("PRSHUTDOWN");

    // ZAI config may be accessed indirectly via other modules RSHUTDOWN, so
    // delay this until the last possible time.
    unsafe { bindings::zai_config_rshutdown() };

    #[cfg(feature = "timeline")]
    timeline::timeline_prshutdown();

    ZendResult::Success
}

pub struct RequestLocals {
    pub env: Option<String>,
    pub service: Option<String>,
    pub version: Option<String>,
    pub tags: Vec<Tag>,

    /// SystemSettings are global. Note that if this is being read in fringe
    /// conditions such as in mshutdown when there were no requests served,
    /// then the settings are still memory safe, but they may not have the
    /// real configuration. Instead, they have a best-effort values such as
    /// INITIAL_SYSTEM_SETTINGS, or possibly the values which were available
    /// in MINIT.
    pub system_settings: ptr::NonNull<SystemSettings>,

    pub interrupt_count: AtomicU32,
    pub vm_interrupt_addr: *const AtomicBool,
}

impl RequestLocals {
    #[track_caller]
    pub fn system_settings(&self) -> &SystemSettings {
        // SAFETY: it should always be valid, either set to the
        // INITIAL_SYSTEM_SETTINGS or to the SYSTEM_SETTINGS.
        unsafe { self.system_settings.as_ref() }
    }
}

impl Default for RequestLocals {
    fn default() -> RequestLocals {
        RequestLocals {
            env: None,
            service: None,
            version: None,
            tags: vec![],
            system_settings: ptr::NonNull::from(INITIAL_SYSTEM_SETTINGS.deref()),
            interrupt_count: AtomicU32::new(0),
            vm_interrupt_addr: ptr::null_mut(),
        }
    }
}

#[derive(thiserror::Error, Debug)]
pub enum RefCellExtError {
    #[error(transparent)]
    AccessError(#[from] AccessError),

    #[error("non-mutable borrow while mutably borrowed")]
    BorrowError(#[from] BorrowError),

    #[error("mutable borrow while mutably borrowed")]
    BorrowMutError(#[from] BorrowMutError),
}

trait RefCellExt<T> {
    fn try_with_borrow<F, R>(&'static self, f: F) -> Result<R, RefCellExtError>
    where
        F: FnOnce(&T) -> R;

    fn try_with_borrow_mut<F, R>(&'static self, f: F) -> Result<R, RefCellExtError>
    where
        F: FnOnce(&mut T) -> R;

    fn borrow_or_false<F>(&'static self, f: F) -> bool
    where
        F: FnOnce(&T) -> bool,
    {
        self.try_with_borrow(f).unwrap_or(false)
    }

    fn borrow_mut_or_false<F>(&'static self, f: F) -> bool
    where
        F: FnOnce(&mut T) -> bool,
    {
        self.try_with_borrow_mut(f).unwrap_or(false)
    }
}

impl<T> RefCellExt<T> for LocalKey<RefCell<T>> {
    fn try_with_borrow<F, R>(&'static self, f: F) -> Result<R, RefCellExtError>
    where
        F: FnOnce(&T) -> R,
    {
        Ok(self.try_with(|cell| -> Result<R, BorrowError> {
            cell.try_borrow().map(|t| f(t.deref()))
        })??)
    }

    fn try_with_borrow_mut<F, R>(&'static self, f: F) -> Result<R, RefCellExtError>
    where
        F: FnOnce(&mut T) -> R,
    {
        Ok(self.try_with(|cell| -> Result<R, BorrowMutError> {
            cell.try_borrow_mut().map(|mut t| f(t.deref_mut()))
        })??)
    }
}

thread_local! {
    static CLOCKS: RefCell<Clocks> = RefCell::new(Clocks {
        cpu_time: None,
        wall_time: Instant::now(),
    });

    static REQUEST_LOCALS: RefCell<RequestLocals> = RefCell::new(RequestLocals::default());

    /// The tags for this thread/request. These get sent to other threads,
    /// which is why they are Arc. However, they are wrapped in a RefCell
    /// because the values _can_ change from request to request depending on
    /// the values sent in the SAPI for env, service, version, etc. They get
    /// reset at the end of the request.
    static TAGS: RefCell<Arc<Vec<Tag>>> = RefCell::new(Arc::new(Vec::new()));
}

/// Gets the runtime-id for the process. Do not call before RINIT!
fn runtime_id() -> &'static Uuid {
    RUNTIME_ID
        .get_or_init(|| unsafe { ddtrace_runtime_id.as_ref() }.map_or_else(Uuid::new_v4, |u| *u))
}

extern "C" fn activate() {
    // SAFETY: calling in activate as required.
    unsafe { profiling::stack_walking::activate() };
}

/// The mut here is *only* for resetting this back to uninitialized each minit.
static mut ZAI_CONFIG_ONCE: Once = Once::new();
/// The mut here is *only* for resetting this back to uninitialized each minit.
static mut RINIT_ONCE: Once = Once::new();

#[cfg(feature = "tracing")]
thread_local! {
    static REQUEST_SPAN: RefCell<Option<tracing::span::EnteredSpan>> = const {
        RefCell::new(None)
    };
}

// If Failure is returned, the VM will do a C exit. Try hard to avoid that,
// using it for catastrophic errors only.
extern "C" fn rinit(_type: c_int, _module_number: c_int) -> ZendResult {
    #[cfg(feature = "tracing")]
    REQUEST_SPAN.set(Some(tracing::info_span!("request").entered()));

    #[cfg(feature = "tracing")]
    let _rinit_span = tracing::info_span!("rinit").entered();

    #[cfg(debug_assertions)]
    trace!("RINIT({_type}, {_module_number})");

    // SAFETY: not being mutated during rinit.
    let once = unsafe { &*ptr::addr_of!(ZAI_CONFIG_ONCE) };
    once.call_once(|| unsafe {
        bindings::zai_config_first_time_rinit(true);
        config::first_rinit();
    });

    unsafe { bindings::zai_config_rinit() };

    // SAFETY: We are after first rinit and before config mshutdown.
    let mut system_settings = unsafe { SystemSettings::get() };

    // initialize the thread local storage and cache some items
    let result = REQUEST_LOCALS.try_with_borrow_mut(|locals| {
        // SAFETY: we are in rinit on a PHP thread.
        locals.vm_interrupt_addr = unsafe { zend::datadog_php_profiling_vm_interrupt_addr() };
        locals.interrupt_count.store(0, Ordering::SeqCst);

        // SAFETY: We are after first rinit and before mshutdown.
        unsafe {
            locals.env = config::env();
            locals.service = config::service().or_else(|| {
                match *SAPI {
                    Sapi::Cli => {
                        // SAFETY: sapi globals are safe to access during rinit
                        SAPI.request_script_name(datadog_sapi_globals_request_info())
                            .map(Cow::into_owned)
                            .or(Some(String::from("cli.command")))
                    }
                    _ => Some(String::from("web.request")),
                }
            });
            locals.version = config::version();

            let (tags, maybe_err) = config::tags();
            if let Some(err) = maybe_err {
                // DD_TAGS can change on each request, so this warns on every
                // request. Maybe we should cache the error string and only
                // emit warnings for new ones?
                warn!("{err}");
            }
            locals.tags = tags;
        }
        locals.system_settings = system_settings;
    });

    if let Err(err) = result {
        error!("failed to borrow request locals in rinit: {err}");
        return ZendResult::Failure;
    }

    // Preloading happens before zend_post_startup_cb is called for the first
    // time. When preloading is enabled and a non-root user is used for
    // php-fpm, there is fork that happens. In the past, having the profiler
    // enabled at this time would cause php-fpm eventually hang once the
    // Profiler's channels were full; this has been fixed. See:
    // https://github.com/DataDog/dd-trace-php/issues/1919
    //
    // There are a few ways to handle this preloading scenario with the fork,
    // but the  simplest is to not enable the profiler until the engine's
    // startup is complete. This means the preloading will not be profiled,
    // but this should be okay.
    #[cfg(php_preload)]
    if !unsafe { bindings::ddog_php_prof_is_post_startup() } {
        debug!("zend_post_startup_cb hasn't happened yet; not enabling profiler.");
        return ZendResult::Success;
    }

    // SAFETY: still safe to access in rinit after first_rinit.
    let system_settings = unsafe { system_settings.as_mut() };

    // SAFETY: the once control is not mutable during request.
    let once = unsafe { &*ptr::addr_of!(RINIT_ONCE) };
    once.call_once(|| {
        if system_settings.profiling_enabled {
            // SAFETY: sapi_module is initialized by rinit and shouldn't be
            // modified at this point (safe to read values).
            let sapi_module = unsafe { &*ptr::addr_of!(zend::sapi_module) };
            if sapi_module.pretty_name.is_null() {
                // SAFETY: I'm willing to bet the module name is less than `isize::MAX`.
                let name = unsafe { CStr::from_ptr(sapi_module.name) }.to_string_lossy();
                warn!("The SAPI module {name}'s pretty name was not set!")
            } else {
                // SAFETY: I'm willing to bet the module pretty name is less than `isize::MAX`.
                let pretty_name =
                    unsafe { CStr::from_ptr(sapi_module.pretty_name) }.to_string_lossy();
                if *SAPI != Sapi::Unknown {
                    debug!("Recognized SAPI: {pretty_name}.");
                } else {
                    warn!("Unrecognized SAPI: {pretty_name}.");
                }
            }
            if let Err(err) = cpu_time::ThreadTime::try_now() {
                if system_settings.profiling_experimental_cpu_time_enabled {
                    warn!("CPU Time collection was enabled but collection failed: {err}");
                } else {
                    debug!("CPU Time collection was not enabled and isn't available: {err}");
                }
            } else if system_settings.profiling_experimental_cpu_time_enabled {
                info!("CPU Time profiling enabled.");
            }
        }

        #[cfg(feature = "exception_profiling")]
        exception::exception_profiling_first_rinit();

        #[cfg(all(feature = "io_profiling", target_os = "linux"))]
        io::io_prof_first_rinit();

        #[cfg(feature = "allocation_profiling")]
        allocation::alloc_prof_first_rinit();
    });

    Profiler::init(system_settings);

    if system_settings.profiling_enabled {
        // Not logging, rinit could be quite spammy.
        _ = REQUEST_LOCALS.try_with_borrow(|locals| {
            let cpu_time_enabled = system_settings.profiling_experimental_cpu_time_enabled;
            let wall_time_enabled = system_settings.profiling_wall_time_enabled;
            CLOCKS.with_borrow_mut(|clocks| clocks.initialize(cpu_time_enabled));

            TAGS.set({
                // SAFETY: accessing in RINIT after config is initialized.
                let globals = GLOBAL_TAGS.deref();
                let unified_service_tags_len = locals.service.is_some() as usize
                    + locals.env.is_some() as usize
                    + locals.version.is_some() as usize;

                let mut tags = Vec::new();
                tags.reserve_exact(globals.len() + unified_service_tags_len + locals.tags.len());
                tags.extend_from_slice(globals.as_slice());
                add_optional_tag(&mut tags, "service", &locals.service);
                add_optional_tag(&mut tags, "env", &locals.env);
                add_optional_tag(&mut tags, "version", &locals.version);
                tags.extend_from_slice(locals.tags.as_slice());
                Arc::new(tags)
            });

            // Only add interrupt if cpu- or wall-time is enabled.
            if !(cpu_time_enabled | wall_time_enabled) {
                return;
            }

            if let Some(profiler) = Profiler::get() {
                let interrupt = VmInterrupt {
                    interrupt_count_ptr: &locals.interrupt_count as *const AtomicU32,
                    engine_ptr: locals.vm_interrupt_addr,
                };
                profiler.add_interrupt(interrupt);
            }
        });
    } else {
        TAGS.set(Arc::default());
    }

    #[cfg(feature = "allocation_profiling")]
    allocation::alloc_prof_rinit();

    // SAFETY: called after config is initialized.
    #[cfg(feature = "timeline")]
    unsafe {
        timeline::timeline_rinit()
    };

    ZendResult::Success
}

fn add_optional_tag<T: AsRef<str>>(tags: &mut Vec<Tag>, key: &str, value: &Option<T>) {
    if let Some(value) = value {
        add_tag(tags, key, value.as_ref());
    }
}

fn add_tag(tags: &mut Vec<Tag>, key: &str, value: &str) {
    assert!(!value.is_empty());
    match Tag::new(key, value) {
        Ok(tag) => tags.push(tag),
        Err(err) => warn!("invalid {key} tag: {err}"),
    }
}

extern "C" fn rshutdown(_type: c_int, _module_number: c_int) -> ZendResult {
    #[cfg(feature = "tracing")]
    let _rshutdown_span = tracing::info_span!("rshutdown").entered();

    // todo: merge these lifecycle things to tracing feature?
    #[cfg(debug_assertions)]
    trace!("RSHUTDOWN({_type}, {_module_number})");

    #[cfg(php_preload)]
    if !unsafe { bindings::ddog_php_prof_is_post_startup() } {
        return ZendResult::Success;
    }

    profiling::stack_walking::rshutdown();

    // Not logging, rshutdown could be quite spammy.
    _ = REQUEST_LOCALS.try_with_borrow(|locals| {
        let system_settings = locals.system_settings();

        // The interrupt is only added if CPU- or wall-time are enabled BUT
        // wall-time is not expected to ever be disabled, except in testing,
        // and we don't need to optimize for that.
        if system_settings.profiling_enabled {
            if let Some(profiler) = Profiler::get() {
                let interrupt = VmInterrupt {
                    interrupt_count_ptr: &locals.interrupt_count,
                    engine_ptr: locals.vm_interrupt_addr,
                };
                profiler.remove_interrupt(interrupt);
            }
        }
    });

    #[cfg(feature = "allocation_profiling")]
    allocation::alloc_prof_rshutdown();

    #[cfg(feature = "tracing")]
    REQUEST_SPAN.take();

    ZendResult::Success
}

/// Prints the module info. Calls many C functions from the Zend Engine,
/// including calling variadic functions. It's essentially all unsafe, so be
/// careful, and do not call this manually (only let the engine call it).
unsafe extern "C" fn minfo(module_ptr: *mut zend::ModuleEntry) {
    // todo: merge these lifecycle things to tracing feature?
    #[cfg(debug_assertions)]
    trace!("MINFO({:p})", module_ptr);

    let module = &*module_ptr;

    let result = REQUEST_LOCALS.try_with_borrow(|locals| {
        let system_settings = locals.system_settings();
        let yes = c"true".as_ptr();
        let yes_exp = c"true (all experimental features enabled)".as_ptr();
        let no = c"false".as_ptr();
        let no_all = c"false (profiling disabled)".as_ptr();
        zend::php_info_print_table_start();
        zend::php_info_print_table_row(2, c"Version".as_ptr(), module.version);
        zend::php_info_print_table_row(
            2,
            c"Profiling Enabled".as_ptr(),
            if system_settings.profiling_enabled { yes } else { no },
        );

        zend::php_info_print_table_row(
            2,
            c"Profiling Experimental Features Enabled".as_ptr(),
            if system_settings.profiling_experimental_features_enabled {
                yes
            } else if system_settings.profiling_enabled {
                no
            } else {
                no_all
            },
        );

        zend::php_info_print_table_row(
            2,
            c"Experimental CPU Time Profiling Enabled".as_ptr(),
            if system_settings.profiling_experimental_cpu_time_enabled {
                if system_settings.profiling_experimental_features_enabled {
                    yes_exp
                } else {
                    yes
                }
            } else if system_settings.profiling_enabled {
                no
            } else {
                no_all
            },
        );

        cfg_if::cfg_if! {
            if #[cfg(feature = "allocation_profiling")] {
                zend::php_info_print_table_row(
                    2,
                    c"Allocation Profiling Enabled".as_ptr(),
                    if system_settings.profiling_allocation_enabled {
                        yes
                    } else if zend::ddog_php_jit_enabled() {
                        // Work around version-specific issues.
                        if cfg!(not(php_zend_mm_set_custom_handlers_ex)) {
                            c"Not available due to JIT being active, see https://github.com/DataDog/dd-trace-php/pull/2088 for more information.".as_ptr()
                        } else {
                            c"Not available due to JIT being active, see https://github.com/DataDog/dd-trace-php/pull/3199 for more information.".as_ptr()
                        }
                    } else if system_settings.profiling_enabled {
                        no
                    } else {
                        no_all
                    }
                );
            } else {
                zend::php_info_print_table_row(
                    2,
                    b"Allocation Profiling Enabled\0".as_ptr(),
                    b"Not available. The profiler was built without allocation profiling.\0"
                );
            }
        }

        cfg_if::cfg_if! {
            if #[cfg(feature = "timeline")] {
                zend::php_info_print_table_row(
                    2,
                    c"Timeline Enabled".as_ptr(),
                    if system_settings.profiling_timeline_enabled {
                        yes
                    } else if system_settings.profiling_enabled {
                        no
                    } else {
                        no_all
                    },
                );
            } else {
                zend::php_info_print_table_row(
                    2,
                    c"Timeline Enabled".as_ptr(),
                    c"Not available. The profiler was build without timeline support.".as_ptr()
                );
            }
        }

        cfg_if::cfg_if! {
            if #[cfg(feature = "exception_profiling")] {
                zend::php_info_print_table_row(
                    2,
                    c"Exception Profiling Enabled".as_ptr(),
                    if system_settings.profiling_exception_enabled {
                        yes
                    } else if system_settings.profiling_enabled {
                        no
                    } else {
                        no_all
                    },
                );
            } else {
                zend::php_info_print_table_row(
                    2,
                    c"Exception Profiling Enabled".as_ptr(),
                    c"Not available. The profiler was built without exception profiling support.".as_ptr()
                );
            }
        }

        cfg_if::cfg_if! {
            if #[cfg(feature = "io_profiling")] {
                zend::php_info_print_table_row(
                    2,
                    c"I/O Profiling Enabled".as_ptr(),
                    if system_settings.profiling_io_enabled {
                        yes
                    } else if system_settings.profiling_enabled {
                        no
                    } else {
                        no_all
                    },
                );
            } else {
                zend::php_info_print_table_row(
                    2,
                    c"I/O Profiling Enabled".as_ptr(),
                    c"Not available. The profiler was built without I/O profiling support.".as_ptr()
                );
            }
        }

        zend::php_info_print_table_row(
            2,
            c"Endpoint Collection Enabled".as_ptr(),
            if system_settings.profiling_endpoint_collection_enabled {
                yes
            } else if system_settings.profiling_enabled {
                no
            } else {
                no_all
            },
        );

        zend::php_info_print_table_row(
            2,
            c"Platform's CPU Time API Works".as_ptr(),
            if cpu_time::ThreadTime::try_now().is_ok() {
                yes
            } else {
                no
            },
        );

        let printable_log_level = if system_settings.profiling_enabled {
            let mut log_level = format!("{}\0", system_settings.profiling_log_level);
            log_level.make_ascii_lowercase();
            Cow::from(log_level)
        } else {
            Cow::from(String::from("off (profiling disabled)\0"))
        };

        zend::php_info_print_table_row(
            2,
            c"Profiling Log Level".as_ptr(),
            printable_log_level.as_ptr().cast::<c_char>()
        );

        let key = c"Profiling Agent Endpoint".as_ptr();
        let agent_endpoint = format!("{}\0", system_settings.uri);
        zend::php_info_print_table_row(2, key, agent_endpoint.as_ptr());

        let vars = [
            (c"Application's Environment (DD_ENV)".as_ptr(), &locals.env),
            (c"Application's Service (DD_SERVICE)".as_ptr(), &locals.service),
            (c"Application's Version (DD_VERSION)".as_ptr(), &locals.version),
        ];

        for (key, value) in vars {
            let mut value = match value {
                Some(string) => string.clone(),
                None => String::new(),
            };
            value.push('\0');
            zend::php_info_print_table_row(2, key, value.as_ptr().cast::<c_char>());
        }

        zend::php_info_print_table_end();

        zend::display_ini_entries(module_ptr);
    });

    if let Err(err) = result {
        error!("minfo failed to borrow request locals: {err}");
    }
}

extern "C" fn mshutdown(_type: c_int, _module_number: c_int) -> ZendResult {
    // todo: merge these lifecycle things to tracing feature?
    #[cfg(debug_assertions)]
    trace!("MSHUTDOWN({_type}, {_module_number})");

    // SAFETY: being called before [config::shutdown].
    #[cfg(feature = "timeline")]
    timeline::timeline_mshutdown();

    #[cfg(feature = "exception_profiling")]
    exception::exception_profiling_mshutdown();

    // SAFETY: calling in mshutdown as required.
    unsafe { Profiler::stop(Duration::from_secs(1)) };

    ZendResult::Success
}

extern "C" fn startup(extension: *mut ZendExtension) -> ZendResult {
    // todo: merge these lifecycle things to tracing feature?
    #[cfg(debug_assertions)]
    trace!("startup({:p})", extension);

    // SAFETY: called during startup hook with correct params.
    unsafe { zend::datadog_php_profiling_startup(extension) };

    #[cfg(php_run_time_cache)]
    // SAFETY: calling this in startup/minit as required.
    unsafe {
        bindings::ddog_php_prof_function_run_time_cache_init(PROFILER_NAME.as_ptr())
    };

    // SAFETY: calling this in zend_extension startup.
    unsafe {
        pthread::startup();
        #[cfg(feature = "timeline")]
        timeline::timeline_startup();
    }

    #[cfg(all(
        feature = "allocation_profiling",
        not(php_zend_mm_set_custom_handlers_ex)
    ))]
    allocation::alloc_prof_startup();

    ZendResult::Success
}

extern "C" fn shutdown(extension: *mut ZendExtension) {
    #[cfg(feature = "tracing")]
    let _shutdown_span = tracing::info_span!("shutdown").entered();

    // todo: merge these lifecycle things to tracing feature?
    #[cfg(debug_assertions)]
    trace!("shutdown({:p})", extension);

    // If a timeout was reached, then the thread is possibly alive.
    // This means the engine cannot unload our handle, or else we'd
    // immediately hit undefined behavior (and likely crash).
    // SAFETY: calling in Zend Extension shutdown as required.
    if let Err(err) = unsafe { Profiler::shutdown(Duration::from_secs(2)) } {
        let num_failures = err.num_failures;
        error!("{num_failures} thread(s) failed to join, intentionally leaking the extension's handle to prevent unloading");
        // SAFETY: during mshutdown, we have ownership of the extension struct.
        // Our threads (which failed to join) do not mutate this struct at all
        // either, providing no races.
        unsafe { (*extension).handle = ptr::null_mut() }
    }

    // SAFETY: calling in shutdown before zai config is shutdown, and after
    // all configuration is done being accessed. Well... in the happy-path,
    // anyway. If the join with the uploader times out, there could become a
    // data race condition.
    unsafe { config::shutdown() };

    // SAFETY: zai_config_mshutdown should be safe to call in shutdown instead
    // of mshutdown.
    unsafe { bindings::zai_config_mshutdown() };
    unsafe { bindings::zai_json_shutdown_bindings() };
}

/// Notifies the profiler a trace has finished so it can update information
/// for Endpoint Profiling.
fn notify_trace_finished(local_root_span_id: u64, span_type: Cow<str>, resource: Cow<str>) {
    let result = REQUEST_LOCALS.try_with_borrow(|locals| {
        let system_settings = locals.system_settings();
        if system_settings.profiling_enabled && system_settings.profiling_endpoint_collection_enabled {
            // Only gather Endpoint Profiling data for web spans, partly for PII reasons.
            if span_type != "web" {
                debug!(
                    "Local root span id {local_root_span_id} ended but did not have a span type of 'web' (actual: '{span_type}'), so Endpoint Profiling data will not be sent."
                );
                return;
            }

            if let Some(profiler) = Profiler::get() {
                let message = LocalRootSpanResourceMessage {
                    local_root_span_id,
                    resource: resource.into_owned(),
                };
                if let Err(err) = profiler.send_local_root_span_resource(message) {
                    warn!("Failed to enqueue endpoint profiling information: {err}.");
                } else {
                    trace!(
                        "Enqueued endpoint profiling information for span id: {local_root_span_id}."
                    );
                }
            }
        }
    });

    if let Err(err) = result {
        debug!("tracer failed to notify profiler about a finished trace because the request locals could not be borrowed: {err}");
    }
}<|MERGE_RESOLUTION|>--- conflicted
+++ resolved
@@ -34,7 +34,6 @@
 use clocks::*;
 use core::ffi::{c_char, c_int, c_void, CStr};
 use core::ptr;
-use std::env;
 use ddcommon::{cstr, tag, tag::Tag};
 use lazy_static::lazy_static;
 use log::{debug, error, info, trace, warn};
@@ -43,6 +42,7 @@
 use sapi::Sapi;
 use std::borrow::Cow;
 use std::cell::{BorrowError, BorrowMutError, RefCell};
+use std::env;
 use std::ops::{Deref, DerefMut};
 use std::sync::atomic::{AtomicBool, AtomicU32, Ordering};
 use std::sync::{Arc, Once};
@@ -77,14 +77,10 @@
 };
 
 lazy_static! {
-<<<<<<< HEAD
-    static ref LAZY_STATICS_TAGS: Vec<Tag> = {
-=======
     /// # Safety
     /// The first time this is accessed must be after config is initialized in
     /// the first RINIT and before mshutdown!
     static ref GLOBAL_TAGS: Vec<Tag> = {
->>>>>>> b8bf2585
         let mut tags = vec![
             tag!("language", "php"),
             tag!("profiler_version", env!("PROFILER_VERSION")),
@@ -93,22 +89,24 @@
                 .expect("process_id tag to be valid"),
             Tag::new("runtime-id", runtime_id().to_string()).expect("runtime-id tag to be valid"),
         ];
-<<<<<<< HEAD
-        if let Ok(val) = env::var("DD_GIT_COMMIT_SHA") {
-            tags.push(Tag::new("git.commit.sha", val).expect("DD_GIT_COMMIT_SHA to be a valid commit hash"));
-        }
-        if let Ok(mut val) = env::var("DD_GIT_REPOSITORY_URL") {
-            // Remove potential credentials and protocol, customers are encouraged to not send
-            // these anyways. In case there are credentials, removing everything before @ also
-            // removes the protocol.
-            if let Some(at_pos) = val.find("@") {
-                val = val[at_pos + 1..].to_string();
+
+        let git_commit_sha = env::var("DD_GIT_COMMIT_SHA").ok().filter(|s| !s.is_empty());
+        let git_repository_url = env::var("DD_GIT_REPOSITORY_URL").ok().filter(|s| !s.is_empty());
+        add_optional_tag(&mut tags, "git.commit.sha", &git_commit_sha);
+        if let Some(val) = git_repository_url {
+            // Remove potential credentials and protocol, customers are
+            // encouraged to not send these anyway. In case there are
+            // credentials, removing everything before @ also removes the
+            // protocol.
+            let val = if let Some(at_pos) = val.find("@") {
+                &val[at_pos + 1..]
             } else if let Some(proto_pos) = val.find("://") {
-                val = val[proto_pos + 3..].to_string();
-            }
-            tags.push(Tag::new("git.repository_url", val).expect("DD_GIT_REPOSITORY_URL to be a valid URL"));
-        }
-=======
+                &val[proto_pos + 3..]
+            } else {
+                &val
+            };
+            add_tag(&mut tags, "git.repository_url", val);
+        }
 
         // This should probably be "language_version", but this is the
         // standardized tag name.
@@ -125,7 +123,6 @@
             "zend-nts-ndebug"
         };
         add_tag(&mut tags, "runtime_engine", runtime_engine);
->>>>>>> b8bf2585
         tags
     };
 
