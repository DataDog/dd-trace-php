mod bindings;
pub mod capi;
mod config;
mod logging;
mod pcntl;
mod profiling;
mod sapi;

#[cfg(feature = "allocation_profiling")]
mod allocation;

use bindings as zend;
use bindings::{sapi_globals, ZendExtension, ZendResult};
use config::AgentEndpoint;
use datadog_profiling::exporter::{Tag, Uri};
use ddcommon::cstr;
use lazy_static::lazy_static;
use libc::c_char;
use log::{debug, error, info, trace, warn, LevelFilter};
use once_cell::sync::OnceCell;
use profiling::{LocalRootSpanResourceMessage, Profiler, VmInterrupt};
use sapi::Sapi;
use std::borrow::Cow;
use std::cell::RefCell;
use std::ffi::CStr;
use std::mem::MaybeUninit;
use std::ops::DerefMut;
use std::os::raw::c_int;
use std::path::PathBuf;
use std::str::FromStr;
use std::sync::atomic::{AtomicBool, AtomicU32, Ordering};
use std::sync::{Arc, Mutex, Once};
use std::time::{Duration, Instant};
use uuid::Uuid;

/// The version of PHP at runtime, not the version compiled against. Sent as
/// a profile tag.
static PHP_VERSION: OnceCell<String> = OnceCell::new();

/// The global profiler. Profiler gets made during the first rinit after an
/// minit, and is destroyed on mshutdown.
static PROFILER: Mutex<Option<Profiler>> = Mutex::new(None);

/// Name of the profiling module and zend_extension. Must not contain any
/// interior null bytes and must be null terminated.
static PROFILER_NAME: &[u8] = b"datadog-profiling\0";

/// Version of the profiling module and zend_extension. Must not contain any
/// interior null bytes and must be null terminated.
static PROFILER_VERSION: &[u8] = concat!(env!("CARGO_PKG_VERSION"), "\0").as_bytes();

lazy_static! {
    // Safety: PROFILER_NAME is a byte slice that satisfies the safety requirements.
    static ref PROFILER_NAME_STR: &'static str = unsafe { CStr::from_ptr(PROFILER_NAME.as_ptr() as *const c_char) }
        .to_str()
        // Panic: we own this string and it should be UTF8 (see PROFILER_NAME above).
        .unwrap();

    // Safety: PROFILER_VERSION is a byte slice that satisfies the safety requirements.
    static ref PROFILER_VERSION_STR: &'static str = unsafe { CStr::from_ptr(PROFILER_VERSION.as_ptr() as *const c_char) }
        .to_str()
        // Panic: we own this string and it should be UTF8 (see PROFILER_VERSION above).
        .unwrap();
}

/// The runtime ID, which is basically a universally unique "pid". This makes
/// it almost const, the exception being to re-initialize it from a child fork
/// handler. We don't yet support forking, so we use OnceCell.
/// Additionally, the tracer is going to ask for this in its ACTIVATE handler,
/// so whatever it is replaced with needs to also follow the
/// initialize-on-first-use pattern.
static RUNTIME_ID: OnceCell<Uuid> = OnceCell::new();
// If ddtrace is loaded, we fetch the uuid from there instead
extern "C" {
    pub static ddtrace_runtime_id: *const Uuid;
}

/// The Server API the profiler is running under.
static SAPI: OnceCell<Sapi> = OnceCell::new();

/// The version of the ZendEngine at runtime, not the version compiled against.
/// It's currently unused, but I hope to send it as a metric or something soon
/// so I'm keeping it here so I don't have to look up how to get it again.
static ZEND_VERSION: OnceCell<String> = OnceCell::new();

/// The function `get_module` is what makes this a PHP module. Please do not
/// call this directly; only let it be called by the engine. Generally it is
/// only called once, but if someone accidentally loads the module twice then
/// it might get called more than once, though it will warn and not use the
/// consecutive return value.
#[no_mangle]
pub extern "C" fn get_module() -> &'static mut zend::ModuleEntry {
    /* In PHP modules written in C, this just returns the address of a global,
     * mutable variable. In Rust, you cannot initialize such a complicated
     * global variable because of initialization order issues that have been
     * found through decades of C++ experience.
     * There are a variety of ways to deal with this. Since this function is
     * only _supposed_ to be called once, I've taken the stance to just leak
     * the result which avoids unsafe code and unnecessary locks.
     */

    static DEPS: [zend::ModuleDep; 4] = [
        zend::ModuleDep::required(cstr!("standard")),
        zend::ModuleDep::required(cstr!("json")),
        zend::ModuleDep::optional(cstr!("ddtrace")),
        zend::ModuleDep::end(),
    ];

    let module = zend::ModuleEntry {
        name: PROFILER_NAME.as_ptr() as *const u8,
        module_startup_func: Some(minit),
        module_shutdown_func: Some(mshutdown),
        request_startup_func: Some(rinit),
        request_shutdown_func: Some(rshutdown),
        info_func: Some(minfo),
        version: PROFILER_VERSION.as_ptr(),
        post_deactivate_func: Some(prshutdown),
        deps: DEPS.as_ptr(),
        ..Default::default()
    };

    Box::leak(Box::new(module))
}

/// The engine's previous `zend_interrupt_function` value, if there is one.
/// Note that because of things like Apache reload which call minit more than
/// once per process, this cannot be made into a OnceCell nor lazy_static.
static mut PREV_INTERRUPT_FUNCTION: MaybeUninit<Option<zend::VmInterruptFn>> =
    MaybeUninit::uninit();

/// The engine's previous `zend::zend_execute_internal` value, or
/// `zend::execute_internal` if none. This is a highly active path, so although
/// it could be made safe with Mutex, the cost is too high.
static mut PREV_EXECUTE_INTERNAL: MaybeUninit<
    unsafe extern "C" fn(execute_data: *mut zend::zend_execute_data, return_value: *mut zend::zval),
> = MaybeUninit::uninit();

<<<<<<< HEAD
#[cfg(feature = "allocation_profiling")]
static mut GC_MEM_CACHES_HANDLER: zend::InternalFunctionHandler = None;

/// The engine's original (or previous) `gc_collect_cycles()` function
#[cfg(feature = "timeline")]
static mut PREV_GC_COLLECT_CYCLES: Option<zend::VmGcCollectCyclesFn> = None;

/// The engine's previous custom allocation function, if there is one.
#[cfg(feature = "allocation_profiling")]
static mut PREV_CUSTOM_MM_ALLOC: Option<zend::VmMmCustomAllocFn> = None;

/// The engine's previous custom reallocation function, if there is one.
#[cfg(feature = "allocation_profiling")]
static mut PREV_CUSTOM_MM_REALLOC: Option<zend::VmMmCustomReallocFn> = None;

/// The engine's previous custom free function, if there is one.
#[cfg(feature = "allocation_profiling")]
static mut PREV_CUSTOM_MM_FREE: Option<zend::VmMmCustomFreeFn> = None;

=======
>>>>>>> 18699eeb
/* Important note on the PHP lifecycle:
 * Based on how some SAPIs work and the documentation, one might expect that
 * MINIT is called once per process, but this is only sort-of true. Some SAPIs
 * will call MINIT once and then fork for additional processes.
 * This means you cannot do certain things in MINIT and have them work across
 * all SAPIs, like spawn threads.
 *
 * Additionally, when Apache does a reload it will go through the shutdown
 * routines and then in the same process do the startup routines, so MINIT can
 * actually be called more than once per process as well. This means some
 * mechanisms like std::sync::Once::call_once may not be suitable.
 * Be careful out there!
 */
extern "C" fn minit(r#type: c_int, module_number: c_int) -> ZendResult {
    /* When developing the extension, it's useful to see log messages that
     * occur before the user can configure the log level. However, if we
     * initialized the logger here unconditionally then they'd have no way to
     * hide these messages. That's why it's done only for debug builds.
     */
    #[cfg(debug_assertions)]
    {
        logging::log_init(LevelFilter::Trace);
        trace!("MINIT({}, {})", r#type, module_number);
    }

    #[cfg(target_vendor = "apple")]
    {
        /* If PHP forks and certain ObjC classes are not initialized before the
         * fork, then on High Sierra and above the child process will crash,
         * for example:
         * > objc[25938]: +[__NSCFConstantString initialize] may have been in
         * > progress in another thread when fork() was called. We cannot
         * > safely call it or ignore it in the fork() child process. Crashing
         * > instead. Set a breakpoint on objc_initializeAfterForkError to
         * > debug.
         * In our case, it's things related to TLS that fail, so when we
         * support forking, load this at the beginning:
         * let _ = ddcommon::connector::load_root_certs();
         */
    }

    // Ignore unused result; use SAPI.get() which returns an Option if it's uninitialized.
    let _ = SAPI.get_or_try_init(|| {
        // Safety: sapi_module is initialized by minit; should be no concurrent threads.
        let sapi_module = unsafe { zend::sapi_module };
        if !sapi_module.name.is_null() {
            /* Safety: value has been checked for NULL; I haven't checked that
             * the engine ensures its length is less than `isize::MAX`, but it
             * is a risk I'm willing to take.
             */
            let sapi_name = unsafe { CStr::from_ptr(sapi_module.name) };
            Ok(Sapi::from_name(sapi_name.to_string_lossy().as_ref()))
        } else {
            Err(())
        }
    });

    config::minit(module_number);

    /* Use a hybrid extension hack to load as a module but have the
     * zend_extension hooks available:
     * https://www.phpinternalsbook.com/php7/extensions_design/zend_extensions.html#hybrid-extensions
     * In this case, use the same technique as the tracer: transfer the module
     * handle to the zend_extension as extensions have longer lifetimes than
     * modules in the engine.
     */
    let handle = {
        /* The engine copies the module entry we provide it, so we have to
         * lookup the module entry in the registry and modify it there
         * instead of just modifying the result of get_module().
         *
         * I modified the engine for PHP 8.2 to stop copying the module:
         * https://github.com/php/php-src/pull/8551
         * At the time of this writing, PHP 8.2 isn't out yet so it's possible
         * it may get reverted if issues are found.
         */
        let str = PROFILER_NAME.as_ptr();
        let len = PROFILER_NAME.len() - 1; // ignore trailing null byte

        // Safety: str is valid for at least len values.
        let ptr = unsafe { zend::datadog_get_module_entry(str, len) };
        if ptr.is_null() {
            error!("Unable to locate our own module in the engine registry.");
            return ZendResult::Failure;
        }

        /* Safety: `ptr` was checked for nullability already. Transferring the
         * handle from the module to the extension extends the lifetime, not
         * shortens it, so it's safe. But of course, be sure the code below
         * actually passes it to the extension.
         */
        unsafe {
            let module = &mut *ptr;
            let handle = module.handle;
            module.handle = std::ptr::null_mut();
            handle
        }
    };

    /* Currently, the engine is always copying this struct. Every time a new
     * PHP version is released, we should double check zend_register_extension
     * to ensure the address is not mutated nor stored. Well, hopefully we
     * catch it _before_ a release.
     */
    let extension = ZendExtension {
        name: PROFILER_NAME.as_ptr(),
        version: PROFILER_VERSION.as_ptr(),
        author: b"Datadog\0".as_ptr(),
        url: b"https://github.com/DataDog\0".as_ptr(),
        copyright: b"Copyright Datadog\0".as_ptr(),
        startup: Some(startup),
        shutdown: Some(shutdown),
        ..Default::default()
    };

    // Safety: during minit there shouldn't be any threads to race against these writes.
    unsafe {
        PREV_INTERRUPT_FUNCTION.write(zend::zend_interrupt_function);
        PREV_EXECUTE_INTERNAL.write(zend::zend_execute_internal.unwrap_or(zend::execute_internal));

        zend::zend_interrupt_function = Some(if zend::zend_interrupt_function.is_some() {
            interrupt_function_wrapper
        } else {
            capi::datadog_profiling_interrupt_function
        });

        zend::zend_execute_internal = Some(execute_internal);
    };

    #[cfg(feature = "timeline")]
    {
        unsafe {
            // register our function in `gc_collect_cycles`
            PREV_GC_COLLECT_CYCLES = zend::gc_collect_cycles;
            zend::gc_collect_cycles = Some(ddog_php_prof_gc_collect_cycles);
        }
    }

    /* Safety: all arguments are valid for this C call.
     * Note that on PHP 7 this never fails, and on PHP 8 it returns void.
     */
    unsafe { zend::zend_register_extension(&extension, handle) };

    #[cfg(feature = "allocation_profiling")]
    allocation::allocation_profiling_minit();

    ZendResult::Success
}

extern "C" fn prshutdown() -> ZendResult {
    #[cfg(debug_assertions)]
    trace!("PRSHUTDOWN");

    /* ZAI config may be accessed indirectly via other modules RSHUTDOWN, so
     * delay this until the last possible time.
     */
    unsafe { bindings::zai_config_rshutdown() };

    ZendResult::Success
}

pub struct RequestLocals {
    pub env: Option<Cow<'static, str>>,
    pub interrupt_count: AtomicU32,
    pub last_cpu_time: Option<cpu_time::ThreadTime>,
    pub last_wall_time: Instant,
    pub profiling_enabled: bool,
    pub profiling_endpoint_collection_enabled: bool,
    pub profiling_experimental_cpu_time_enabled: bool,
    pub profiling_allocation_enabled: bool,
    pub profiling_experimental_timeline_enabled: bool,
    pub profiling_log_level: LevelFilter, // Only used for minfo
    pub service: Option<Cow<'static, str>>,
    pub tags: Arc<Vec<Tag>>,
    pub uri: Box<AgentEndpoint>,
    pub version: Option<Cow<'static, str>>,
    pub vm_interrupt_addr: *const AtomicBool,
}

<<<<<<< HEAD
/// take a sample every 2048 KB
#[cfg(feature = "allocation_profiling")]
pub const ALLOCATION_PROFILING_INTERVAL: f64 = 1024.0 * 2048.0;

#[cfg(feature = "allocation_profiling")]
pub struct AllocationProfilingStats {
    /// number of bytes until next sample collection
    next_sample: i64,
}

#[cfg(feature = "allocation_profiling")]
impl AllocationProfilingStats {
    fn new() -> AllocationProfilingStats {
        AllocationProfilingStats {
            next_sample: AllocationProfilingStats::next_sampling_interval(),
        }
    }

    fn next_sampling_interval() -> i64 {
        Poisson::new(ALLOCATION_PROFILING_INTERVAL)
            .unwrap()
            .sample(&mut rand::thread_rng()) as i64
    }

    fn track_allocation(&mut self, len: u64) {
        self.next_sample -= len as i64;

        if self.next_sample > 0 {
            return;
        }

        self.next_sample = AllocationProfilingStats::next_sampling_interval();

        REQUEST_LOCALS.with(|cell| {
            // Panic: there might already be a mutable reference to `REQUEST_LOCALS`
            let locals = cell.try_borrow();
            if locals.is_err() {
                return;
            }
            let locals = locals.unwrap();

            if let Some(profiler) = PROFILER.lock().unwrap().as_ref() {
                // Safety: execute_data was provided by the engine, and the profiler doesn't mutate it.
                unsafe {
                    profiler.collect_allocations(
                        zend::ddog_php_prof_get_current_execute_data(),
                        1_i64,
                        len as i64,
                        &locals,
                    )
                };
            }
        });
    }
}

=======
>>>>>>> 18699eeb
fn static_tags() -> Vec<Tag> {
    vec![
        Tag::from_value("language:php").expect("static tags to be valid"),
        // Safety: calling getpid() is safe.
        Tag::new("process_id", unsafe { libc::getpid() }.to_string())
            .expect("static tags to be valid"),
        Tag::from_value(concat!("profiler_version:", env!("CARGO_PKG_VERSION")))
            .expect("static tags to be valid"),
    ]
}

thread_local! {
    static REQUEST_LOCALS: RefCell<RequestLocals> = RefCell::new(RequestLocals {
        env: None,
        interrupt_count: AtomicU32::new(0),
        last_cpu_time: None,
        last_wall_time: Instant::now(),
        profiling_enabled: false,
        profiling_endpoint_collection_enabled: true,
        profiling_experimental_cpu_time_enabled: true,
        profiling_allocation_enabled: true,
        profiling_experimental_timeline_enabled: true,
        profiling_log_level: LevelFilter::Off,
        service: None,
        tags: Arc::new(static_tags()),
        uri: Box::new(AgentEndpoint::default()),
        version: None,
        vm_interrupt_addr: std::ptr::null_mut(),
    });
}

/// Gets the runtime-id for the process.
fn runtime_id() -> &'static Uuid {
    RUNTIME_ID
        .get_or_init(|| unsafe { ddtrace_runtime_id.as_ref() }.map_or_else(Uuid::new_v4, |u| *u))
}

/* If Failure is returned the VM will do a C exit; try hard to avoid that,
 * using it for catastrophic errors only.
 */
extern "C" fn rinit(r#type: c_int, module_number: c_int) -> ZendResult {
    #[cfg(debug_assertions)]
    trace!("RINIT({}, {})", r#type, module_number);

    /* At the moment, logging is truly global, so init it exactly once whether
     * profiling is enabled or not.
     */
    static ONCE: Once = Once::new();
    ONCE.call_once(|| {
        unsafe { bindings::zai_config_first_time_rinit() };
    });

    unsafe { bindings::zai_config_rinit() };

    // Safety: We are after first rinit and before mshutdown.
    let (
        profiling_enabled,
        profiling_endpoint_collection_enabled,
        profiling_experimental_cpu_time_enabled,
        profiling_allocation_enabled,
        profiling_experimental_timeline_enabled,
        log_level,
        output_pprof,
    ) = unsafe {
        (
            config::profiling_enabled(),
            config::profiling_endpoint_collection_enabled(),
            config::profiling_experimental_cpu_time_enabled(),
            config::profiling_allocation_enabled(),
            config::profiling_experimental_timeline_enabled(),
            config::profiling_log_level(),
            config::profiling_output_pprof(),
        )
    };

    // initialize the thread local storage and cache some items
    REQUEST_LOCALS.with(|cell| {
        let mut locals = cell.borrow_mut();
        // Safety: we are in rinit on a PHP thread.
        locals.vm_interrupt_addr = unsafe { zend::datadog_php_profiling_vm_interrupt_addr() };
        locals.interrupt_count.store(0, Ordering::SeqCst);

        locals.profiling_enabled = profiling_enabled;
        locals.profiling_endpoint_collection_enabled = profiling_endpoint_collection_enabled;
        locals.profiling_experimental_cpu_time_enabled = profiling_experimental_cpu_time_enabled;
        locals.profiling_allocation_enabled = profiling_allocation_enabled;
        locals.profiling_experimental_timeline_enabled = profiling_experimental_timeline_enabled;
        locals.profiling_log_level = log_level;

        // Safety: We are after first rinit and before mshutdown.
        unsafe {
            locals.env = config::env();
            locals.service = config::service().or_else(|| {
                SAPI.get().and_then(|sapi| match sapi {
                    Sapi::Cli => {
                        // Safety: sapi globals are safe to access during rinit
                        sapi.request_script_name(&sapi_globals)
                            .or(Some(Cow::Borrowed("cli.command")))
                    }
                    _ => Some(Cow::Borrowed("web.request")),
                })
            });
            locals.version = config::version();

            // Select agent URI/UDS
            let agent_host = config::agent_host();
            let trace_agent_port = config::trace_agent_port();
            let trace_agent_url = config::trace_agent_url();
            let endpoint = detect_uri_from_config(trace_agent_url, agent_host, trace_agent_port);
            locals.uri = Box::new(endpoint);

            // todo: tags
        }
    });

    static ONCE2: Once = Once::new();
    ONCE2.call_once(|| {
        // Don't log when profiling is disabled as that can mess up tests.
        let profiling_log_level = if profiling_enabled {
            log_level
        } else {
            LevelFilter::Off
        };

        #[cfg(not(debug_assertions))]
        logging::log_init(profiling_log_level);
        #[cfg(debug_assertions)]
        log::set_max_level(profiling_log_level);

        if profiling_enabled {
            /* Safety: sapi_module is initialized by rinit and shouldn't be
             * modified at this point (safe to read values).
             */
            let sapi_module = unsafe { &zend::sapi_module };
            if sapi_module.pretty_name.is_null() {
                // Safety: I'm willing to bet the module name is less than `isize::MAX`.
                let name = unsafe { CStr::from_ptr(sapi_module.name) }.to_string_lossy();
                warn!("The SAPI module {name}'s pretty name was not set!")
            } else {
                // Safety: I'm willing to bet the module pretty name is less than `isize::MAX`.
                let pretty_name =
                    unsafe { CStr::from_ptr(sapi_module.pretty_name) }.to_string_lossy();
                if SAPI.get().unwrap_or(&Sapi::Unknown) != &Sapi::Unknown {
                    debug!("Recognized SAPI: {pretty_name}.");
                } else {
                    warn!("Unrecognized SAPI: {pretty_name}.");
                }
            }
            if let Err(err) = cpu_time::ThreadTime::try_now() {
                if profiling_experimental_cpu_time_enabled {
                    warn!("CPU Time collection was enabled but collection failed: {err}");
                } else {
                    debug!("CPU Time collection was not enabled and isn't available: {err}");
                }
            } else if profiling_experimental_cpu_time_enabled {
                info!("CPU Time profiling enabled.");
            }
        }
    });

    // Preloading happens before zend_post_startup_cb is called for the first
    // time. When preloading is enabled and a non-root user is used for
    // php-fpm, there is fork that happens. In the past, having the profiler
    // enabled at this time would cause php-fpm eventually hang once the
    // Profiler's channels were full; this has been fixed. See:
    // https://github.com/DataDog/dd-trace-php/issues/1919
    //
    // There are a few ways to handle this preloading scenario with the fork,
    // but the  simplest is to not enable the profiler until the engine's
    // startup is complete. This means the preloading will not be profiled,
    // but this should be okay.
    #[cfg(php_preload)]
    if !unsafe { bindings::ddog_php_prof_is_post_startup() } {
        debug!("zend_post_startup_cb hasn't happened yet; not enabling profiler.");
        return ZendResult::Success;
    }

    // reminder: this cannot be done in minit because of Apache forking model
    {
        /* It would be nice if this could be cheaper. OnceCell would be cheaper
         * but it doesn't quite fit the model, as going back to uninitialized
         * requires either a &mut or .take(), and neither works for us (unless
         * we go for unsafe, which is what we are trying to avoid).
         */
        let mut profiler = PROFILER.lock().unwrap();
        if profiler.is_none() {
            *profiler = Some(Profiler::new(output_pprof))
        }
    };

    if profiling_enabled {
        REQUEST_LOCALS.with(|cell| {
            let mut locals = cell.borrow_mut();

            locals.last_wall_time = Instant::now();
            if locals.profiling_experimental_cpu_time_enabled {
                let now = cpu_time::ThreadTime::try_now()
                    .expect("CPU time to work since it's worked before during this process");
                locals.last_cpu_time = Some(now);
            }

            {
                // Calling make_mut would be more efficient, but we get into
                // issues with borrowing part of `locals` mutably and others
                // immutably. So, we clone the tags and replace locals.tags
                // later.
                let mut tags = (*locals.tags).clone();

                add_optional_tag(&mut tags, "service", &locals.service);
                add_optional_tag(&mut tags, "env", &locals.env);
                add_optional_tag(&mut tags, "version", &locals.version);

                let runtime_id = runtime_id();
                if !runtime_id.is_nil() {
                    add_tag(&mut tags, "runtime-id", &runtime_id.to_string());
                }

                /* This should probably be "language_version", but this is
                 * the tag that was standardized for this purpose. */
                add_optional_tag(&mut tags, "runtime_version", &PHP_VERSION.get());
                add_optional_tag(&mut tags, "php.sapi", &SAPI.get());

                locals.tags = Arc::new(tags);
            }

            if let Some(profiler) = PROFILER.lock().unwrap().as_ref() {
                let interrupt = VmInterrupt {
                    interrupt_count_ptr: &locals.interrupt_count as *const AtomicU32,
                    engine_ptr: locals.vm_interrupt_addr,
                };
                if let Err((index, interrupt)) = profiler.add_interrupt(interrupt) {
                    warn!("VM interrupt {interrupt} already exists at offset {index}");
                }
            }
        });
    }

    #[cfg(feature = "allocation_profiling")]
    allocation::allocation_profiling_rinit();

    ZendResult::Success
}

fn add_optional_tag<T: AsRef<str>>(tags: &mut Vec<Tag>, key: &str, value: &Option<T>) {
    if let Some(value) = value {
        add_tag(tags, key, value.as_ref());
    }
}

fn add_tag(tags: &mut Vec<Tag>, key: &str, value: &str) {
    assert!(!value.is_empty());
    match Tag::new(key, value) {
        Ok(tag) => {
            tags.push(tag);
        }
        Err(err) => {
            warn!("invalid tag: {err}");
        }
    }
}

fn detect_uri_from_config(
    url: Option<Cow<'static, str>>,
    host: Option<Cow<'static, str>>,
    port: Option<u16>,
) -> AgentEndpoint {
    /* Priority:
     *  1. DD_TRACE_AGENT_URL
     *     - RFC allows unix:///path/to/some/socket so parse these out.
     *     - Maybe emit diagnostic if an invalid URL is detected or the path is non-existent, but
     *       continue down the priority list.
     *  2. DD_AGENT_HOST and/or DD_TRACE_AGENT_PORT. If only one is set, default the other.
     *  3. Unix Domain Socket at /var/run/datadog/apm.socket
     *  4. http://localhost:8126
     */
    if let Some(trace_agent_url) = url {
        // check for UDS first
        if let Some(path) = trace_agent_url.strip_prefix("unix://") {
            let path = PathBuf::from(path);
            if path.exists() {
                return AgentEndpoint::Socket(path);
            } else {
                warn!(
                    "Unix socket specified in DD_TRACE_AGENT_URL does not exist: {} ",
                    path.to_string_lossy()
                );
            }
        } else {
            match Uri::from_str(trace_agent_url.as_ref()) {
                Ok(uri) => return AgentEndpoint::Uri(uri),
                Err(err) => warn!("DD_TRACE_AGENT_URL was not a valid URL: {err}"),
            }
        }
        // continue down priority list
    }
    if port.is_some() || host.is_some() {
        let host = host.unwrap_or(Cow::Borrowed("localhost"));
        let port = port.unwrap_or(8126u16);
        let url = if host.contains(':') {
            format!("http://[{host}]:{port}")
        } else {
            format!("http://{host}:{port}")
        };

        match Uri::from_str(url.as_str()) {
            Ok(uri) => return AgentEndpoint::Uri(uri),
            Err(err) => {
                warn!("The combination of DD_AGENT_HOST({host}) and DD_TRACE_AGENT_PORT({port}) was not a valid URL: {err}")
            }
        }
        // continue down priority list
    }

    AgentEndpoint::default()
}

extern "C" fn rshutdown(r#type: c_int, module_number: c_int) -> ZendResult {
    #[cfg(debug_assertions)]
    trace!("RSHUTDOWN({}, {})", r#type, module_number);

    REQUEST_LOCALS.with(|cell| {
        let mut locals = cell.borrow_mut();

        if locals.profiling_enabled {
            if let Some(profiler) = PROFILER.lock().unwrap().as_ref() {
                let interrupt = VmInterrupt {
                    interrupt_count_ptr: &locals.interrupt_count,
                    engine_ptr: locals.vm_interrupt_addr,
                };
                if let Err(err) = profiler.remove_interrupt(interrupt) {
                    warn!("Unable to find interrupt {err}.");
                }
            }
            locals.tags = Arc::new(static_tags());
        }
    });

    #[cfg(feature = "allocation_profiling")]
    allocation::allocation_profiling_rshutdown();

    ZendResult::Success
}

/// Prints the module info. Calls many C functions from the Zend Engine,
/// including calling variadic functions. It's essentially all unsafe, so be
/// careful, and do not call this manually (only let the engine call it).
unsafe extern "C" fn minfo(module_ptr: *mut zend::ModuleEntry) {
    #[cfg(debug_assertions)]
    trace!("MINFO({:p})", module_ptr);

    let module = &*module_ptr;

    REQUEST_LOCALS.with(|cell| {
        let locals = cell.borrow();
        let yes: &[u8] = b"true\0";
        let no: &[u8] = b"false\0";
        let na: &[u8] = b"Not available\0";
        zend::php_info_print_table_start();
        zend::php_info_print_table_row(2, b"Version\0".as_ptr(), module.version);
        zend::php_info_print_table_row(
            2,
            b"Profiling Enabled\0".as_ptr(),
            if locals.profiling_enabled { yes } else { no },
        );

        zend::php_info_print_table_row(
            2,
            b"Experimental CPU Time Profiling Enabled\0".as_ptr(),
            if locals.profiling_experimental_cpu_time_enabled {
                yes
            } else {
                no
            },
        );

        #[cfg(feature = "allocation_profiling")]
        zend::php_info_print_table_row(
            2,
            b"Allocation Profiling Enabled\0".as_ptr(),
            if locals.profiling_allocation_enabled {
                yes
            } else if zend::ddog_php_jit_enabled() {
                na
            } else {
                no
            },
        );

        #[cfg(feature = "timeline")]
        zend::php_info_print_table_row(
            2,
            b"Experimental Timeline Enabled\0".as_ptr(),
            if locals.profiling_experimental_timeline_enabled {
                yes
            } else {
                no
            },
        );

        zend::php_info_print_table_row(
            2,
            b"Endpoint Collection Enabled\0".as_ptr(),
            if locals.profiling_endpoint_collection_enabled {
                yes
            } else {
                no
            },
        );

        zend::php_info_print_table_row(
            2,
            b"Platform's CPU Time API Works\0".as_ptr(),
            if cpu_time::ThreadTime::try_now().is_ok() {
                yes
            } else {
                no
            },
        );

        let mut log_level = format!("{}\0", locals.profiling_log_level);
        log_level.make_ascii_lowercase();
        zend::php_info_print_table_row(2, b"Profiling Log Level\0".as_ptr(), log_level.as_ptr());

        let key = b"Profiling Agent Endpoint\0".as_ptr();
        let agent_endpoint = format!("{}\0", locals.uri);
        zend::php_info_print_table_row(2, key, agent_endpoint.as_ptr());

        let vars = [
            (b"Application's Environment (DD_ENV)\0", &locals.env),
            (b"Application's Service (DD_SERVICE)\0", &locals.service),
            (b"Application's Version (DD_VERSION)\0", &locals.version),
        ];

        for (key, value) in vars {
            let mut value = match value {
                Some(cowstr) => cowstr.clone().into_owned(),
                None => String::new(),
            };
            value.push('\0');
            zend::php_info_print_table_row(2, key, value.as_ptr());
        }

        zend::php_info_print_table_end();

        zend::display_ini_entries(module_ptr);
    });
}

extern "C" fn mshutdown(r#type: c_int, module_number: c_int) -> ZendResult {
    #[cfg(debug_assertions)]
    trace!("MSHUTDOWN({}, {})", r#type, module_number);

    unsafe { bindings::zai_config_mshutdown() };

    let profiler = PROFILER.lock().unwrap();
    if let Some(profiler) = profiler.as_ref() {
        profiler.stop(Duration::from_secs(1));
    }

    ZendResult::Success
}

fn get_module_version(module_name: &CStr) -> Option<String> {
    // Safety: passing a CStr.as_ptr() will be a valid *const char.
    let module_version = unsafe { zend::zend_get_module_version(module_name.as_ptr()) };
    // It shouldn't be NULL as the engine calls `strlen` on it when it's
    // registered; just being defensive.
    if module_version.is_null() {
        return None;
    }

    // Safety: module_version isn't null (checked above). It's also incredibly
    // unlikely that the version string is longer than i64::MAX, so this isn't
    // worth our time to check.
    let cstr = unsafe { CStr::from_ptr(module_version) };
    let version = cstr.to_string_lossy().to_string();
    Some(version)
}

extern "C" fn startup(extension: *mut ZendExtension) -> ZendResult {
    #[cfg(debug_assertions)]
    trace!("startup({:p})", extension);

    // Safety: called during startup hook with correct params.
    unsafe { zend::datadog_php_profiling_startup(extension) };

    // Ignore a failure as ZEND_VERSION.get() will return an Option if it's not set.
    let _ = ZEND_VERSION.get_or_try_init(|| {
        // Safety: CStr string is null-terminated without any interior null bytes.
        let module_name = unsafe { CStr::from_bytes_with_nul_unchecked(b"Core\0") };
        get_module_version(module_name).ok_or(())
    });

    // Ignore a failure as PHP_VERSION.get() will return an Option if it's not set.
    let _ = PHP_VERSION.get_or_try_init(|| {
        // Reflection uses the PHP_VERSION as its version, see:
        // https://github.com/php/php-src/blob/PHP-8.1.4/ext/reflection/php_reflection.h#L25
        // https://github.com/php/php-src/blob/PHP-8.1.4/ext/reflection/php_reflection.c#L7157
        // It goes back to at least PHP 7.1:
        // https://github.com/php/php-src/blob/PHP-7.1/ext/reflection/php_reflection.h

        // Safety: CStr string is null-terminated without any interior null bytes.
        let module_name = unsafe { CStr::from_bytes_with_nul_unchecked(b"Reflection\0") };
        get_module_version(module_name).ok_or(())
    });

    // Safety: calling this in zend_extension startup.
    unsafe { pcntl::startup() };

    #[cfg(feature = "allocation_profiling")]
    allocation::allocation_profiling_startup();

    ZendResult::Success
}

extern "C" fn shutdown(_extension: *mut ZendExtension) {
    #[cfg(debug_assertions)]
    trace!("shutdown({:p})", _extension);

    let mut profiler = PROFILER.lock().unwrap();
    if let Some(profiler) = profiler.take() {
        profiler.shutdown(Duration::from_secs(2));
    }
}

/// Notifies the profiler a trace has finished so it can update information
/// for Endpoint Profiling.
fn notify_trace_finished(local_root_span_id: u64, span_type: Cow<str>, resource: Cow<str>) {
    REQUEST_LOCALS.with(|cell| {
        let locals = cell.borrow();
        if locals.profiling_enabled && locals.profiling_endpoint_collection_enabled {
            // Only gather Endpoint Profiling data for web spans, partly for PII reasons.
            if span_type != "web" {
                debug!(
                    "Local root span id {local_root_span_id} ended but did not have a span type of 'web' (actual: '{span_type}'), so Endpoint Profiling data will not be sent."
                );
                return;
            }

            if let Some(profiler) = PROFILER.lock().unwrap().as_ref() {
                let message = LocalRootSpanResourceMessage {
                    local_root_span_id,
                    resource: resource.into_owned(),
                };
                if let Err(err) = profiler.send_local_root_span_resource(message) {
                    warn!("Failed to enqueue endpoint profiling information: {err}.");
                } else {
                    trace!(
                        "Enqueued endpoint profiling information for span id: {local_root_span_id}."
                    );
                }
            }
        }
    });
}

/// Gathers a time sample if the configured period has elapsed and resets the
/// interrupt_count.
fn interrupt_function(execute_data: *mut zend::zend_execute_data) {
    REQUEST_LOCALS.with(|cell| {
        let mut locals = cell.borrow_mut();
        if !locals.profiling_enabled {
            return;
        }

        /* Other extensions/modules or the engine itself may trigger an
         * interrupt, but given how expensive it is to gather a stack trace,
         * it should only be done if we triggered it ourselves. So
         * interrupt_count serves dual purposes:
         *  1. Track how many interrupts there were.
         *  2. Ensure we don't collect on someone else's interrupt.
         */
        let interrupt_count = locals.interrupt_count.swap(0, Ordering::SeqCst);
        if interrupt_count == 0 {
            return;
        }

        if let Some(profiler) = PROFILER.lock().unwrap().as_ref() {
            // Safety: execute_data was provided by the engine, and the profiler doesn't mutate it.
            unsafe { profiler.collect_time(execute_data, interrupt_count, locals.deref_mut()) };
        }
    });
}

/// A wrapper for the `datadog_profiling_interrupt_function` to call the
/// previous interrupt handler, if there was one.
extern "C" fn interrupt_function_wrapper(execute_data: *mut zend::zend_execute_data) {
    interrupt_function(execute_data);

    // Safety: PREV_INTERRUPT_FUNCTION was written during minit, doesn't change during runtime.
    unsafe {
        if let Some(prev_interrupt) = *PREV_INTERRUPT_FUNCTION.as_mut_ptr() {
            prev_interrupt(execute_data);
        }
    }
}

/// Overrides the engine's zend_execute_internal hook in order to process pending VM interrupts
/// while the internal function is still on top of the call stack. The VM does not process the
/// interrupt until the call returns so that it could theoretically jump to a different opcode,
/// like a fiber scheduler.
/// For our particular case this is problematic. For example, when the user does something like
/// `sleep(seconds: 10)`, the normal interrupt handling will not trigger until sleep returns, so
/// we'd then attribute all that time spent sleeping to whatever runs next. This is why we intercept
/// `zend_execute_internal` and process our own VM interrupts, but it doesn't delegate to the
/// previous VM interrupt hook, as it's not expecting to be called from this state.
extern "C" fn execute_internal(
    execute_data: *mut zend::zend_execute_data,
    return_value: *mut zend::zval,
) {
    // Safety: PREV_EXECUTE_INTERNAL was written during minit, doesn't change during runtime.
    unsafe {
        let prev_execute_internal = *PREV_EXECUTE_INTERNAL.as_mut_ptr();
        prev_execute_internal(execute_data, return_value);
    }
    interrupt_function(execute_data);
}

<<<<<<< HEAD
/// Find out the reason for the current garbage collection cycle. If there is
/// a `gc_collect_cycles` function at the top of the call stack, it is because
/// of a userland call  to `gc_collect_cycles()`, otherwise the engine decided
/// to run it.
#[cfg(feature = "timeline")]
unsafe fn gc_reason() -> &'static str {
    let execute_data = zend::ddog_php_prof_get_current_execute_data();
    let fname = || execute_data.as_ref()?.func.as_ref()?.name();
    match fname() {
        Some(name) if name == b"gc_collect_cycles" => "induced",
        _ => "engine",
    }
}

/// This function gets called whenever PHP does a garbage collection cycle instead of the original
/// handler. This is done by letting the `zend::gc_collect_cycles` pointer point to this function
/// and store the previous pointer in `PREV_GC_COLLECT_CYCLES` for later use.
/// When called, we do collect the time the call to the `PREV_GC_COLLECT_CYCLES` took and report
/// this to the profiler.
#[cfg(feature = "timeline")]
#[no_mangle]
unsafe extern "C" fn ddog_php_prof_gc_collect_cycles() -> i32 {
    if let Some(prev) = PREV_GC_COLLECT_CYCLES {
        let start = Instant::now();
        let bytes = prev();
        let duration = start.elapsed();
        let reason = gc_reason();
        debug!(
            "Garbage collection with reason \"{reason}\" took {} ns",
            duration.as_nanos()
        );

        REQUEST_LOCALS.with(|cell| {
            // Panic: there might already be a mutable reference to `REQUEST_LOCALS`
            let locals = cell.try_borrow();
            if locals.is_err() {
                return;
            }
            let locals = locals.unwrap();

            if !locals.profiling_experimental_timeline_enabled {
                return;
            }

            if let Some(profiler) = PROFILER.lock().unwrap().as_ref() {
                profiler.collect_garbage_collection(duration.as_nanos() as i64, reason, &locals);
            }
        });
        bytes
    } else {
        // this should never happen, as it would mean that no `gc_collect_cycles` function pointer
        // did exist, which could only be the case if another extension was misbehaving.
        // But technically it could be, so better safe than sorry
        0
    }
}

/// Overrides the ZendMM heap's `use_custom_heap` flag with the default `ZEND_MM_CUSTOM_HEAP_NONE`
/// (currently a `u32: 0`). This needs to be done, as the `zend_mm_gc()` and `zend_mm_shutdown()`
/// functions alter behaviour in case custom handlers are installed.
/// - `zend_mm_gc()` will not do anything anymore.
/// - `zend_mm_shutdown()` wont cleanup chunks anymore, leading to memory leaks
/// The `_zend_mm_heap`-struct itself is private, but we are lucky, as the `use_custom_heap` flag
/// is the first element and thus the first 4 bytes.
/// Take care and call `restore_zend_heap()` afterwards!
#[cfg(feature = "allocation_profiling")]
unsafe fn prepare_zend_heap(heap: *mut zend::_zend_mm_heap) -> c_int {
    let custom_heap: c_int = std::ptr::read(heap as *const c_int);
    std::ptr::write(heap as *mut c_int, zend::ZEND_MM_CUSTOM_HEAP_NONE as c_int);
    custom_heap
}

/// Restore the ZendMM heap's `use_custom_heap` flag, see `prepare_zend_heap` for details
#[cfg(feature = "allocation_profiling")]
unsafe fn restore_zend_heap(heap: *mut zend::_zend_mm_heap, custom_heap: c_int) {
    std::ptr::write(heap as *mut c_int, custom_heap);
}

#[cfg(feature = "allocation_profiling")]
unsafe extern "C" fn alloc_profiling_gc_mem_caches(
    execute_data: *mut zend::zend_execute_data,
    return_value: *mut zend::zval,
) {
    let allocation_profiling: bool = REQUEST_LOCALS.with(|cell| {
        // Panic: there might already be a mutable reference to `REQUEST_LOCALS`
        let locals = cell.try_borrow();
        if locals.is_err() {
            // we can't check and don't know so assume it is not activated
            return false;
        }
        let locals = locals.unwrap();
        locals.profiling_allocation_enabled
    });

    if let Some(func) = GC_MEM_CACHES_HANDLER {
        if allocation_profiling {
            let heap = zend::zend_mm_get_heap();
            let custom_heap = prepare_zend_heap(heap);
            func(execute_data, return_value);
            restore_zend_heap(heap, custom_heap);
        } else {
            func(execute_data, return_value);
        }
    } else {
        ddog_php_prof_copy_long_into_zval(return_value, 0);
    }
}

#[cfg(feature = "allocation_profiling")]
unsafe extern "C" fn alloc_profiling_malloc(len: u64) -> *mut ::libc::c_void {
    let ptr: *mut libc::c_void;

    // TODO: prepare a function pointer to use so we don't need a runtime check
    if PREV_CUSTOM_MM_ALLOC.is_none() {
        let heap = zend::zend_mm_get_heap();
        let custom_heap = prepare_zend_heap(heap);
        ptr = zend::_zend_mm_alloc(heap, len);
        restore_zend_heap(heap, custom_heap);
    } else {
        let prev = PREV_CUSTOM_MM_ALLOC.unwrap();
        ptr = prev(len);
    }

    // during startup, minit, rinit, ... current_execute_data is null
    // we are only interested in allocations during userland operations
    if zend::ddog_php_prof_get_current_execute_data().is_null() {
        return ptr;
    }

    ALLOCATION_PROFILING_STATS.with(|cell| {
        let mut allocations = cell.borrow_mut();
        allocations.track_allocation(len)
    });

    ptr
}

// The reason this function exists is because when calling `zend_mm_set_custom_handlers()` you need
// to pass a pointer to a `free()` function as well, otherwise your custom handlers won't be
// installed. We can not just point to the original `zend::_zend_mm_free()` as the function
// definitions differ.
#[cfg(feature = "allocation_profiling")]
unsafe extern "C" fn alloc_profiling_free(ptr: *mut ::libc::c_void) {
    if PREV_CUSTOM_MM_FREE.is_none() {
        let heap = zend::zend_mm_get_heap();
        zend::_zend_mm_free(heap, ptr);
    } else {
        let prev = PREV_CUSTOM_MM_FREE.unwrap();
        prev(ptr);
    }
}

#[cfg(feature = "allocation_profiling")]
unsafe extern "C" fn alloc_profiling_realloc(
    prev_ptr: *mut ::libc::c_void,
    len: u64,
) -> *mut ::libc::c_void {
    let ptr: *mut libc::c_void;
    if PREV_CUSTOM_MM_REALLOC.is_none() {
        let heap = zend::zend_mm_get_heap();
        let custom_heap = prepare_zend_heap(heap);
        ptr = zend::_zend_mm_realloc(heap, prev_ptr, len);
        restore_zend_heap(heap, custom_heap);
    } else {
        let prev = PREV_CUSTOM_MM_REALLOC.unwrap();
        ptr = prev(prev_ptr, len);
    }

    // during startup, minit, rinit, ... current_execute_data is null
    // we are only interested in allocations during userland operations
    if zend::ddog_php_prof_get_current_execute_data().is_null() || ptr == prev_ptr {
        return ptr;
    }

    ALLOCATION_PROFILING_STATS.with(|cell| {
        let mut allocations = cell.borrow_mut();
        allocations.track_allocation(len)
    });

    ptr
}

/// safe wrapper for `zend::is_zend_mm()`.
/// `true` means the internal ZendMM is being used, `false` means that a custom memory manager is
/// installed. Upstream returns a `c_bool` as of PHP 8.0. PHP 7 returns a `c_int`
#[cfg(feature = "allocation_profiling")]
fn is_zend_mm() -> bool {
    #[cfg(php7)]
    {
        unsafe { zend::is_zend_mm() == 1 }
    }
    #[cfg(php8)]
    {
        unsafe { zend::is_zend_mm() }
    }
}

=======
>>>>>>> 18699eeb
#[cfg(test)]
mod tests {
    use super::*;

    #[test]
    fn detect_uri_from_config_works() {
        // expected
        let endpoint = detect_uri_from_config(None, None, None);
        let expected = AgentEndpoint::default();
        assert_eq!(endpoint, expected);

        // ipv4 host
        let endpoint = detect_uri_from_config(None, Some(Cow::Owned("127.0.0.1".to_owned())), None);
        let expected = AgentEndpoint::Uri(Uri::from_static("http://127.0.0.1:8126"));
        assert_eq!(endpoint, expected);

        // ipv6 host
        let endpoint = detect_uri_from_config(None, Some(Cow::Owned("::1".to_owned())), None);
        let expected = AgentEndpoint::Uri(Uri::from_static("http://[::1]:8126"));
        assert_eq!(endpoint, expected);

        // ipv6 host, custom port
        let endpoint = detect_uri_from_config(None, Some(Cow::Owned("::1".to_owned())), Some(9000));
        let expected = AgentEndpoint::Uri(Uri::from_static("http://[::1]:9000"));
        assert_eq!(endpoint, expected);

        // agent_url
        let endpoint =
            detect_uri_from_config(Some(Cow::Owned("http://[::1]:8126".to_owned())), None, None);
        let expected = AgentEndpoint::Uri(Uri::from_static("http://[::1]:8126"));
        assert_eq!(endpoint, expected);

        // fallback on non existing UDS
        let endpoint = detect_uri_from_config(
            Some(Cow::Owned("unix://foo/bar/baz/I/do/not/exist".to_owned())),
            None,
            None,
        );
        let expected = AgentEndpoint::default();
        assert_eq!(endpoint, expected);
    }
}<|MERGE_RESOLUTION|>--- conflicted
+++ resolved
@@ -135,28 +135,10 @@
     unsafe extern "C" fn(execute_data: *mut zend::zend_execute_data, return_value: *mut zend::zval),
 > = MaybeUninit::uninit();
 
-<<<<<<< HEAD
-#[cfg(feature = "allocation_profiling")]
-static mut GC_MEM_CACHES_HANDLER: zend::InternalFunctionHandler = None;
-
 /// The engine's original (or previous) `gc_collect_cycles()` function
 #[cfg(feature = "timeline")]
 static mut PREV_GC_COLLECT_CYCLES: Option<zend::VmGcCollectCyclesFn> = None;
 
-/// The engine's previous custom allocation function, if there is one.
-#[cfg(feature = "allocation_profiling")]
-static mut PREV_CUSTOM_MM_ALLOC: Option<zend::VmMmCustomAllocFn> = None;
-
-/// The engine's previous custom reallocation function, if there is one.
-#[cfg(feature = "allocation_profiling")]
-static mut PREV_CUSTOM_MM_REALLOC: Option<zend::VmMmCustomReallocFn> = None;
-
-/// The engine's previous custom free function, if there is one.
-#[cfg(feature = "allocation_profiling")]
-static mut PREV_CUSTOM_MM_FREE: Option<zend::VmMmCustomFreeFn> = None;
-
-=======
->>>>>>> 18699eeb
 /* Important note on the PHP lifecycle:
  * Based on how some SAPIs work and the documentation, one might expect that
  * MINIT is called once per process, but this is only sort-of true. Some SAPIs
@@ -336,65 +318,6 @@
     pub vm_interrupt_addr: *const AtomicBool,
 }
 
-<<<<<<< HEAD
-/// take a sample every 2048 KB
-#[cfg(feature = "allocation_profiling")]
-pub const ALLOCATION_PROFILING_INTERVAL: f64 = 1024.0 * 2048.0;
-
-#[cfg(feature = "allocation_profiling")]
-pub struct AllocationProfilingStats {
-    /// number of bytes until next sample collection
-    next_sample: i64,
-}
-
-#[cfg(feature = "allocation_profiling")]
-impl AllocationProfilingStats {
-    fn new() -> AllocationProfilingStats {
-        AllocationProfilingStats {
-            next_sample: AllocationProfilingStats::next_sampling_interval(),
-        }
-    }
-
-    fn next_sampling_interval() -> i64 {
-        Poisson::new(ALLOCATION_PROFILING_INTERVAL)
-            .unwrap()
-            .sample(&mut rand::thread_rng()) as i64
-    }
-
-    fn track_allocation(&mut self, len: u64) {
-        self.next_sample -= len as i64;
-
-        if self.next_sample > 0 {
-            return;
-        }
-
-        self.next_sample = AllocationProfilingStats::next_sampling_interval();
-
-        REQUEST_LOCALS.with(|cell| {
-            // Panic: there might already be a mutable reference to `REQUEST_LOCALS`
-            let locals = cell.try_borrow();
-            if locals.is_err() {
-                return;
-            }
-            let locals = locals.unwrap();
-
-            if let Some(profiler) = PROFILER.lock().unwrap().as_ref() {
-                // Safety: execute_data was provided by the engine, and the profiler doesn't mutate it.
-                unsafe {
-                    profiler.collect_allocations(
-                        zend::ddog_php_prof_get_current_execute_data(),
-                        1_i64,
-                        len as i64,
-                        &locals,
-                    )
-                };
-            }
-        });
-    }
-}
-
-=======
->>>>>>> 18699eeb
 fn static_tags() -> Vec<Tag> {
     vec![
         Tag::from_value("language:php").expect("static tags to be valid"),
@@ -1013,7 +936,6 @@
     interrupt_function(execute_data);
 }
 
-<<<<<<< HEAD
 /// Find out the reason for the current garbage collection cycle. If there is
 /// a `gc_collect_cycles` function at the top of the call stack, it is because
 /// of a userland call  to `gc_collect_cycles()`, otherwise the engine decided
@@ -1071,148 +993,6 @@
     }
 }
 
-/// Overrides the ZendMM heap's `use_custom_heap` flag with the default `ZEND_MM_CUSTOM_HEAP_NONE`
-/// (currently a `u32: 0`). This needs to be done, as the `zend_mm_gc()` and `zend_mm_shutdown()`
-/// functions alter behaviour in case custom handlers are installed.
-/// - `zend_mm_gc()` will not do anything anymore.
-/// - `zend_mm_shutdown()` wont cleanup chunks anymore, leading to memory leaks
-/// The `_zend_mm_heap`-struct itself is private, but we are lucky, as the `use_custom_heap` flag
-/// is the first element and thus the first 4 bytes.
-/// Take care and call `restore_zend_heap()` afterwards!
-#[cfg(feature = "allocation_profiling")]
-unsafe fn prepare_zend_heap(heap: *mut zend::_zend_mm_heap) -> c_int {
-    let custom_heap: c_int = std::ptr::read(heap as *const c_int);
-    std::ptr::write(heap as *mut c_int, zend::ZEND_MM_CUSTOM_HEAP_NONE as c_int);
-    custom_heap
-}
-
-/// Restore the ZendMM heap's `use_custom_heap` flag, see `prepare_zend_heap` for details
-#[cfg(feature = "allocation_profiling")]
-unsafe fn restore_zend_heap(heap: *mut zend::_zend_mm_heap, custom_heap: c_int) {
-    std::ptr::write(heap as *mut c_int, custom_heap);
-}
-
-#[cfg(feature = "allocation_profiling")]
-unsafe extern "C" fn alloc_profiling_gc_mem_caches(
-    execute_data: *mut zend::zend_execute_data,
-    return_value: *mut zend::zval,
-) {
-    let allocation_profiling: bool = REQUEST_LOCALS.with(|cell| {
-        // Panic: there might already be a mutable reference to `REQUEST_LOCALS`
-        let locals = cell.try_borrow();
-        if locals.is_err() {
-            // we can't check and don't know so assume it is not activated
-            return false;
-        }
-        let locals = locals.unwrap();
-        locals.profiling_allocation_enabled
-    });
-
-    if let Some(func) = GC_MEM_CACHES_HANDLER {
-        if allocation_profiling {
-            let heap = zend::zend_mm_get_heap();
-            let custom_heap = prepare_zend_heap(heap);
-            func(execute_data, return_value);
-            restore_zend_heap(heap, custom_heap);
-        } else {
-            func(execute_data, return_value);
-        }
-    } else {
-        ddog_php_prof_copy_long_into_zval(return_value, 0);
-    }
-}
-
-#[cfg(feature = "allocation_profiling")]
-unsafe extern "C" fn alloc_profiling_malloc(len: u64) -> *mut ::libc::c_void {
-    let ptr: *mut libc::c_void;
-
-    // TODO: prepare a function pointer to use so we don't need a runtime check
-    if PREV_CUSTOM_MM_ALLOC.is_none() {
-        let heap = zend::zend_mm_get_heap();
-        let custom_heap = prepare_zend_heap(heap);
-        ptr = zend::_zend_mm_alloc(heap, len);
-        restore_zend_heap(heap, custom_heap);
-    } else {
-        let prev = PREV_CUSTOM_MM_ALLOC.unwrap();
-        ptr = prev(len);
-    }
-
-    // during startup, minit, rinit, ... current_execute_data is null
-    // we are only interested in allocations during userland operations
-    if zend::ddog_php_prof_get_current_execute_data().is_null() {
-        return ptr;
-    }
-
-    ALLOCATION_PROFILING_STATS.with(|cell| {
-        let mut allocations = cell.borrow_mut();
-        allocations.track_allocation(len)
-    });
-
-    ptr
-}
-
-// The reason this function exists is because when calling `zend_mm_set_custom_handlers()` you need
-// to pass a pointer to a `free()` function as well, otherwise your custom handlers won't be
-// installed. We can not just point to the original `zend::_zend_mm_free()` as the function
-// definitions differ.
-#[cfg(feature = "allocation_profiling")]
-unsafe extern "C" fn alloc_profiling_free(ptr: *mut ::libc::c_void) {
-    if PREV_CUSTOM_MM_FREE.is_none() {
-        let heap = zend::zend_mm_get_heap();
-        zend::_zend_mm_free(heap, ptr);
-    } else {
-        let prev = PREV_CUSTOM_MM_FREE.unwrap();
-        prev(ptr);
-    }
-}
-
-#[cfg(feature = "allocation_profiling")]
-unsafe extern "C" fn alloc_profiling_realloc(
-    prev_ptr: *mut ::libc::c_void,
-    len: u64,
-) -> *mut ::libc::c_void {
-    let ptr: *mut libc::c_void;
-    if PREV_CUSTOM_MM_REALLOC.is_none() {
-        let heap = zend::zend_mm_get_heap();
-        let custom_heap = prepare_zend_heap(heap);
-        ptr = zend::_zend_mm_realloc(heap, prev_ptr, len);
-        restore_zend_heap(heap, custom_heap);
-    } else {
-        let prev = PREV_CUSTOM_MM_REALLOC.unwrap();
-        ptr = prev(prev_ptr, len);
-    }
-
-    // during startup, minit, rinit, ... current_execute_data is null
-    // we are only interested in allocations during userland operations
-    if zend::ddog_php_prof_get_current_execute_data().is_null() || ptr == prev_ptr {
-        return ptr;
-    }
-
-    ALLOCATION_PROFILING_STATS.with(|cell| {
-        let mut allocations = cell.borrow_mut();
-        allocations.track_allocation(len)
-    });
-
-    ptr
-}
-
-/// safe wrapper for `zend::is_zend_mm()`.
-/// `true` means the internal ZendMM is being used, `false` means that a custom memory manager is
-/// installed. Upstream returns a `c_bool` as of PHP 8.0. PHP 7 returns a `c_int`
-#[cfg(feature = "allocation_profiling")]
-fn is_zend_mm() -> bool {
-    #[cfg(php7)]
-    {
-        unsafe { zend::is_zend_mm() == 1 }
-    }
-    #[cfg(php8)]
-    {
-        unsafe { zend::is_zend_mm() }
-    }
-}
-
-=======
->>>>>>> 18699eeb
 #[cfg(test)]
 mod tests {
     use super::*;
