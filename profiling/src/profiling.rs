--- conflicted
+++ resolved
@@ -271,15 +271,11 @@
     let mut execute_data = top_execute_data;
 
     while !execute_data.is_null() {
-<<<<<<< HEAD
-        if samples.len() >= max_depth {
-=======
         /* -1 to reserve room for the [truncated] message. In case the backend
          * and/or frontend have the same limit, without the -1 we'd ironically
          * truncate our [truncated] message.
          */
         if samples.len() >= max_depth - 1 {
->>>>>>> 4104f1f1
             samples.push(ZendFrame {
                 function: "[truncated]".to_string(),
                 file: None,
