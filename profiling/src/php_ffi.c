--- conflicted
+++ resolved
@@ -172,7 +172,6 @@
     return EG(current_execute_data);
 }
 
-<<<<<<< HEAD
 #if CFG_FIBERS // defined by build.rs
 zend_fiber* ddog_php_prof_get_active_fiber()
 {
@@ -182,7 +181,9 @@
 zend_fiber* ddog_php_prof_get_active_fiber_test()
 {
     return NULL;
-=======
+}
+#endif
+
 #if CFG_RUN_TIME_CACHE // defined by build.rs
 static int ddog_php_prof_run_time_cache_handle = -1;
 #endif
@@ -284,7 +285,6 @@
 #else
     return NULL;
 #endif
->>>>>>> f4e9591e
 }
 #endif
 
