--- conflicted
+++ resolved
@@ -1018,12 +1018,8 @@
 
         let mut sample_types = Vec::with_capacity(SAMPLE_TYPES.len());
         let mut sample_values = Vec::with_capacity(SAMPLE_TYPES.len());
-<<<<<<< HEAD
+
         if self.system_settings.profiling_enabled {
-=======
-
-        if locals.profiling_enabled {
->>>>>>> 5334fb55
             // sample, wall-time, cpu-time
             let len = 2 + self.system_settings.profiling_experimental_cpu_time_enabled as usize;
             sample_types.extend_from_slice(&SAMPLE_TYPES[0..len]);
