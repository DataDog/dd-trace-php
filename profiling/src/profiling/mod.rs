pub mod dictionary;
mod interrupts;
mod samples;
pub mod stack_walking;
mod thread_utils;
mod uploader;

pub use interrupts::*;
pub use samples::*;
pub use stack_walking::*;
use thread_utils::get_current_thread_name;
use uploader::*;

#[cfg(all(php_has_fibers, not(test)))]
use crate::bindings::ddog_php_prof_get_active_fiber;
#[cfg(all(php_has_fibers, test))]
use crate::bindings::ddog_php_prof_get_active_fiber_test as ddog_php_prof_get_active_fiber;

use crate::allocation::ALLOCATION_PROFILING_INTERVAL;
use crate::bindings::{datadog_php_profiling_get_profiling_context, zend_execute_data};
use crate::config::SystemSettings;
use crate::exception::EXCEPTION_PROFILING_INTERVAL;
use crate::{Clocks, CLOCKS, TAGS};
use arrayvec::ArrayVec;
use chrono::Utc;
use core::mem::forget;
use core::{ptr, str};
use crossbeam_channel::{Receiver, Sender, TrySendError};
<<<<<<< HEAD
=======
use datadog_profiling::api::{
    Function, Label as ApiLabel, Location, Period, Sample, UpscalingInfo, ValueType as ApiValueType,
};
>>>>>>> 67cc5cd0
use datadog_profiling::exporter::Tag;
use datadog_profiling::profiles::collections::{Arc as DdArc, StringId};
use datadog_profiling::profiles::datatypes::{
    Function, FunctionId, Line, Link, Location, Profile, ProfilesDictionary, SampleBuilder,
    ScratchPad, StackId,
};
use datadog_profiling::profiles::pprof_builder::{PprofBuilder, PprofOptions};
use datadog_profiling::profiles::{PoissonUpscalingRule, ProfileError};
use ddcommon::error::FfiSafeErrorMessage;
use log::{debug, info, trace, warn};
use once_cell::sync::OnceCell;
use std::borrow::Cow;
use std::collections::hash_map::Entry;
use std::collections::HashMap;
use std::ffi::CStr;
use std::hash::Hash;
use std::ptr::{null_mut, NonNull};
use std::sync::atomic::{AtomicBool, AtomicPtr, AtomicU32, AtomicU64, Ordering};
use std::sync::{Arc, Barrier};
use std::thread::JoinHandle;
<<<<<<< HEAD
use std::time::{Duration, SystemTime};

#[cfg(feature = "allocation_profiling")]
use crate::allocation::ALLOCATION_PROFILING_INTERVAL;

#[cfg(feature = "exception_profiling")]
use crate::exception::EXCEPTION_PROFILING_INTERVAL;

#[cfg(feature = "timeline")]
use std::{ptr, str, time::UNIX_EPOCH};
=======
use std::time::{Duration, Instant, SystemTime, UNIX_EPOCH};

#[cfg(all(target_os = "linux", feature = "io_profiling"))]
use crate::io::{
    FILE_READ_SIZE_PROFILING_INTERVAL, FILE_READ_TIME_PROFILING_INTERVAL,
    FILE_WRITE_SIZE_PROFILING_INTERVAL, FILE_WRITE_TIME_PROFILING_INTERVAL,
    SOCKET_READ_SIZE_PROFILING_INTERVAL, SOCKET_READ_TIME_PROFILING_INTERVAL,
    SOCKET_WRITE_SIZE_PROFILING_INTERVAL, SOCKET_WRITE_TIME_PROFILING_INTERVAL,
};
>>>>>>> 67cc5cd0

const UPLOAD_PERIOD: Duration = Duration::from_secs(67);

pub const NO_TIMESTAMP: i64 = 0;

// Guide: upload period / upload timeout should give about the order of
// magnitude for the capacity.
const UPLOAD_CHANNEL_CAPACITY: usize = 8;

/// The global profiler. Profiler gets made during the first rinit after an
/// minit, and is destroyed on mshutdown.
static mut PROFILER: OnceCell<Profiler> = OnceCell::new();

const WALL_TIME_PERIOD: Duration = Duration::from_millis(10);

#[derive(Clone, Copy, Debug)]
struct WallTime {
    // todo: should we use Instant for duration like we used to?
    // instant: Instant,
    systemtime: SystemTime,
}

impl WallTime {
    fn now() -> Self {
        Self {
            // instant: Instant::now(),
            systemtime: SystemTime::now(),
        }
    }
}

#[derive(Debug, Clone)]
pub enum LabelValue {
    Str(Cow<'static, str>),
    Num(i64, &'static str),
}

#[derive(Debug, Clone)]
pub struct Label {
    pub key: &'static str,
    pub value: LabelValue,
}

// TODO(api-migration): map labels to new attribute model when wiring SampleBuilder.

#[derive(Debug, Clone, Copy, Eq, PartialEq, Hash)]
pub struct ValueType {
    pub r#type: &'static str,
    pub unit: &'static str,
}

impl ValueType {
    pub const fn new(r#type: &'static str, unit: &'static str) -> Self {
        Self { r#type, unit }
    }
}

/// A ProfileIndex contains the fields that factor into the uniqueness of a
/// profile when we aggregate it. It's mostly based on the upload protocols,
/// because we cannot mix profiles belonging to different services into the
/// same upload.
/// This information is expected to be mostly stable for a process, but it may
/// not be if an Apache reload occurs and it adjusts the service name, or if
/// Apache per-dir settings use different service name, etc.
#[derive(Clone, Debug, Eq, PartialEq, Hash)]
pub struct ProfileIndex {
    pub tags: Arc<Vec<Tag>>,
}

/// Represents a sample that's going to be sent over the queue/channel for
/// processing.
pub struct SampleData {
    pub sample: SampleValue,
    pub call_stack: CallStack,
    pub timestamp: i64,
    pub labels: Vec<Label>,
    pub link: Link,
}

/// Holds a vec of call frames with the leaf at offset 0, and the dictionary
/// that the function ids and their associated strings belong to.
pub struct CallStack {
    pub frames: Vec<ZendFrame>,
    pub dictionary: DdArc<ProfilesDictionary>,
}

impl CallStack {
    pub fn try_clone(&self) -> Result<CallStack, ProfileError> {
        let mut frames = Vec::new();
        frames.try_reserve(self.frames.len())?;
        frames.extend_from_slice(self.frames.as_slice());
        let dictionary = self.dictionary.try_clone()?;
        Ok(CallStack { frames, dictionary })
    }
}

/// SAFETY: the function_ids refer to data in the dictionary, which keeps it
/// alive.
unsafe impl Send for CallStack {}

pub struct SampleMessage {
    pub key: ProfileIndex,
    pub value: SampleData,
}

#[derive(Debug)]
pub struct LocalRootSpanResourceMessage {
    pub local_root_span_id: u64,
    pub resource: String,
}

pub enum ProfilerMessage {
    Cancel,
    Sample(SampleMessage),
    LocalRootSpanResource(LocalRootSpanResourceMessage),

    /// Used to put the helper thread into a barrier for caller so it can fork.
    Pause,

    /// Used to wake the helper thread so it can synchronize the fact a
    /// request is being served.
    Wake,
}

pub struct Globals {
    pub interrupt_count: AtomicU32,
    pub last_interrupt: SystemTime,
    // todo: current_profile
}

impl Default for Globals {
    fn default() -> Self {
        Self {
            interrupt_count: AtomicU32::new(0),
            last_interrupt: SystemTime::now(),
        }
    }
}

pub struct Profiler {
    fork_barrier: Arc<Barrier>,
    interrupt_manager: Arc<InterruptManager>,
    message_sender: Sender<ProfilerMessage>,
    upload_sender: Sender<UploadMessage>,
    time_collector_handle: JoinHandle<()>,
    uploader_handle: JoinHandle<()>,
    should_join: AtomicBool,
    enabled_profiles: EnabledProfiles,
    system_settings: AtomicPtr<SystemSettings>,
}

struct TimeCollector {
    upscaling_intervals: ProfileUpscalingIntervals<'static>,
    fork_barrier: Arc<Barrier>,
    interrupt_manager: Arc<InterruptManager>,
    message_receiver: Receiver<ProfilerMessage>,
    upload_sender: Sender<UploadMessage>,
    upload_period: Duration,
}

pub enum PhpUpscalingRule {
    // PHP doesn't use grouping by labels.
    Proportional { scale: f64 },
    Poisson(PoissonUpscalingRule),
}

struct AggregatedProfile {
    dict: DdArc<ProfilesDictionary>,
    scratch: ScratchPad,
    started_at: WallTime,

    // The length of the array corresponds to the profile types, enabled or
    // not. Each element corresponds to an offset of a profile. Disabled
    // profiles use None. This strategy allows us to use the discriminant of
    // the SampleValue enum as the index.
    profiles: Vec<Option<Profile>>,
}

struct Unreachable;

unsafe impl FfiSafeErrorMessage for Unreachable {
    fn as_ffi_str(&self) -> &'static CStr {
        c"this is supposed to be unreachable"
    }
}

impl TimeCollector {
    fn handle_timeout(
        &self,
        profiles: &mut HashMap<ProfileIndex, AggregatedProfile>,
        last_export: &WallTime,
    ) -> WallTime {
        let wall_export = WallTime::now();
        if profiles.is_empty() {
            info!("No profiles to upload.");
            return wall_export;
        }

        // todo: do we need this for the wall-time profile?
        // let duration = wall_export
        //     .instant
        //     .checked_duration_since(last_export.instant);

        let end_time = wall_export.systemtime;

        for (index, mut aggregated) in profiles.drain() {
            // Set the interval timestamps on the scratchpad so all profiles in this
            // interval share the same timing information.
            if let Err(err) = aggregated.scratch.set_end_time(end_time) {
                warn!("Invalid interval for profile: {err}");
            }

            let mut builder = PprofBuilder::new(&aggregated.dict, &aggregated.scratch);
            builder
                .with_options(PprofOptions::default())
                .expect("todo fix this expect");

            let upscalings: [Option<PhpUpscalingRule>; PROFILE_TYPES.len()] = [
                SampleDiscriminant::WallTime.upscaling(&self.upscaling_intervals),
                SampleDiscriminant::CpuTime.upscaling(&self.upscaling_intervals),
                SampleDiscriminant::Alloc.upscaling(&self.upscaling_intervals),
                SampleDiscriminant::Timeline.upscaling(&self.upscaling_intervals),
                SampleDiscriminant::Exception.upscaling(&self.upscaling_intervals),
                SampleDiscriminant::FileIoReadTime.upscaling(&self.upscaling_intervals),
                SampleDiscriminant::FileIoWriteTime.upscaling(&self.upscaling_intervals),
                SampleDiscriminant::FileIoReadSize.upscaling(&self.upscaling_intervals),
                SampleDiscriminant::FileIoWriteSize.upscaling(&self.upscaling_intervals),
                SampleDiscriminant::SocketReadTime.upscaling(&self.upscaling_intervals),
                SampleDiscriminant::SocketWriteTime.upscaling(&self.upscaling_intervals),
                SampleDiscriminant::SocketReadSize.upscaling(&self.upscaling_intervals),
                SampleDiscriminant::SocketWriteSize.upscaling(&self.upscaling_intervals),
            ];
            for (profile, upscaling) in aggregated.profiles.iter().zip(upscalings) {
                if let Some(profile) = profile {
                    match upscaling {
                        Some(PhpUpscalingRule::Proportional { scale }) => builder
                            .try_add_profile_with_proportional_upscaling::<_, Unreachable>(
                                profile,
                                std::iter::once(scale)
                                    .map(|scale| Ok(((StringId::EMPTY, Cow::Borrowed("")), scale))),
                            )
                            .unwrap(),
                        Some(PhpUpscalingRule::Poisson(poisson)) => builder
                            .try_add_profile_with_poisson_upscaling(profile, poisson)
                            .unwrap(),
                        None => builder.try_add_profile(profile).unwrap(),
                    }
                }
            }

            let mut buffer = Vec::new();
            if let Err(err) = builder.build(&mut buffer) {
                warn!("Failed to build pprof: {err}");
                continue;
            }
            let encoded = datadog_profiling::exporter::EncodedProfile {
                start: last_export.systemtime,
                end: end_time,
                buffer,
                endpoints_stats: Default::default(),
            };

            let key = ProfileIndex { tags: index.tags };
            let message = UploadMessage::Upload(UploadRequest {
                index: key,
                profile: encoded,
            });
            if let Err(err) = self.upload_sender.try_send(message) {
                warn!("Failed to upload profile: {err}");
            }
        }
        wall_export
    }

<<<<<<< HEAD
    fn create_profile(
        dict: &DdArc<ProfilesDictionary>,
        started_at: WallTime,
    ) -> Result<AggregatedProfile, ProfileError> {
        Ok(AggregatedProfile {
            dict: dict.try_clone()?,
            scratch: ScratchPad::try_new()?,
            started_at,
            profiles: {
                let mut profiles = Vec::new();
                profiles.try_reserve_exact(PROFILE_TYPES.len())?;
                for _ in 0..PROFILE_TYPES.len() {
                    profiles.push(None);
                }
                profiles
            },
        })
    }

    fn insert_stack(scratch_pad: &ScratchPad, frames: &[ZendFrame]) -> Option<StackId> {
        let mut loc_ids = Vec::new();
        if let Err(err) = loc_ids.try_reserve(frames.len()) {
            warn!("failed to reserve memory for a stack: {err}");
            return None;
        }
        for frame in frames {
            let loc = Location {
                address: 0,
                mapping_id: null_mut(),
                line: Line {
                    line_number: frame.line as i64,
                    function_id: frame.function_id.map(NonNull::as_ptr).unwrap_or(null_mut()),
                },
=======
    /// Create a profile based on the message and start time. Note that it
    /// makes sense to use an older time than now because if the profiler was
    /// running 4 seconds ago and we're only creating a profile now, that means
    /// we didn't collect any samples during that 4 seconds.
    fn create_profile(message: &SampleMessage, started_at: SystemTime) -> InternalProfile {
        let sample_types: Vec<ApiValueType> = message
            .key
            .sample_types
            .iter()
            .map(|sample_type| ApiValueType {
                r#type: sample_type.r#type,
                unit: sample_type.unit,
            })
            .collect();

        let get_offset = |sample_type| sample_types.iter().position(|&x| x.r#type == sample_type);

        // check if we have the `alloc-size` and `alloc-samples` sample types
        let (alloc_samples_offset, alloc_size_offset) =
            (get_offset("alloc-samples"), get_offset("alloc-size"));

        // check if we have the IO sample types
        #[cfg(all(target_os = "linux", feature = "io_profiling"))]
        let (
            socket_read_time_offset,
            socket_read_time_samples_offset,
            socket_write_time_offset,
            socket_write_time_samples_offset,
            file_read_time_offset,
            file_read_time_samples_offset,
            file_write_time_offset,
            file_write_time_samples_offset,
            socket_read_size_offset,
            socket_read_size_samples_offset,
            socket_write_size_offset,
            socket_write_size_samples_offset,
            file_read_size_offset,
            file_read_size_samples_offset,
            file_write_size_offset,
            file_write_size_samples_offset,
        ) = (
            get_offset("socket-read-time"),
            get_offset("socket-read-time-samples"),
            get_offset("socket-write-time"),
            get_offset("socket-write-time-samples"),
            get_offset("file-read-time"),
            get_offset("file-read-time-samples"),
            get_offset("file-write-time"),
            get_offset("file-write-time-samples"),
            get_offset("socket-read-size"),
            get_offset("socket-read-size-samples"),
            get_offset("socket-write-size"),
            get_offset("socket-write-size-samples"),
            get_offset("file-read-size"),
            get_offset("file-read-size-samples"),
            get_offset("file-write-size"),
            get_offset("file-write-size-samples"),
        );

        // check if we have the `exception-samples` sample types
        let exception_samples_offset = get_offset("exception-samples");

        let period = WALL_TIME_PERIOD.as_nanos();
        let mut profile = InternalProfile::new(
            &sample_types,
            Some(Period {
                r#type: ApiValueType {
                    r#type: WALL_TIME_PERIOD_TYPE.r#type,
                    unit: WALL_TIME_PERIOD_TYPE.unit,
                },
                value: period.min(i64::MAX as u128) as i64,
            }),
        );
        let _ = profile.set_start_time(started_at);

        if let (Some(alloc_size_offset), Some(alloc_samples_offset)) =
            (alloc_size_offset, alloc_samples_offset)
        {
            let upscaling_info = UpscalingInfo::Poisson {
                sum_value_offset: alloc_size_offset,
                count_value_offset: alloc_samples_offset,
                sampling_distance: ALLOCATION_PROFILING_INTERVAL.load(Ordering::SeqCst),
>>>>>>> 67cc5cd0
            };
            match scratch_pad.locations().try_insert(loc) {
                Ok(id) => loc_ids.push(id),
                Err(err) => {
                    warn!("Failed to insert location: {err}");
                    return None;
                }
            }
        }
<<<<<<< HEAD
        match scratch_pad.stacks().try_insert(&loc_ids) {
            Ok(id) => Some(id),
            Err(err) => {
                warn!("Failed to insert stack: {err}");
                None
=======

        #[cfg(all(target_os = "linux", feature = "io_profiling"))]
        {
            let add_io_upscaling_rule =
                |profile: &mut InternalProfile,
                 sum_value_offset: Option<usize>,
                 count_value_offset: Option<usize>,
                 sampling_distance: u64,
                 metric_name: &str| {
                    if let (Some(sum_value_offset), Some(count_value_offset)) =
                        (sum_value_offset, count_value_offset)
                    {
                        let upscaling_info = UpscalingInfo::Poisson {
                            sum_value_offset,
                            count_value_offset,
                            sampling_distance,
                        };
                        let values_offset = [sum_value_offset, count_value_offset];
                        if let Err(err) =
                            profile.add_upscaling_rule(&values_offset, "", "", upscaling_info)
                        {
                            warn!("Failed to add upscaling rule for {metric_name}, {metric_name} reported will be wrong: {err}")
                        }
                    }
                };

            add_io_upscaling_rule(
                &mut profile,
                socket_read_time_offset,
                socket_read_time_samples_offset,
                SOCKET_READ_TIME_PROFILING_INTERVAL.load(Ordering::SeqCst),
                "socket read time samples",
            );

            add_io_upscaling_rule(
                &mut profile,
                socket_write_time_offset,
                socket_write_time_samples_offset,
                SOCKET_WRITE_TIME_PROFILING_INTERVAL.load(Ordering::SeqCst),
                "socket write time samples",
            );

            add_io_upscaling_rule(
                &mut profile,
                file_read_time_offset,
                file_read_time_samples_offset,
                FILE_READ_TIME_PROFILING_INTERVAL.load(Ordering::SeqCst),
                "file read time samples",
            );

            add_io_upscaling_rule(
                &mut profile,
                file_write_time_offset,
                file_write_time_samples_offset,
                FILE_WRITE_TIME_PROFILING_INTERVAL.load(Ordering::SeqCst),
                "file write time samples",
            );

            add_io_upscaling_rule(
                &mut profile,
                socket_read_size_offset,
                socket_read_size_samples_offset,
                SOCKET_READ_SIZE_PROFILING_INTERVAL.load(Ordering::SeqCst),
                "socket read size samples",
            );

            add_io_upscaling_rule(
                &mut profile,
                socket_write_size_offset,
                socket_write_size_samples_offset,
                SOCKET_WRITE_SIZE_PROFILING_INTERVAL.load(Ordering::SeqCst),
                "socket write size samples",
            );

            add_io_upscaling_rule(
                &mut profile,
                file_read_size_offset,
                file_read_size_samples_offset,
                FILE_READ_SIZE_PROFILING_INTERVAL.load(Ordering::SeqCst),
                "file read size samples",
            );

            add_io_upscaling_rule(
                &mut profile,
                file_write_size_offset,
                file_write_size_samples_offset,
                FILE_WRITE_SIZE_PROFILING_INTERVAL.load(Ordering::SeqCst),
                "file write size samples",
            );
        }
        if let Some(exception_samples_offset) = exception_samples_offset {
            let upscaling_info = UpscalingInfo::Proportional {
                scale: EXCEPTION_PROFILING_INTERVAL.load(Ordering::SeqCst) as f64,
            };
            let values_offset = [exception_samples_offset];
            match profile.add_upscaling_rule(&values_offset, "", "", upscaling_info) {
                Ok(_id) => {}
                Err(err) => {
                    warn!("Failed to add upscaling rule for exception samples, exception samples reported will be wrong: {err}")
                }
>>>>>>> 67cc5cd0
            }
        }
    }

    fn handle_resource_message(
        message: LocalRootSpanResourceMessage,
        profiles: &mut HashMap<ProfileIndex, AggregatedProfile>,
    ) {
        trace!(
            "Received Endpoint Profiling message for span id {}.",
            message.local_root_span_id
        );

        let local_root_span_id = message.local_root_span_id as i64;
        let resource = message.resource;
        for (_, profile) in profiles.iter_mut() {
            if let Err(err) = profile
                .scratch
                .endpoint_tracker()
                .add_trace_endpoint_with_count(local_root_span_id, &resource, 1)
            {
                warn!("Failed to add endpoint for LRS {local_root_span_id}: {err}");
            }
        }
    }

    // todo: clean up expects
    fn handle_sample_message(
        message: SampleMessage,
        profiles: &mut HashMap<ProfileIndex, AggregatedProfile>,
        started_at: &WallTime,
    ) {
        let SampleMessage {
            key,
            value:
                SampleData {
                    sample: sample_value,
                    call_stack,
                    timestamp,
                    labels,
                    link,
                },
        } = message;

        // Fetch the aggregated profile associated to the index, creating it
        // as needed.
        let aggregated_profile = match profiles.entry(key) {
            Entry::Occupied(o) => o.into_mut(),
            Entry::Vacant(v) => {
                let agg = match Self::create_profile(&call_stack.dictionary, *started_at) {
                    Ok(a) => a,
                    Err(err) => {
                        // If this fails, and the process doesn't die, we're
                        // likely to get this over and over, so using debug.
                        debug!("Failed to create a new profile: {err}");
                        return;
                    }
                };
                v.insert_entry(agg).into_mut()
            }
        };

        // Fetch the profile associated to the sample_value provided, creating
        // an empty profile as needed.
        let profile = if let Some(maybe_profile) = aggregated_profile
            .profiles
            .get_mut(sample_value.discriminant().index())
        {
            maybe_profile.get_or_insert_with(|| {
                let mut profile = Profile::default();
                let src = sample_value.sample_types();
                let mut dst = ArrayVec::new();
                for value_type in src {
                    let strings = aggregated_profile.dict.strings();
                    let vt = datadog_profiling::profiles::datatypes::ValueType {
                        type_id: strings.try_insert(value_type.r#type).unwrap(),
                        unit_id: strings.try_insert(value_type.unit).unwrap(),
                    };
                    dst.try_push(vt)
                        .expect("too many sample types passed to profile");
                }
                profile.sample_types = dst;
                profile
            })
        } else {
            warn!("tried to insert {sample_value:?} but it wasn't found in the aggregated profile list");
            return;
        };

        // Insert the sample into the profile. Map from ZendFrame to what
        // libdatadog expects.
        if let Some(stack_id) = Self::insert_stack(&aggregated_profile.scratch, &call_stack.frames)
        {
            let attrs = aggregated_profile
                .scratch
                .attributes()
                .try_clone()
                .expect("attributes set try_clone");
            let links = aggregated_profile
                .scratch
                .links()
                .try_clone()
                .expect("links set try_clone");
            let mut sb = SampleBuilder::new(attrs, links);
            sb.set_stack_id(stack_id);
            sb.set_link(link).expect("set_link failed");

            for val in sample_value.as_slice() {
                sb.push_value(*val).expect("push_value failed");
            }
            for label in labels {
                let key_id = aggregated_profile
                    .dict
                    .strings()
                    .try_insert(label.key)
                    .expect("label key deduplication failed");
                match &label.value {
                    LabelValue::Str(s) => {
                        sb.push_attribute_str(key_id, s.as_ref())
                            .expect("push_attribute_str failed");
                    }
                    LabelValue::Num(n, ..) => {
                        sb.push_attribute_int(key_id, *n)
                            .expect("push_attribute_num failed");
                    }
                }
            }
            if timestamp != NO_TIMESTAMP {
                let nanos = if timestamp < 0 { 0 } else { timestamp as u64 };
                let ts = UNIX_EPOCH + Duration::from_nanos(nanos);
                sb.set_timestamp(ts);
            }
            if let Ok(sample) = sb.build() {
                profile.add_sample(sample).expect("add_sample failed");
            }
        }
    }

    pub fn run(self) {
        let mut last_wall_export = WallTime::now();
        let mut profiles: HashMap<ProfileIndex, AggregatedProfile> = HashMap::with_capacity(1);

        debug!(
            "Started with an upload period of {} seconds and approximate wall-time period of {} milliseconds.",
            UPLOAD_PERIOD.as_secs(),
            WALL_TIME_PERIOD.as_millis());

        let wall_timer = crossbeam_channel::tick(WALL_TIME_PERIOD);
        let upload_tick = crossbeam_channel::tick(self.upload_period);
        let never = crossbeam_channel::never();
        let mut running = true;

        while running {
            // The crossbeam_channel::select! doesn't have the ability to
            // optionally recv something. Instead, if the tick channel
            // shouldn't be selected on, then pass the never channel for that
            // iteration instead, keeping the code structure of the recvs the
            // same. Since the never channel will never be ready, this
            // effectively makes that branch optional for that loop iteration.
            let timer = if self.interrupt_manager.has_interrupts() {
                &wall_timer
            } else {
                &never
            };

            crossbeam_channel::select! {

                recv(self.message_receiver) -> result => {
                    match result {
                        Ok(message) => match message {
                            ProfilerMessage::Sample(sample) =>
                                Self::handle_sample_message(sample, &mut profiles, &last_wall_export),
                            ProfilerMessage::LocalRootSpanResource(message) =>
                                Self::handle_resource_message(message, &mut profiles),
                            ProfilerMessage::Cancel => {
                                // flush what we have before exiting
                                last_wall_export = self.handle_timeout(&mut profiles, &last_wall_export);
                                running = false;
                            },
                            ProfilerMessage::Pause => {
                                // First, wait for every thread to finish what
                                // they are currently doing.
                                self.fork_barrier.wait();
                                // Then, wait for the fork to be completed.
                                self.fork_barrier.wait();
                            },
                            // The purpose is to wake up and sync the state of
                            // the interrupt manager.
                            ProfilerMessage::Wake => {}
                        },

                        Err(_) => {
                            /* Docs say:
                             * > A message could not be received because the
                             * > channel is empty and disconnected.
                             * If this happens, let's just break and end.
                             */
                            break;
                        }
                    }
                },

                recv(timer) -> message => match message {
                    Ok(_) => self.interrupt_manager.trigger_interrupts(),

                    Err(err) => {
                        warn!("{err}");
                        break;
                    },
                },

                recv(upload_tick) -> message => {
                    if message.is_ok() {
                        last_wall_export = self.handle_timeout(&mut profiles, &last_wall_export);
                    }
                },

            }
        }
    }
}

pub struct UploadRequest {
    index: ProfileIndex,
    // TODO(api-migration): switch to real encoding from profiles + pprof builder
    profile: datadog_profiling::exporter::EncodedProfile,
}

pub enum UploadMessage {
    Pause,
    Upload(UploadRequest),
}

<<<<<<< HEAD
=======
const COW_EVAL: Cow<str> = Cow::Borrowed("[eval]");

>>>>>>> 67cc5cd0
const DDPROF_TIME: &str = "ddprof_time";
const DDPROF_UPLOAD: &str = "ddprof_upload";

static NO_IO_UPSCALING_INTERVAL: AtomicU64 = AtomicU64::new(0);

impl Profiler {
    /// Will initialize the `PROFILER` OnceCell and makes sure that only one thread will do so.
    pub fn init(system_settings: &mut SystemSettings) {
        // SAFETY: the `get_or_init` access is a thread-safe API, and the
        // PROFILER is only being mutated in single-threaded phases such as
        //minit/mshutdown.
        unsafe { (*ptr::addr_of!(PROFILER)).get_or_init(|| Profiler::new(system_settings)) };
    }

    pub fn get() -> Option<&'static Profiler> {
        // SAFETY: the `get` access is a thread-safe API, and the PROFILER is
        // only being mutated in single-threaded phases such as minit and
        // mshutdown.
        unsafe { (*ptr::addr_of!(PROFILER)).get() }
    }

    pub fn new(system_settings: &mut SystemSettings) -> Self {
        #[allow(unused_mut)] // because of conditional mutation
        let mut upscaling_intervals = ProfileUpscalingIntervals {
            alloc: &ALLOCATION_PROFILING_INTERVAL,
            exception: &EXCEPTION_PROFILING_INTERVAL,
            file_io_read_time: &NO_IO_UPSCALING_INTERVAL,
            file_io_write_time: &NO_IO_UPSCALING_INTERVAL,
            file_io_read_size: &NO_IO_UPSCALING_INTERVAL,
            file_io_write_size: &NO_IO_UPSCALING_INTERVAL,
            socket_read_time: &NO_IO_UPSCALING_INTERVAL,
            socket_write_time: &NO_IO_UPSCALING_INTERVAL,
            socket_read_size: &NO_IO_UPSCALING_INTERVAL,
            socket_write_size: &NO_IO_UPSCALING_INTERVAL,
        };
        #[cfg(all(feature = "io_profiling", target_os = "linux"))]
        if system_settings.profiling_io_enabled {
            use crate::io;
            upscaling_intervals.file_io_read_time = &io::FILE_READ_TIME_PROFILING_INTERVAL;
            upscaling_intervals.file_io_write_time = &io::FILE_WRITE_TIME_PROFILING_INTERVAL;
            upscaling_intervals.file_io_read_size = &io::FILE_READ_SIZE_PROFILING_INTERVAL;
            upscaling_intervals.file_io_write_size = &io::FILE_WRITE_SIZE_PROFILING_INTERVAL;
            upscaling_intervals.socket_read_time = &io::SOCKET_READ_TIME_PROFILING_INTERVAL;
            upscaling_intervals.socket_write_time = &io::SOCKET_WRITE_TIME_PROFILING_INTERVAL;
            upscaling_intervals.socket_read_size = &io::SOCKET_READ_SIZE_PROFILING_INTERVAL;
            upscaling_intervals.socket_write_size = &io::SOCKET_WRITE_SIZE_PROFILING_INTERVAL;
        }

        let fork_barrier = Arc::new(Barrier::new(3));
        let interrupt_manager = Arc::new(InterruptManager::new());
        let (message_sender, message_receiver) = crossbeam_channel::bounded(100);
        let (upload_sender, upload_receiver) = crossbeam_channel::bounded(UPLOAD_CHANNEL_CAPACITY);
        let time_collector = TimeCollector {
            upscaling_intervals,
            fork_barrier: fork_barrier.clone(),
            interrupt_manager: interrupt_manager.clone(),
            message_receiver,
            upload_sender: upload_sender.clone(),
            upload_period: UPLOAD_PERIOD,
        };

        let uploader = Uploader::new(
            fork_barrier.clone(),
            upload_receiver,
            system_settings.output_pprof.clone(),
            system_settings.uri.clone(),
            Utc::now(),
        );

        let enabled_profiles = EnabledProfiles::new(system_settings);

        Profiler {
            fork_barrier,
            interrupt_manager,
            message_sender,
            upload_sender,
            time_collector_handle: thread_utils::spawn(DDPROF_TIME, move || {
                time_collector.run();
                trace!("thread {DDPROF_TIME} complete, shutting down");
            }),
            uploader_handle: thread_utils::spawn(DDPROF_UPLOAD, move || {
                uploader.run();
                trace!("thread {DDPROF_UPLOAD} complete, shutting down");
            }),
            should_join: AtomicBool::new(true),
            enabled_profiles,
            system_settings: AtomicPtr::new(system_settings),
        }
    }

    pub fn add_interrupt(&self, interrupt: VmInterrupt) {
        // First, add the interrupt to the set.
        self.interrupt_manager.add_interrupt(interrupt);

        // Second, make a best-effort attempt to wake the helper thread so
        // that it is aware another PHP request is in flight.
        _ = self.message_sender.try_send(ProfilerMessage::Wake);
    }

    pub fn remove_interrupt(&self, interrupt: VmInterrupt) {
        // First, remove the interrupt to the set.
        self.interrupt_manager.remove_interrupt(interrupt)

        // Second, do not try to wake the helper thread. In NTS mode, the next
        // request may come before the timer expires anyway, and if not, at
        // worst we had 1 wake-up outside of a request, which is the same as
        // if we wake it now.
        // In ZTS mode, this would just be unnecessary wake-ups, as there are
        // likely to be other threads serving requests.
    }

    /// Call before a fork, on the thread of the parent process that will fork.
    pub fn fork_prepare(&self) -> anyhow::Result<()> {
        // Send the message to the uploader first, as it has a longer worst
        // case time to wait.
        let uploader_result = self.upload_sender.send(UploadMessage::Pause);
        let profiler_result = self.message_sender.send(ProfilerMessage::Pause);

        match (uploader_result, profiler_result) {
            (Ok(_), Ok(_)) => {
                self.fork_barrier.wait();
                Ok(())
            }
            (Err(err), Ok(_)) => {
                anyhow::bail!("failed to prepare {DDPROF_UPLOAD} thread for forking: {err}")
            }
            (Ok(_), Err(err)) => {
                anyhow::bail!("failed to prepare {DDPROF_TIME} thread for forking: {err}")
            }
            (Err(_), Err(_)) => anyhow::bail!(
                "failed to prepare both {DDPROF_UPLOAD} and {DDPROF_TIME} threads for forking"
            ),
        }
    }

    /// Call after a fork, but only on the thread of the parent process that forked.
    pub fn post_fork_parent(&self) {
        self.fork_barrier.wait();
    }

    pub fn send_sample(
        &self,
        message: SampleMessage,
    ) -> Result<(), Box<TrySendError<ProfilerMessage>>> {
        self.message_sender
            .try_send(ProfilerMessage::Sample(message))
            .map_err(Box::new)
    }

    pub fn send_local_root_span_resource(
        &self,
        message: LocalRootSpanResourceMessage,
    ) -> Result<(), Box<TrySendError<ProfilerMessage>>> {
        self.message_sender
            .try_send(ProfilerMessage::LocalRootSpanResource(message))
            .map_err(Box::new)
    }

    /// Begins the shutdown process. To complete it, call [Profiler::shutdown].
    /// Note that you must call [Profiler::shutdown] afterwards; it's two
    /// parts of the same operation. It's split so you (or other extensions)
    /// can do something while the other threads finish up.
    ///
    /// # Safety
    /// Must be called in mshutdown.
    pub unsafe fn stop(timeout: Duration) {
        // SAFETY: only called during mshutdown, where we have ownership of
        // the PROFILER object.
        if let Some(profiler) = unsafe { (*ptr::addr_of_mut!(PROFILER)).get_mut() } {
            profiler.join_and_drop_sender(timeout);
        }
    }

    pub fn join_and_drop_sender(&mut self, timeout: Duration) {
        debug!("Stopping profiler.");

        let sent = match self
            .message_sender
            .send_timeout(ProfilerMessage::Cancel, timeout)
        {
            Err(err) => {
                warn!("Recent samples are most likely lost: Failed to notify other threads of cancellation: {err}.");
                false
            }
            Ok(_) => {
                debug!("Notified other threads of cancellation.");
                true
            }
        };
        self.should_join.store(sent, Ordering::SeqCst);

        // Drop the sender to the uploader channel to reduce its refcount. At
        // this state, only the ddprof_time thread will have a sender to the
        // uploader. Once the sender over there is closed, then the uploader
        // can quit.
        // The sender is replaced with one that has a disconnected receiver, so
        // the sender can't send any messages.
        let (mut empty_sender, _) = crossbeam_channel::unbounded();
        std::mem::swap(&mut self.upload_sender, &mut empty_sender);
    }

    /// Completes the shutdown process; to start it, call [Profiler::stop]
    /// before calling [Profiler::shutdown].
    /// Note the timeout is per thread, and there may be multiple threads.
    /// Returns Ok(true) if any thread hit a timeout.
    ///
    /// # Safety
    /// Only safe to be called in Zend Extension shutdown.
    pub unsafe fn shutdown(timeout: Duration) -> Result<(), JoinError> {
        // SAFETY: only called during extension shutdown, where we have
        // ownership of the PROFILER object.
        if let Some(profiler) = unsafe { (*ptr::addr_of_mut!(PROFILER)).take() } {
            profiler.join_collector_and_uploader(timeout)
        } else {
            Ok(())
        }
    }

    fn join_collector_and_uploader(self, timeout: Duration) -> Result<(), JoinError> {
        if self.should_join.load(Ordering::SeqCst) {
            let result1 = thread_utils::join_timeout(self.time_collector_handle, timeout);
            if let Err(err) = &result1 {
                warn!("{err}, recent samples may be lost");
            }

            // Wait for the time_collector to join, since that will drop
            // the sender half of the channel that the uploader is
            // holding, allowing it to finish.
            let result2 = thread_utils::join_timeout(self.uploader_handle, timeout);
            if let Err(err) = &result2 {
                warn!("{err}, recent samples are most likely lost");
            }

            let num_failures = result1.is_err() as usize + result2.is_err() as usize;
            result2.and(result1).map_err(|_| JoinError { num_failures })
        } else {
            Ok(())
        }
    }

    /// Throws away the profiler and moves it to uninitialized.
    ///
    /// In a forking situation, the currently active profiler may not be valid
    /// because it has join handles and other state shared by other threads,
    /// and threads are not copied when the process is forked.
    /// Additionally, if we've hit certain other issues like not being able to
    /// determine the return type of the pcntl_fork function, we don't know if
    /// we're the parent or child.
    /// So, we throw away the current profiler and forget it, which avoids
    /// running the destructor. Yes, this will leak some memory.
    ///
    /// # Safety
    /// Must be called when no other thread is using the PROFILER object. That
    /// includes this thread in some kind of recursive manner.
    pub unsafe fn kill() {
        // SAFETY: see this function's safety conditions.
        if let Some(mut profiler) = unsafe { (*ptr::addr_of_mut!(PROFILER)).take() } {
            // Drop some things to reduce memory.
            profiler.interrupt_manager = Arc::new(InterruptManager::new());
            profiler.message_sender = crossbeam_channel::bounded(0).0;
            profiler.upload_sender = crossbeam_channel::bounded(0).0;

            // But we're not 100% sure everything is safe to drop, notably the
            // join handles, so we leak the rest.
            forget(profiler)
        }
    }

    /// Collect a stack sample with elapsed wall time. Collects CPU time if
    /// it's enabled and available.
    #[cfg_attr(feature = "tracing", tracing::instrument(skip_all, level = "debug"))]
    pub fn collect_time(&self, execute_data: *mut zend_execute_data, interrupt_count: u32) {
        // todo: should probably exclude the wall and CPU time used by collecting the sample.
        let interrupt_count = interrupt_count as i64;
        let result = collect_stack_sample(execute_data);
        match result {
            Ok(call_stack) => {
                let depth = call_stack.frames.len();
                let (wall_time, cpu_time) = CLOCKS.with_borrow_mut(Clocks::rotate_clocks);

                let labels = Profiler::common_labels(0);
                let n_labels = labels.len();

                let mut timestamp = NO_TIMESTAMP;
                {
                    let system_settings = self.system_settings.load(Ordering::SeqCst);
                    // SAFETY: system settings are stable during a request.
                    if unsafe { *ptr::addr_of!((*system_settings).profiling_timeline_enabled) } {
                        if let Ok(now) = SystemTime::now().duration_since(UNIX_EPOCH) {
                            timestamp = now.as_nanos() as i64;
                        }
                    }
                }

                if cpu_time != 0 {
                    let call_stack = match call_stack.try_clone() {
                        Ok(call_stack) => call_stack,
                        Err(err) => {
                            warn!("failed to clone call stack: {err}");
                            return;
                        }
                    };
                    let labels = {
                        let mut l = Vec::new();
                        if let Err(err) = l.try_reserve(labels.len()) {
                            warn!("failed to clone labels: {err}");
                            return;
                        }
                        l.extend_from_slice(labels.as_slice());
                        l
                    };
                    let copied_call_stack = match call_stack.try_clone() {
                        Ok(cs) => cs,
                        Err(err) => {
                            warn!("failed to clone copy call stack: {err}");
                            return;
                        }
                    };
                    let sample = SampleValue::CpuTime {
                        nanoseconds: cpu_time,
                    };
                    match self.prepare_and_send_message(
                        copied_call_stack,
                        sample,
                        labels,
                        timestamp,
                    ) {
                        Ok(_) => trace!(
                            "Sent {sample:?} of {depth} frames and {n_labels} labels to profiler."
                        ),
                        Err(err) => warn!(
                            "Failed to send {sample:?} of {depth} frames and {n_labels} labels to profiler: {err}"
                        ),
                    }
                }

                let sample = SampleValue::WallTime {
                    count: interrupt_count,
                    nanoseconds: wall_time,
                };
                match self.prepare_and_send_message(
                    call_stack,
                    sample,
                    labels,
                    timestamp,
                ) {
                    Ok(_) => trace!(
                        "Sent {sample:?} of {depth} frames and {n_labels} labels to profiler."
                    ),
                    Err(err) => warn!(
                        "Failed to send {sample:?} of {depth} frames and {n_labels} labels to profiler: {err}"
                    ),
                }
            }
            Err(err) => {
                warn!("Failed to collect stack sample: {err}")
            }
        }
    }

    /// Collect a stack sample with memory allocations.
    #[cfg_attr(feature = "tracing", tracing::instrument(skip_all))]
    pub fn collect_allocations(
        &self,
        execute_data: *mut zend_execute_data,
        alloc_samples: i64,
        alloc_size: i64,
    ) {
        let result = collect_stack_sample(execute_data);
        match result {
            Ok(call_stack) => {
                let depth = call_stack.frames.len();
                let labels = Profiler::common_labels(0);
                let n_labels = labels.len();

                let sample = SampleValue::Alloc {
                    bytes: alloc_size,
                    count: alloc_samples,
                };
                match self.prepare_and_send_message(
                    call_stack,
                    sample,
                    labels,
                    NO_TIMESTAMP,
                ) {
                    Ok(_) => trace!(
                        "Sent {sample:?} of {depth} frames, {n_labels} labels, {alloc_size} bytes allocated, and {alloc_samples} allocations to profiler."
                    ),
                    Err(err) => warn!(
                        "Failed to send {sample:?} of {depth} frames, {n_labels} labels, {alloc_size} bytes allocated, and {alloc_samples} allocations to profiler: {err}"
                    ),
                }
            }
            Err(err) => {
                warn!("Failed to collect stack sample: {err}")
            }
        }
    }

    /// Collect a stack sample with exception.
    #[cfg_attr(feature = "tracing", tracing::instrument(skip_all))]
    pub fn collect_exception(
        &self,
        execute_data: *mut zend_execute_data,
        exception: String,
        message: Option<String>,
    ) {
        let result = collect_stack_sample(execute_data);
        match result {
            Ok(call_stack) => {
                let depth = call_stack.frames.len();
                let mut labels = Profiler::common_labels(2);

                labels.push(Label {
                    key: "exception type",
                    value: LabelValue::Str(exception.clone().into()),
                });

                if let Some(message) = message {
                    labels.push(Label {
                        key: "exception message",
                        value: LabelValue::Str(message.into()),
                    });
                }

                let n_labels = labels.len();

                let mut timestamp = NO_TIMESTAMP;
                {
                    let system_settings = self.system_settings.load(Ordering::SeqCst);
                    // SAFETY: system settings are stable during a request.
                    if unsafe { *ptr::addr_of!((*system_settings).profiling_timeline_enabled) } {
                        if let Ok(now) = SystemTime::now().duration_since(UNIX_EPOCH) {
                            timestamp = now.as_nanos() as i64;
                        }
                    }
                }

                let sample = SampleValue::Exception { count: 1 };
                match self.prepare_and_send_message(
                    call_stack,
                    sample,
                    labels,
                    timestamp,
                ) {
                    Ok(_) => trace!(
                        "Sent {sample:?} of {depth} frames, {n_labels} labels with Exception {exception} to profiler."
                    ),
                    Err(err) => warn!(
                        "Failed to send {sample:?} of {depth} frames, {n_labels} labels with Exception {exception} to profiler: {err}"
                    ),
                }
            }
            Err(err) => {
                warn!("Failed to collect stack sample: {err}")
            }
        }
    }

    const TIMELINE_COMPILE_FILE_LABELS: &'static [Label] = &[Label {
        key: "event",
        value: LabelValue::Str(Cow::Borrowed("compilation")),
    }];

    #[cfg_attr(feature = "tracing", tracing::instrument(skip_all))]
    pub fn collect_compile_string(&self, now: i64, duration: i64, filename: String, line: u32) {
        let mut labels = Profiler::common_labels(Self::TIMELINE_COMPILE_FILE_LABELS.len());
        labels.extend_from_slice(Self::TIMELINE_COMPILE_FILE_LABELS);
        let n_labels = labels.len();

        // todo: put back [eval] with its file name.
        let dict = match dictionary::try_clone_tls_or_global() {
            Ok(d) => d,
            Err(err) => {
                warn!("Failed to clone dictionary: {err}");
                return;
            }
        };
        let eval_fid = match synth_function_id(&dict, "[eval]", Some(filename.as_str())) {
            Ok(id) => Some(id),
            Err(err) => {
                warn!("Failed to build [eval] frame: {err}");
                None
            }
        };
        let sample = SampleValue::Timeline {
            nanoseconds: duration,
        };
        match self.prepare_and_send_message(
            CallStack {
                frames: vec![ZendFrame {
                    function_id: eval_fid,
                    line,
                }],
                dictionary: dict,
            },
            sample,
            labels,
            now,
        ) {
            Ok(_) => {
                trace!("Sent {sample:?} event 'compile eval' with {n_labels} labels to profiler.")
            }
            Err(err) => {
                warn!(
                    "Failed to send {sample:?} event 'compile eval' with {n_labels} labels to profiler: {err}"
                )
            }
        }
    }

    #[cfg_attr(feature = "tracing", tracing::instrument(skip_all, level = "debug"))]
    pub fn collect_compile_file(
        &self,
        now: i64,
        duration: i64,
        filename: String,
        include_type: &str,
    ) {
        let mut labels = Profiler::common_labels(Self::TIMELINE_COMPILE_FILE_LABELS.len() + 1);
        labels.extend_from_slice(Self::TIMELINE_COMPILE_FILE_LABELS);
        labels.push(Label {
            key: "filename",
            value: LabelValue::Str(Cow::from(filename)),
        });

        let n_labels = labels.len();

        // todo: format!("[{include_type}]").into()
        let dict = match dictionary::try_clone_tls_or_global() {
            Ok(d) => d,
            Err(err) => {
                warn!("Failed to clone dictionary: {err}");
                return;
            }
        };
        let name = format!("[{}]", include_type);
        let include_fid = match synth_function_id(&dict, &name, None) {
            Ok(id) => Some(id),
            Err(err) => {
                warn!("Failed to build [{}] frame: {err}", include_type);
                None
            }
        };
        let sample = SampleValue::Timeline {
            nanoseconds: duration,
        };
        match self.prepare_and_send_message(
            CallStack {
                frames: vec![ZendFrame {
                    function_id: include_fid,
                    line: 0,
                }],
                dictionary: dict,
            },
            sample,
            labels,
            now,
        ) {
            Ok(_) => {
                trace!("Sent {sample:?} event 'compile file' with {n_labels} labels to profiler.")
            }
            Err(err) => {
                warn!(
                    "Failed to send {sample:?} event 'compile file' with {n_labels} labels to profiler: {err}"
                )
            }
        }
    }

    /// This function will collect a thread start or stop timeline event
    #[cfg(php_zts)]
    #[cfg_attr(feature = "tracing", tracing::instrument(skip_all, level = "debug"))]
    pub fn collect_thread_start_end(&self, now: i64, event: &'static str) {
        let mut labels = Profiler::common_labels(1);

        labels.push(Label {
            key: "event",
            value: LabelValue::Str(std::borrow::Cow::Borrowed(event)),
        });

        let n_labels = labels.len();

        let dict = match dictionary::try_clone_tls_or_global() {
            Ok(d) => d,
            Err(err) => {
                warn!("Failed to clone dictionary: {err}");
                return;
            }
        };
        let thread_name = format!("[{}]", event);
        let thread_fid = match synth_function_id(&*dict, &thread_name, None) {
            Ok(id) => Some(id),
            Err(err) => {
                warn!("Failed to build [{}] frame: {err}", event);
                None
            }
        };
        match self.prepare_and_send_message(
            CallStack {
                frames: vec![ZendFrame {
                    function_id: thread_fid,
                    line: 0,
                }],
                dictionary: dict,
            },
            vec![SampleValue::Timeline { nanoseconds: 1 }],
            labels,
            now,
        ) {
            Ok(_) => {
                trace!("Sent event '{event}' with {n_labels} labels to profiler.")
            }
            Err(err) => {
                warn!("Failed to send event '{event}' with {n_labels} labels to profiler: {err}")
            }
        }
    }

    /// This function can be called to collect any fatal errors
    #[cfg_attr(feature = "tracing", tracing::instrument(skip_all, level = "debug"))]
    pub fn collect_fatal(&self, now: i64, file: String, line: u32, message: String) {
        let mut labels = Profiler::common_labels(2);

        labels.push(Label {
            key: "event",
            value: LabelValue::Str("fatal".into()),
        });
        labels.push(Label {
            key: "message",
            value: LabelValue::Str(message.into()),
        });

        let n_labels = labels.len();

        // todo:  "[fatal]".into(),
        let dict = match dictionary::try_clone_tls_or_global() {
            Ok(d) => d,
            Err(err) => {
                warn!("Failed to clone dictionary: {err}");
                return;
            }
        };
        let fatal_fid = match synth_function_id(&dict, "[fatal]", Some(file.as_str())) {
            Ok(id) => Some(id),
            Err(err) => {
                warn!("Failed to build [fatal] frame: {err}");
                None
            }
        };
        let sample = SampleValue::Timeline { nanoseconds: 1 };
        match self.prepare_and_send_message(
            CallStack {
                frames: vec![ZendFrame {
                    function_id: fatal_fid,
                    line,
                }],
                dictionary: dict,
            },
            sample,
            labels,
            now,
        ) {
            Ok(_) => {
                trace!("Sent {sample:?} event 'fatal error' with {n_labels} labels to profiler.")
            }
            Err(err) => {
                warn!(
                    "Failed to send {sample:?} event 'fatal error' with {n_labels} labels to profiler: {err}"
                )
            }
        }
    }

    /// This function can be called to collect an opcache restart
    #[cfg(php_opcache_restart_hook)]
    #[cfg_attr(feature = "tracing", tracing::instrument(skip_all, level = "debug"))]
    pub(crate) fn collect_opcache_restart(
        &self,
        now: i64,
        file: String,
        line: u32,
        reason: &'static str,
    ) {
        let mut labels = Profiler::common_labels(2);

        labels.push(Label {
            key: "event",
            value: LabelValue::Str("opcache_restart".into()),
        });
        labels.push(Label {
            key: "reason",
            value: LabelValue::Str(reason.into()),
        });

        let n_labels = labels.len();

        // todo: "[opcache restart]".into() with file
        let dict = match dictionary::try_clone_tls_or_global() {
            Ok(d) => d,
            Err(err) => {
                warn!("Failed to clone dictionary: {err}");
                return;
            }
        };
        let opcache_fid = match synth_function_id(&dict, "[opcache restart]", Some(file.as_str())) {
            Ok(id) => Some(id),
            Err(err) => {
                warn!("Failed to build [opcache restart] frame: {err}");
                None
            }
        };
        let sample = SampleValue::Timeline { nanoseconds: 1 };
        match self.prepare_and_send_message(
            CallStack {
                frames: vec![ZendFrame {
                    function_id: opcache_fid,
                    line,
                }],
                dictionary: dict,
            },
            sample,
            labels,
            now,
        ) {
            Ok(_) => {
                trace!(
                    "Sent {sample:?} event 'opcache_restart' with {n_labels} labels to profiler."
                )
            }
            Err(err) => {
                warn!("Failed to send {sample:?} event 'opcache_restart' with {n_labels} labels to profiler: {err}")
            }
        }
    }

    /// This function can be called to collect any kind of inactivity that is happening
    #[cfg_attr(feature = "tracing", tracing::instrument(skip_all, level = "debug"))]
    pub fn collect_idle(&self, now: i64, duration: i64, reason: &'static str) {
        let mut labels = Profiler::common_labels(1);

        labels.push(Label {
            key: "event",
            value: LabelValue::Str(reason.into()),
        });

        let n_labels = labels.len();

        // todo: "[idle]".into(),
        let dict = match dictionary::try_clone_tls_or_global() {
            Ok(d) => d,
            Err(err) => {
                warn!("Failed to clone dictionary: {err}");
                return;
            }
        };
        let idle_fid = match synth_function_id(&dict, "[idle]", None) {
            Ok(id) => Some(id),
            Err(err) => {
                warn!("Failed to build [idle] frame: {err}");
                None
            }
        };
        let sample = SampleValue::Timeline {
            nanoseconds: duration,
        };
        match self.prepare_and_send_message(
            CallStack {
                frames: vec![ZendFrame {
                    function_id: idle_fid,
                    line: 0,
                }],
                dictionary: dict,
            },
            sample,
            labels,
            now,
        ) {
            Ok(_) => {
                trace!("Sent {sample:?} event 'idle' with {n_labels} labels to profiler.")
            }
            Err(err) => {
                warn!("Failed to send {sample:?} event 'idle' with {n_labels} labels to profiler: {err}")
            }
        }
    }

    /// collect a stack frame for garbage collection.
    /// as we do not know about the overhead currently, we only collect a fake frame.
    #[cfg_attr(feature = "tracing", tracing::instrument(skip_all, level = "debug"))]
    pub fn collect_garbage_collection(
        &self,
        now: i64,
        duration: i64,
        reason: &'static str,
        collected: i64,
        #[cfg(php_gc_status)] runs: i64,
    ) {
        // todo: "[gc]".into()
        let dict = match dictionary::try_clone_tls_or_global() {
            Ok(d) => d,
            Err(err) => {
                warn!("Failed to clone dictionary: {err}");
                return;
            }
        };
        let mut labels = Profiler::common_labels(4);

        labels.push(Label {
            key: "event",
            value: LabelValue::Str(Cow::Borrowed("gc")),
        });

        labels.push(Label {
            key: "gc reason",
            value: LabelValue::Str(Cow::from(reason)),
        });

        #[cfg(php_gc_status)]
        labels.push(Label {
            key: "gc runs",
            value: LabelValue::Num(runs, "count"),
        });
        labels.push(Label {
            key: "gc collected",
            value: LabelValue::Num(collected, "count"),
        });
        let n_labels = labels.len();
        let gc_fid = match synth_function_id(&dict, "[gc]", None) {
            Ok(id) => Some(id),
            Err(err) => {
                warn!("Failed to build [gc] frame: {err}");
                None
            }
        };
        let sample = SampleValue::Timeline {
            nanoseconds: duration,
        };
        match self.prepare_and_send_message(
            CallStack {
                frames: vec![ZendFrame {
                    function_id: gc_fid,
                    line: 0,
                }],
                dictionary: dict,
            },
            sample,
            labels,
            now,
        ) {
            Ok(_) => {
                trace!("Sent {sample:?} event 'gc' with {n_labels} labels and reason {reason} to profiler.")
            }
            Err(err) => {
                warn!("Failed to send {sample:?} event 'gc' with {n_labels} and reason {reason} labels to profiler: {err}")
            }
        }
    }

    #[cfg(all(feature = "io_profiling", target_os = "linux"))]
    pub fn collect_socket_read_time(&self, ed: *mut zend_execute_data, nanoseconds: i64) {
        self.collect_io(
            ed,
            SampleValue::SocketReadTime {
                nanoseconds,
                count: 1,
            },
        )
    }

    #[cfg(all(feature = "io_profiling", target_os = "linux"))]
    pub fn collect_socket_write_time(&self, ed: *mut zend_execute_data, nanoseconds: i64) {
        self.collect_io(
            ed,
            SampleValue::SocketWriteTime {
                nanoseconds,
                count: 1,
            },
        )
    }

    #[cfg(all(feature = "io_profiling", target_os = "linux"))]
    pub fn collect_file_read_time(&self, ed: *mut zend_execute_data, nanoseconds: i64) {
        self.collect_io(
            ed,
            SampleValue::FileIoReadTime {
                nanoseconds,
                count: 1,
            },
        )
    }

    #[cfg(all(feature = "io_profiling", target_os = "linux"))]
    pub fn collect_file_write_time(&self, ed: *mut zend_execute_data, nanoseconds: i64) {
        self.collect_io(
            ed,
            SampleValue::FileIoWriteTime {
                nanoseconds,
                count: 1,
            },
        )
    }

    #[cfg(all(feature = "io_profiling", target_os = "linux"))]
    pub fn collect_socket_read_size(&self, ed: *mut zend_execute_data, bytes: i64) {
        self.collect_io(ed, SampleValue::SocketReadSize { bytes, count: 1 })
    }

    #[cfg(all(feature = "io_profiling", target_os = "linux"))]
    pub fn collect_socket_write_size(&self, ed: *mut zend_execute_data, nanoseconds: i64) {
        self.collect_io(
            ed,
            SampleValue::SocketWriteTime {
                nanoseconds,
                count: 1,
            },
        )
    }

    #[cfg(all(feature = "io_profiling", target_os = "linux"))]
    pub fn collect_file_read_size(&self, ed: *mut zend_execute_data, bytes: i64) {
        self.collect_io(ed, SampleValue::FileIoReadSize { bytes, count: 1 })
    }

    #[cfg(all(feature = "io_profiling", target_os = "linux"))]
    pub fn collect_file_write_size(&self, ed: *mut zend_execute_data, bytes: i64) {
        self.collect_io(ed, SampleValue::FileIoWriteSize { bytes, count: 1 })
    }

    #[cfg(all(feature = "io_profiling", target_os = "linux"))]
    pub fn collect_io(&self, execute_data: *mut zend_execute_data, value: SampleValue) {
        let result = collect_stack_sample(execute_data);
        match result {
            Ok(call_stack) => {
                let depth = call_stack.frames.len();
                let labels = Profiler::common_labels(0);

                let n_labels = labels.len();
                let values = vec![value];

                match self.prepare_and_send_message(
                    call_stack,
                    values,
                    labels,
                    NO_TIMESTAMP,
                ) {
                    Ok(_) => trace!(
                        "Sent I/O stack sample of {depth} frames, {n_labels} labels with to profiler."
                    ),
                    Err(err) => warn!(
                        "Failed to send I/O stack sample of {depth} frames, {n_labels} labels to profiler: {err}"
                    ),
                }
            }
            Err(err) => {
                warn!("Failed to collect stack sample: {err}")
            }
        }
    }

    /// Creates the common message labels for all samples.
    ///
    /// * `n_extra_labels` - Reserve room for extra labels, such as when the
    ///   caller adds gc or exception labels.
    fn common_labels(n_extra_labels: usize) -> Vec<Label> {
        let mut labels = Vec::with_capacity(5 + n_extra_labels);
        labels.push(Label {
            key: "thread id",
            value: LabelValue::Num(unsafe { libc::pthread_self() as i64 }, "id"),
        });

        labels.push(Label {
            key: "thread name",
            value: LabelValue::Str(get_current_thread_name().into()),
        });

        // No link labels here; link is carried separately.

        #[cfg(php_has_fibers)]
        if let Some(fiber) = unsafe { ddog_php_prof_get_active_fiber().as_mut() } {
            // Safety: the fcc is set by Fiber::__construct as part of zpp,
            // which will always set the function_handler on success, and
            // there's nothing changing that value in all of fibers
            // afterwards, from start to destruction of the fiber itself.
            let func = unsafe { &*fiber.fci_cache.function_handler };
            if let Some(functionname) = extract_function_name(func) {
                labels.push(Label {
                    key: "fiber",
                    value: LabelValue::Str(functionname),
                });
            }
        }
        labels
    }

    fn prepare_and_send_message(
        &self,
        call_stack: CallStack,
        sample: SampleValue,
        labels: Vec<Label>,
        timestamp: i64,
    ) -> Result<(), Box<TrySendError<ProfilerMessage>>> {
        if let Some(message) = self.prepare_sample_message(call_stack, sample, labels, timestamp) {
            self.message_sender
                .try_send(ProfilerMessage::Sample(message))
                .map_err(Box::new)
        } else {
            debug!("tried to send {sample:?} but that profile type isn't enabled");
            Ok(())
        }
    }

    fn prepare_sample_message(
        &self,
        call_stack: CallStack,
        sample: SampleValue,
        labels: Vec<Label>,
        timestamp: i64,
    ) -> Option<SampleMessage> {
        if self
            .enabled_profiles
            .contains_profile(sample.discriminant())
        {
            let tags = TAGS.with_borrow(Arc::clone);
            Some(SampleMessage {
                key: ProfileIndex { tags },
                value: SampleData {
                    sample,
                    call_stack,
                    labels,
                    timestamp,
                    link: Self::current_link(),
                },
            })
        } else {
            None
        }
    }

    fn current_link() -> Link {
        // SAFETY: this is set to a noop version if ddtrace wasn't found, and
        // we're getting the profiling context on a PHP thread.
        let context = unsafe { datadog_php_profiling_get_profiling_context.unwrap_unchecked()() };
        Link {
            local_root_span_id: context.local_root_span_id,
            span_id: context.span_id,
        }
    }
}

pub struct JoinError {
    pub num_failures: usize,
}

#[cfg(test)]
mod tests {
    use super::*;
    use crate::{allocation::DEFAULT_ALLOCATION_SAMPLING_INTERVAL, config::AgentEndpoint};
    use datadog_profiling::exporter::Uri;
    use datadog_profiling::profiles::datatypes::Function;
    use log::LevelFilter;
    use StringId;

    fn get_frames() -> CallStack {
        let dictionary = {
            let dict = ProfilesDictionary::try_new().unwrap();
            DdArc::try_new(dict).unwrap()
        };
        let foobar = dictionary.strings().try_insert("foobar").unwrap();
        let foobar_php = dictionary.strings().try_insert("foobar.php").unwrap();

        let function = Function {
            name: foobar,
            system_name: StringId::EMPTY,
            file_name: foobar_php,
        };
        let function_id = dictionary.functions().try_insert(function).unwrap();

        CallStack {
            frames: vec![ZendFrame {
                function_id: Some(function_id.into_raw()),
                line: 42,
            }],
            dictionary,
        }
    }

    pub fn get_system_settings() -> SystemSettings {
        SystemSettings {
            profiling_enabled: true,
            profiling_experimental_features_enabled: false,
            profiling_endpoint_collection_enabled: false,
            profiling_experimental_cpu_time_enabled: false,
            profiling_allocation_enabled: false,
            profiling_allocation_sampling_distance: DEFAULT_ALLOCATION_SAMPLING_INTERVAL as u32,
            profiling_timeline_enabled: false,
            profiling_exception_enabled: false,
            profiling_exception_message_enabled: false,
            profiling_wall_time_enabled: true,
            profiling_io_enabled: false,
            output_pprof: None,
            profiling_exception_sampling_distance: 100,
            profiling_log_level: LevelFilter::Off,
            uri: AgentEndpoint::Uri(Uri::default()),
        }
    }

    pub fn get_samples() -> Vec<SampleValue> {
        use SampleValue::*;
        // These don't need to come in any specific order.
        vec![
            WallTime {
                nanoseconds: 20,
                count: 10,
            },
            CpuTime { nanoseconds: 30 },
            Alloc {
                bytes: 50,
                count: 40,
            },
            Timeline { nanoseconds: 60 },
            Exception { count: 70 },
            SocketReadTime {
                nanoseconds: 80,
                count: 81,
            },
            SocketWriteTime {
                nanoseconds: 90,
                count: 91,
            },
            FileIoReadTime {
                nanoseconds: 100,
                count: 101,
            },
            FileIoWriteTime {
                nanoseconds: 110,
                count: 111,
            },
            SocketReadSize {
                bytes: 120,
                count: 121,
            },
            SocketWriteSize {
                bytes: 130,
                count: 131,
            },
            FileIoReadSize {
                bytes: 140,
                count: 141,
            },
            FileIoWriteSize {
                bytes: 150,
                count: 151,
            },
        ]
    }

    #[test]
    #[cfg(not(miri))]
    fn profiler_prepare_sample_message_works_cpu_time_and_timeline() {
        let samples = get_samples();
        let frames = get_frames();
        let labels = Profiler::common_labels(0);
        let mut settings = get_system_settings();
        settings.profiling_enabled = true;
        settings.profiling_experimental_cpu_time_enabled = true;
        settings.profiling_timeline_enabled = true;

        let profiler = Profiler::new(&mut settings);

        for sample in samples {
            if let Some(message) = profiler.prepare_sample_message(
                frames.try_clone().unwrap(),
                sample,
                labels.clone(),
                900,
            ) {
                assert_eq!(sample, message.value.sample);
                assert!(profiler
                    .enabled_profiles
                    .contains_profile(sample.discriminant()));
                assert_eq!(message.value.timestamp, 900);
            } else {
                assert!(!profiler
                    .enabled_profiles
                    .contains_profile(sample.discriminant()));
            }
        }
    }
}

#[inline]
fn synth_function_id(
    dict: &ProfilesDictionary,
    fname: &str,
    file: Option<&str>,
) -> Result<FunctionId, ProfileError> {
    let strings = dict.strings();
    let function = Function {
        name: strings.try_insert(fname)?,
        system_name: StringId::EMPTY,
        file_name: match file {
            Some(f) if !f.is_empty() => strings.try_insert(f)?,
            _ => StringId::EMPTY,
        },
    };
    let id = dict.functions().try_insert(function)?;
    Ok(id.into_raw())
}<|MERGE_RESOLUTION|>--- conflicted
+++ resolved
@@ -26,12 +26,6 @@
 use core::mem::forget;
 use core::{ptr, str};
 use crossbeam_channel::{Receiver, Sender, TrySendError};
-<<<<<<< HEAD
-=======
-use datadog_profiling::api::{
-    Function, Label as ApiLabel, Location, Period, Sample, UpscalingInfo, ValueType as ApiValueType,
-};
->>>>>>> 67cc5cd0
 use datadog_profiling::exporter::Tag;
 use datadog_profiling::profiles::collections::{Arc as DdArc, StringId};
 use datadog_profiling::profiles::datatypes::{
@@ -52,19 +46,7 @@
 use std::sync::atomic::{AtomicBool, AtomicPtr, AtomicU32, AtomicU64, Ordering};
 use std::sync::{Arc, Barrier};
 use std::thread::JoinHandle;
-<<<<<<< HEAD
-use std::time::{Duration, SystemTime};
-
-#[cfg(feature = "allocation_profiling")]
-use crate::allocation::ALLOCATION_PROFILING_INTERVAL;
-
-#[cfg(feature = "exception_profiling")]
-use crate::exception::EXCEPTION_PROFILING_INTERVAL;
-
-#[cfg(feature = "timeline")]
-use std::{ptr, str, time::UNIX_EPOCH};
-=======
-use std::time::{Duration, Instant, SystemTime, UNIX_EPOCH};
+use std::time::{Duration, SystemTime, UNIX_EPOCH};
 
 #[cfg(all(target_os = "linux", feature = "io_profiling"))]
 use crate::io::{
@@ -73,7 +55,6 @@
     SOCKET_READ_SIZE_PROFILING_INTERVAL, SOCKET_READ_TIME_PROFILING_INTERVAL,
     SOCKET_WRITE_SIZE_PROFILING_INTERVAL, SOCKET_WRITE_TIME_PROFILING_INTERVAL,
 };
->>>>>>> 67cc5cd0
 
 const UPLOAD_PERIOD: Duration = Duration::from_secs(67);
 
@@ -348,7 +329,6 @@
         wall_export
     }
 
-<<<<<<< HEAD
     fn create_profile(
         dict: &DdArc<ProfilesDictionary>,
         started_at: WallTime,
@@ -382,90 +362,6 @@
                     line_number: frame.line as i64,
                     function_id: frame.function_id.map(NonNull::as_ptr).unwrap_or(null_mut()),
                 },
-=======
-    /// Create a profile based on the message and start time. Note that it
-    /// makes sense to use an older time than now because if the profiler was
-    /// running 4 seconds ago and we're only creating a profile now, that means
-    /// we didn't collect any samples during that 4 seconds.
-    fn create_profile(message: &SampleMessage, started_at: SystemTime) -> InternalProfile {
-        let sample_types: Vec<ApiValueType> = message
-            .key
-            .sample_types
-            .iter()
-            .map(|sample_type| ApiValueType {
-                r#type: sample_type.r#type,
-                unit: sample_type.unit,
-            })
-            .collect();
-
-        let get_offset = |sample_type| sample_types.iter().position(|&x| x.r#type == sample_type);
-
-        // check if we have the `alloc-size` and `alloc-samples` sample types
-        let (alloc_samples_offset, alloc_size_offset) =
-            (get_offset("alloc-samples"), get_offset("alloc-size"));
-
-        // check if we have the IO sample types
-        #[cfg(all(target_os = "linux", feature = "io_profiling"))]
-        let (
-            socket_read_time_offset,
-            socket_read_time_samples_offset,
-            socket_write_time_offset,
-            socket_write_time_samples_offset,
-            file_read_time_offset,
-            file_read_time_samples_offset,
-            file_write_time_offset,
-            file_write_time_samples_offset,
-            socket_read_size_offset,
-            socket_read_size_samples_offset,
-            socket_write_size_offset,
-            socket_write_size_samples_offset,
-            file_read_size_offset,
-            file_read_size_samples_offset,
-            file_write_size_offset,
-            file_write_size_samples_offset,
-        ) = (
-            get_offset("socket-read-time"),
-            get_offset("socket-read-time-samples"),
-            get_offset("socket-write-time"),
-            get_offset("socket-write-time-samples"),
-            get_offset("file-read-time"),
-            get_offset("file-read-time-samples"),
-            get_offset("file-write-time"),
-            get_offset("file-write-time-samples"),
-            get_offset("socket-read-size"),
-            get_offset("socket-read-size-samples"),
-            get_offset("socket-write-size"),
-            get_offset("socket-write-size-samples"),
-            get_offset("file-read-size"),
-            get_offset("file-read-size-samples"),
-            get_offset("file-write-size"),
-            get_offset("file-write-size-samples"),
-        );
-
-        // check if we have the `exception-samples` sample types
-        let exception_samples_offset = get_offset("exception-samples");
-
-        let period = WALL_TIME_PERIOD.as_nanos();
-        let mut profile = InternalProfile::new(
-            &sample_types,
-            Some(Period {
-                r#type: ApiValueType {
-                    r#type: WALL_TIME_PERIOD_TYPE.r#type,
-                    unit: WALL_TIME_PERIOD_TYPE.unit,
-                },
-                value: period.min(i64::MAX as u128) as i64,
-            }),
-        );
-        let _ = profile.set_start_time(started_at);
-
-        if let (Some(alloc_size_offset), Some(alloc_samples_offset)) =
-            (alloc_size_offset, alloc_samples_offset)
-        {
-            let upscaling_info = UpscalingInfo::Poisson {
-                sum_value_offset: alloc_size_offset,
-                count_value_offset: alloc_samples_offset,
-                sampling_distance: ALLOCATION_PROFILING_INTERVAL.load(Ordering::SeqCst),
->>>>>>> 67cc5cd0
             };
             match scratch_pad.locations().try_insert(loc) {
                 Ok(id) => loc_ids.push(id),
@@ -475,114 +371,11 @@
                 }
             }
         }
-<<<<<<< HEAD
         match scratch_pad.stacks().try_insert(&loc_ids) {
             Ok(id) => Some(id),
             Err(err) => {
                 warn!("Failed to insert stack: {err}");
                 None
-=======
-
-        #[cfg(all(target_os = "linux", feature = "io_profiling"))]
-        {
-            let add_io_upscaling_rule =
-                |profile: &mut InternalProfile,
-                 sum_value_offset: Option<usize>,
-                 count_value_offset: Option<usize>,
-                 sampling_distance: u64,
-                 metric_name: &str| {
-                    if let (Some(sum_value_offset), Some(count_value_offset)) =
-                        (sum_value_offset, count_value_offset)
-                    {
-                        let upscaling_info = UpscalingInfo::Poisson {
-                            sum_value_offset,
-                            count_value_offset,
-                            sampling_distance,
-                        };
-                        let values_offset = [sum_value_offset, count_value_offset];
-                        if let Err(err) =
-                            profile.add_upscaling_rule(&values_offset, "", "", upscaling_info)
-                        {
-                            warn!("Failed to add upscaling rule for {metric_name}, {metric_name} reported will be wrong: {err}")
-                        }
-                    }
-                };
-
-            add_io_upscaling_rule(
-                &mut profile,
-                socket_read_time_offset,
-                socket_read_time_samples_offset,
-                SOCKET_READ_TIME_PROFILING_INTERVAL.load(Ordering::SeqCst),
-                "socket read time samples",
-            );
-
-            add_io_upscaling_rule(
-                &mut profile,
-                socket_write_time_offset,
-                socket_write_time_samples_offset,
-                SOCKET_WRITE_TIME_PROFILING_INTERVAL.load(Ordering::SeqCst),
-                "socket write time samples",
-            );
-
-            add_io_upscaling_rule(
-                &mut profile,
-                file_read_time_offset,
-                file_read_time_samples_offset,
-                FILE_READ_TIME_PROFILING_INTERVAL.load(Ordering::SeqCst),
-                "file read time samples",
-            );
-
-            add_io_upscaling_rule(
-                &mut profile,
-                file_write_time_offset,
-                file_write_time_samples_offset,
-                FILE_WRITE_TIME_PROFILING_INTERVAL.load(Ordering::SeqCst),
-                "file write time samples",
-            );
-
-            add_io_upscaling_rule(
-                &mut profile,
-                socket_read_size_offset,
-                socket_read_size_samples_offset,
-                SOCKET_READ_SIZE_PROFILING_INTERVAL.load(Ordering::SeqCst),
-                "socket read size samples",
-            );
-
-            add_io_upscaling_rule(
-                &mut profile,
-                socket_write_size_offset,
-                socket_write_size_samples_offset,
-                SOCKET_WRITE_SIZE_PROFILING_INTERVAL.load(Ordering::SeqCst),
-                "socket write size samples",
-            );
-
-            add_io_upscaling_rule(
-                &mut profile,
-                file_read_size_offset,
-                file_read_size_samples_offset,
-                FILE_READ_SIZE_PROFILING_INTERVAL.load(Ordering::SeqCst),
-                "file read size samples",
-            );
-
-            add_io_upscaling_rule(
-                &mut profile,
-                file_write_size_offset,
-                file_write_size_samples_offset,
-                FILE_WRITE_SIZE_PROFILING_INTERVAL.load(Ordering::SeqCst),
-                "file write size samples",
-            );
-        }
-        if let Some(exception_samples_offset) = exception_samples_offset {
-            let upscaling_info = UpscalingInfo::Proportional {
-                scale: EXCEPTION_PROFILING_INTERVAL.load(Ordering::SeqCst) as f64,
-            };
-            let values_offset = [exception_samples_offset];
-            match profile.add_upscaling_rule(&values_offset, "", "", upscaling_info) {
-                Ok(_id) => {}
-                Err(err) => {
-                    warn!("Failed to add upscaling rule for exception samples, exception samples reported will be wrong: {err}")
-                }
->>>>>>> 67cc5cd0
             }
         }
     }
@@ -816,11 +609,6 @@
     Upload(UploadRequest),
 }
 
-<<<<<<< HEAD
-=======
-const COW_EVAL: Cow<str> = Cow::Borrowed("[eval]");
-
->>>>>>> 67cc5cd0
 const DDPROF_TIME: &str = "ddprof_time";
 const DDPROF_UPLOAD: &str = "ddprof_upload";
 
