mod interrupts;
pub mod stalk_walking;
mod thread_utils;
mod uploader;

pub use interrupts::*;
pub use stalk_walking::*;
use uploader::*;

use crate::bindings::{datadog_php_profiling_get_profiling_context, zend_execute_data};
use crate::{AgentEndpoint, RequestLocals};
use crossbeam_channel::{Receiver, Sender, TrySendError};
use datadog_profiling::exporter::Tag;
use datadog_profiling::profile;
use datadog_profiling::profile::api::{Function, Line, Location, Period, Sample};
use log::{debug, error, info, trace, warn};
use std::borrow::{Borrow, Cow};
use std::collections::HashMap;
use std::hash::Hash;
use std::intrinsics::transmute;
use std::str;
use std::sync::atomic::{AtomicBool, AtomicU32, Ordering};
use std::sync::{Arc, Barrier};
use std::thread::JoinHandle;
use std::time::{Duration, Instant, SystemTime};

#[cfg(feature = "timeline")]
use lazy_static::lazy_static;
#[cfg(feature = "timeline")]
use std::time::UNIX_EPOCH;

#[cfg(feature = "allocation_profiling")]
use crate::allocation::ALLOCATION_PROFILING_INTERVAL;
#[cfg(feature = "allocation_profiling")]
use datadog_profiling::profile::api::UpscalingInfo;

const UPLOAD_PERIOD: Duration = Duration::from_secs(67);

// Guide: upload period / upload timeout should give about the order of
// magnitude for the capacity.
const UPLOAD_CHANNEL_CAPACITY: usize = 8;

/// Order this array this way:
///  1. Always enabled types.
///  2. On by default types.
///  3. Off by default types.
#[derive(Default)]
struct SampleValues {
    interrupt_count: i64,
    wall_time: i64,
    cpu_time: i64,
    alloc_samples: i64,
    alloc_size: i64,
    timeline: i64,
}

const WALL_TIME_PERIOD: Duration = Duration::from_millis(10);
const WALL_TIME_PERIOD_TYPE: ValueType = ValueType {
    r#type: "wall-time",
    unit: "nanoseconds",
};

#[derive(Debug, Clone)]
struct WallTime {
    instant: Instant,
    systemtime: SystemTime,
}

impl WallTime {
    fn now() -> Self {
        Self {
            instant: Instant::now(),
            systemtime: SystemTime::now(),
        }
    }
}

#[derive(Debug, Clone)]
pub enum LabelValue {
    Str(Cow<'static, str>),
    Num(i64, Option<&'static str>),
}

#[derive(Debug, Clone)]
pub struct Label {
    pub key: &'static str,
    pub value: LabelValue,
}

impl<'a> From<&'a Label> for profile::api::Label<'a> {
    fn from(label: &'a Label) -> Self {
        let key = label.key;
        match &label.value {
            LabelValue::Str(str) => Self {
                key,
                str: Some(str),
                num: 0,
                num_unit: None,
            },
            LabelValue::Num(num, num_unit) => Self {
                key,
                str: None,
                num: *num,
                num_unit: num_unit.as_deref(),
            },
        }
    }
}

#[derive(Debug, Clone, Copy, Eq, PartialEq, Hash)]
pub struct ValueType {
    pub r#type: &'static str,
    pub unit: &'static str,
}

impl ValueType {
    pub const fn new(r#type: &'static str, unit: &'static str) -> Self {
        Self { r#type, unit }
    }
}

/// A ProfileIndex contains the fields that factor into the uniqueness of a
/// profile when we aggregate it. It's mostly based on the upload protocols,
/// because we cannot mix profiles belonging to different services into the
/// same upload.
/// This information is expected to be mostly stable for a process, but it may
/// not be if an Apache reload occurs and it adjusts the service name, or if
/// Apache per-dir settings use different service name, etc.
#[derive(Clone, Debug, Eq, PartialEq, Hash)]
pub struct ProfileIndex {
    pub sample_types: Vec<ValueType>,
    pub tags: Arc<Vec<Tag>>,
    pub endpoint: Box<AgentEndpoint>,
}

#[derive(Debug)]
pub struct SampleData {
    pub frames: Vec<ZendFrame>,
    pub labels: Vec<Label>,
    pub sample_values: Vec<i64>,
}

#[derive(Debug)]
pub struct SampleMessage {
    pub key: ProfileIndex,
    pub value: SampleData,
}

#[derive(Debug)]
pub struct LocalRootSpanResourceMessage {
    pub local_root_span_id: u64,
    pub resource: String,
}

#[derive(Debug)]
pub enum ProfilerMessage {
    Cancel,
    Sample(SampleMessage),
    LocalRootSpanResource(LocalRootSpanResourceMessage),

    /// Used to put the helper thread into a barrier for caller so it can fork.
    Pause,

    /// Used to wake the helper thread so it can synchronize the fact a
    /// request is being served.
    Wake,
}

pub struct Globals {
    pub interrupt_count: AtomicU32,
    pub last_interrupt: SystemTime,
    // todo: current_profile
}

impl Default for Globals {
    fn default() -> Self {
        Self {
            interrupt_count: AtomicU32::new(0),
            last_interrupt: SystemTime::now(),
        }
    }
}

pub struct Profiler {
    fork_barrier: Arc<Barrier>,
    interrupt_manager: Arc<InterruptManager>,
    message_sender: Sender<ProfilerMessage>,
    upload_sender: Sender<UploadMessage>,
    time_collector_handle: JoinHandle<()>,
    uploader_handle: JoinHandle<()>,
    should_join: AtomicBool,
}

struct TimeCollector {
    fork_barrier: Arc<Barrier>,
    interrupt_manager: Arc<InterruptManager>,
    message_receiver: Receiver<ProfilerMessage>,
    upload_sender: Sender<UploadMessage>,
    upload_period: Duration,
}

impl TimeCollector {
    fn handle_timeout(
        &self,
        profiles: &mut HashMap<ProfileIndex, profile::Profile>,
        last_export: &WallTime,
    ) -> WallTime {
        let wall_export = WallTime::now();
        if profiles.is_empty() {
            info!("No profiles to upload.");
            return wall_export;
        }

        let duration = wall_export
            .instant
            .checked_duration_since(last_export.instant);

        let end_time = wall_export.systemtime;

        for (index, profile) in profiles.drain() {
            let message = UploadMessage::Upload(UploadRequest {
                index,
                profile,
                end_time,
                duration,
            });
            if let Err(err) = self.upload_sender.try_send(message) {
                warn!("Failed to upload profile: {err}");
            }
        }
        wall_export
    }

    /// Create a profile based on the message and start time. Note that it
    /// makes sense to use an older time than now because if the profiler was
    /// running 4 seconds ago and we're only creating a profile now, that means
    /// we didn't collect any samples during that 4 seconds.
    fn create_profile(message: &SampleMessage, started_at: SystemTime) -> profile::Profile {
        let sample_types: Vec<profile::api::ValueType> = message
            .key
            .sample_types
            .iter()
            .map(|sample_type| profile::api::ValueType {
                r#type: sample_type.r#type.borrow(),
                unit: sample_type.unit.borrow(),
            })
            .collect();

        // check if we have the `alloc-size` and `alloc-samples` sample types
        #[cfg(feature = "allocation_profiling")]
        let alloc_samples_offset = sample_types
            .iter()
            .position(|&x| x.r#type == "alloc-samples");
        #[cfg(feature = "allocation_profiling")]
        let alloc_size_offset = sample_types.iter().position(|&x| x.r#type == "alloc-size");

        let period = WALL_TIME_PERIOD.as_nanos();
        let mut profile = profile::ProfileBuilder::new()
            .period(Some(Period {
                r#type: profile::api::ValueType {
                    r#type: WALL_TIME_PERIOD_TYPE.r#type.borrow(),
                    unit: WALL_TIME_PERIOD_TYPE.unit.borrow(),
                },
                value: period.min(i64::MAX as u128) as i64,
            }))
            .start_time(Some(started_at))
            .sample_types(sample_types)
            .build();

        #[cfg(feature = "allocation_profiling")]
        if let (Some(alloc_size_offset), Some(alloc_samples_offset)) =
            (alloc_size_offset, alloc_samples_offset)
        {
            let upscaling_info = UpscalingInfo::Poisson {
                sum_value_offset: alloc_size_offset,
                count_value_offset: alloc_samples_offset,
                sampling_distance: ALLOCATION_PROFILING_INTERVAL as u64,
            };
            let values_offset: Vec<usize> = vec![alloc_size_offset, alloc_samples_offset];
            match profile.add_upscaling_rule(values_offset.as_slice(), "", "", upscaling_info) {
                Ok(_id) => {}
                Err(err) => {
                    warn!("Failed to add upscaling rule for allocation samples, allocation samples reported will be wrong: {err}")
                }
            }
        }

        profile
    }

    fn handle_resource_message(
        message: LocalRootSpanResourceMessage,
        profiles: &mut HashMap<ProfileIndex, profile::Profile>,
    ) {
        trace!(
            "Received Endpoint Profiling message for span id {}.",
            message.local_root_span_id
        );

        let local_root_span_id = message.local_root_span_id;
        for (_, profile) in profiles.iter_mut() {
            let endpoint = Cow::Borrowed(message.resource.as_str());
            profile.add_endpoint(local_root_span_id, endpoint.clone());
            profile.add_endpoint_count(endpoint, 1);
        }
    }

    fn handle_sample_message(
        message: SampleMessage,
        profiles: &mut HashMap<ProfileIndex, profile::Profile>,
        started_at: &WallTime,
    ) {
        let profile: &mut profile::Profile = if let Some(value) = profiles.get_mut(&message.key) {
            value
        } else {
            profiles.insert(
                message.key.clone(),
                Self::create_profile(&message, started_at.systemtime),
            );
            profiles
                .get_mut(&message.key)
                .expect("entry to exist; just inserted it")
        };

        let mut locations = Vec::with_capacity(message.value.frames.len());

        let values = message.value.sample_values;
        let labels: Vec<profile::api::Label> = message
            .value
            .labels
            .iter()
            .map(profile::api::Label::from)
            .collect();

        for frame in &message.value.frames {
            let location = Location {
                lines: vec![Line {
                    function: Function {
                        name: frame.function.as_ref(),
                        system_name: "",
                        filename: frame.file.as_deref().unwrap_or(""),
                        start_line: 0,
                    },
                    line: frame.line as i64,
                }],
                ..Default::default()
            };

            locations.push(location);
        }

        let sample = Sample {
            locations,
            values,
            labels,
        };

        match profile.add(sample) {
            Ok(_id) => {}
            Err(err) => {
                warn!("Failed to add sample to the profile: {err}")
            }
        }
    }

    pub fn run(self) {
        let mut last_wall_export = WallTime::now();
        let mut profiles: HashMap<ProfileIndex, profile::Profile> = HashMap::with_capacity(1);

        debug!(
            "Started with an upload period of {} seconds and approximate wall-time period of {} milliseconds.",
            UPLOAD_PERIOD.as_secs(),
            WALL_TIME_PERIOD.as_millis());

        let wall_timer = crossbeam_channel::tick(WALL_TIME_PERIOD);
        let upload_tick = crossbeam_channel::tick(self.upload_period);
        let never = crossbeam_channel::never();
        let mut running = true;

        while running {
            // The crossbeam_channel::select! doesn't have the ability to
            // optionally recv something. Instead, if the tick channel
            // shouldn't be selected on, then pass the never channel for that
            // iteration instead, keeping the code structure of the recvs the
            // same. Since the never channel will never be ready, this
            // effectively makes that branch optional for that loop iteration.
            let timer = if self.interrupt_manager.has_interrupts() {
                &wall_timer
            } else {
                &never
            };

            crossbeam_channel::select! {

                recv(self.message_receiver) -> result => {
                    match result {
                        Ok(message) => match message {
                            ProfilerMessage::Sample(sample) =>
                                Self::handle_sample_message(sample, &mut profiles, &last_wall_export),
                            ProfilerMessage::LocalRootSpanResource(message) =>
                                Self::handle_resource_message(message, &mut profiles),
                            ProfilerMessage::Cancel => {
                                // flush what we have before exiting
                                last_wall_export = self.handle_timeout(&mut profiles, &last_wall_export);
                                running = false;
                            },
                            ProfilerMessage::Pause => {
                                // First, wait for every thread to finish what
                                // they are currently doing.
                                self.fork_barrier.wait();
                                // Then, wait for the fork to be completed.
                                self.fork_barrier.wait();
                            },
                            // The purpose is to wake up and sync the state of
                            // the interrupt manager.
                            ProfilerMessage::Wake => {}
                        },

                        Err(_) => {
                            /* Docs say:
                             * > A message could not be received because the
                             * > channel is empty and disconnected.
                             * If this happens, let's just break and end.
                             */
                            break;
                        }
                    }
                },

                recv(timer) -> message => match message {
                    Ok(_) => self.interrupt_manager.trigger_interrupts(),

                    Err(err) => {
                        warn!("{err}");
                        break;
                    },
                },

                recv(upload_tick) -> message => {
                    if message.is_ok() {
                        last_wall_export = self.handle_timeout(&mut profiles, &last_wall_export);
                    }
                },

            }
        }
    }
}

pub struct UploadRequest {
    index: ProfileIndex,
    profile: profile::Profile,
    end_time: SystemTime,
    duration: Option<Duration>,
}

pub enum UploadMessage {
    Pause,
    Upload(UploadRequest),
}

impl Profiler {
    pub fn new(output_pprof: Option<Cow<'static, str>>) -> Self {
        let fork_barrier = Arc::new(Barrier::new(3));
        let interrupt_manager = Arc::new(InterruptManager::new());
        let (message_sender, message_receiver) = crossbeam_channel::bounded(100);
        let (upload_sender, upload_receiver) = crossbeam_channel::bounded(UPLOAD_CHANNEL_CAPACITY);
        let time_collector = TimeCollector {
            fork_barrier: fork_barrier.clone(),
            interrupt_manager: interrupt_manager.clone(),
            message_receiver,
            upload_sender: upload_sender.clone(),
            upload_period: UPLOAD_PERIOD,
        };

        let uploader = Uploader::new(fork_barrier.clone(), upload_receiver, output_pprof);

        let ddprof_time = "ddprof_time";
        let ddprof_upload = "ddprof_upload";
        Profiler {
            fork_barrier,
            interrupt_manager,
            message_sender,
            upload_sender,
            time_collector_handle: thread_utils::spawn(ddprof_time, move || {
                time_collector.run();
                trace!("thread {ddprof_time} complete, shutting down");
            }),
            uploader_handle: thread_utils::spawn(ddprof_upload, move || {
                uploader.run();
                trace!("thread {ddprof_upload} complete, shutting down");
            }),
            should_join: AtomicBool::new(true),
        }
    }

    pub fn add_interrupt(&self, interrupt: VmInterrupt) {
        // First, add the interrupt to the set.
        self.interrupt_manager.add_interrupt(interrupt);

        // Second, make a best-effort attempt to wake the helper thread so
        // that it is aware another PHP request is in flight.
        _ = self.message_sender.try_send(ProfilerMessage::Wake);
    }

    pub fn remove_interrupt(&self, interrupt: VmInterrupt) {
        // First, remove the interrupt to the set.
        self.interrupt_manager.remove_interrupt(interrupt)

        // Second, do not try to wake the helper thread. In NTS mode, the next
        // request may come before the timer expires anyway, and if not, at
        // worst we had 1 wake-up outside of a request, which is the same as
        // if we wake it now.
        // In ZTS mode, this would just be unnecessary wake-ups, as there are
        // likely to be other threads serving requests.
    }

    /// Call before a fork, on the thread of the parent process that will fork.
    pub fn fork_prepare(&self) {
        // Send the message to the uploader first, as it has a longer worst-
        // case time to wait.
        let uploader_result = self.upload_sender.send(UploadMessage::Pause);
        let profiler_result = self.message_sender.send(ProfilerMessage::Pause);

        // todo: handle fails more gracefully, but it's tricky to sync 3
        //       threads, any of which could have crashed or be delayed. This
        //       could also deadlock.
        match (uploader_result, profiler_result) {
            (Ok(_), Ok(_)) => {
                self.fork_barrier.wait();
            }
            (_, _) => {
                error!("failed to prepare the profiler for forking, a deadlock could occur")
            }
        }
    }

    /// Call after a fork, but only on the thread of the parent process that forked.
    pub fn post_fork_parent(&self) {
        self.fork_barrier.wait();
    }

    pub fn send_sample(&self, message: SampleMessage) -> Result<(), TrySendError<ProfilerMessage>> {
        self.message_sender
            .try_send(ProfilerMessage::Sample(message))
    }

    pub fn send_local_root_span_resource(
        &self,
        message: LocalRootSpanResourceMessage,
    ) -> Result<(), TrySendError<ProfilerMessage>> {
        self.message_sender
            .try_send(ProfilerMessage::LocalRootSpanResource(message))
    }

    /// Begins the shutdown process. To complete it, call [Profiler::shutdown].
    /// Note that you must call [Profiler::shutdown] afterwards; it's two
    /// parts of the same operation. It's split so you (or other extensions)
    /// can do something while the other threads finish up.
    pub fn stop(&mut self, timeout: Duration) {
        debug!("Stopping profiler.");

        let sent = match self
            .message_sender
            .send_timeout(ProfilerMessage::Cancel, timeout)
        {
            Err(err) => {
                warn!("Recent samples are most likely lost: Failed to notify other threads of cancellation: {err}.");
                false
            }
            Ok(_) => {
                debug!("Notified other threads of cancellation.");
                true
            }
        };
        self.should_join.store(sent, Ordering::SeqCst);

        // Drop the sender to the uploader channel to reduce its refcount. At
        // this state, only the ddprof_time thread will have a sender to the
        // uploader. Once the sender over there is closed, then the uploader
        // can quit.
        // The sender is replaced with one that has a disconnected receiver, so
        // the sender can't send any messages.
        let (mut empty_sender, _) = crossbeam_channel::unbounded();
        std::mem::swap(&mut self.upload_sender, &mut empty_sender);
    }

    /// Completes the shutdown process; to start it, call [Profiler::stop]
    /// before calling [Profiler::shutdown].
    /// Note the timeout is per thread, and there may be multiple threads.
    pub fn shutdown(self, timeout: Duration) {
        if self.should_join.load(Ordering::SeqCst) {
            thread_utils::join_timeout(
                self.time_collector_handle,
                timeout,
                "Recent samples may be lost.",
            );

            // Wait for the time_collector to join, since that will drop
            // the sender half of the channel that the uploader is
            // holding, allowing it to finish.
            thread_utils::join_timeout(
                self.uploader_handle,
                timeout,
                "Recent samples are most likely lost.",
            );
        }
    }

    fn cpu_sub(now: cpu_time::ThreadTime, prev: cpu_time::ThreadTime) -> i64 {
        let now = now.as_duration();
        let prev = prev.as_duration();

        match now.checked_sub(prev) {
            // If a 128 bit value doesn't fit in 64 bits, use the max.
            Some(duration) => duration.as_nanos().try_into().unwrap_or(i64::MAX),

            // If this happened, then either the programmer screwed up and
            // passed args in backwards, or cpu time has gone backward... ish.
            // Supposedly it can happen if the thread migrates CPUs:
            // https://www.percona.com/blog/what-time-18446744073709550000-means/
            // Regardless of why, a customer hit this:
            // https://github.com/DataDog/dd-trace-php/issues/1880
            // In these cases, zero is much closer to reality than i64::MAX.
            None => 0,
        }
    }

    /// Collect a stack sample with elapsed wall time. Collects CPU time if
    /// it's enabled and available.
    pub unsafe fn collect_time(
        &self,
        execute_data: *mut zend_execute_data,
        interrupt_count: u32,
        locals: &mut RequestLocals,
    ) {
        // todo: should probably exclude the wall and CPU time used by collecting the sample.
        let interrupt_count = interrupt_count as i64;
        let result = collect_stack_sample(execute_data);
        match result {
            Ok(frames) => {
                let depth = frames.len();

                let now = Instant::now();
                let wall_time = now.duration_since(locals.last_wall_time);
                locals.last_wall_time = now;
                let wall_time: i64 = wall_time.as_nanos().try_into().unwrap_or(i64::MAX);

                /* If CPU time is disabled, or if it's enabled but not available on the platform,
                 * then `locals.last_cpu_time` will be None.
                 */
                let cpu_time = if let Some(last_cpu_time) = locals.last_cpu_time {
                    let now = cpu_time::ThreadTime::try_now()
                        .expect("CPU time to work since it's worked before during this process");
                    let cpu_time = Self::cpu_sub(now, last_cpu_time);
                    locals.last_cpu_time = Some(now);
                    cpu_time
                } else {
                    0
                };

                let mut labels = Profiler::message_labels();
                #[cfg(feature = "timeline")]
                if locals.profiling_experimental_timeline_enabled {
                    if let Ok(now) = SystemTime::now().duration_since(UNIX_EPOCH) {
                        labels.push(Label {
                            key: "end_timestamp_ns",
                            value: LabelValue::Num(now.as_nanos() as i64, Some("nanoseconds")),
                        });
                    }
                }

                let n_labels = labels.len();

                match self.send_sample(Profiler::prepare_sample_message(
                    frames,
                    SampleValues {
                        interrupt_count,
                        wall_time,
                        cpu_time,
                        ..Default::default()
                    },
                    labels,
                    locals,
                )) {
                    Ok(_) => trace!(
                        "Sent stack sample of {depth} frames and {n_labels} labels to profiler."
                    ),
                    Err(err) => warn!(
                        "Failed to send stack sample of {depth} frames and {n_labels} labels to profiler: {err}"
                    ),
                }
            }
            Err(err) => {
                warn!("Failed to collect stack sample: {err}")
            }
        }
    }

    #[cfg(feature = "allocation_profiling")]
    /// Collect a stack sample with memory allocations
    pub unsafe fn collect_allocations(
        &self,
        execute_data: *mut zend_execute_data,
        alloc_samples: i64,
        alloc_size: i64,
        locals: &RequestLocals,
    ) {
        let result = collect_stack_sample(execute_data);
        match result {
            Ok(frames) => {
                let depth = frames.len();
                let labels = Profiler::message_labels();
                let n_labels = labels.len();

                match self.send_sample(Profiler::prepare_sample_message(
                    frames,
                    SampleValues {
                        alloc_size,
                        alloc_samples,
                        ..Default::default()
                    },
                    labels,
                    locals
                )) {
                    Ok(_) => trace!(
                        "Sent stack sample of {depth} frames, {n_labels} labels, {alloc_size} bytes allocated, and {alloc_samples} allocations to profiler."
                    ),
                    Err(err) => warn!(
                        "Failed to send stack sample of {depth} frames, {n_labels} labels, {alloc_size} bytes allocated, and {alloc_samples} allocations to profiler: {err}"
                    ),
                }
            }
            Err(err) => {
                warn!("Failed to collect stack sample: {err}")
            }
        }
    }

    #[cfg(feature = "timeline")]
    pub fn collect_compile_string(
        &self,
        duration: i64,
        filename: String,
        line: u32,
        locals: &RequestLocals,
    ) {
        let mut labels = Profiler::message_labels();

        lazy_static! {
            static ref TIMELINE_COMPILE_FILE_LABELS: Vec<Label> = vec![Label {
                key: "event",
                value: LabelValue::Str("compilation".into()),
            },];
        }

        labels.extend_from_slice(&TIMELINE_COMPILE_FILE_LABELS);
        let n_labels = labels.len();

        match self.send_sample(Profiler::prepare_sample_message(
            vec![ZendFrame {
                function: "[eval]".into(),
<<<<<<< HEAD
                file: Some(Cow::Owned(filename)),
                line: line,
=======
                file: Some(filename),
                line,
>>>>>>> afbd2dbb
            }],
            SampleValues {
                timeline: duration,
                ..Default::default()
            },
            labels,
            locals,
        )) {
            Ok(_) => {
                trace!("Sent event 'compile eval' with {n_labels} labels to profiler.")
            }
            Err(err) => {
                warn!(
                    "Failed to send event 'compile eval' with {n_labels} labels to profiler: {err}"
                )
            }
        }
    }

    #[cfg(feature = "timeline")]
    pub fn collect_compile_file(
        &self,
        now: i64,
        duration: i64,
        filename: String,
        include_type: &str,
        locals: &RequestLocals,
    ) {
        let mut labels = Profiler::message_labels();

        lazy_static! {
            static ref TIMELINE_COMPILE_FILE_LABELS: Vec<Label> = vec![Label {
                key: "event",
                value: LabelValue::Str("compilation".into()),
            },];
        }

        labels.extend_from_slice(&TIMELINE_COMPILE_FILE_LABELS);
        labels.push(Label {
            key: "filename",
            value: LabelValue::Str(Cow::from(filename)),
        });
        labels.push(Label {
            key: "end_timestamp_ns",
            value: LabelValue::Num(now, Some("nanoseconds")),
        });

        let n_labels = labels.len();

        match self.send_sample(Profiler::prepare_sample_message(
            vec![ZendFrame {
                function: format!("[{include_type}]").into(),
                file: None,
                line: 0,
            }],
            SampleValues {
                timeline: duration,
                ..Default::default()
            },
            labels,
            locals,
        )) {
            Ok(_) => {
                trace!("Sent event 'compile file' with {n_labels} labels to profiler.")
            }
            Err(err) => {
                warn!(
                    "Failed to send event 'compile file' with {n_labels} labels to profiler: {err}"
                )
            }
        }
    }

    #[cfg(feature = "timeline")]
    /// collect a stack frame for garbage collection.
    /// as we do not know about the overhead currently, we only collect a fake frame.
    pub fn collect_garbage_collection(
        &self,
        now: i64,
        duration: i64,
        reason: &'static str,
        collected: i64,
        #[cfg(php_gc_status)] runs: i64,
        locals: &RequestLocals,
    ) {
        let mut labels = Profiler::message_labels();

        lazy_static! {
            static ref TIMELINE_GC_LABELS: Vec<Label> = vec![Label {
                key: "event",
                value: LabelValue::Str("gc".into()),
            },];
        }

        labels.extend_from_slice(&TIMELINE_GC_LABELS);
        labels.push(Label {
            key: "gc reason",
            value: LabelValue::Str(Cow::from(reason)),
        });
        labels.push(Label {
            key: "end_timestamp_ns",
            value: LabelValue::Num(now, Some("nanoseconds")),
        });

        #[cfg(php_gc_status)]
        labels.push(Label {
            key: "gc runs",
            value: LabelValue::Num(runs, Some("count")),
        });
        labels.push(Label {
            key: "gc collected",
            value: LabelValue::Num(collected, Some("count")),
        });
        let n_labels = labels.len();

        match self.send_sample(Profiler::prepare_sample_message(
            vec![ZendFrame {
                function: "[gc]".into(),
                file: None,
                line: 0,
            }],
            SampleValues {
                timeline: duration,
                ..Default::default()
            },
            labels,
            locals,
        )) {
            Ok(_) => {
                trace!("Sent event 'gc' with {n_labels} labels and reason {reason} to profiler.")
            }
            Err(err) => {
                warn!("Failed to send event 'gc' with {n_labels} and reason {reason} labels to profiler: {err}")
            }
        }
    }

    fn message_labels() -> Vec<Label> {
        let gpc = unsafe { datadog_php_profiling_get_profiling_context };
        if let Some(get_profiling_context) = gpc {
            let context = unsafe { get_profiling_context() };
            if context.local_root_span_id != 0 {
                /* Safety: PProf only has signed integers for label.num.
                 * We bit-cast u64 to i64, and the backend does the
                 * reverse so the conversion is lossless.
                 */
                let local_root_span_id: i64 = unsafe { transmute(context.local_root_span_id) };
                let span_id: i64 = unsafe { transmute(context.span_id) };

                return vec![
                    Label {
                        key: "local root span id",
                        value: LabelValue::Num(local_root_span_id, None),
                    },
                    Label {
                        key: "span id",
                        value: LabelValue::Num(span_id, None),
                    },
                ];
            }
        }
        vec![]
    }

    fn prepare_sample_message(
        frames: Vec<ZendFrame>,
        samples: SampleValues,
        labels: Vec<Label>,
        locals: &RequestLocals,
    ) -> SampleMessage {
        // Lay this out in the same order as SampleValues
        static SAMPLE_TYPES: &[ValueType; 6] = &[
            ValueType::new("sample", "count"),
            ValueType::new("wall-time", "nanoseconds"),
            ValueType::new("cpu-time", "nanoseconds"),
            ValueType::new("alloc-samples", "count"),
            ValueType::new("alloc-size", "bytes"),
            ValueType::new("timeline", "nanoseconds"),
        ];

        // Allows us to slice the SampleValues as if they were an array.
        let values: [i64; 6] = [
            samples.interrupt_count,
            samples.wall_time,
            samples.cpu_time,
            samples.alloc_samples,
            samples.alloc_size,
            samples.timeline,
        ];

        let mut sample_types = Vec::with_capacity(SAMPLE_TYPES.len());
        let mut sample_values = Vec::with_capacity(SAMPLE_TYPES.len());
        if locals.profiling_enabled {
            // sample, wall-time, cpu-time
            let len = 2 + locals.profiling_experimental_cpu_time_enabled as usize;
            sample_types.extend_from_slice(&SAMPLE_TYPES[0..len]);
            sample_values.extend_from_slice(&values[0..len]);

            // alloc-samples, alloc-size
            if locals.profiling_allocation_enabled {
                sample_types.extend_from_slice(&SAMPLE_TYPES[3..5]);
                sample_values.extend_from_slice(&values[3..5]);
            }

            #[cfg(feature = "timeline")]
            if locals.profiling_experimental_timeline_enabled {
                sample_types.push(SAMPLE_TYPES[5]);
                sample_values.push(values[5]);
            }
        }

        let tags = Arc::clone(&locals.tags);

        SampleMessage {
            key: ProfileIndex {
                sample_types,
                tags,
                endpoint: locals.uri.clone(),
            },
            value: SampleData {
                frames,
                labels,
                sample_values,
            },
        }
    }
}

#[cfg(test)]
mod tests {
    use super::*;
    use crate::static_tags;
    use log::LevelFilter;

    fn get_frames() -> Vec<ZendFrame> {
        vec![ZendFrame {
            function: "foobar()".into(),
            file: Some("foobar.php".into()),
            line: 42,
        }]
    }

    fn get_request_locals() -> RequestLocals {
        RequestLocals {
            env: None,
            interrupt_count: AtomicU32::new(0),
            last_cpu_time: None,
            last_wall_time: Instant::now(),
            profiling_enabled: true,
            profiling_endpoint_collection_enabled: true,
            profiling_experimental_cpu_time_enabled: false,
            profiling_allocation_enabled: false,
            profiling_experimental_timeline_enabled: false,
            profiling_log_level: LevelFilter::Off,
            service: None,
            tags: Arc::new(static_tags()),
            uri: Box::<AgentEndpoint>::default(),
            version: None,
            vm_interrupt_addr: std::ptr::null_mut(),
        }
    }

    fn get_samples() -> SampleValues {
        SampleValues {
            interrupt_count: 10,
            wall_time: 20,
            cpu_time: 30,
            alloc_samples: 40,
            alloc_size: 50,
            timeline: 60,
        }
    }

    #[test]
    fn profiler_prepare_sample_message_works_with_profiling_disabled() {
        // the `Profiler::prepare_sample_message()` method will never be called with this setup,
        // yet this is how it has to behave in case profiling is disabled
        let frames = get_frames();
        let samples = get_samples();
        let labels = Profiler::message_labels();
        let mut locals = get_request_locals();
        locals.profiling_enabled = false;
        locals.profiling_allocation_enabled = false;
        locals.profiling_experimental_cpu_time_enabled = false;

        let message: SampleMessage =
            Profiler::prepare_sample_message(frames, samples, labels, &locals);

        assert_eq!(message.key.sample_types, vec![]);
        let expected: Vec<i64> = vec![];
        assert_eq!(message.value.sample_values, expected);
    }

    #[test]
    fn profiler_prepare_sample_message_works_with_profiling_enabled() {
        let frames = get_frames();
        let samples = get_samples();
        let labels = Profiler::message_labels();
        let mut locals = get_request_locals();
        locals.profiling_enabled = true;
        locals.profiling_allocation_enabled = false;
        locals.profiling_experimental_cpu_time_enabled = false;

        let message: SampleMessage =
            Profiler::prepare_sample_message(frames, samples, labels, &locals);

        assert_eq!(
            message.key.sample_types,
            vec![
                ValueType::new("sample", "count"),
                ValueType::new("wall-time", "nanoseconds"),
            ]
        );
        assert_eq!(message.value.sample_values, vec![10, 20]);
    }

    #[test]
    fn profiler_prepare_sample_message_works_with_cpu_time() {
        let frames = get_frames();
        let samples = get_samples();
        let labels = Profiler::message_labels();
        let mut locals = get_request_locals();
        locals.profiling_enabled = true;
        locals.profiling_allocation_enabled = false;
        locals.profiling_experimental_cpu_time_enabled = true;

        let message: SampleMessage =
            Profiler::prepare_sample_message(frames, samples, labels, &locals);

        assert_eq!(
            message.key.sample_types,
            vec![
                ValueType::new("sample", "count"),
                ValueType::new("wall-time", "nanoseconds"),
                ValueType::new("cpu-time", "nanoseconds"),
            ]
        );
        assert_eq!(message.value.sample_values, vec![10, 20, 30]);
    }

    #[test]
    fn profiler_prepare_sample_message_works_with_allocations() {
        let frames = get_frames();
        let samples = get_samples();
        let labels = Profiler::message_labels();
        let mut locals = get_request_locals();
        locals.profiling_enabled = true;
        locals.profiling_allocation_enabled = true;
        locals.profiling_experimental_cpu_time_enabled = false;

        let message: SampleMessage =
            Profiler::prepare_sample_message(frames, samples, labels, &locals);

        assert_eq!(
            message.key.sample_types,
            vec![
                ValueType::new("sample", "count"),
                ValueType::new("wall-time", "nanoseconds"),
                ValueType::new("alloc-samples", "count"),
                ValueType::new("alloc-size", "bytes"),
            ]
        );
        assert_eq!(message.value.sample_values, vec![10, 20, 40, 50]);
    }

    #[test]
    fn profiler_prepare_sample_message_works_with_allocations_and_cpu_time() {
        let frames = get_frames();
        let samples = get_samples();
        let labels = Profiler::message_labels();
        let mut locals = get_request_locals();
        locals.profiling_enabled = true;
        locals.profiling_allocation_enabled = true;
        locals.profiling_experimental_cpu_time_enabled = true;

        let message: SampleMessage =
            Profiler::prepare_sample_message(frames, samples, labels, &locals);

        assert_eq!(
            message.key.sample_types,
            vec![
                ValueType::new("sample", "count"),
                ValueType::new("wall-time", "nanoseconds"),
                ValueType::new("cpu-time", "nanoseconds"),
                ValueType::new("alloc-samples", "count"),
                ValueType::new("alloc-size", "bytes"),
            ]
        );
        assert_eq!(message.value.sample_values, vec![10, 20, 30, 40, 50]);
    }
}<|MERGE_RESOLUTION|>--- conflicted
+++ resolved
@@ -760,13 +760,8 @@
         match self.send_sample(Profiler::prepare_sample_message(
             vec![ZendFrame {
                 function: "[eval]".into(),
-<<<<<<< HEAD
                 file: Some(Cow::Owned(filename)),
-                line: line,
-=======
-                file: Some(filename),
                 line,
->>>>>>> afbd2dbb
             }],
             SampleValues {
                 timeline: duration,
