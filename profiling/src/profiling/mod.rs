mod interrupts;
pub mod stalk_walking;
mod thread_utils;
mod uploader;

pub use interrupts::*;
use stalk_walking::*;
use uploader::*;

use crate::bindings::{datadog_php_profiling_get_profiling_context, zend_execute_data};
use crate::{AgentEndpoint, RequestLocals};
use crossbeam_channel::{Receiver, Sender, TrySendError};
use datadog_profiling::exporter::Tag;
use datadog_profiling::profile;
use datadog_profiling::profile::api::{Function, Line, Location, Period, Sample};
use log::{debug, info, trace, warn};
use std::borrow::{Borrow, Cow};
use std::collections::HashMap;
use std::hash::Hash;
use std::intrinsics::transmute;
use std::str;
use std::sync::atomic::{AtomicBool, AtomicU32, Ordering};
use std::sync::{Arc, Barrier, Mutex};
use std::thread::JoinHandle;
use std::time::{Duration, Instant, SystemTime};

#[cfg(feature = "timeline")]
use lazy_static::lazy_static;
#[cfg(feature = "timeline")]
use std::time::UNIX_EPOCH;

#[cfg(feature = "allocation_profiling")]
use crate::allocation::ALLOCATION_PROFILING_INTERVAL;
#[cfg(feature = "allocation_profiling")]
use datadog_profiling::profile::api::UpscalingInfo;

const UPLOAD_PERIOD: Duration = Duration::from_secs(67);

// Guide: upload period / upload timeout should give about the order of
// magnitude for the capacity.
const UPLOAD_CHANNEL_CAPACITY: usize = 8;

/// Order this array this way:
///  1. Always enabled types.
///  2. On by default types.
///  3. Off by default types.
#[derive(Default)]
struct SampleValues {
    interrupt_count: i64,
    wall_time: i64,
    cpu_time: i64,
    alloc_samples: i64,
    alloc_size: i64,
    timeline: i64,
}

const WALL_TIME_PERIOD: Duration = Duration::from_millis(10);
const WALL_TIME_PERIOD_TYPE: ValueType = ValueType {
    r#type: "wall-time",
    unit: "nanoseconds",
};

#[derive(Debug, Clone)]
struct WallTime {
    instant: Instant,
    systemtime: SystemTime,
}

impl WallTime {
    fn now() -> Self {
        Self {
            instant: Instant::now(),
            systemtime: SystemTime::now(),
        }
    }
}

#[derive(Debug, Clone)]
pub enum LabelValue {
    Str(Cow<'static, str>),
    Num(i64, Option<&'static str>),
}

#[derive(Debug, Clone)]
pub struct Label {
    pub key: &'static str,
    pub value: LabelValue,
}

impl<'a> From<&'a Label> for profile::api::Label<'a> {
    fn from(label: &'a Label) -> Self {
        let key = label.key;
        match &label.value {
            LabelValue::Str(str) => Self {
                key,
                str: Some(str),
                num: 0,
                num_unit: None,
            },
            LabelValue::Num(num, num_unit) => Self {
                key,
                str: None,
                num: *num,
                num_unit: num_unit.as_deref(),
            },
        }
    }
}

#[derive(Debug, Clone, Copy, Eq, PartialEq, Hash)]
pub struct ValueType {
    pub r#type: &'static str,
    pub unit: &'static str,
}

impl ValueType {
    pub const fn new(r#type: &'static str, unit: &'static str) -> Self {
        Self { r#type, unit }
    }
}

/// A ProfileIndex contains the fields that factor into the uniqueness of a
/// profile when we aggregate it. It's mostly based on the upload protocols,
/// because we cannot mix profiles belonging to different services into the
/// same upload.
/// This information is expected to be mostly stable for a process, but it may
/// not be if an Apache reload occurs and it adjusts the service name, or if
/// Apache per-dir settings use different service name, etc.
#[derive(Clone, Debug, Eq, PartialEq, Hash)]
pub struct ProfileIndex {
    pub sample_types: Vec<ValueType>,
    pub tags: Arc<Vec<Tag>>,
    pub endpoint: Box<AgentEndpoint>,
}

#[derive(Debug)]
pub struct SampleData {
    pub frames: Vec<ZendFrame>,
    pub labels: Vec<Label>,
    pub sample_values: Vec<i64>,
}

#[derive(Debug)]
pub struct SampleMessage {
    pub key: ProfileIndex,
    pub value: SampleData,
}

#[derive(Debug)]
pub struct LocalRootSpanResourceMessage {
    pub local_root_span_id: u64,
    pub resource: String,
}

#[derive(Debug)]
pub enum ProfilerMessage {
    Cancel,
    Sample(SampleMessage),
    LocalRootSpanResource(LocalRootSpanResourceMessage),
}

pub struct Globals {
    pub interrupt_count: AtomicU32,
    pub last_interrupt: SystemTime,
    // todo: current_profile
}

impl Default for Globals {
    fn default() -> Self {
        Self {
            interrupt_count: AtomicU32::new(0),
            last_interrupt: SystemTime::now(),
        }
    }
}

pub struct Profiler {
    fork_barrier: Arc<Barrier>,
    fork_senders: [Sender<()>; 2],
    interrupt_manager: Arc<InterruptManager>,
    message_sender: Sender<ProfilerMessage>,
    time_collector_handle: JoinHandle<()>,
    uploader_handle: JoinHandle<()>,
    should_join: AtomicBool,
}

struct TimeCollector {
    fork_barrier: Arc<Barrier>,
    fork_receiver: Receiver<()>,
    interrupt_manager: Arc<InterruptManager>,
    message_receiver: Receiver<ProfilerMessage>,
    upload_sender: Sender<UploadMessage>,
    wall_time_period: Duration,
    upload_period: Duration,
}

impl TimeCollector {
    fn handle_timeout(
        &self,
        profiles: &mut HashMap<ProfileIndex, profile::Profile>,
        last_export: &WallTime,
    ) -> WallTime {
        let wall_export = WallTime::now();
        if profiles.is_empty() {
            info!("No profiles to upload.");
            return wall_export;
        }

        let duration = wall_export
            .instant
            .checked_duration_since(last_export.instant);

        let end_time = wall_export.systemtime;

        for (index, profile) in profiles.drain() {
            let message = UploadMessage {
                index,
                profile,
                end_time,
                duration,
            };
            if let Err(err) = self.upload_sender.try_send(message) {
                warn!("Failed to upload profile: {err}");
            }
        }
        wall_export
    }

    /// Create a profile based on the message and start time. Note that it
    /// makes sense to use an older time than now because if the profiler was
    /// running 4 seconds ago and we're only creating a profile now, that means
    /// we didn't collect any samples during that 4 seconds.
    fn create_profile(message: &SampleMessage, started_at: SystemTime) -> profile::Profile {
        let sample_types: Vec<profile::api::ValueType> = message
            .key
            .sample_types
            .iter()
            .map(|sample_type| profile::api::ValueType {
                r#type: sample_type.r#type.borrow(),
                unit: sample_type.unit.borrow(),
            })
            .collect();

        // check if we have the `alloc-size` and `alloc-samples` sample types
        #[cfg(feature = "allocation_profiling")]
        let alloc_samples_offset = sample_types
            .iter()
            .position(|&x| x.r#type == "alloc-samples");
        #[cfg(feature = "allocation_profiling")]
        let alloc_size_offset = sample_types.iter().position(|&x| x.r#type == "alloc-size");

        let period = WALL_TIME_PERIOD.as_nanos();
        let mut profile = profile::ProfileBuilder::new()
            .period(Some(Period {
                r#type: profile::api::ValueType {
                    r#type: WALL_TIME_PERIOD_TYPE.r#type.borrow(),
                    unit: WALL_TIME_PERIOD_TYPE.unit.borrow(),
                },
                value: period.min(i64::MAX as u128) as i64,
            }))
            .start_time(Some(started_at))
            .sample_types(sample_types)
            .build();

        #[cfg(feature = "allocation_profiling")]
        if let (Some(alloc_size_offset), Some(alloc_samples_offset)) =
            (alloc_size_offset, alloc_samples_offset)
        {
            let upscaling_info = UpscalingInfo::Poisson {
                sum_value_offset: alloc_size_offset,
                count_value_offset: alloc_samples_offset,
                sampling_distance: ALLOCATION_PROFILING_INTERVAL as u64,
            };
            let values_offset: Vec<usize> = vec![alloc_size_offset, alloc_samples_offset];
            match profile.add_upscaling_rule(values_offset.as_slice(), "", "", upscaling_info) {
                Ok(_id) => {}
                Err(err) => {
                    warn!("Failed to add upscaling rule for allocation samples, allocation samples reported will be wrong: {err}")
                }
            }
        }

        profile
    }

    fn handle_resource_message(
        message: LocalRootSpanResourceMessage,
        profiles: &mut HashMap<ProfileIndex, profile::Profile>,
    ) {
        trace!(
            "Received Endpoint Profiling message for span id {}.",
            message.local_root_span_id
        );

        let local_root_span_id = message.local_root_span_id;
        for (_, profile) in profiles.iter_mut() {
            let endpoint = Cow::Borrowed(message.resource.as_str());
            profile.add_endpoint(local_root_span_id, endpoint.clone());
            profile.add_endpoint_count(endpoint, 1);
        }
    }

    fn handle_sample_message(
        message: SampleMessage,
        profiles: &mut HashMap<ProfileIndex, profile::Profile>,
        started_at: &WallTime,
    ) {
        let profile: &mut profile::Profile = if let Some(value) = profiles.get_mut(&message.key) {
            value
        } else {
            profiles.insert(
                message.key.clone(),
                Self::create_profile(&message, started_at.systemtime),
            );
            profiles
                .get_mut(&message.key)
                .expect("entry to exist; just inserted it")
        };

        let mut locations = vec![];

        let values = message.value.sample_values;
        let labels: Vec<profile::api::Label> = message
            .value
            .labels
            .iter()
            .map(profile::api::Label::from)
            .collect();

        for frame in &message.value.frames {
            let location = Location {
                lines: vec![Line {
                    function: Function {
                        name: frame.function.as_str(),
                        system_name: "",
                        filename: frame.file.as_deref().unwrap_or(""),
                        start_line: 0,
                    },
                    line: frame.line as i64,
                }],
                ..Default::default()
            };

            locations.push(location);
        }

        let sample = Sample {
            locations,
            values,
            labels,
        };

        match profile.add(sample) {
            Ok(_id) => {}
            Err(err) => {
                warn!("Failed to add sample to the profile: {err}")
            }
        }
    }

    pub fn run(&self) {
        let mut last_wall_export = WallTime::now();
        let mut profiles: HashMap<ProfileIndex, profile::Profile> = HashMap::with_capacity(1);

        debug!(
            "Started with an upload period of {} seconds and approximate wall-time period of {} milliseconds.",
            UPLOAD_PERIOD.as_secs(),
            WALL_TIME_PERIOD.as_millis());

        let wall_time_tick = crossbeam_channel::tick(self.wall_time_period);
        let upload_tick = crossbeam_channel::tick(self.upload_period);
        let mut running = true;

        while running {
            crossbeam_channel::select! {

                recv(self.message_receiver) -> result => {
                    match result {
                        Ok(message) => match message {
                            ProfilerMessage::Sample(sample) =>
                                Self::handle_sample_message(sample, &mut profiles, &last_wall_export),
                            ProfilerMessage::LocalRootSpanResource(message) =>
                                Self::handle_resource_message(message, &mut profiles),
                            ProfilerMessage::Cancel => {
                                // flush what we have before exiting
                                last_wall_export = self.handle_timeout(&mut profiles, &last_wall_export);
                                running = false;
                            }
                        },
                        Err(_) => {
                            /* Docs say:
                             * > A message could not be received because the
                             * > channel is empty and disconnected.
                             * If this happens, let's just break and end.
                             */
                            break;
                        }
                    }
                },

                recv(wall_time_tick) -> message => {
                    if message.is_ok() {
                        self.interrupt_manager.trigger_interrupts()
                    }
                },

                recv(upload_tick) -> message => {
                    if message.is_ok() {
                        last_wall_export = self.handle_timeout(&mut profiles, &last_wall_export);
                    }
                },

                recv(self.fork_receiver) -> message => {
                    if message.is_ok() {
                        // First, wait for every thread to finish what they are currently doing.
                        self.fork_barrier.wait();
                        // Then, wait for the fork to be completed.
                        self.fork_barrier.wait();
                    }
                }

            }
        }
    }
}

pub struct UploadMessage {
    index: ProfileIndex,
    profile: profile::Profile,
    end_time: SystemTime,
    duration: Option<Duration>,
}

impl Profiler {
    pub fn new(output_pprof: Option<Cow<'static, str>>) -> Self {
        let fork_barrier = Arc::new(Barrier::new(3));
        let (fork_sender0, fork_receiver0) = crossbeam_channel::bounded(1);
        let interrupt_manager = Arc::new(InterruptManager::new(Mutex::new(Vec::with_capacity(1))));
        let (message_sender, message_receiver) = crossbeam_channel::bounded(100);
        let (upload_sender, upload_receiver) = crossbeam_channel::bounded(UPLOAD_CHANNEL_CAPACITY);
        let (fork_sender1, fork_receiver1) = crossbeam_channel::bounded(1);
        let time_collector = TimeCollector {
            fork_barrier: fork_barrier.clone(),
            fork_receiver: fork_receiver0,
            interrupt_manager: interrupt_manager.clone(),
            message_receiver,
            upload_sender,
            wall_time_period: WALL_TIME_PERIOD,
            upload_period: UPLOAD_PERIOD,
        };

        let uploader = Uploader::new(
            fork_barrier.clone(),
            fork_receiver1,
            upload_receiver,
            output_pprof,
        );

        Profiler {
            fork_barrier,
            fork_senders: [fork_sender0, fork_sender1],
            interrupt_manager,
            message_sender,
            time_collector_handle: thread_utils::spawn("ddprof_time", move || time_collector.run()),
            uploader_handle: thread_utils::spawn("ddprof_upload", move || uploader.run()),
            should_join: AtomicBool::new(true),
        }
    }

    pub fn add_interrupt(&self, interrupt: VmInterrupt) -> Result<(), (usize, VmInterrupt)> {
        self.interrupt_manager.add_interrupt(interrupt)
    }

    pub fn remove_interrupt(&self, interrupt: VmInterrupt) -> Result<(), VmInterrupt> {
        self.interrupt_manager.remove_interrupt(interrupt)
    }

    /// Call before a fork, on the thread of the parent process that will fork.
    pub fn fork_prepare(&self) {
        for sender in self.fork_senders.iter() {
            // Hmm, what to do with errors?
            let _ = sender.send(());
        }
        self.fork_barrier.wait();
    }

    /// Call after a fork, but only on the thread of the parent process that forked.
    pub fn post_fork_parent(&self) {
        self.fork_barrier.wait();
    }

    pub fn send_sample(&self, message: SampleMessage) -> Result<(), TrySendError<ProfilerMessage>> {
        self.message_sender
            .try_send(ProfilerMessage::Sample(message))
    }

    pub fn send_local_root_span_resource(
        &self,
        message: LocalRootSpanResourceMessage,
    ) -> Result<(), TrySendError<ProfilerMessage>> {
        self.message_sender
            .try_send(ProfilerMessage::LocalRootSpanResource(message))
    }

    /// Begins the shutdown process. To complete it, call [Profiler::shutdown].
    /// Note that you must call [Profiler::shutdown] afterwards; it's two
    /// parts of the same operation. It's split so you (or other extensions)
    /// can do something while the other threads finish up.
    pub fn stop(&self, timeout: Duration) {
        debug!("Stopping profiler.");
        let sent = match self
            .message_sender
            .send_timeout(ProfilerMessage::Cancel, timeout)
        {
            Err(err) => {
                warn!("Recent samples are most likely lost: Failed to notify other threads of cancellation: {err}.");
                false
            }
            Ok(_) => {
                debug!("Notified other threads of cancellation.");
                true
            }
        };
        self.should_join.store(sent, Ordering::SeqCst);
    }

    /// Completes the shutdown process; to start it, call [Profiler::stop]
    /// before calling [Profiler::shutdown].
    /// Note the timeout is per thread, and there may be multiple threads.
    pub fn shutdown(self, timeout: Duration) {
        if self.should_join.load(Ordering::SeqCst) {
            thread_utils::join_timeout(
                self.time_collector_handle,
                timeout,
                "Recent samples may be lost.",
            );

            // Wait for the time_collector to join, since that will drop
            // the sender half of the channel that the uploader is
            // holding, allowing it to finish.
            thread_utils::join_timeout(
                self.uploader_handle,
                timeout,
                "Recent samples are most likely lost.",
            );
        }
    }

    fn cpu_sub(now: cpu_time::ThreadTime, prev: cpu_time::ThreadTime) -> i64 {
        let now = now.as_duration();
        let prev = prev.as_duration();

        match now.checked_sub(prev) {
            // If a 128 bit value doesn't fit in 64 bits, use the max.
            Some(duration) => duration.as_nanos().try_into().unwrap_or(i64::MAX),

            // If this happened, then either the programmer screwed up and
            // passed args in backwards, or cpu time has gone backward... ish.
            // Supposedly it can happen if the thread migrates CPUs:
            // https://www.percona.com/blog/what-time-18446744073709550000-means/
            // Regardless of why, a customer hit this:
            // https://github.com/DataDog/dd-trace-php/issues/1880
            // In these cases, zero is much closer to reality than i64::MAX.
            None => 0,
        }
    }

    /// Collect a stack sample with elapsed wall time. Collects CPU time if
    /// it's enabled and available.
    pub unsafe fn collect_time(
        &self,
        execute_data: *mut zend_execute_data,
        interrupt_count: u32,
        mut locals: &mut RequestLocals,
    ) {
        // todo: should probably exclude the wall and CPU time used by collecting the sample.
        let interrupt_count = interrupt_count as i64;
        let result = collect_timed_stack_sample(execute_data, locals, Reason::Wall);
        match result {
            Ok(frames) => {
                let depth = frames.len();

                let now = Instant::now();
                let wall_time = now.duration_since(locals.last_wall_time);
                locals.last_wall_time = now;
                let wall_time: i64 = wall_time.as_nanos().try_into().unwrap_or(i64::MAX);

                /* If CPU time is disabled, or if it's enabled but not available on the platform,
                 * then `locals.last_cpu_time` will be None.
                 */
                let cpu_time = if let Some(last_cpu_time) = locals.last_cpu_time {
                    let now = cpu_time::ThreadTime::try_now()
                        .expect("CPU time to work since it's worked before during this process");
                    let cpu_time = Self::cpu_sub(now, last_cpu_time);
                    locals.last_cpu_time = Some(now);
                    cpu_time
                } else {
                    0
                };

                let labels = Profiler::message_labels();
                let n_labels = labels.len();

                match self.send_sample(Profiler::prepare_sample_message(
                    frames,
                    SampleValues {
                        interrupt_count,
                        wall_time,
                        cpu_time,
                        ..Default::default()
                    },
                    labels,
                    locals,
                )) {
                    Ok(_) => trace!(
                        "Sent stack sample of {depth} frames and {n_labels} labels to profiler."
                    ),
                    Err(err) => warn!(
                        "Failed to send stack sample of {depth} frames and {n_labels} labels to profiler: {err}"
                    ),
                }
            }
            Err(err) => {
                warn!("Failed to collect stack sample: {err}")
            }
        }
    }

    #[cfg(feature = "allocation_profiling")]
    /// Collect a stack sample with memory allocations
    pub unsafe fn collect_allocations(
        &self,
        execute_data: *mut zend_execute_data,
        alloc_samples: i64,
        alloc_size: i64,
        locals: &mut RequestLocals,
    ) {
        let result = collect_timed_stack_sample(execute_data, locals, Reason::Alloc);
        match result {
            Ok(frames) => {
                let depth = frames.len();
                let labels = Profiler::message_labels();
                let n_labels = labels.len();

                match self.send_sample(Profiler::prepare_sample_message(
                    frames,
                    SampleValues {
                        alloc_size,
                        alloc_samples,
                        ..Default::default()
                    },
                    labels,
                    locals
                )) {
                    Ok(_) => trace!(
                        "Sent stack sample of {depth} frames, {n_labels} labels, {alloc_size} bytes allocated, and {alloc_samples} allocations to profiler."
                    ),
                    Err(err) => warn!(
                        "Failed to send stack sample of {depth} frames, {n_labels} labels, {alloc_size} bytes allocated, and {alloc_samples} allocations to profiler: {err}"
                    ),
                }
            }
            Err(err) => {
                warn!("Failed to collect stack sample: {err}")
            }
        }
    }

    #[cfg(feature = "timeline")]
    pub fn collect_compile_file(
        &self,
        duration: i64,
        filename: String,
        include_type: &str,
        locals: &RequestLocals,
    ) {
        let mut labels = Profiler::message_labels();

        lazy_static! {
            static ref TIMELINE_COMPILE_FILE_LABELS: Vec<Label> = vec![Label {
                key: "event",
                value: LabelValue::Str("compilation".into()),
            },];
        }

        labels.extend_from_slice(&TIMELINE_COMPILE_FILE_LABELS);
        labels.push(Label {
            key: "filename",
            value: LabelValue::Str(Cow::from(filename)),
        });
        let n_labels = labels.len();

        match self.send_sample(Profiler::prepare_sample_message(
            vec![ZendFrame {
                function: format!("[{include_type}]"),
                file: None,
                line: 0,
            }],
            SampleValues {
                timeline: duration,
                ..Default::default()
            },
            labels,
            locals,
        )) {
            Ok(_) => {
                trace!("Sent event 'compile file' with {n_labels} labels to profiler.")
            }
            Err(err) => {
                warn!(
                    "Failed to send event 'compile file' with {n_labels} labels to profiler: {err}"
                )
            }
        }
    }

    #[cfg(feature = "timeline")]
    /// collect a stack frame for garbage collection.
    /// as we do not know about the overhead currently, we only collect a fake frame.
    pub fn collect_garbage_collection(
        &self,
        duration: i64,
        reason: &'static str,
        collected: i64,
        #[cfg(php_gc_status)] runs: i64,
        locals: &RequestLocals,
    ) {
        let mut labels = Profiler::message_labels();

        lazy_static! {
            static ref TIMELINE_GC_LABELS: Vec<Label> = vec![Label {
                key: "event",
                value: LabelValue::Str("gc".into()),
            },];
        }

        labels.extend_from_slice(&TIMELINE_GC_LABELS);
        labels.push(Label {
            key: "gc reason",
            value: LabelValue::Str(Cow::from(reason)),
        });
        #[cfg(php_gc_status)]
        labels.push(Label {
            key: "gc runs",
            value: LabelValue::Num(runs, Some("count")),
        });
        labels.push(Label {
            key: "gc collected",
            value: LabelValue::Num(collected, Some("count")),
        });
        let n_labels = labels.len();

        match self.send_sample(Profiler::prepare_sample_message(
            vec![ZendFrame {
                function: "[gc]".to_string(),
                file: None,
                line: 0,
            }],
            SampleValues {
                timeline: duration,
                ..Default::default()
            },
            labels,
            locals,
        )) {
            Ok(_) => {
                trace!("Sent event 'gc' with {n_labels} labels and reason {reason} to profiler.")
            }
            Err(err) => {
                warn!("Failed to send event 'gc' with {n_labels} and reason {reason} labels to profiler: {err}")
            }
        }
    }

    fn message_labels() -> Vec<Label> {
        let gpc = unsafe { datadog_php_profiling_get_profiling_context };
        if let Some(get_profiling_context) = gpc {
            let context = unsafe { get_profiling_context() };
            if context.local_root_span_id != 0 {
                /* Safety: PProf only has signed integers for label.num.
                 * We bit-cast u64 to i64, and the backend does the
                 * reverse so the conversion is lossless.
                 */
                let local_root_span_id: i64 = unsafe { transmute(context.local_root_span_id) };
                let span_id: i64 = unsafe { transmute(context.span_id) };

                return vec![
                    Label {
                        key: "local root span id",
                        value: LabelValue::Num(local_root_span_id, None),
                    },
                    Label {
                        key: "span id",
                        value: LabelValue::Num(span_id, None),
                    },
                ];
            }
        }
        vec![]
    }

    fn prepare_sample_message(
        frames: Vec<ZendFrame>,
        samples: SampleValues,
        mut labels: Vec<Label>,
        locals: &RequestLocals,
    ) -> SampleMessage {
        // Lay this out in the same order as SampleValues
        static SAMPLE_TYPES: &[ValueType; 6] = &[
            ValueType::new("sample", "count"),
            ValueType::new("wall-time", "nanoseconds"),
            ValueType::new("cpu-time", "nanoseconds"),
            ValueType::new("alloc-samples", "count"),
            ValueType::new("alloc-size", "bytes"),
            ValueType::new("timeline", "nanoseconds"),
        ];

        // Allows us to slice the SampleValues as if they were an array.
        let values: [i64; 6] = [
            samples.interrupt_count,
            samples.wall_time,
            samples.cpu_time,
            samples.alloc_samples,
            samples.alloc_size,
            samples.timeline,
        ];

        let mut sample_types = Vec::with_capacity(SAMPLE_TYPES.len());
        let mut sample_values = Vec::with_capacity(SAMPLE_TYPES.len());
        if locals.profiling_enabled {
            // sample, wall-time, cpu-time
            let len = 2 + locals.profiling_experimental_cpu_time_enabled as usize;
            sample_types.extend_from_slice(&SAMPLE_TYPES[0..len]);
            sample_values.extend_from_slice(&values[0..len]);

            // alloc-samples, alloc-size
            if locals.profiling_allocation_enabled {
                sample_types.extend_from_slice(&SAMPLE_TYPES[3..5]);
                sample_values.extend_from_slice(&values[3..5]);
            }

            #[cfg(feature = "timeline")]
            if locals.profiling_experimental_timeline_enabled {
                sample_types.push(SAMPLE_TYPES[5]);
                sample_values.push(values[5]);
                if samples.timeline > 0 || samples.cpu_time > 0 {
                    if let Ok(now) = SystemTime::now().duration_since(UNIX_EPOCH) {
                        labels.push(Label {
                            key: "end_timestamp_ns",
                            value: LabelValue::Num(now.as_nanos() as i64, Some("nanoseconds")),
                        });
                    }
                }
            }
        }

        let tags = Arc::clone(&locals.tags);

        SampleMessage {
            key: ProfileIndex {
                sample_types,
                tags,
                endpoint: locals.uri.clone(),
            },
            value: SampleData {
                frames,
                labels,
                sample_values,
            },
        }
    }
}

#[cfg(test)]
mod tests {
    use super::*;
    use crate::static_tags;
    use log::LevelFilter;

    fn get_frames() -> Vec<ZendFrame> {
        vec![ZendFrame {
            function: "foobar()".to_string(),
            file: Some("foobar.php".to_string()),
            line: 42,
        }]
    }

    fn get_request_locals() -> RequestLocals {
        RequestLocals {
            env: None,
            interrupt_count: AtomicU32::new(0),
            last_cpu_time: None,
            last_wall_time: Instant::now(),
            profiling_enabled: true,
            profiling_endpoint_collection_enabled: true,
            profiling_experimental_cpu_time_enabled: false,
            profiling_allocation_enabled: false,
            profiling_experimental_timeline_enabled: false,
            profiling_log_level: LevelFilter::Off,
            service: None,
<<<<<<< HEAD
            #[cfg(feature = "profiling_metrics")]
            stack_walk_overhead: OverheadMetrics::new().unwrap(),
            tags: static_tags(),
            uri: Box::new(AgentEndpoint::default()),
=======
            tags: Arc::new(static_tags()),
            uri: Box::<AgentEndpoint>::default(),
>>>>>>> 3a37639f
            version: None,
            vm_interrupt_addr: std::ptr::null_mut(),
        }
    }

    fn get_samples() -> SampleValues {
        SampleValues {
            interrupt_count: 10,
            wall_time: 20,
            cpu_time: 30,
            alloc_samples: 40,
            alloc_size: 50,
            timeline: 60,
        }
    }

    #[test]
    fn profiler_prepare_sample_message_works_with_profiling_disabled() {
        // the `Profiler::prepare_sample_message()` method will never be called with this setup,
        // yet this is how it has to behave in case profiling is disabled
        let frames = get_frames();
        let samples = get_samples();
        let labels = Profiler::message_labels();
        let mut locals = get_request_locals();
        locals.profiling_enabled = false;
        locals.profiling_allocation_enabled = false;
        locals.profiling_experimental_cpu_time_enabled = false;

        let message: SampleMessage =
            Profiler::prepare_sample_message(frames, samples, labels, &locals);

        assert_eq!(message.key.sample_types, vec![]);
        let expected: Vec<i64> = vec![];
        assert_eq!(message.value.sample_values, expected);
    }

    #[test]
    fn profiler_prepare_sample_message_works_with_profiling_enabled() {
        let frames = get_frames();
        let samples = get_samples();
        let labels = Profiler::message_labels();
        let mut locals = get_request_locals();
        locals.profiling_enabled = true;
        locals.profiling_allocation_enabled = false;
        locals.profiling_experimental_cpu_time_enabled = false;

        let message: SampleMessage =
            Profiler::prepare_sample_message(frames, samples, labels, &locals);

        assert_eq!(
            message.key.sample_types,
            vec![
                ValueType::new("sample", "count"),
                ValueType::new("wall-time", "nanoseconds"),
            ]
        );
        assert_eq!(message.value.sample_values, vec![10, 20]);
    }

    #[test]
    fn profiler_prepare_sample_message_works_with_cpu_time() {
        let frames = get_frames();
        let samples = get_samples();
        let labels = Profiler::message_labels();
        let mut locals = get_request_locals();
        locals.profiling_enabled = true;
        locals.profiling_allocation_enabled = false;
        locals.profiling_experimental_cpu_time_enabled = true;

        let message: SampleMessage =
            Profiler::prepare_sample_message(frames, samples, labels, &locals);

        assert_eq!(
            message.key.sample_types,
            vec![
                ValueType::new("sample", "count"),
                ValueType::new("wall-time", "nanoseconds"),
                ValueType::new("cpu-time", "nanoseconds"),
            ]
        );
        assert_eq!(message.value.sample_values, vec![10, 20, 30]);
    }

    #[test]
    fn profiler_prepare_sample_message_works_with_allocations() {
        let frames = get_frames();
        let samples = get_samples();
        let labels = Profiler::message_labels();
        let mut locals = get_request_locals();
        locals.profiling_enabled = true;
        locals.profiling_allocation_enabled = true;
        locals.profiling_experimental_cpu_time_enabled = false;

        let message: SampleMessage =
            Profiler::prepare_sample_message(frames, samples, labels, &locals);

        assert_eq!(
            message.key.sample_types,
            vec![
                ValueType::new("sample", "count"),
                ValueType::new("wall-time", "nanoseconds"),
                ValueType::new("alloc-samples", "count"),
                ValueType::new("alloc-size", "bytes"),
            ]
        );
        assert_eq!(message.value.sample_values, vec![10, 20, 40, 50]);
    }

    #[test]
    fn profiler_prepare_sample_message_works_with_allocations_and_cpu_time() {
        let frames = get_frames();
        let samples = get_samples();
        let labels = Profiler::message_labels();
        let mut locals = get_request_locals();
        locals.profiling_enabled = true;
        locals.profiling_allocation_enabled = true;
        locals.profiling_experimental_cpu_time_enabled = true;

        let message: SampleMessage =
            Profiler::prepare_sample_message(frames, samples, labels, &locals);

        assert_eq!(
            message.key.sample_types,
            vec![
                ValueType::new("sample", "count"),
                ValueType::new("wall-time", "nanoseconds"),
                ValueType::new("cpu-time", "nanoseconds"),
                ValueType::new("alloc-samples", "count"),
                ValueType::new("alloc-size", "bytes"),
            ]
        );
        assert_eq!(message.value.sample_values, vec![10, 20, 30, 40, 50]);
    }

    #[test]
    #[cfg(feature = "timeline")]
    fn profiler_prepare_sample_message_works_with_allocations_and_cpu_time_and_timeline() {
        let frames = get_frames();
        let samples = get_samples();
        let labels = Profiler::message_labels();
        let mut locals = get_request_locals();
        locals.profiling_enabled = true;
        locals.profiling_allocation_enabled = true;
        locals.profiling_experimental_cpu_time_enabled = true;
        locals.profiling_experimental_timeline_enabled = true;

        let message: SampleMessage =
            Profiler::prepare_sample_message(frames, samples, labels, &locals);

        assert_eq!(
            message.key.sample_types,
            vec![
                ValueType::new("sample", "count"),
                ValueType::new("wall-time", "nanoseconds"),
                ValueType::new("cpu-time", "nanoseconds"),
                ValueType::new("alloc-samples", "count"),
                ValueType::new("alloc-size", "bytes"),
                ValueType::new("timeline", "nanoseconds"),
            ]
        );
        // for now, just check that this sample has the `end_timestamp_ns` label
        let n_end_timestamp_ns_labels = message
            .value
            .labels
            .into_iter()
            .filter(|x| x.key == "end_timestamp_ns")
            .count();
        assert_eq!(n_end_timestamp_ns_labels, 1);
        assert_eq!(message.value.sample_values, vec![10, 20, 30, 40, 50, 60]);
    }

    #[test]
    #[cfg(feature = "timeline")]
    // The `end_timestamp_ns` label shall only show up in CPU time and timeline sample types
    fn profiler_prepare_sample_message_works_with_allocations_and_timeline_with_timestamp_labels() {
        let frames = get_frames();
        let mut samples = get_samples();
        samples.cpu_time = 0;
        samples.timeline = 0;
        let labels = Profiler::message_labels();
        let mut locals = get_request_locals();
        locals.profiling_enabled = true;
        locals.profiling_allocation_enabled = true;
        locals.profiling_experimental_timeline_enabled = true;

        let message: SampleMessage =
            Profiler::prepare_sample_message(frames, samples, labels, &locals);

        assert_eq!(
            message.key.sample_types,
            vec![
                ValueType::new("sample", "count"),
                ValueType::new("wall-time", "nanoseconds"),
                ValueType::new("alloc-samples", "count"),
                ValueType::new("alloc-size", "bytes"),
                ValueType::new("timeline", "nanoseconds"),
            ]
        );
        let n_end_timestamp_ns_labels = message
            .value
            .labels
            .into_iter()
            .filter(|x| x.key == "end_timestamp_ns")
            .count();
        assert_eq!(n_end_timestamp_ns_labels, 0);
        assert_eq!(message.value.sample_values, vec![10, 20, 40, 50, 0]);
    }
}<|MERGE_RESOLUTION|>--- conflicted
+++ resolved
@@ -898,15 +898,10 @@
             profiling_experimental_timeline_enabled: false,
             profiling_log_level: LevelFilter::Off,
             service: None,
-<<<<<<< HEAD
             #[cfg(feature = "profiling_metrics")]
             stack_walk_overhead: OverheadMetrics::new().unwrap(),
             tags: static_tags(),
-            uri: Box::new(AgentEndpoint::default()),
-=======
-            tags: Arc::new(static_tags()),
             uri: Box::<AgentEndpoint>::default(),
->>>>>>> 3a37639f
             version: None,
             vm_interrupt_addr: std::ptr::null_mut(),
         }
