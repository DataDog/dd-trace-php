mod interrupts;
pub mod stalk_walking;
mod thread_utils;
mod uploader;

pub use interrupts::*;
use stalk_walking::*;
use uploader::*;

use crate::bindings::{datadog_php_profiling_get_profiling_context, zend_execute_data};
use crate::{AgentEndpoint, RequestLocals};
use crossbeam_channel::{Receiver, Sender, TrySendError};
use datadog_profiling::exporter::Tag;
use datadog_profiling::profile;
use datadog_profiling::profile::api::{Function, Line, Location, Period, Sample};
use log::{debug, info, trace, warn};
use std::borrow::{Borrow, Cow};
use std::collections::HashMap;
use std::hash::Hash;
use std::intrinsics::transmute;
use std::str;
use std::sync::atomic::{AtomicBool, AtomicU32, Ordering};
use std::sync::{Arc, Barrier, Mutex};
use std::thread::JoinHandle;
use std::time::{Duration, Instant, SystemTime};

#[cfg(feature = "timeline")]
use lazy_static::lazy_static;
#[cfg(feature = "timeline")]
use std::time::UNIX_EPOCH;

#[cfg(feature = "allocation_profiling")]
use crate::allocation::ALLOCATION_PROFILING_INTERVAL;
#[cfg(feature = "allocation_profiling")]
use datadog_profiling::profile::api::UpscalingInfo;

const UPLOAD_PERIOD: Duration = Duration::from_secs(67);

// Guide: upload period / upload timeout should give about the order of
// magnitude for the capacity.
const UPLOAD_CHANNEL_CAPACITY: usize = 8;

/// Order this array this way:
///  1. Always enabled types.
///  2. On by default types.
///  3. Off by default types.
#[derive(Default)]
struct SampleValues {
    interrupt_count: i64,
    wall_time: i64,
    cpu_time: i64,
    alloc_samples: i64,
    alloc_size: i64,
    timeline: i64,
}

const WALL_TIME_PERIOD: Duration = Duration::from_millis(10);
const WALL_TIME_PERIOD_TYPE: ValueType = ValueType {
    r#type: "wall-time",
    unit: "nanoseconds",
};

#[derive(Debug, Clone)]
struct WallTime {
    instant: Instant,
    systemtime: SystemTime,
}

impl WallTime {
    fn now() -> Self {
        Self {
            instant: Instant::now(),
            systemtime: SystemTime::now(),
        }
    }
}

#[derive(Debug, Clone)]
pub enum LabelValue {
    Str(Cow<'static, str>),
    Num(i64, Option<&'static str>),
}

#[derive(Debug, Clone)]
pub struct Label {
    pub key: &'static str,
    pub value: LabelValue,
}

impl<'a> From<&'a Label> for profile::api::Label<'a> {
    fn from(label: &'a Label) -> Self {
        let key = label.key;
        match &label.value {
            LabelValue::Str(str) => Self {
                key,
                str: Some(str),
                num: 0,
                num_unit: None,
            },
            LabelValue::Num(num, num_unit) => Self {
                key,
                str: None,
                num: *num,
                num_unit: num_unit.as_deref(),
            },
        }
    }
}

#[derive(Debug, Clone, Copy, Eq, PartialEq, Hash)]
pub struct ValueType {
    pub r#type: &'static str,
    pub unit: &'static str,
}

impl ValueType {
    pub const fn new(r#type: &'static str, unit: &'static str) -> Self {
        Self { r#type, unit }
    }
}

/// A ProfileIndex contains the fields that factor into the uniqueness of a
/// profile when we aggregate it. It's mostly based on the upload protocols,
/// because we cannot mix profiles belonging to different services into the
/// same upload.
/// This information is expected to be mostly stable for a process, but it may
/// not be if an Apache reload occurs and it adjusts the service name, or if
/// Apache per-dir settings use different service name, etc.
#[derive(Clone, Debug, Eq, PartialEq, Hash)]
pub struct ProfileIndex {
    pub sample_types: Vec<ValueType>,
    pub tags: Arc<Vec<Tag>>,
    pub endpoint: Box<AgentEndpoint>,
}

#[derive(Debug)]
pub struct SampleData {
    pub frames: Vec<ZendFrame>,
    pub labels: Vec<Label>,
    pub sample_values: Vec<i64>,
}

#[derive(Debug)]
pub struct SampleMessage {
    pub key: ProfileIndex,
    pub value: SampleData,
}

#[derive(Debug)]
pub struct LocalRootSpanResourceMessage {
    pub local_root_span_id: u64,
    pub resource: String,
}

#[derive(Debug)]
pub enum ProfilerMessage {
    Cancel,
    Sample(SampleMessage),
    LocalRootSpanResource(LocalRootSpanResourceMessage),
}

pub struct Globals {
    pub interrupt_count: AtomicU32,
    pub last_interrupt: SystemTime,
    // todo: current_profile
}

impl Default for Globals {
    fn default() -> Self {
        Self {
            interrupt_count: AtomicU32::new(0),
            last_interrupt: SystemTime::now(),
        }
    }
}

pub struct Profiler {
    fork_barrier: Arc<Barrier>,
    fork_senders: [Sender<()>; 2],
    interrupt_manager: Arc<InterruptManager>,
    message_sender: Sender<ProfilerMessage>,
    time_collector_handle: JoinHandle<()>,
    uploader_handle: JoinHandle<()>,
    should_join: AtomicBool,
}

struct TimeCollector {
    fork_barrier: Arc<Barrier>,
    fork_receiver: Receiver<()>,
    interrupt_manager: Arc<InterruptManager>,
    message_receiver: Receiver<ProfilerMessage>,
    upload_sender: Sender<UploadMessage>,
    wall_time_period: Duration,
    upload_period: Duration,
}

impl TimeCollector {
    fn handle_timeout(
        &self,
        profiles: &mut HashMap<ProfileIndex, profile::Profile>,
        last_export: &WallTime,
    ) -> WallTime {
        let wall_export = WallTime::now();
        if profiles.is_empty() {
            info!("No profiles to upload.");
            return wall_export;
        }

        let duration = wall_export
            .instant
            .checked_duration_since(last_export.instant);

        let end_time = wall_export.systemtime;

        for (index, profile) in profiles.drain() {
            let message = UploadMessage {
                index,
                profile,
                end_time,
                duration,
            };
            if let Err(err) = self.upload_sender.try_send(message) {
                warn!("Failed to upload profile: {err}");
            }
        }
        wall_export
    }

    /// Create a profile based on the message and start time. Note that it
    /// makes sense to use an older time than now because if the profiler was
    /// running 4 seconds ago and we're only creating a profile now, that means
    /// we didn't collect any samples during that 4 seconds.
    fn create_profile(message: &SampleMessage, started_at: SystemTime) -> profile::Profile {
        let sample_types: Vec<profile::api::ValueType> = message
            .key
            .sample_types
            .iter()
            .map(|sample_type| profile::api::ValueType {
                r#type: sample_type.r#type.borrow(),
                unit: sample_type.unit.borrow(),
            })
            .collect();

        // check if we have the `alloc-size` and `alloc-samples` sample types
        #[cfg(feature = "allocation_profiling")]
        let alloc_samples_offset = sample_types
            .iter()
            .position(|&x| x.r#type == "alloc-samples");
        #[cfg(feature = "allocation_profiling")]
        let alloc_size_offset = sample_types.iter().position(|&x| x.r#type == "alloc-size");

        let period = WALL_TIME_PERIOD.as_nanos();
        let mut profile = profile::ProfileBuilder::new()
            .period(Some(Period {
                r#type: profile::api::ValueType {
                    r#type: WALL_TIME_PERIOD_TYPE.r#type.borrow(),
                    unit: WALL_TIME_PERIOD_TYPE.unit.borrow(),
                },
                value: period.min(i64::MAX as u128) as i64,
            }))
            .start_time(Some(started_at))
            .sample_types(sample_types)
            .build();

        #[cfg(feature = "allocation_profiling")]
<<<<<<< HEAD
        if let (Some(sum_value_offset), Some(count_value_offset)) =
            (alloc_samples_offset, alloc_size_offset)
        {
            let upscaling_info = UpscalingInfo::Poisson {
                sum_value_offset,
                count_value_offset,
=======
        if let (Some(alloc_size_offset), Some(alloc_samples_offset)) =
            (alloc_size_offset, alloc_samples_offset)
        {
            let upscaling_info = UpscalingInfo::Poisson {
                sum_value_offset: alloc_size_offset,
                count_value_offset: alloc_samples_offset,
>>>>>>> e89c6b0e
                sampling_distance: ALLOCATION_PROFILING_INTERVAL as u64,
            };
            let values_offset: Vec<usize> = vec![alloc_size_offset, alloc_samples_offset];
            match profile.add_upscaling_rule(values_offset.as_slice(), "", "", upscaling_info) {
                Ok(_id) => {}
                Err(err) => {
                    warn!("Failed to add upscaling rule for allocation samples, allocation samples reported will be wrong: {err}")
                }
            }
        }

        profile
    }

    fn handle_resource_message(
        message: LocalRootSpanResourceMessage,
        profiles: &mut HashMap<ProfileIndex, profile::Profile>,
    ) {
        trace!(
            "Received Endpoint Profiling message for span id {}.",
            message.local_root_span_id
        );

        let local_root_span_id = message.local_root_span_id;
        for (_, profile) in profiles.iter_mut() {
            let endpoint = Cow::Borrowed(message.resource.as_str());
            profile.add_endpoint(local_root_span_id, endpoint)
        }
    }

    fn handle_sample_message(
        message: SampleMessage,
        profiles: &mut HashMap<ProfileIndex, profile::Profile>,
        started_at: &WallTime,
    ) {
        let profile: &mut profile::Profile = if let Some(value) = profiles.get_mut(&message.key) {
            value
        } else {
            profiles.insert(
                message.key.clone(),
                Self::create_profile(&message, started_at.systemtime),
            );
            profiles
                .get_mut(&message.key)
                .expect("entry to exist; just inserted it")
        };

        let mut locations = vec![];

        let values = message.value.sample_values;
        let labels: Vec<profile::api::Label> = message
            .value
            .labels
            .iter()
            .map(profile::api::Label::from)
            .collect();

        for frame in &message.value.frames {
            let location = Location {
                lines: vec![Line {
                    function: Function {
                        name: frame.function.as_str(),
                        system_name: "",
                        filename: frame.file.as_deref().unwrap_or(""),
                        start_line: 0,
                    },
                    line: frame.line as i64,
                }],
                ..Default::default()
            };

            locations.push(location);
        }

        let sample = Sample {
            locations,
            values,
            labels,
        };

        match profile.add(sample) {
            Ok(_id) => {}
            Err(err) => {
                warn!("Failed to add sample to the profile: {err}")
            }
        }
    }

    pub fn run(&self) {
        let mut last_wall_export = WallTime::now();
        let mut profiles: HashMap<ProfileIndex, profile::Profile> = HashMap::with_capacity(1);

        debug!(
            "Started with an upload period of {} seconds and approximate wall-time period of {} milliseconds.",
            UPLOAD_PERIOD.as_secs(),
            WALL_TIME_PERIOD.as_millis());

        let wall_time_tick = crossbeam_channel::tick(self.wall_time_period);
        let upload_tick = crossbeam_channel::tick(self.upload_period);
        let mut running = true;

        while running {
            crossbeam_channel::select! {

                recv(self.message_receiver) -> result => {
                    match result {
                        Ok(message) => match message {
                            ProfilerMessage::Sample(sample) =>
                                Self::handle_sample_message(sample, &mut profiles, &last_wall_export),
                            ProfilerMessage::LocalRootSpanResource(message) =>
                                Self::handle_resource_message(message, &mut profiles),
                            ProfilerMessage::Cancel => {
                                // flush what we have before exiting
                                last_wall_export = self.handle_timeout(&mut profiles, &last_wall_export);
                                running = false;
                            }
                        },
                        Err(_) => {
                            /* Docs say:
                             * > A message could not be received because the
                             * > channel is empty and disconnected.
                             * If this happens, let's just break and end.
                             */
                            break;
                        }
                    }
                },

                recv(wall_time_tick) -> message => {
                    if message.is_ok() {
                        self.interrupt_manager.trigger_interrupts()
                    }
                },

                recv(upload_tick) -> message => {
                    if message.is_ok() {
                        last_wall_export = self.handle_timeout(&mut profiles, &last_wall_export);
                    }
                },

                recv(self.fork_receiver) -> message => {
                    if message.is_ok() {
                        // First, wait for every thread to finish what they are currently doing.
                        self.fork_barrier.wait();
                        // Then, wait for the fork to be completed.
                        self.fork_barrier.wait();
                    }
                }

            }
        }
    }
}

pub struct UploadMessage {
    index: ProfileIndex,
    profile: profile::Profile,
    end_time: SystemTime,
    duration: Option<Duration>,
}

impl Profiler {
    pub fn new(output_pprof: Option<Cow<'static, str>>) -> Self {
        let fork_barrier = Arc::new(Barrier::new(3));
        let (fork_sender0, fork_receiver0) = crossbeam_channel::bounded(1);
        let interrupt_manager = Arc::new(InterruptManager::new(Mutex::new(Vec::with_capacity(1))));
        let (message_sender, message_receiver) = crossbeam_channel::bounded(100);
        let (upload_sender, upload_receiver) = crossbeam_channel::bounded(UPLOAD_CHANNEL_CAPACITY);
        let (fork_sender1, fork_receiver1) = crossbeam_channel::bounded(1);
        let time_collector = TimeCollector {
            fork_barrier: fork_barrier.clone(),
            fork_receiver: fork_receiver0,
            interrupt_manager: interrupt_manager.clone(),
            message_receiver,
            upload_sender,
            wall_time_period: WALL_TIME_PERIOD,
            upload_period: UPLOAD_PERIOD,
        };

        let uploader = Uploader::new(
            fork_barrier.clone(),
            fork_receiver1,
            upload_receiver,
            output_pprof,
        );

        Profiler {
            fork_barrier,
            fork_senders: [fork_sender0, fork_sender1],
            interrupt_manager,
            message_sender,
            time_collector_handle: thread_utils::spawn("ddprof_time", move || time_collector.run()),
            uploader_handle: thread_utils::spawn("ddprof_upload", move || uploader.run()),
            should_join: AtomicBool::new(true),
        }
    }

    pub fn add_interrupt(&self, interrupt: VmInterrupt) -> Result<(), (usize, VmInterrupt)> {
        self.interrupt_manager.add_interrupt(interrupt)
    }

    pub fn remove_interrupt(&self, interrupt: VmInterrupt) -> Result<(), VmInterrupt> {
        self.interrupt_manager.remove_interrupt(interrupt)
    }

    /// Call before a fork, on the thread of the parent process that will fork.
    pub fn fork_prepare(&self) {
        for sender in self.fork_senders.iter() {
            // Hmm, what to do with errors?
            let _ = sender.send(());
        }
        self.fork_barrier.wait();
    }

    /// Call after a fork, but only on the thread of the parent process that forked.
    pub fn post_fork_parent(&self) {
        self.fork_barrier.wait();
    }

    pub fn send_sample(&self, message: SampleMessage) -> Result<(), TrySendError<ProfilerMessage>> {
        self.message_sender
            .try_send(ProfilerMessage::Sample(message))
    }

    pub fn send_local_root_span_resource(
        &self,
        message: LocalRootSpanResourceMessage,
    ) -> Result<(), TrySendError<ProfilerMessage>> {
        self.message_sender
            .try_send(ProfilerMessage::LocalRootSpanResource(message))
    }

    /// Begins the shutdown process. To complete it, call [Profiler::shutdown].
    /// Note that you must call [Profiler::shutdown] afterwards; it's two
    /// parts of the same operation. It's split so you (or other extensions)
    /// can do something while the other threads finish up.
    pub fn stop(&self, timeout: Duration) {
        debug!("Stopping profiler.");
        let sent = match self
            .message_sender
            .send_timeout(ProfilerMessage::Cancel, timeout)
        {
            Err(err) => {
                warn!("Recent samples are most likely lost: Failed to notify other threads of cancellation: {err}.");
                false
            }
            Ok(_) => {
                debug!("Notified other threads of cancellation.");
                true
            }
        };
        self.should_join.store(sent, Ordering::SeqCst);
    }

    /// Completes the shutdown process; to start it, call [Profiler::stop]
    /// before calling [Profiler::shutdown].
    /// Note the timeout is per thread, and there may be multiple threads.
    pub fn shutdown(self, timeout: Duration) {
        if self.should_join.load(Ordering::SeqCst) {
            thread_utils::join_timeout(
                self.time_collector_handle,
                timeout,
                "Recent samples may be lost.",
            );

            // Wait for the time_collector to join, since that will drop
            // the sender half of the channel that the uploader is
            // holding, allowing it to finish.
            thread_utils::join_timeout(
                self.uploader_handle,
                timeout,
                "Recent samples are most likely lost.",
            );
        }
    }

    fn cpu_sub(now: cpu_time::ThreadTime, prev: cpu_time::ThreadTime) -> i64 {
        let now = now.as_duration();
        let prev = prev.as_duration();

        match now.checked_sub(prev) {
            // If a 128 bit value doesn't fit in 64 bits, use the max.
            Some(duration) => duration.as_nanos().try_into().unwrap_or(i64::MAX),

            // If this happened, then either the programmer screwed up and
            // passed args in backwards, or cpu time has gone backward... ish.
            // Supposedly it can happen if the thread migrates CPUs:
            // https://www.percona.com/blog/what-time-18446744073709550000-means/
            // Regardless of why, a customer hit this:
            // https://github.com/DataDog/dd-trace-php/issues/1880
            // In these cases, zero is much closer to reality than i64::MAX.
            None => 0,
        }
    }

    /// Collect a stack sample with elapsed wall time. Collects CPU time if
    /// it's enabled and available.
    pub unsafe fn collect_time(
        &self,
        execute_data: *mut zend_execute_data,
        interrupt_count: u32,
        mut locals: &mut RequestLocals,
    ) {
        // todo: should probably exclude the wall and CPU time used by collecting the sample.
        let interrupt_count = interrupt_count as i64;
        let result = collect_timed_stack_sample(execute_data, locals, Reason::Wall);
        match result {
            Ok(frames) => {
                let depth = frames.len();

                let now = Instant::now();
                let wall_time = now.duration_since(locals.last_wall_time);
                locals.last_wall_time = now;
                let wall_time: i64 = wall_time.as_nanos().try_into().unwrap_or(i64::MAX);

                /* If CPU time is disabled, or if it's enabled but not available on the platform,
                 * then `locals.last_cpu_time` will be None.
                 */
                let cpu_time = if let Some(last_cpu_time) = locals.last_cpu_time {
                    let now = cpu_time::ThreadTime::try_now()
                        .expect("CPU time to work since it's worked before during this process");
                    let cpu_time = Self::cpu_sub(now, last_cpu_time);
                    locals.last_cpu_time = Some(now);
                    cpu_time
                } else {
                    0
                };

                let labels = Profiler::message_labels();
                let n_labels = labels.len();

                match self.send_sample(Profiler::prepare_sample_message(
                    frames,
                    SampleValues {
                        interrupt_count,
                        wall_time,
                        cpu_time,
                        ..Default::default()
                    },
                    labels,
                    locals,
                )) {
                    Ok(_) => trace!(
                        "Sent stack sample of {depth} frames and {n_labels} labels to profiler."
                    ),
                    Err(err) => warn!(
                        "Failed to send stack sample of {depth} frames and {n_labels} labels to profiler: {err}"
                    ),
                }
            }
            Err(err) => {
                warn!("Failed to collect stack sample: {err}")
            }
        }
    }

    /// Collect a stack sample with memory allocations
    #[cfg(feature = "allocation_profiling")]
    pub unsafe fn collect_allocations(
        &self,
        execute_data: *mut zend_execute_data,
        alloc_samples: i64,
        alloc_size: i64,
        locals: &mut RequestLocals,
    ) {
        let result = collect_timed_stack_sample(execute_data, locals, Reason::Alloc);
        match result {
            Ok(frames) => {
                let depth = frames.len();
                let labels = Profiler::message_labels();
                let n_labels = labels.len();

                match self.send_sample(Profiler::prepare_sample_message(
                    frames,
                    SampleValues {
                        alloc_size,
                        alloc_samples,
                        ..Default::default()
                    },
                    labels,
                    locals
                )) {
                    Ok(_) => trace!(
                        "Sent stack sample of {depth} frames, {n_labels} labels, {alloc_size} bytes allocated, and {alloc_samples} allocations to profiler."
                    ),
                    Err(err) => warn!(
                        "Failed to send stack sample of {depth} frames, {n_labels} labels, {alloc_size} bytes allocated, and {alloc_samples} allocations to profiler: {err}"
                    ),
                }
            }
            Err(err) => {
                warn!("Failed to collect stack sample: {err}")
            }
        }
    }

    #[cfg(feature = "timeline")]
    /// collect a stack frame for garbage collection.
    /// as we do not know about the overhead currently, we only collect a fake frame.
    pub unsafe fn collect_garbage_collection(
        &self,
        duration: i64,
        reason: &'static str,
        collected: i64,
        #[cfg(php_gc_status)] runs: i64,
        locals: &RequestLocals,
    ) {
        let mut labels = Profiler::message_labels();

        lazy_static! {
            static ref TIMELINE_GC_LABELS: Vec<Label> = vec![Label {
                key: "event",
                value: LabelValue::Str("gc".into()),
            },];
        }

        labels.extend_from_slice(&TIMELINE_GC_LABELS);
        labels.push(Label {
            key: "gc reason",
            value: LabelValue::Str(Cow::from(reason)),
        });
        #[cfg(php_gc_status)]
        labels.push(Label {
            key: "gc runs",
            value: LabelValue::Num(runs, Some("count")),
        });
        labels.push(Label {
            key: "gc collected",
            value: LabelValue::Num(collected, Some("count")),
        });
        let n_labels = labels.len();

        match self.send_sample(Profiler::prepare_sample_message(
            vec![ZendFrame {
                function: "[gc]".to_string(),
                file: None,
                line: 0,
            }],
            SampleValues {
                timeline: duration,
                ..Default::default()
            },
            labels,
            locals,
        )) {
            Ok(_) => {
                trace!("Sent event 'gc' with {n_labels} labels and reason {reason} to profiler.")
            }
            Err(err) => {
                warn!("Failed to send event 'gc' with {n_labels} and reason {reason} labels to profiler: {err}")
            }
        }
    }

    fn message_labels() -> Vec<Label> {
        let gpc = unsafe { datadog_php_profiling_get_profiling_context };
        if let Some(get_profiling_context) = gpc {
            let context = unsafe { get_profiling_context() };
            if context.local_root_span_id != 0 {
                /* Safety: PProf only has signed integers for label.num.
                 * We bit-cast u64 to i64, and the backend does the
                 * reverse so the conversion is lossless.
                 */
                let local_root_span_id: i64 = unsafe { transmute(context.local_root_span_id) };
                let span_id: i64 = unsafe { transmute(context.span_id) };

                return vec![
                    Label {
                        key: "local root span id",
                        value: LabelValue::Num(local_root_span_id, None),
                    },
                    Label {
                        key: "span id",
                        value: LabelValue::Num(span_id, None),
                    },
                ];
            }
        }
        vec![]
    }

    fn prepare_sample_message(
        frames: Vec<ZendFrame>,
        samples: SampleValues,
        mut labels: Vec<Label>,
        locals: &RequestLocals,
    ) -> SampleMessage {
        // Lay this out in the same order as SampleValues
        static SAMPLE_TYPES: &[ValueType; 6] = &[
            ValueType::new("sample", "count"),
            ValueType::new("wall-time", "nanoseconds"),
            ValueType::new("cpu-time", "nanoseconds"),
            ValueType::new("alloc-samples", "count"),
            ValueType::new("alloc-size", "bytes"),
            ValueType::new("timeline", "nanoseconds"),
        ];

        // Allows us to slice the SampleValues as if they were an array.
        let values: [i64; 6] = [
            samples.interrupt_count,
            samples.wall_time,
            samples.cpu_time,
            samples.alloc_samples,
            samples.alloc_size,
            samples.timeline,
        ];

        let mut sample_types = Vec::with_capacity(SAMPLE_TYPES.len());
        let mut sample_values = Vec::with_capacity(SAMPLE_TYPES.len());
        if locals.profiling_enabled {
            // sample, wall-time, cpu-time
            let len = 2 + locals.profiling_experimental_cpu_time_enabled as usize;
            sample_types.extend_from_slice(&SAMPLE_TYPES[0..len]);
            sample_values.extend_from_slice(&values[0..len]);

            // alloc-samples, alloc-size
            if locals.profiling_allocation_enabled {
                sample_types.extend_from_slice(&SAMPLE_TYPES[3..5]);
                sample_values.extend_from_slice(&values[3..5]);
            }

            #[cfg(feature = "timeline")]
            if locals.profiling_experimental_timeline_enabled {
                sample_types.push(SAMPLE_TYPES[5]);
                sample_values.push(values[5]);
                if samples.timeline > 0 || samples.cpu_time > 0 {
                    if let Ok(now) = SystemTime::now().duration_since(UNIX_EPOCH) {
                        labels.push(Label {
                            key: "end_timestamp_ns",
                            value: LabelValue::Num(now.as_nanos() as i64, Some("nanoseconds")),
                        });
                    }
                }
            }
        }

        let tags = Arc::clone(&locals.tags);

        SampleMessage {
            key: ProfileIndex {
                sample_types,
                tags,
                endpoint: locals.uri.clone(),
            },
            value: SampleData {
                frames,
                labels,
                sample_values,
            },
        }
    }
}

#[cfg(test)]
mod tests {
    use super::*;
    use crate::static_tags;
    use log::LevelFilter;

    fn get_frames() -> Vec<ZendFrame> {
        vec![ZendFrame {
            function: "foobar()".to_string(),
            file: Some("foobar.php".to_string()),
            line: 42,
        }]
    }

    fn get_request_locals() -> RequestLocals {
        RequestLocals {
            env: None,
            interrupt_count: AtomicU32::new(0),
            last_cpu_time: None,
            last_wall_time: Instant::now(),
            profiling_enabled: true,
            profiling_endpoint_collection_enabled: true,
            profiling_experimental_cpu_time_enabled: false,
            profiling_allocation_enabled: false,
            profiling_experimental_timeline_enabled: false,
            profiling_log_level: LevelFilter::Off,
            service: None,
            #[cfg(feature = "profiling_metrics")]
            stack_walk_overhead: OverheadMetrics::new().unwrap(),
            tags: static_tags(),
            uri: Box::new(AgentEndpoint::default()),
            version: None,
            vm_interrupt_addr: std::ptr::null_mut(),
        }
    }

    fn get_samples() -> SampleValues {
        SampleValues {
            interrupt_count: 10,
            wall_time: 20,
            cpu_time: 30,
            alloc_samples: 40,
            alloc_size: 50,
            timeline: 60,
        }
    }

    #[test]
    fn profiler_prepare_sample_message_works_with_profiling_disabled() {
        // the `Profiler::prepare_sample_message()` method will never be called with this setup,
        // yet this is how it has to behave in case profiling is disabled
        let frames = get_frames();
        let samples = get_samples();
        let labels = Profiler::message_labels();
        let mut locals = get_request_locals();
        locals.profiling_enabled = false;
        locals.profiling_allocation_enabled = false;
        locals.profiling_experimental_cpu_time_enabled = false;

        let message: SampleMessage =
            Profiler::prepare_sample_message(frames, samples, labels, &locals);

        assert_eq!(message.key.sample_types, vec![]);
        let expected: Vec<i64> = vec![];
        assert_eq!(message.value.sample_values, expected);
    }

    #[test]
    fn profiler_prepare_sample_message_works_with_profiling_enabled() {
        let frames = get_frames();
        let samples = get_samples();
        let labels = Profiler::message_labels();
        let mut locals = get_request_locals();
        locals.profiling_enabled = true;
        locals.profiling_allocation_enabled = false;
        locals.profiling_experimental_cpu_time_enabled = false;

        let message: SampleMessage =
            Profiler::prepare_sample_message(frames, samples, labels, &locals);

        assert_eq!(
            message.key.sample_types,
            vec![
                ValueType::new("sample", "count"),
                ValueType::new("wall-time", "nanoseconds"),
            ]
        );
        assert_eq!(message.value.sample_values, vec![10, 20]);
    }

    #[test]
    fn profiler_prepare_sample_message_works_with_cpu_time() {
        let frames = get_frames();
        let samples = get_samples();
        let labels = Profiler::message_labels();
        let mut locals = get_request_locals();
        locals.profiling_enabled = true;
        locals.profiling_allocation_enabled = false;
        locals.profiling_experimental_cpu_time_enabled = true;

        let message: SampleMessage =
            Profiler::prepare_sample_message(frames, samples, labels, &locals);

        assert_eq!(
            message.key.sample_types,
            vec![
                ValueType::new("sample", "count"),
                ValueType::new("wall-time", "nanoseconds"),
                ValueType::new("cpu-time", "nanoseconds"),
            ]
        );
        assert_eq!(message.value.sample_values, vec![10, 20, 30]);
    }

    #[test]
    fn profiler_prepare_sample_message_works_with_allocations() {
        let frames = get_frames();
        let samples = get_samples();
        let labels = Profiler::message_labels();
        let mut locals = get_request_locals();
        locals.profiling_enabled = true;
        locals.profiling_allocation_enabled = true;
        locals.profiling_experimental_cpu_time_enabled = false;

        let message: SampleMessage =
            Profiler::prepare_sample_message(frames, samples, labels, &locals);

        assert_eq!(
            message.key.sample_types,
            vec![
                ValueType::new("sample", "count"),
                ValueType::new("wall-time", "nanoseconds"),
                ValueType::new("alloc-samples", "count"),
                ValueType::new("alloc-size", "bytes"),
            ]
        );
        assert_eq!(message.value.sample_values, vec![10, 20, 40, 50]);
    }

    #[test]
    fn profiler_prepare_sample_message_works_with_allocations_and_cpu_time() {
        let frames = get_frames();
        let samples = get_samples();
        let labels = Profiler::message_labels();
        let mut locals = get_request_locals();
        locals.profiling_enabled = true;
        locals.profiling_allocation_enabled = true;
        locals.profiling_experimental_cpu_time_enabled = true;

        let message: SampleMessage =
            Profiler::prepare_sample_message(frames, samples, labels, &locals);

        assert_eq!(
            message.key.sample_types,
            vec![
                ValueType::new("sample", "count"),
                ValueType::new("wall-time", "nanoseconds"),
                ValueType::new("cpu-time", "nanoseconds"),
                ValueType::new("alloc-samples", "count"),
                ValueType::new("alloc-size", "bytes"),
            ]
        );
        assert_eq!(message.value.sample_values, vec![10, 20, 30, 40, 50]);
    }

    #[test]
    #[cfg(feature = "timeline")]
    fn profiler_prepare_sample_message_works_with_allocations_and_cpu_time_and_timeline() {
        let frames = get_frames();
        let samples = get_samples();
        let labels = Profiler::message_labels();
        let mut locals = get_request_locals();
        locals.profiling_enabled = true;
        locals.profiling_allocation_enabled = true;
        locals.profiling_experimental_cpu_time_enabled = true;
        locals.profiling_experimental_timeline_enabled = true;

        let message: SampleMessage =
            Profiler::prepare_sample_message(frames, samples, labels, &locals);

        assert_eq!(
            message.key.sample_types,
            vec![
                ValueType::new("sample", "count"),
                ValueType::new("wall-time", "nanoseconds"),
                ValueType::new("cpu-time", "nanoseconds"),
                ValueType::new("alloc-samples", "count"),
                ValueType::new("alloc-size", "bytes"),
                ValueType::new("timeline", "nanoseconds"),
            ]
        );
        // for now, just check that this sample has the `end_timestamp_ns` label
        let n_end_timestamp_ns_labels = message
            .value
            .labels
            .into_iter()
            .filter(|x| x.key == "end_timestamp_ns")
            .count();
        assert_eq!(n_end_timestamp_ns_labels, 1);
        assert_eq!(message.value.sample_values, vec![10, 20, 30, 40, 50, 60]);
    }

    #[test]
    #[cfg(feature = "timeline")]
    // The `end_timestamp_ns` label shall only show up in CPU time and timeline sample types
    fn profiler_prepare_sample_message_works_with_allocations_and_timeline_with_timestamp_labels() {
        let frames = get_frames();
        let mut samples = get_samples();
        samples.cpu_time = 0;
        samples.timeline = 0;
        let labels = Profiler::message_labels();
        let mut locals = get_request_locals();
        locals.profiling_enabled = true;
        locals.profiling_allocation_enabled = true;
        locals.profiling_experimental_timeline_enabled = true;

        let message: SampleMessage =
            Profiler::prepare_sample_message(frames, samples, labels, &locals);

        assert_eq!(
            message.key.sample_types,
            vec![
                ValueType::new("sample", "count"),
                ValueType::new("wall-time", "nanoseconds"),
                ValueType::new("alloc-samples", "count"),
                ValueType::new("alloc-size", "bytes"),
                ValueType::new("timeline", "nanoseconds"),
            ]
        );
        let n_end_timestamp_ns_labels = message
            .value
            .labels
            .into_iter()
            .filter(|x| x.key == "end_timestamp_ns")
            .count();
        assert_eq!(n_end_timestamp_ns_labels, 0);
        assert_eq!(message.value.sample_values, vec![10, 20, 40, 50, 0]);
    }
}<|MERGE_RESOLUTION|>--- conflicted
+++ resolved
@@ -263,21 +263,12 @@
             .build();
 
         #[cfg(feature = "allocation_profiling")]
-<<<<<<< HEAD
-        if let (Some(sum_value_offset), Some(count_value_offset)) =
-            (alloc_samples_offset, alloc_size_offset)
-        {
-            let upscaling_info = UpscalingInfo::Poisson {
-                sum_value_offset,
-                count_value_offset,
-=======
         if let (Some(alloc_size_offset), Some(alloc_samples_offset)) =
             (alloc_size_offset, alloc_samples_offset)
         {
             let upscaling_info = UpscalingInfo::Poisson {
                 sum_value_offset: alloc_size_offset,
                 count_value_offset: alloc_samples_offset,
->>>>>>> e89c6b0e
                 sampling_distance: ALLOCATION_PROFILING_INTERVAL as u64,
             };
             let values_offset: Vec<usize> = vec![alloc_size_offset, alloc_samples_offset];
