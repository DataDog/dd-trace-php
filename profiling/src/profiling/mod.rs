mod interrupts;
pub mod stalk_walking;
mod thread_utils;
mod uploader;

pub use interrupts::*;
pub use stalk_walking::*;
use uploader::*;

#[cfg(all(php_has_fibers, not(test)))]
use crate::bindings::ddog_php_prof_get_active_fiber;
#[cfg(all(php_has_fibers, test))]
use crate::bindings::ddog_php_prof_get_active_fiber_test as ddog_php_prof_get_active_fiber;

use crate::bindings::{datadog_php_profiling_get_profiling_context, zend_execute_data};
use crate::{AgentEndpoint, RequestLocals, CLOCKS, TAGS};
use crossbeam_channel::{Receiver, Sender, TrySendError};
use datadog_profiling::api::{
    Function, Label as ApiLabel, Location, Period, Sample, ValueType as ApiValueType,
};
use datadog_profiling::exporter::Tag;
use datadog_profiling::internal::Profile as InternalProfile;
use log::{debug, error, info, trace, warn};
use std::borrow::Cow;
use std::collections::HashMap;
use std::hash::Hash;
use std::intrinsics::transmute;
use std::num::NonZeroI64;
use std::str;
use std::sync::atomic::{AtomicBool, AtomicU32, Ordering};
use std::sync::{Arc, Barrier};
use std::thread::JoinHandle;
use std::time::{Duration, Instant, SystemTime};

#[cfg(feature = "timeline")]
use lazy_static::lazy_static;
#[cfg(feature = "timeline")]
use std::time::UNIX_EPOCH;

#[cfg(feature = "allocation_profiling")]
use crate::allocation::ALLOCATION_PROFILING_INTERVAL;
#[cfg(feature = "allocation_profiling")]
use datadog_profiling::api::UpscalingInfo;
<<<<<<< HEAD
use datadog_profiling::collections::identifiable::{StringId, StringTable};
=======
>>>>>>> 8e455775

#[cfg(feature = "exception_profiling")]
use crate::exception::EXCEPTION_PROFILING_INTERVAL;

const UPLOAD_PERIOD: Duration = Duration::from_secs(67);

#[cfg(feature = "timeline")]
pub const NO_TIMESTAMP: i64 = 0;

// Guide: upload period / upload timeout should give about the order of
// magnitude for the capacity.
const UPLOAD_CHANNEL_CAPACITY: usize = 8;

/// Order this array this way:
///  1. Always enabled types.
///  2. On by default types.
///  3. Off by default types.
#[derive(Default)]
struct SampleValues {
    interrupt_count: i64,
    wall_time: i64,
    cpu_time: i64,
    alloc_samples: i64,
    alloc_size: i64,
    timeline: i64,
    exception: i64,
}

const WALL_TIME_PERIOD: Duration = Duration::from_millis(10);
const WALL_TIME_PERIOD_TYPE: ValueType = ValueType {
    r#type: "wall-time",
    unit: "nanoseconds",
};

#[derive(Debug, Clone)]
struct WallTime {
    instant: Instant,
    systemtime: SystemTime,
}

impl WallTime {
    fn now() -> Self {
        Self {
            instant: Instant::now(),
            systemtime: SystemTime::now(),
        }
    }
}

#[derive(Debug, Clone)]
pub enum LabelValue {
    Str(Cow<'static, str>),
    Num(i64, Option<&'static str>),
}

#[derive(Debug, Clone)]
pub struct Label {
    pub key: &'static str,
    pub value: LabelValue,
}

impl<'a> From<&'a Label> for ApiLabel<'a> {
    fn from(label: &'a Label) -> Self {
        let key = label.key;
        match &label.value {
            LabelValue::Str(str) => Self {
                key,
                str: Some(str),
                num: 0,
                num_unit: None,
            },
            LabelValue::Num(num, num_unit) => Self {
                key,
                str: None,
                num: *num,
                num_unit: num_unit.as_deref(),
            },
        }
    }
}

#[derive(Debug, Clone, Copy, Eq, PartialEq, Hash)]
pub struct ValueType {
    pub r#type: &'static str,
    pub unit: &'static str,
}

impl ValueType {
    pub const fn new(r#type: &'static str, unit: &'static str) -> Self {
        Self { r#type, unit }
    }
}

/// A ProfileIndex contains the fields that factor into the uniqueness of a
/// profile when we aggregate it. It's mostly based on the upload protocols,
/// because we cannot mix profiles belonging to different services into the
/// same upload.
/// This information is expected to be mostly stable for a process, but it may
/// not be if an Apache reload occurs and it adjusts the service name, or if
/// Apache per-dir settings use different service name, etc.
#[derive(Clone, Debug, Eq, PartialEq, Hash)]
pub struct ProfileIndex {
    pub sample_types: Vec<ValueType>,
    pub tags: Arc<Vec<Tag>>,
    pub endpoint: Box<AgentEndpoint>,
}

pub struct SampleData {
    pub frames: Vec<ZendFrame>,
    pub labels: Vec<Label>,
    pub sample_values: Vec<i64>,
    pub timestamp: i64,
}

pub struct SampleMessage {
    pub key: ProfileIndex,
    pub value: SampleData,
}

#[derive(Debug)]
pub struct LocalRootSpanResourceMessage {
    pub local_root_span_id: u64,
    pub resource: String,
}

pub enum ProfilerMessage {
    Cancel,
    Sample(SampleMessage),
    LocalRootSpanResource(LocalRootSpanResourceMessage),

    /// Used to put the helper thread into a barrier for caller so it can fork.
    Pause,

    /// Used to wake the helper thread so it can synchronize the fact a
    /// request is being served.
    Wake,
}

pub struct Globals {
    pub interrupt_count: AtomicU32,
    pub last_interrupt: SystemTime,
    // todo: current_profile
}

impl Default for Globals {
    fn default() -> Self {
        Self {
            interrupt_count: AtomicU32::new(0),
            last_interrupt: SystemTime::now(),
        }
    }
}

pub struct Profiler {
    fork_barrier: Arc<Barrier>,
    interrupt_manager: Arc<InterruptManager>,
    message_sender: Sender<ProfilerMessage>,
    upload_sender: Sender<UploadMessage>,
    time_collector_handle: JoinHandle<()>,
    uploader_handle: JoinHandle<()>,
    should_join: AtomicBool,
}

struct TimeCollector {
    fork_barrier: Arc<Barrier>,
    interrupt_manager: Arc<InterruptManager>,
    message_receiver: Receiver<ProfilerMessage>,
    upload_sender: Sender<UploadMessage>,
    upload_period: Duration,
}

impl TimeCollector {
    fn handle_timeout(
        &self,
        profiles: &mut HashMap<ProfileIndex, InternalProfile>,
        last_export: &WallTime,
    ) -> WallTime {
        let wall_export = WallTime::now();
        if profiles.is_empty() {
            info!("No profiles to upload.");
            return wall_export;
        }

        let duration = wall_export
            .instant
            .checked_duration_since(last_export.instant);

        let end_time = wall_export.systemtime;

        for (index, profile) in profiles.drain() {
            let message = UploadMessage::Upload(UploadRequest {
                index,
                profile,
                end_time,
                duration,
            });
            if let Err(err) = self.upload_sender.try_send(message) {
                warn!("Failed to upload profile: {err}");
            }
        }
        wall_export
    }

    /// Create a profile based on the message and start time. Note that it
    /// makes sense to use an older time than now because if the profiler was
    /// running 4 seconds ago and we're only creating a profile now, that means
    /// we didn't collect any samples during that 4 seconds.
    fn create_profile(message: &SampleMessage, started_at: SystemTime) -> InternalProfile {
        let sample_types: Vec<ApiValueType> = message
            .key
            .sample_types
            .iter()
            .map(|sample_type| ApiValueType {
                r#type: sample_type.r#type,
                unit: sample_type.unit,
            })
            .collect();

        // check if we have the `alloc-size` and `alloc-samples` sample types
        #[cfg(feature = "allocation_profiling")]
        let alloc_samples_offset = sample_types
            .iter()
            .position(|&x| x.r#type == "alloc-samples");
        #[cfg(feature = "allocation_profiling")]
        let alloc_size_offset = sample_types.iter().position(|&x| x.r#type == "alloc-size");

        // check if we have the `exception-samples` sample types
        #[cfg(feature = "exception_profiling")]
        let exception_samples_offset = sample_types
            .iter()
            .position(|&x| x.r#type == "exception-samples");

        let period = WALL_TIME_PERIOD.as_nanos();
        let mut profile = InternalProfile::new(
            started_at,
            &sample_types,
            Some(Period {
                r#type: ApiValueType {
                    r#type: WALL_TIME_PERIOD_TYPE.r#type,
                    unit: WALL_TIME_PERIOD_TYPE.unit,
                },
                value: period.min(i64::MAX as u128) as i64,
            }),
        );

        #[cfg(feature = "allocation_profiling")]
        if let (Some(alloc_size_offset), Some(alloc_samples_offset)) =
            (alloc_size_offset, alloc_samples_offset)
        {
            let upscaling_info = UpscalingInfo::Poisson {
                sum_value_offset: alloc_size_offset,
                count_value_offset: alloc_samples_offset,
                sampling_distance: ALLOCATION_PROFILING_INTERVAL as u64,
            };
            let values_offset = [alloc_size_offset, alloc_samples_offset];
            match profile.add_upscaling_rule(&values_offset, "", "", upscaling_info) {
                Ok(_id) => {}
                Err(err) => {
                    warn!("Failed to add upscaling rule for allocation samples, allocation samples reported will be wrong: {err}")
                }
            }
        }

        #[cfg(feature = "exception_profiling")]
        if let Some(exception_samples_offset) = exception_samples_offset {
            let upscaling_info = UpscalingInfo::Proportional {
                scale: EXCEPTION_PROFILING_INTERVAL.load(Ordering::SeqCst) as f64,
            };
            let values_offset = [exception_samples_offset];
            match profile.add_upscaling_rule(&values_offset, "", "", upscaling_info) {
                Ok(_id) => {}
                Err(err) => {
                    warn!("Failed to add upscaling rule for exception samples, exception samples reported will be wrong: {err}")
                }
            }
        }

        profile
    }

    fn handle_resource_message(
        message: LocalRootSpanResourceMessage,
        profiles: &mut HashMap<ProfileIndex, InternalProfile>,
    ) {
        trace!(
            "Received Endpoint Profiling message for span id {}.",
            message.local_root_span_id
        );

        let local_root_span_id = message.local_root_span_id;
        for (_, profile) in profiles.iter_mut() {
            let endpoint = Cow::Borrowed(message.resource.as_str());
            profile.add_endpoint(local_root_span_id, endpoint.clone());
            profile.add_endpoint_count(endpoint, 1);
        }
    }

    fn handle_sample_message(
        message: SampleMessage,
        profiles: &mut HashMap<ProfileIndex, InternalProfile>,
        started_at: &WallTime,
    ) {
        let profile: &mut InternalProfile = if let Some(value) = profiles.get_mut(&message.key) {
            value
        } else {
            profiles.insert(
                message.key.clone(),
                Self::create_profile(&message, started_at.systemtime),
            );
            profiles
                .get_mut(&message.key)
                .expect("entry to exist; just inserted it")
        };

        let mut locations = Vec::with_capacity(message.value.frames.len());

        let values = message.value.sample_values;
        let labels: Vec<ApiLabel> = message.value.labels.iter().map(ApiLabel::from).collect();

        for frame in &message.value.frames {
            let location = Location {
                function: Function {
                    name: frame.reader.try_get_id(frame.function.name).unwrap_or(""),
                    system_name: "",
                    filename: frame
                        .reader
                        .try_get_id(frame.function.filename)
                        .unwrap_or(""),
                    start_line: 0,
                },
                line: frame.line as i64,
                ..Location::default()
            };

            locations.push(location);
        }

        let sample = Sample {
            locations,
            values,
            labels,
        };

        let timestamp = NonZeroI64::new(message.value.timestamp);

        match profile.add_sample(sample, timestamp) {
            Ok(_id) => {}
            Err(err) => {
                warn!("Failed to add sample to the profile: {err}")
            }
        }
    }

    pub fn run(self) {
        let mut last_wall_export = WallTime::now();
        let mut profiles: HashMap<ProfileIndex, InternalProfile> = HashMap::with_capacity(1);

        debug!(
            "Started with an upload period of {} seconds and approximate wall-time period of {} milliseconds.",
            UPLOAD_PERIOD.as_secs(),
            WALL_TIME_PERIOD.as_millis());

        let wall_timer = crossbeam_channel::tick(WALL_TIME_PERIOD);
        let upload_tick = crossbeam_channel::tick(self.upload_period);
        let never = crossbeam_channel::never();
        let mut running = true;

        while running {
            // The crossbeam_channel::select! doesn't have the ability to
            // optionally recv something. Instead, if the tick channel
            // shouldn't be selected on, then pass the never channel for that
            // iteration instead, keeping the code structure of the recvs the
            // same. Since the never channel will never be ready, this
            // effectively makes that branch optional for that loop iteration.
            let timer = if self.interrupt_manager.has_interrupts() {
                &wall_timer
            } else {
                &never
            };

            crossbeam_channel::select! {

                recv(self.message_receiver) -> result => {
                    match result {
                        Ok(message) => match message {
                            ProfilerMessage::Sample(sample) =>
                                Self::handle_sample_message(sample, &mut profiles, &last_wall_export),
                            ProfilerMessage::LocalRootSpanResource(message) =>
                                Self::handle_resource_message(message, &mut profiles),
                            ProfilerMessage::Cancel => {
                                // flush what we have before exiting
                                last_wall_export = self.handle_timeout(&mut profiles, &last_wall_export);
                                running = false;
                            },
                            ProfilerMessage::Pause => {
                                // First, wait for every thread to finish what
                                // they are currently doing.
                                self.fork_barrier.wait();
                                // Then, wait for the fork to be completed.
                                self.fork_barrier.wait();
                            },
                            // The purpose is to wake up and sync the state of
                            // the interrupt manager.
                            ProfilerMessage::Wake => {}
                        },

                        Err(_) => {
                            /* Docs say:
                             * > A message could not be received because the
                             * > channel is empty and disconnected.
                             * If this happens, let's just break and end.
                             */
                            break;
                        }
                    }
                },

                recv(timer) -> message => match message {
                    Ok(_) => self.interrupt_manager.trigger_interrupts(),

                    Err(err) => {
                        warn!("{err}");
                        break;
                    },
                },

                recv(upload_tick) -> message => {
                    if message.is_ok() {
                        last_wall_export = self.handle_timeout(&mut profiles, &last_wall_export);
                    }
                },

            }
        }
    }
}

pub struct UploadRequest {
    index: ProfileIndex,
    profile: InternalProfile,
    end_time: SystemTime,
    duration: Option<Duration>,
}

pub enum UploadMessage {
    Pause,
    Upload(UploadRequest),
}

impl Profiler {
    pub fn new(output_pprof: Option<Cow<'static, str>>) -> Self {
        let fork_barrier = Arc::new(Barrier::new(3));
        let interrupt_manager = Arc::new(InterruptManager::new());
        let (message_sender, message_receiver) = crossbeam_channel::bounded(100);
        let (upload_sender, upload_receiver) = crossbeam_channel::bounded(UPLOAD_CHANNEL_CAPACITY);
        let time_collector = TimeCollector {
            fork_barrier: fork_barrier.clone(),
            interrupt_manager: interrupt_manager.clone(),
            message_receiver,
            upload_sender: upload_sender.clone(),
            upload_period: UPLOAD_PERIOD,
        };

        let uploader = Uploader::new(fork_barrier.clone(), upload_receiver, output_pprof);

        let ddprof_time = "ddprof_time";
        let ddprof_upload = "ddprof_upload";
        Profiler {
            fork_barrier,
            interrupt_manager,
            message_sender,
            upload_sender,
            time_collector_handle: thread_utils::spawn(ddprof_time, move || {
                time_collector.run();
                trace!("thread {ddprof_time} complete, shutting down");
            }),
            uploader_handle: thread_utils::spawn(ddprof_upload, move || {
                uploader.run();
                trace!("thread {ddprof_upload} complete, shutting down");
            }),
            should_join: AtomicBool::new(true),
        }
    }

    pub fn add_interrupt(&self, interrupt: VmInterrupt) {
        // First, add the interrupt to the set.
        self.interrupt_manager.add_interrupt(interrupt);

        // Second, make a best-effort attempt to wake the helper thread so
        // that it is aware another PHP request is in flight.
        _ = self.message_sender.try_send(ProfilerMessage::Wake);
    }

    pub fn remove_interrupt(&self, interrupt: VmInterrupt) {
        // First, remove the interrupt to the set.
        self.interrupt_manager.remove_interrupt(interrupt)

        // Second, do not try to wake the helper thread. In NTS mode, the next
        // request may come before the timer expires anyway, and if not, at
        // worst we had 1 wake-up outside of a request, which is the same as
        // if we wake it now.
        // In ZTS mode, this would just be unnecessary wake-ups, as there are
        // likely to be other threads serving requests.
    }

    /// Call before a fork, on the thread of the parent process that will fork.
    pub fn fork_prepare(&self) {
        // Send the message to the uploader first, as it has a longer worst-
        // case time to wait.
        let uploader_result = self.upload_sender.send(UploadMessage::Pause);
        let profiler_result = self.message_sender.send(ProfilerMessage::Pause);

        // todo: handle fails more gracefully, but it's tricky to sync 3
        //       threads, any of which could have crashed or be delayed. This
        //       could also deadlock.
        match (uploader_result, profiler_result) {
            (Ok(_), Ok(_)) => {
                self.fork_barrier.wait();
            }
            (_, _) => {
                error!("failed to prepare the profiler for forking, a deadlock could occur")
            }
        }
    }

    /// Call after a fork, but only on the thread of the parent process that forked.
    pub fn post_fork_parent(&self) {
        self.fork_barrier.wait();
    }

    pub fn send_sample(&self, message: SampleMessage) -> Result<(), TrySendError<ProfilerMessage>> {
        self.message_sender
            .try_send(ProfilerMessage::Sample(message))
    }

    pub fn send_local_root_span_resource(
        &self,
        message: LocalRootSpanResourceMessage,
    ) -> Result<(), TrySendError<ProfilerMessage>> {
        self.message_sender
            .try_send(ProfilerMessage::LocalRootSpanResource(message))
    }

    /// Begins the shutdown process. To complete it, call [Profiler::shutdown].
    /// Note that you must call [Profiler::shutdown] afterwards; it's two
    /// parts of the same operation. It's split so you (or other extensions)
    /// can do something while the other threads finish up.
    pub fn stop(&mut self, timeout: Duration) {
        debug!("Stopping profiler.");

        let sent = match self
            .message_sender
            .send_timeout(ProfilerMessage::Cancel, timeout)
        {
            Err(err) => {
                warn!("Recent samples are most likely lost: Failed to notify other threads of cancellation: {err}.");
                false
            }
            Ok(_) => {
                debug!("Notified other threads of cancellation.");
                true
            }
        };
        self.should_join.store(sent, Ordering::SeqCst);

        // Drop the sender to the uploader channel to reduce its refcount. At
        // this state, only the ddprof_time thread will have a sender to the
        // uploader. Once the sender over there is closed, then the uploader
        // can quit.
        // The sender is replaced with one that has a disconnected receiver, so
        // the sender can't send any messages.
        let (mut empty_sender, _) = crossbeam_channel::unbounded();
        std::mem::swap(&mut self.upload_sender, &mut empty_sender);
    }

    /// Completes the shutdown process; to start it, call [Profiler::stop]
    /// before calling [Profiler::shutdown].
    /// Note the timeout is per thread, and there may be multiple threads.
    pub fn shutdown(self, timeout: Duration) {
        if self.should_join.load(Ordering::SeqCst) {
            thread_utils::join_timeout(
                self.time_collector_handle,
                timeout,
                "Recent samples may be lost.",
            );

            // Wait for the time_collector to join, since that will drop
            // the sender half of the channel that the uploader is
            // holding, allowing it to finish.
            thread_utils::join_timeout(
                self.uploader_handle,
                timeout,
                "Recent samples are most likely lost.",
            );
        }
    }

    /// Collect a stack sample with elapsed wall time. Collects CPU time if
    /// it's enabled and available.
    pub fn collect_time(
        &self,
        execute_data: *mut zend_execute_data,
        interrupt_count: u32,
        locals: &RequestLocals,
    ) {
        // todo: should probably exclude the wall and CPU time used by collecting the sample.
        let interrupt_count = interrupt_count as i64;
        let result = collect_stack_sample(execute_data);
        match result {
            Ok(frames) => {
                let depth = frames.len();
                let (wall_time, cpu_time) = CLOCKS.with(|cell| cell.borrow_mut().rotate_clocks());

                let labels = Profiler::message_labels();
                let mut timestamp = 0;
                #[cfg(feature = "timeline")]
                if locals.profiling_experimental_timeline_enabled {
                    if let Ok(now) = SystemTime::now().duration_since(UNIX_EPOCH) {
                        timestamp = now.as_nanos() as i64;
                    }
                }

                let n_labels = labels.len();

                match self.send_sample(Profiler::prepare_sample_message(
                    frames,
                    SampleValues {
                        interrupt_count,
                        wall_time,
                        cpu_time,
                        ..Default::default()
                    },
                    labels,
                    locals,
                    timestamp,
                )) {
                    Ok(_) => trace!(
                        "Sent stack sample of {depth} frames and {n_labels} labels to profiler."
                    ),
                    Err(err) => warn!(
                        "Failed to send stack sample of {depth} frames and {n_labels} labels to profiler: {err}"
                    ),
                }
            }
            Err(err) => {
                warn!("Failed to collect stack sample: {err}")
            }
        }
    }

    #[cfg(feature = "allocation_profiling")]
    /// Collect a stack sample with memory allocations
    pub fn collect_allocations(
        &self,
        execute_data: *mut zend_execute_data,
        alloc_samples: i64,
        alloc_size: i64,
        locals: &RequestLocals,
    ) {
        let result = collect_stack_sample(execute_data);
        match result {
            Ok(frames) => {
                let depth = frames.len();
                let labels = Profiler::message_labels();
                let n_labels = labels.len();

                match self.send_sample(Profiler::prepare_sample_message(
                    frames,
                    SampleValues {
                        alloc_size,
                        alloc_samples,
                        ..Default::default()
                    },
                    labels,
                    locals,
<<<<<<< HEAD
                    0,
=======
                    NO_TIMESTAMP,
>>>>>>> 8e455775
                )) {
                    Ok(_) => trace!(
                        "Sent stack sample of {depth} frames, {n_labels} labels, {alloc_size} bytes allocated, and {alloc_samples} allocations to profiler."
                    ),
                    Err(err) => warn!(
                        "Failed to send stack sample of {depth} frames, {n_labels} labels, {alloc_size} bytes allocated, and {alloc_samples} allocations to profiler: {err}"
                    ),
                }
            }
            Err(err) => {
                warn!("Failed to collect stack sample: {err}")
            }
        }
    }

    #[cfg(feature = "exception_profiling")]
    /// Collect a stack sample with exception
    pub unsafe fn collect_exception(
        &self,
        execute_data: *mut zend_execute_data,
        exception: String,
        locals: &RequestLocals,
    ) {
        let result = collect_stack_sample(execute_data);
        match result {
            Ok(frames) => {
                let depth = frames.len();
                let mut labels = Profiler::message_labels();

                labels.push(Label {
                    key: "exception type",
                    value: LabelValue::Str(exception.clone().into()),
                });
                let n_labels = labels.len();

                match self.send_sample(Profiler::prepare_sample_message(
                    frames,
                    SampleValues {
                        exception: 1,
                        ..Default::default()
                    },
                    labels,
                    locals,
<<<<<<< HEAD
                    0,
=======
                    NO_TIMESTAMP,
>>>>>>> 8e455775
                )) {
                    Ok(_) => trace!(
                        "Sent stack sample of {depth} frames, {n_labels} labels with Exception {exception} to profiler."
                    ),
                    Err(err) => warn!(
                        "Failed to send stack sample of {depth} frames, {n_labels} labels with Exception {exception} to profiler: {err}"
                    ),
                }
            }
            Err(err) => {
                warn!("Failed to collect stack sample: {err}")
            }
        }
    }

    #[cfg(feature = "timeline")]
    pub fn collect_compile_string(
        &self,
        now: i64,
        duration: i64,
        filename: StringId,
        line: u32,
        locals: &RequestLocals,
        string_table: &mut StringTable,
    ) {
        let mut labels = Profiler::message_labels();

        lazy_static! {
            static ref TIMELINE_COMPILE_FILE_LABELS: Vec<Label> = vec![Label {
                key: "event",
                value: LabelValue::Str("compilation".into()),
            },];
        }

        labels.extend_from_slice(&TIMELINE_COMPILE_FILE_LABELS);
        let n_labels = labels.len();

        // todo: add fake stack frame back
        match self.send_sample(Profiler::prepare_sample_message(
            vec![ZendFrame {
                reader: string_table.get_reader(),
                function: AbridgedFunction {
                    // todo: fix magic number
                    name: StringId::new(6),
                    filename,
                },
                line,
            }],
            SampleValues {
                timeline: duration,
                ..Default::default()
            },
            labels,
            locals,
            now,
        )) {
            Ok(_) => {
                trace!("Sent event 'compile eval' with {n_labels} labels to profiler.")
            }
            Err(err) => {
                warn!(
                    "Failed to send event 'compile eval' with {n_labels} labels to profiler: {err}"
                )
            }
        }
    }

    #[cfg(feature = "timeline")]
    pub fn collect_compile_file(
        &self,
        now: i64,
        duration: i64,
        filename: String,
        include_type: u32,
        locals: &RequestLocals,
    ) {
        let mut labels = Profiler::message_labels();

        lazy_static! {
            static ref TIMELINE_COMPILE_FILE_LABELS: Vec<Label> = vec![Label {
                key: "event",
                value: LabelValue::Str("compilation".into()),
            },];
        }

        labels.extend_from_slice(&TIMELINE_COMPILE_FILE_LABELS);
        labels.push(Label {
            key: "filename",
            value: LabelValue::Str(Cow::from(filename)),
        });

        let n_labels = labels.len();

        match self.send_sample(Profiler::prepare_sample_message(
            vec![ZendFrame {
                reader: CACHED_STRINGS.with(|cell| cell.borrow().get_reader()),
                function: AbridgedFunction {
                    name: StringId::new(include_type), // todo: should be variable again ;-)
                    filename: StringId::ZERO,
                },
                line: 0,
            }],
            SampleValues {
                timeline: duration,
                ..Default::default()
            },
            labels,
            locals,
            now,
        )) {
            Ok(_) => {
                trace!("Sent event 'compile file' with {n_labels} labels to profiler.")
            }
            Err(err) => {
                warn!(
                    "Failed to send event 'compile file' with {n_labels} labels to profiler: {err}"
                )
            }
        }
    }

    #[cfg(feature = "timeline")]
    /// collect a stack frame for garbage collection.
    /// as we do not know about the overhead currently, we only collect a fake frame.
    pub fn collect_garbage_collection(
        &self,
        now: i64,
        duration: i64,
        reason: &'static str,
        collected: i64,
        #[cfg(php_gc_status)] runs: i64,
        locals: &RequestLocals,
    ) {
        let mut labels = Profiler::message_labels();

        lazy_static! {
            static ref TIMELINE_GC_LABELS: Vec<Label> = vec![Label {
                key: "event",
                value: LabelValue::Str("gc".into()),
            },];
        }

        labels.extend_from_slice(&TIMELINE_GC_LABELS);
        labels.push(Label {
            key: "gc reason",
            value: LabelValue::Str(Cow::from(reason)),
        });

        #[cfg(php_gc_status)]
        labels.push(Label {
            key: "gc runs",
            value: LabelValue::Num(runs, Some("count")),
        });
        labels.push(Label {
            key: "gc collected",
            value: LabelValue::Num(collected, Some("count")),
        });
        let n_labels = labels.len();

        match self.send_sample(Profiler::prepare_sample_message(
            vec![ZendFrame {
                reader: CACHED_STRINGS.with(|cell| cell.borrow().get_reader()), // todo: fix
                function: AbridgedFunction {
                    name: StringId::new(2),
                    filename: StringId::ZERO,
                },
                line: 0,
            }],
            SampleValues {
                timeline: duration,
                ..Default::default()
            },
            labels,
            locals,
            now,
        )) {
            Ok(_) => {
                trace!("Sent event 'gc' with {n_labels} labels and reason {reason} to profiler.")
            }
            Err(err) => {
                warn!("Failed to send event 'gc' with {n_labels} and reason {reason} labels to profiler: {err}")
            }
        }
    }

    fn message_labels() -> Vec<Label> {
        let gpc = unsafe { datadog_php_profiling_get_profiling_context };
        if let Some(get_profiling_context) = gpc {
            let context = unsafe { get_profiling_context() };
            if context.local_root_span_id != 0 {
                /* Safety: PProf only has signed integers for label.num.
                 * We bit-cast u64 to i64, and the backend does the
                 * reverse so the conversion is lossless.
                 */
                let local_root_span_id: i64 = unsafe { transmute(context.local_root_span_id) };
                let span_id: i64 = unsafe { transmute(context.span_id) };

                return vec![
                    Label {
                        key: "local root span id",
                        value: LabelValue::Num(local_root_span_id, None),
                    },
                    Label {
                        key: "span id",
                        value: LabelValue::Num(span_id, None),
                    },
                ];
            }
        }
        vec![]
    }

    fn prepare_sample_message(
        frames: Vec<ZendFrame>,
        samples: SampleValues,
        #[cfg(php_has_fibers)] mut labels: Vec<Label>,
        #[cfg(not(php_has_fibers))] labels: Vec<Label>,
        locals: &RequestLocals,
        timestamp: i64,
    ) -> SampleMessage {
        // Lay this out in the same order as SampleValues
        static SAMPLE_TYPES: &[ValueType; 7] = &[
            ValueType::new("sample", "count"),
            ValueType::new("wall-time", "nanoseconds"),
            ValueType::new("cpu-time", "nanoseconds"),
            ValueType::new("alloc-samples", "count"),
            ValueType::new("alloc-size", "bytes"),
            ValueType::new("timeline", "nanoseconds"),
            ValueType::new("exception-samples", "count"),
        ];

        // Allows us to slice the SampleValues as if they were an array.
        let values: [i64; 7] = [
            samples.interrupt_count,
            samples.wall_time,
            samples.cpu_time,
            samples.alloc_samples,
            samples.alloc_size,
            samples.timeline,
            samples.exception,
        ];

        let mut sample_types = Vec::with_capacity(SAMPLE_TYPES.len());
        let mut sample_values = Vec::with_capacity(SAMPLE_TYPES.len());
        if locals.profiling_enabled {
            // sample, wall-time, cpu-time
            let len = 2 + locals.profiling_experimental_cpu_time_enabled as usize;
            sample_types.extend_from_slice(&SAMPLE_TYPES[0..len]);
            sample_values.extend_from_slice(&values[0..len]);

            // alloc-samples, alloc-size
            if locals.profiling_allocation_enabled {
                sample_types.extend_from_slice(&SAMPLE_TYPES[3..5]);
                sample_values.extend_from_slice(&values[3..5]);
            }

            #[cfg(feature = "timeline")]
            if locals.profiling_experimental_timeline_enabled {
                sample_types.push(SAMPLE_TYPES[5]);
                sample_values.push(values[5]);
            }

            #[cfg(feature = "exception_profiling")]
            if locals.profiling_experimental_exception_enabled {
                sample_types.push(SAMPLE_TYPES[6]);
                sample_values.push(values[6]);
            }

            #[cfg(php_has_fibers)]
            if let Some(fiber) = unsafe { ddog_php_prof_get_active_fiber().as_mut() } {
                // Safety: the fcc is set by Fiber::__construct as part of zpp,
                // which will always set the function_handler on success, and
                // there's nothing changing that value in all of fibers
                // afterwards, from start to destruction of the fiber itself.
                let func = unsafe { &*fiber.fci_cache.function_handler };
                if let Some(functionname) = extract_function_name(func) {
                    labels.push(Label {
                        key: "fiber",
                        value: LabelValue::Str(functionname.into()),
                    });
                }
            }
        }

        let tags = TAGS.with(|cell| Arc::clone(&cell.borrow()));

        SampleMessage {
            key: ProfileIndex {
                sample_types,
                tags,
                endpoint: locals.uri.clone(),
            },
            value: SampleData {
                frames,
                labels,
                sample_values,
                timestamp,
            },
        }
    }
}

#[cfg(test)]
mod tests {
    use datadog_profiling::collections::identifiable::StringTable;

    use super::*;

    fn get_frames() -> Vec<ZendFrame> {
        let mut string_table = StringTable::with_capacity(10).unwrap();
        vec![ZendFrame {
            reader: string_table.get_reader(),
            function: AbridgedFunction {
                name: string_table.insert("foobar").unwrap(),
                filename: string_table.insert("foobar.php").unwrap(),
            },
            line: 42,
        }]
    }

    fn get_request_locals() -> RequestLocals {
        RequestLocals {
            profiling_enabled: true,
            profiling_experimental_cpu_time_enabled: false,
            profiling_allocation_enabled: false,
            profiling_experimental_timeline_enabled: false,
            profiling_experimental_exception_sampling_distance: 1,
            ..RequestLocals::default()
        }
    }

    fn get_samples() -> SampleValues {
        SampleValues {
            interrupt_count: 10,
            wall_time: 20,
            cpu_time: 30,
            alloc_samples: 40,
            alloc_size: 50,
            timeline: 60,
            exception: 70,
        }
    }

    #[test]
    fn profiler_prepare_sample_message_works_with_profiling_disabled() {
        // the `Profiler::prepare_sample_message()` method will never be called with this setup,
        // yet this is how it has to behave in case profiling is disabled
        let frames = get_frames();
        let samples = get_samples();
        let labels = Profiler::message_labels();
        let mut locals = get_request_locals();
        locals.profiling_enabled = false;
        locals.profiling_allocation_enabled = false;
        locals.profiling_experimental_cpu_time_enabled = false;

        let message: SampleMessage =
<<<<<<< HEAD
            Profiler::prepare_sample_message(frames, samples, labels, &locals, 0);
=======
            Profiler::prepare_sample_message(frames, samples, labels, &locals, NO_TIMESTAMP);
>>>>>>> 8e455775

        assert_eq!(message.key.sample_types, vec![]);
        let expected: Vec<i64> = vec![];
        assert_eq!(message.value.sample_values, expected);
    }

    #[test]
    fn profiler_prepare_sample_message_works_with_profiling_enabled() {
        let frames = get_frames();
        let samples = get_samples();
        let labels = Profiler::message_labels();
        let mut locals = get_request_locals();
        locals.profiling_enabled = true;
        locals.profiling_allocation_enabled = false;
        locals.profiling_experimental_cpu_time_enabled = false;

        let message: SampleMessage =
<<<<<<< HEAD
            Profiler::prepare_sample_message(frames, samples, labels, &locals, 0);
=======
            Profiler::prepare_sample_message(frames, samples, labels, &locals, NO_TIMESTAMP);
>>>>>>> 8e455775

        assert_eq!(
            message.key.sample_types,
            vec![
                ValueType::new("sample", "count"),
                ValueType::new("wall-time", "nanoseconds"),
            ]
        );
        assert_eq!(message.value.sample_values, vec![10, 20]);
    }

    #[test]
    fn profiler_prepare_sample_message_works_with_cpu_time() {
        let frames = get_frames();
        let samples = get_samples();
        let labels = Profiler::message_labels();
        let mut locals = get_request_locals();
        locals.profiling_enabled = true;
        locals.profiling_allocation_enabled = false;
        locals.profiling_experimental_cpu_time_enabled = true;

        let message: SampleMessage =
<<<<<<< HEAD
            Profiler::prepare_sample_message(frames, samples, labels, &locals, 0);
=======
            Profiler::prepare_sample_message(frames, samples, labels, &locals, NO_TIMESTAMP);
>>>>>>> 8e455775

        assert_eq!(
            message.key.sample_types,
            vec![
                ValueType::new("sample", "count"),
                ValueType::new("wall-time", "nanoseconds"),
                ValueType::new("cpu-time", "nanoseconds"),
            ]
        );
        assert_eq!(message.value.sample_values, vec![10, 20, 30]);
    }

    #[test]
    fn profiler_prepare_sample_message_works_with_allocations() {
        let frames = get_frames();
        let samples = get_samples();
        let labels = Profiler::message_labels();
        let mut locals = get_request_locals();
        locals.profiling_enabled = true;
        locals.profiling_allocation_enabled = true;
        locals.profiling_experimental_cpu_time_enabled = false;

        let message: SampleMessage =
<<<<<<< HEAD
            Profiler::prepare_sample_message(frames, samples, labels, &locals, 0);
=======
            Profiler::prepare_sample_message(frames, samples, labels, &locals, NO_TIMESTAMP);
>>>>>>> 8e455775

        assert_eq!(
            message.key.sample_types,
            vec![
                ValueType::new("sample", "count"),
                ValueType::new("wall-time", "nanoseconds"),
                ValueType::new("alloc-samples", "count"),
                ValueType::new("alloc-size", "bytes"),
            ]
        );
        assert_eq!(message.value.sample_values, vec![10, 20, 40, 50]);
    }

    #[test]
    fn profiler_prepare_sample_message_works_with_allocations_and_cpu_time() {
        let frames = get_frames();
        let samples = get_samples();
        let labels = Profiler::message_labels();
        let mut locals = get_request_locals();
        locals.profiling_enabled = true;
        locals.profiling_allocation_enabled = true;
        locals.profiling_experimental_cpu_time_enabled = true;

        let message: SampleMessage =
<<<<<<< HEAD
            Profiler::prepare_sample_message(frames, samples, labels, &locals, 0);
=======
            Profiler::prepare_sample_message(frames, samples, labels, &locals, NO_TIMESTAMP);
>>>>>>> 8e455775

        assert_eq!(
            message.key.sample_types,
            vec![
                ValueType::new("sample", "count"),
                ValueType::new("wall-time", "nanoseconds"),
                ValueType::new("cpu-time", "nanoseconds"),
                ValueType::new("alloc-samples", "count"),
                ValueType::new("alloc-size", "bytes"),
            ]
        );
        assert_eq!(message.value.sample_values, vec![10, 20, 30, 40, 50]);
    }

    #[test]
    #[cfg(feature = "timeline")]
    fn profiler_prepare_sample_message_works_cpu_time_and_timeline() {
        let frames = get_frames();
        let samples = get_samples();
        let labels = Profiler::message_labels();
        let mut locals = get_request_locals();
        locals.profiling_enabled = true;
        locals.profiling_experimental_cpu_time_enabled = true;
        locals.profiling_experimental_timeline_enabled = true;

        let message: SampleMessage =
            Profiler::prepare_sample_message(frames, samples, labels, &locals, 900);

        assert_eq!(
            message.key.sample_types,
            vec![
                ValueType::new("sample", "count"),
                ValueType::new("wall-time", "nanoseconds"),
                ValueType::new("cpu-time", "nanoseconds"),
                ValueType::new("timeline", "nanoseconds"),
            ]
        );
        assert_eq!(message.value.sample_values, vec![10, 20, 30, 60]);
        assert_eq!(message.value.timestamp, 900);
    }

    #[test]
    #[cfg(feature = "exception_profiling")]
    fn profiler_prepare_sample_message_works_cpu_time_and_expceptions() {
        let frames = get_frames();
        let samples = get_samples();
        let labels = Profiler::message_labels();
        let mut locals = get_request_locals();
        locals.profiling_enabled = true;
        locals.profiling_experimental_cpu_time_enabled = true;
        locals.profiling_experimental_exception_enabled = true;

        let message: SampleMessage =
<<<<<<< HEAD
            Profiler::prepare_sample_message(frames, samples, labels, &locals, 0);
=======
            Profiler::prepare_sample_message(frames, samples, labels, &locals, NO_TIMESTAMP);
>>>>>>> 8e455775

        assert_eq!(
            message.key.sample_types,
            vec![
                ValueType::new("sample", "count"),
                ValueType::new("wall-time", "nanoseconds"),
                ValueType::new("cpu-time", "nanoseconds"),
                ValueType::new("exception-samples", "count"),
            ]
        );
        assert_eq!(message.value.sample_values, vec![10, 20, 30, 70]);
    }

    #[test]
    fn profiler_prepare_sample_message_works_with_disabled_walltime() {
        let frames = get_frames();
        let samples = get_samples();
        let labels = Profiler::message_labels();
        let mut locals = get_request_locals();
        locals.profiling_enabled = true;
        locals.profiling_allocation_enabled = false;
        locals.profiling_experimental_cpu_time_enabled = false;
        locals.profiling_experimental_exception_enabled = false;
        locals.profiling_wall_time_enabled = false;

        let message: SampleMessage =
            Profiler::prepare_sample_message(frames, samples, labels, &locals, 1);

        // Still present because at the moment, disabling wall-time only
        // disables the timer, not the sample type.
        assert_eq!(
            message.key.sample_types,
            vec![
                ValueType::new("sample", "count"),
                ValueType::new("wall-time", "nanoseconds"),
            ]
        );
        assert_eq!(message.value.sample_values, vec![10, 20]);
    }
}<|MERGE_RESOLUTION|>--- conflicted
+++ resolved
@@ -41,10 +41,7 @@
 use crate::allocation::ALLOCATION_PROFILING_INTERVAL;
 #[cfg(feature = "allocation_profiling")]
 use datadog_profiling::api::UpscalingInfo;
-<<<<<<< HEAD
 use datadog_profiling::collections::identifiable::{StringId, StringTable};
-=======
->>>>>>> 8e455775
 
 #[cfg(feature = "exception_profiling")]
 use crate::exception::EXCEPTION_PROFILING_INTERVAL;
@@ -720,11 +717,7 @@
                     },
                     labels,
                     locals,
-<<<<<<< HEAD
-                    0,
-=======
                     NO_TIMESTAMP,
->>>>>>> 8e455775
                 )) {
                     Ok(_) => trace!(
                         "Sent stack sample of {depth} frames, {n_labels} labels, {alloc_size} bytes allocated, and {alloc_samples} allocations to profiler."
@@ -768,11 +761,7 @@
                     },
                     labels,
                     locals,
-<<<<<<< HEAD
-                    0,
-=======
                     NO_TIMESTAMP,
->>>>>>> 8e455775
                 )) {
                     Ok(_) => trace!(
                         "Sent stack sample of {depth} frames, {n_labels} labels with Exception {exception} to profiler."
@@ -1129,11 +1118,7 @@
         locals.profiling_experimental_cpu_time_enabled = false;
 
         let message: SampleMessage =
-<<<<<<< HEAD
-            Profiler::prepare_sample_message(frames, samples, labels, &locals, 0);
-=======
             Profiler::prepare_sample_message(frames, samples, labels, &locals, NO_TIMESTAMP);
->>>>>>> 8e455775
 
         assert_eq!(message.key.sample_types, vec![]);
         let expected: Vec<i64> = vec![];
@@ -1151,11 +1136,7 @@
         locals.profiling_experimental_cpu_time_enabled = false;
 
         let message: SampleMessage =
-<<<<<<< HEAD
-            Profiler::prepare_sample_message(frames, samples, labels, &locals, 0);
-=======
             Profiler::prepare_sample_message(frames, samples, labels, &locals, NO_TIMESTAMP);
->>>>>>> 8e455775
 
         assert_eq!(
             message.key.sample_types,
@@ -1178,11 +1159,7 @@
         locals.profiling_experimental_cpu_time_enabled = true;
 
         let message: SampleMessage =
-<<<<<<< HEAD
-            Profiler::prepare_sample_message(frames, samples, labels, &locals, 0);
-=======
             Profiler::prepare_sample_message(frames, samples, labels, &locals, NO_TIMESTAMP);
->>>>>>> 8e455775
 
         assert_eq!(
             message.key.sample_types,
@@ -1206,11 +1183,7 @@
         locals.profiling_experimental_cpu_time_enabled = false;
 
         let message: SampleMessage =
-<<<<<<< HEAD
-            Profiler::prepare_sample_message(frames, samples, labels, &locals, 0);
-=======
             Profiler::prepare_sample_message(frames, samples, labels, &locals, NO_TIMESTAMP);
->>>>>>> 8e455775
 
         assert_eq!(
             message.key.sample_types,
@@ -1235,11 +1208,7 @@
         locals.profiling_experimental_cpu_time_enabled = true;
 
         let message: SampleMessage =
-<<<<<<< HEAD
-            Profiler::prepare_sample_message(frames, samples, labels, &locals, 0);
-=======
             Profiler::prepare_sample_message(frames, samples, labels, &locals, NO_TIMESTAMP);
->>>>>>> 8e455775
 
         assert_eq!(
             message.key.sample_types,
@@ -1293,11 +1262,7 @@
         locals.profiling_experimental_exception_enabled = true;
 
         let message: SampleMessage =
-<<<<<<< HEAD
-            Profiler::prepare_sample_message(frames, samples, labels, &locals, 0);
-=======
             Profiler::prepare_sample_message(frames, samples, labels, &locals, NO_TIMESTAMP);
->>>>>>> 8e455775
 
         assert_eq!(
             message.key.sample_types,
