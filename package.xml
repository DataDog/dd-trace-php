--- conflicted
+++ resolved
@@ -111,17 +111,9 @@
 - Add DD_APPSEC_SCA_ENABLED new configuration variable #2557
 
 ### Fixed
-<<<<<<< HEAD
-- Fix blocking on PHP 7.0-7.1 ZTS #2502
-- Ensure logs are committed to disk upon shutdown #2495
-
-### Internal
-- Upgrade libddwaf and ruleset #2520
-=======
 - Make Laravel appsec login success event more accurate #2600
 - Enable appsec by ini only when enable-appsec present #2567
 - Provide path params to appsec #2395
->>>>>>> 214cdfa1
 ]]></notes>
     <contents>
         <dir name="/">
