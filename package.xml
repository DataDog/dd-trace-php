<?xml version="1.0"?>
<package packagerversion="1.9.4" version="2.0" xmlns="http://pear.php.net/dtd/package-2.0" xmlns:tasks="http://pear.php.net/dtd/tasks-1.0" xmlns:xsi="http://www.w3.org/2001/XMLSchema-instance" xsi:schemaLocation="http://pear.php.net/dtd/tasks-1.0 http://pear.php.net/dtd/tasks-1.0.xsd http://pear.php.net/dtd/package-2.0 http://pear.php.net/dtd/package-2.0.xsd">
    <name>datadog_trace</name>
    <channel>pecl.php.net</channel>
    <summary>APM and distributed tracing for PHP</summary>
    <description>The Datadog PHP Tracer brings APM and distributed tracing to PHP.</description>
    <lead>
        <name>Sammy Kaye Powers</name>
        <user>sammyk</user>
        <email>sammyk@php.net</email>
        <active>yes</active>
    </lead>
    <lead>
        <name>Levi Morrison</name>
        <user>levim</user>
        <email>levim@php.net</email>
        <active>yes</active>
    </lead>
    <lead>
        <name>Luca Abbati</name>
        <user>labbati</user>
        <email>luca.abbati@gmail.com</email>
        <active>yes</active>
    </lead>
    <lead>
        <name>Bob Weinand</name>
        <user>bwoebi</user>
        <email>bwoebi@php.net</email>
        <active>yes</active>
    </lead>
    <lead>
        <name>Joe Watkins</name>
        <user>krakjoe</user>
        <email>krakjoe@php.net</email>
        <active>yes</active>
    </lead>
    <!-- **Automatically updated with pecl-build script** -->
    <!-- Date only needs to be set if it was packaged on a different day from release -->
    <date>${date}</date>
    <version>
        <!-- **Automatically updated with pecl-build script** -->
        <!-- Version will be set from version.php or 0.0.0 for nightly builds (see 'tooling/bin/pecl-build') -->
        <release>${version}</release>
        <api>${version}</api>
    </version>
    <stability>
        <release>stable</release>
        <api>stable</api>
    </stability>
    <license uri="https://github.com/DataDog/dd-trace-php/blob/master/LICENSE">BSD 3-Clause</license>
    <notes>${notes}</notes>
    <contents>
        <dir name="/">
<<<<<<< HEAD
            <!-- components -->
            <file name="components/arena/arena.c" role="src" />
            <file name="components/arena/arena.h" role="src" />
            <file name="components/channel/channel.c" role="src" />
            <file name="components/channel/channel.h" role="src" />
            <file name="components/container_id/container_id.c" role="src" />
            <file name="components/container_id/container_id.h" role="src" />
            <file name="components/log/log.c" role="src" />
            <file name="components/log/log.h" role="src" />
            <file name="components/queue/queue.c" role="src" />
            <file name="components/queue/queue.h" role="src" />
            <file name="components/sapi/sapi.c" role="src" />
            <file name="components/sapi/sapi.h" role="src" />
            <file name="components/stack-sample/stack-sample.c" role="src" />
            <file name="components/stack-sample/stack-sample.h" role="src" />
            <file name="components/string_view/string_view.c" role="src" />
            <file name="components/string_view/string_view.h" role="src" />
            <file name="components/time/time.c" role="src" />
            <file name="components/time/time.h" role="src" />

            <!-- Continuous Profiler -->
            <file name="profiling/plugins/log_plugin/log_plugin.c" role="src" />
            <file name="profiling/plugins/log_plugin/log_plugin.h" role="src" />
            <file name="profiling/plugins/recorder_plugin/recorder_plugin.c" role="src" />
            <file name="profiling/plugins/recorder_plugin/recorder_plugin.h" role="src" />
            <file name="profiling/plugins/stack_collector_plugin/stack_collector_plugin.c" role="src" />
            <file name="profiling/plugins/stack_collector_plugin/stack_collector_plugin.h" role="src" />
            <file name="profiling/stack-collector/stack-collector.c" role="src" />
            <file name="profiling/stack-collector/stack-collector.h" role="src" />
            <file name="profiling/datadog-profiling.c" role="src" />
            <file name="profiling/datadog-profiling.h" role="src" />
            <file name="profiling/datadog-profiling.m4" role="src" />
            <file name="profiling/php_datadog-profiling.h" role="src" />

            <!-- Zend Abstract Interface -->
            <file name="zend_abstract_interface/config/config.c" role="src" />
            <file name="zend_abstract_interface/config/config.h" role="src" />
            <file name="zend_abstract_interface/config/config_decode.c" role="src" />
            <file name="zend_abstract_interface/config/config_decode.h" role="src" />
            <file name="zend_abstract_interface/config/config_ini.h" role="src" />
            <file name="zend_abstract_interface/config/php5/config_ini.c" role="src" />
            <file name="zend_abstract_interface/config/php5/config_runtime.c" role="src" />
            <file name="zend_abstract_interface/config/php7-8/config_ini.c" role="src" />
            <file name="zend_abstract_interface/config/php7-8/config_runtime.c" role="src" />
            <file name="zend_abstract_interface/config/tests/config_test_helpers.h" role="src" />
            <file name="zend_abstract_interface/config/tests/ext_zai_config.h" role="src" />
            <file name="zend_abstract_interface/env/env.c" role="src" />
            <file name="zend_abstract_interface/env/env.h" role="src" />
            <file name="zend_abstract_interface/exceptions/exceptions.h" role="src" />
            <file name="zend_abstract_interface/exceptions/php5/exceptions.c" role="src" />
            <file name="zend_abstract_interface/exceptions/php5/exceptions.h" role="src" />
            <file name="zend_abstract_interface/exceptions/php7-8/exceptions.c" role="src" />
            <file name="zend_abstract_interface/exceptions/php7-8/exceptions.h" role="src" />
            <file name="zend_abstract_interface/functions/functions.h" role="src" />
            <file name="zend_abstract_interface/functions/php5/functions.c" role="src" />
            <file name="zend_abstract_interface/functions/php7-8/functions.c" role="src" />
            <file name="zend_abstract_interface/headers/php5/headers.c" role="src" />
            <file name="zend_abstract_interface/headers/php7-8/headers.c" role="src" />
            <file name="zend_abstract_interface/headers/headers.h" role="src" />
            <file name="zend_abstract_interface/methods/methods.h" role="src" />
            <file name="zend_abstract_interface/methods/php5/methods.c" role="src" />
            <file name="zend_abstract_interface/properties/php5/properties.c" role="src" />
            <file name="zend_abstract_interface/properties/php5/properties.h" role="src" />
            <file name="zend_abstract_interface/properties/php7-8/properties.c" role="src" />
            <file name="zend_abstract_interface/properties/php7-8/properties.h" role="src" />
            <file name="zend_abstract_interface/properties/properties.h" role="src" />
            <file name="zend_abstract_interface/sandbox/php5/sandbox.c" role="src" />
            <file name="zend_abstract_interface/sandbox/php7/sandbox.c" role="src" />
            <file name="zend_abstract_interface/sandbox/php8/sandbox.c" role="src" />
            <file name="zend_abstract_interface/sandbox/sandbox.h" role="src" />
            <file name="zend_abstract_interface/uri_normalization/php5/uri_normalization.c" role="src" />
            <file name="zend_abstract_interface/uri_normalization/php7-8/uri_normalization.c" role="src" />
            <file name="zend_abstract_interface/uri_normalization/uri_normalization.h" role="src" />
            <file name="zend_abstract_interface/zai_compat.h" role="src" />
            <file name="zend_abstract_interface/zai_assert/zai_assert.h" role="src" />
            <file name="zend_abstract_interface/zai_sapi/php5/zai_sapi.c" role="src" />
            <file name="zend_abstract_interface/zai_sapi/php7/zai_sapi.c" role="src" />
            <file name="zend_abstract_interface/zai_sapi/php8/zai_sapi.c" role="src" />
            <file name="zend_abstract_interface/zai_sapi/zai_sapi.h" role="src" />
            <file name="zend_abstract_interface/zai_sapi/zai_sapi_extension.c" role="src" />
            <file name="zend_abstract_interface/zai_sapi/zai_sapi_extension.h" role="src" />
            <file name="zend_abstract_interface/zai_sapi/zai_sapi_functions.c" role="src" />
            <file name="zend_abstract_interface/zai_sapi/zai_sapi_functions.h" role="src" />
            <file name="zend_abstract_interface/zai_sapi/zai_sapi_ini.c" role="src" />
            <file name="zend_abstract_interface/zai_sapi/zai_sapi_ini.h" role="src" />
            <file name="zend_abstract_interface/zai_sapi/zai_sapi_io.c" role="src" />
            <file name="zend_abstract_interface/zai_sapi/zai_sapi_io.h" role="src" />
            <file name="zend_abstract_interface/zai_string/string.h" role="src" />

            <!-- Shared -->
            <file name="ext/DatadogArena/arena.c" role="src" />
            <file name="ext/DatadogArena/datadog/arena.h" role="src" />

            <file name="ext/DatadogMemHash/memhash.cc" role="src" />
            <file name="ext/DatadogMemHash/include/datadog/memhash.h" role="src" />
            <file name="ext/DatadogMemHash/include/datadog/memhash.hh" role="src" />
            <file name="ext/DatadogMemHash/test/cantor.cc" role="test" />
            <file name="ext/DatadogMemHash/test/main.cc" role="test" />

            <file name="ext/version.h" role="src" />
            <!-- Third party -->
            <file name="ext/vendor/mpack/AUTHORS.md" role="doc" />
            <file name="ext/vendor/mpack/CHANGELOG.md" role="doc" />
            <file name="ext/vendor/mpack/README.md" role="doc" />
            <file name="ext/vendor/mpack/LICENSE" role="doc" />
            <file name="ext/vendor/mpack/mpack.c" role="src" />
            <file name="ext/vendor/mpack/mpack.h" role="src" />
            <file name="ext/vendor/mt19937/mt19937-64.c" role="src" />
            <file name="ext/vendor/mt19937/mt19937-64.h" role="src" />
            <file name="m4/ax_execinfo.m4" role="src" />
            <file name="m4/pkg.m4" role="src" />
            <file name="m4/polyfill.m4" role="src" />
            <!-- PHP 5.x -->
            <file name="ext/php5/arrays.c" role="src" />
            <file name="ext/php5/arrays.h" role="src" />
            <file name="ext/php5/auto_flush.c" role="src" />
            <file name="ext/php5/auto_flush.h" role="src" />
            <file name="ext/php5/circuit_breaker.c" role="src" />
            <file name="ext/php5/circuit_breaker.h" role="src" />
            <file name="ext/php5/comms_php.c" role="src" />
            <file name="ext/php5/comms_php.h" role="src" />
            <file name="ext/php5/compat_string.c" role="src" />
            <file name="ext/php5/compat_string.h" role="src" />
            <file name="ext/php5/compatibility.h" role="src" />
            <file name="ext/php5/coms.c" role="src" />
            <file name="ext/php5/coms.h" role="src" />
            <file name="ext/php5/configuration.h" role="src">
                <tasks:replace from="@php_dir@" to="php_dir" type="pear-config" />
                <tasks:replace from="_BUILD_FROM_PECL_" to="PHP_VERSION_ID" type="php-const" />
            </file>
            <file name="ext/php5/configuration.c" role="src" />
            <file name="ext/php5/ddshared.c" role="src" />
            <file name="ext/php5/ddshared.h" role="src" />
            <file name="ext/php5/ddtrace_string.h" role="src" />
            <file name="ext/php5/ddtrace.c" role="src" />
            <file name="ext/php5/ddtrace.h" role="src" />
            <file name="ext/php5/dispatch.c" role="src" />
            <file name="ext/php5/dispatch.h" role="src" />
            <file name="ext/php5/dogstatsd_client.c" role="src" />
            <file name="ext/php5/dogstatsd_client.h" role="src" />
            <file name="ext/php5/engine_api.c" role="src" />
            <file name="ext/php5/engine_api.h" role="src" />
            <file name="ext/php5/engine_hooks.c" role="src" />
            <file name="ext/php5/engine_hooks.h" role="src" />
            <file name="ext/php5/excluded_modules.c" role="src" />
            <file name="ext/php5/excluded_modules.h" role="src" />
            <file name="ext/php5/handlers_curl.c" role="src" />
            <file name="ext/php5/handlers_exception.c" role="src" />
            <file name="ext/php5/handlers_internal.c" role="src" />
            <file name="ext/php5/handlers_internal.h" role="src" />
            <file name="ext/php5/handlers_pcntl.c" role="src" />
            <file name="ext/php5/integrations/integrations.c" role="src" />
            <file name="ext/php5/integrations/integrations.h" role="src" />
            <file name="ext/php5/logging.c" role="src" />
            <file name="ext/php5/logging.h" role="src" />
            <file name="ext/php5/macros.h" role="src" />
            <file name="ext/php5/memory_limit.c" role="src" />
            <file name="ext/php5/memory_limit.h" role="src" />
            <file name="ext/php5/php5/dispatch.c" role="src" />
            <file name="ext/php5/php5/engine_hooks.c" role="src" />
            <file name="ext/php5/php5_4/dispatch.c" role="src" />
            <file name="ext/php5/php5_4/engine_hooks.c" role="src" />
            <file name="ext/php5/random.c" role="src" />
            <file name="ext/php5/random.h" role="src" />
            <file name="ext/php5/request_hooks.c" role="src" />
            <file name="ext/php5/request_hooks.h" role="src" />
            <file name="ext/php5/serializer.c" role="src" />
            <file name="ext/php5/serializer.h" role="src" />
            <file name="ext/php5/signals.c" role="src" />
            <file name="ext/php5/signals.h" role="src" />
            <file name="ext/php5/span.c" role="src" />
            <file name="ext/php5/span.h" role="src" />
            <file name="ext/php5/startup_logging.c" role="src" />
            <file name="ext/php5/startup_logging.h" role="src" />
            <file name="ext/php5/uri_normalization.h" role="src" />
            <!-- PHP 7.x -->
            <file name="ext/php7/arrays.c" role="src" />
            <file name="ext/php7/arrays.h" role="src" />
            <file name="ext/php7/auto_flush.c" role="src" />
            <file name="ext/php7/auto_flush.h" role="src" />
            <file name="ext/php7/circuit_breaker.c" role="src" />
            <file name="ext/php7/circuit_breaker.h" role="src" />
            <file name="ext/php7/comms_php.c" role="src" />
            <file name="ext/php7/comms_php.h" role="src" />
            <file name="ext/php7/compat_string.c" role="src" />
            <file name="ext/php7/compat_string.h" role="src" />
            <file name="ext/php7/compatibility.h" role="src" />
            <file name="ext/php7/coms.c" role="src" />
            <file name="ext/php7/coms.h" role="src" />
            <file name="ext/php7/configuration.h" role="src">
                <tasks:replace from="@php_dir@" to="php_dir" type="pear-config" />
                <tasks:replace from="_BUILD_FROM_PECL_" to="PHP_VERSION_ID" type="php-const" />
            </file>
            <file name="ext/php7/configuration.c" role="src" />
            <file name="ext/php7/ddshared.c" role="src" />
            <file name="ext/php7/ddshared.h" role="src" />
            <file name="ext/php7/ddtrace.c" role="src" />
            <file name="ext/php7/ddtrace.h" role="src" />
            <file name="ext/php7/ddtrace_string.h" role="src" />
            <file name="ext/php7/dispatch.c" role="src" />
            <file name="ext/php7/dispatch.h" role="src" />
            <file name="ext/php7/dogstatsd_client.c" role="src" />
            <file name="ext/php7/dogstatsd_client.h" role="src" />
            <file name="ext/php7/engine_api.c" role="src" />
            <file name="ext/php7/engine_api.h" role="src" />
            <file name="ext/php7/engine_hooks.c" role="src" />
            <file name="ext/php7/engine_hooks.h" role="src" />
            <file name="ext/php7/excluded_modules.c" role="src" />
            <file name="ext/php7/excluded_modules.h" role="src" />
            <file name="ext/php7/handlers_curl.c" role="src" />
            <file name="ext/php7/handlers_exception.c" role="src" />
            <file name="ext/php7/handlers_internal.c" role="src" />
            <file name="ext/php7/handlers_internal.h" role="src" />
            <file name="ext/php7/handlers_memcached.c" role="src" />
            <file name="ext/php7/handlers_mongodb.c" role="src" />
            <file name="ext/php7/handlers_mysqli.c" role="src" />
            <file name="ext/php7/handlers_pcntl.c" role="src" />
            <file name="ext/php7/handlers_pdo.c" role="src" />
            <file name="ext/php7/handlers_phpredis.c" role="src" />
            <file name="ext/php7/integrations/integrations.c" role="src" />
            <file name="ext/php7/integrations/integrations.h" role="src" />
            <file name="ext/php7/logging.c" role="src" />
            <file name="ext/php7/logging.h" role="src" />
            <file name="ext/php7/macros.h" role="src" />
            <file name="ext/php7/memory_limit.c" role="src" />
            <file name="ext/php7/memory_limit.h" role="src" />
            <file name="ext/php7/php7/dispatch.c" role="src" />
            <file name="ext/php7/php7/engine_hooks.c" role="src" />
            <file name="ext/php7/random.c" role="src" />
            <file name="ext/php7/random.h" role="src" />
            <file name="ext/php7/request_hooks.c" role="src" />
            <file name="ext/php7/request_hooks.h" role="src" />
            <file name="ext/php7/serializer.c" role="src" />
            <file name="ext/php7/serializer.h" role="src" />
            <file name="ext/php7/signals.c" role="src" />
            <file name="ext/php7/signals.h" role="src" />
            <file name="ext/php7/span.c" role="src" />
            <file name="ext/php7/span.h" role="src" />
            <file name="ext/php7/startup_logging.c" role="src" />
            <file name="ext/php7/startup_logging.h" role="src" />
            <file name="ext/php7/uri_normalization.h" role="src" />
            <!-- PHP 8.x -->
            <file name="ext/php8/arrays.c" role="src" />
            <file name="ext/php8/arrays.h" role="src" />
            <file name="ext/php8/auto_flush.c" role="src" />
            <file name="ext/php8/auto_flush.h" role="src" />
            <file name="ext/php8/circuit_breaker.c" role="src" />
            <file name="ext/php8/circuit_breaker.h" role="src" />
            <file name="ext/php8/comms_php.c" role="src" />
            <file name="ext/php8/comms_php.h" role="src" />
            <file name="ext/php8/compat_string.c" role="src" />
            <file name="ext/php8/compat_string.h" role="src" />
            <file name="ext/php8/compatibility.h" role="src" />
            <file name="ext/php8/coms.c" role="src" />
            <file name="ext/php8/coms.h" role="src" />
            <file name="ext/php8/configuration.h" role="src">
                <tasks:replace from="@php_dir@" to="php_dir" type="pear-config" />
                <tasks:replace from="_BUILD_FROM_PECL_" to="PHP_VERSION_ID" type="php-const" />
            </file>
            <file name="ext/php8/configuration.c" role="src" />
            <file name="ext/php8/ddshared.c" role="src" />
            <file name="ext/php8/ddshared.h" role="src" />
            <file name="ext/php8/ddtrace_string.h" role="src" />
            <file name="ext/php8/ddtrace.c" role="src" />
            <file name="ext/php8/ddtrace.h" role="src" />
            <file name="ext/php8/dispatch.c" role="src" />
            <file name="ext/php8/dispatch.h" role="src" />
            <file name="ext/php8/dogstatsd_client.c" role="src" />
            <file name="ext/php8/dogstatsd_client.h" role="src" />
            <file name="ext/php8/engine_api.c" role="src" />
            <file name="ext/php8/engine_api.h" role="src" />
            <file name="ext/php8/engine_hooks.c" role="src" />
            <file name="ext/php8/engine_hooks.h" role="src" />
            <file name="ext/php8/excluded_modules.c" role="src" />
            <file name="ext/php8/excluded_modules.h" role="src" />
            <file name="ext/php8/handlers_curl.c" role="src" />
            <file name="ext/php8/handlers_exception.c" role="src" />
            <file name="ext/php8/handlers_internal.c" role="src" />
            <file name="ext/php8/handlers_internal.h" role="src" />
            <file name="ext/php8/handlers_memcached.c" role="src" />
            <file name="ext/php8/handlers_mongodb.c" role="src" />
            <file name="ext/php8/handlers_mysqli.c" role="src" />
            <file name="ext/php8/handlers_pcntl.c" role="src" />
            <file name="ext/php8/handlers_pdo.c" role="src" />
            <file name="ext/php8/handlers_phpredis.c" role="src" />
            <file name="ext/php8/integrations/integrations.c" role="src" />
            <file name="ext/php8/integrations/integrations.h" role="src" />
            <file name="ext/php8/logging.c" role="src" />
            <file name="ext/php8/logging.h" role="src" />
            <file name="ext/php8/macros.h" role="src" />
            <file name="ext/php8/memory_limit.c" role="src" />
            <file name="ext/php8/memory_limit.h" role="src" />
            <file name="ext/php8/php8/dispatch.c" role="src" />
            <file name="ext/php8/php8/engine_hooks.c" role="src" />
            <file name="ext/php8/random.c" role="src" />
            <file name="ext/php8/random.h" role="src" />
            <file name="ext/php8/request_hooks.c" role="src" />
            <file name="ext/php8/request_hooks.h" role="src" />
            <file name="ext/php8/serializer.c" role="src" />
            <file name="ext/php8/serializer.h" role="src" />
            <file name="ext/php8/signals.c" role="src" />
            <file name="ext/php8/signals.h" role="src" />
            <file name="ext/php8/span.c" role="src" />
            <file name="ext/php8/span.h" role="src" />
            <file name="ext/php8/startup_logging.c" role="src" />
            <file name="ext/php8/startup_logging.h" role="src" />
            <file name="ext/php8/uri_normalization.h" role="src" />
            <file name="ext/php8/weakrefs.c" role="src" />
            <!-- Shared -->
            <file name="src/dogstatsd/client.c" role="src" />
            <file name="src/dogstatsd/dogstatsd_client/client.h" role="src" />

            <!-- Tests -->
            <file name="tests/ext/background-sender/agent_headers.phpt" role="test" />
            <file name="tests/ext/background-sender/agent_headers_container_id.phpt" role="test" />
            <file name="tests/ext/background-sender/agent_headers_container_id_empty.phpt" role="test" />
            <file name="tests/ext/background-sender/agent_headers_container_id_fargate.phpt" role="test" />
            <file name="tests/ext/background-sender/agent_headers_ignore_userland.phpt" role="test" />
            <file name="tests/ext/background-sender/background_sender_survives_setuid.phpt" role="test" />
            <file name="tests/ext/background-sender/background_sender_restores_capabilities.phpt" role="test" />
            <file name="tests/ext/background-sender/stubs/cgroup.docker" role="test" />
            <file name="tests/ext/background-sender/stubs/cgroup.empty" role="test" />
            <file name="tests/ext/background-sender/stubs/cgroup.fargate.1.4" role="test" />

            <file name="tests/ext/call_user_func/namespaced-array.phpt" role="test" />
            <file name="tests/ext/call_user_func/namespaced.phpt" role="test" />
            <file name="tests/ext/call_user_func/not-namespaced-array.phpt" role="test" />
            <file name="tests/ext/call_user_func/not-namespaced.phpt" role="test" />

            <file name="tests/ext/distributed_tracing/distributed_trace_bogus_ids.phpt" role="test" />
            <file name="tests/ext/distributed_tracing/distributed_trace_inherit.phpt" role="test" />

            <file name="tests/ext/includes/dd_init.php" role="test" />
            <file name="tests/ext/includes/fake_scope.inc" role="test" />
            <file name="tests/ext/includes/fake_span.inc" role="test" />
            <file name="tests/ext/includes/fake_tracer_exception.inc" role="test" />
            <file name="tests/ext/includes/fake_global_tracer.inc" role="test" />
            <file name="tests/ext/includes/fake_tracer.inc" role="test" />
            <file name="tests/ext/includes/request_init_hook.inc" role="test" />
            <file name="tests/ext/includes/request_replayer.inc" role="test" />
            <file name="tests/ext/includes/sanity_check.php" role="test" />
            <file name="tests/ext/includes/skipif_no_dev_env.inc" role="test" />
            <file name="tests/ext/includes/try_catch_finally.php" role="test" />

            <file name="tests/ext/integrations/curl/distributed_tracing.inc" role="test" />
            <file name="tests/ext/integrations/curl/distributed_tracing_curl.phpt" role="test" />
            <file name="tests/ext/integrations/curl/distributed_tracing_curl_copy_handle.phpt" role="test" />
            <file name="tests/ext/integrations/curl/distributed_tracing_curl_existing_headers_001.phpt" role="test" />
            <file name="tests/ext/integrations/curl/distributed_tracing_curl_existing_headers_002.phpt" role="test" />
            <file name="tests/ext/integrations/curl/distributed_tracing_curl_existing_headers_003.phpt" role="test" />
            <file name="tests/ext/integrations/curl/distributed_tracing_curl_inject.inc" role="test" />
            <file name="tests/ext/integrations/curl/distributed_tracing_curl_inject_exception.inc" role="test" />
            <file name="tests/ext/integrations/curl/distributed_tracing_curl_multi_exec_001.phpt" role="test" />
            <file name="tests/ext/integrations/curl/distributed_tracing_curl_multi_exec_002.phpt" role="test" />
            <file name="tests/ext/integrations/curl/distributed_tracing_curl_multi_exec_copy_handle.phpt" role="test" />
            <file name="tests/ext/integrations/curl/distributed_tracing_curl_multi_exec_copy_handle_bug_71523.phpt" role="test" />
            <file name="tests/ext/integrations/curl/distributed_tracing_curl_multi_exec_disable.phpt" role="test" />
            <file name="tests/ext/integrations/curl/distributed_tracing_curl_multi_exec_existing_headers_001.phpt" role="test" />
            <file name="tests/ext/integrations/curl/distributed_tracing_curl_multi_exec_existing_headers_002.phpt" role="test" />
            <file name="tests/ext/integrations/curl/distributed_tracing_curl_sampling_priority.phpt" role="test" />

            <file name="tests/ext/pcntl/functions.inc" role="test" />
            <file name="tests/ext/pcntl/pcntl_fork_long_running_autoflush.phpt" role="test" />
            <file name="tests/ext/pcntl/pcntl_fork_long_running_manual.phpt" role="test" />
            <file name="tests/ext/pcntl/pcntl_fork_short_running_multiple.phpt" role="test" />
            <file name="tests/ext/pcntl/pcntl_fork_short_running_nested.phpt" role="test" />
            <file name="tests/ext/pcntl/pcntl_fork_short_running_single.phpt" role="test" />

            <file name="tests/ext/request-init-hook/contains-binary-character/dd_init.php" role="test" />
            <file name="tests/ext/request-init-hook/raises-e-notice/dd_init.php" role="test" />
            <file name="tests/ext/request-init-hook/raises-fatal-error/dd_init.php" role="test" />
            <file name="tests/ext/request-init-hook/throws-exception/dd_init.php" role="test" />
            <file name="tests/ext/request-init-hook/auto_prepend_file.inc" role="test" />
            <file name="tests/ext/request-init-hook/auto_prepend_file_exit.inc" role="test" />
            <file name="tests/ext/request-init-hook/auto_prepend_file_none.phpt" role="test" />
            <file name="tests/ext/request-init-hook/auto_prepend_file_once.phpt" role="test" />
            <file name="tests/ext/request-init-hook/auto_prepend_file_original.phpt" role="test" />
            <file name="tests/ext/request-init-hook/auto_prepend_file_original_disabled.phpt" role="test" />
            <file name="tests/ext/request-init-hook/auto_prepend_file_original_disabled_ini.phpt" role="test" />
            <file name="tests/ext/request-init-hook/auto_prepend_file_original_exit.phpt" role="test" />
            <file name="tests/ext/request-init-hook/dd_init_open_basedir.inc" role="test" />
            <file name="tests/ext/request-init-hook/dd_init_open_basedir.phpt" role="test" />
            <file name="tests/ext/request-init-hook/error_get_last_is_unaffected.phpt" role="test" />
            <file name="tests/ext/request-init-hook/raises_e_notice.php" role="test" />
            <file name="tests/ext/request-init-hook/contains_binary_character.php" role="test" />
            <file name="tests/ext/request-init-hook/request_init_hook_contains_non_printable_character.phpt" role="test" />
            <file name="tests/ext/request-init-hook/raises_fatal_error.php" role="test" />
            <file name="tests/ext/request-init-hook/request_init_hook_confined_to_open_basedir.phpt" role="test" />
            <file name="tests/ext/request-init-hook/request_init_hook_file_not_found.phpt" role="test" />
            <file name="tests/ext/request-init-hook/request_init_hook_ignores_exceptions.phpt" role="test" />
            <file name="tests/ext/request-init-hook/request_init_hook_ignores_fatal_errors.phpt" role="test" />
            <file name="tests/ext/request-init-hook/request_init_hook_ignores_fatal_errors_php_54.phpt" role="test" />
            <file name="tests/ext/request-init-hook/run_file_before_request_handling.phpt" role="test" />
            <file name="tests/ext/request-init-hook/shebang.phpt" role="test" />
            <file name="tests/ext/request-init-hook/throws_exception.php" role="test" />

            <file name="tests/ext/sandbox/auto_flush.phpt" role="test" />
            <file name="tests/ext/sandbox/auto_flush_attach_exception.phpt" role="test" />
            <file name="tests/ext/sandbox/auto_flush_disables_tracing.phpt" role="test" />
            <file name="tests/ext/sandbox/auto_flush_sandbox_exception.phpt" role="test" />
            <file name="tests/ext/sandbox/auto_flush_userland_root_span.phpt" role="test" />
            <file name="tests/ext/sandbox/cake_01.phpt" role="test" />
            <file name="tests/ext/sandbox/cake_02.phpt" role="test" />
            <file name="tests/ext/sandbox/close-on-exit.phpt" role="test" />
            <file name="tests/ext/sandbox/close-on-exit-retval.phpt" role="test" />
            <file name="tests/ext/sandbox/dd_dumper.inc" role="test" />
            <file name="tests/ext/sandbox/dd_trace_closed_spans_count.phpt" role="test" />
            <file name="tests/ext/sandbox/dd_trace_api_error.phpt" role="test" />
            <file name="tests/ext/sandbox/dd_trace_function_alias.phpt" role="test" />
            <file name="tests/ext/sandbox/dd_trace_function_complex.phpt" role="test" />
            <file name="tests/ext/sandbox/dd_trace_function_internal.phpt" role="test" />
            <file name="tests/ext/sandbox/dd_trace_function_userland.phpt" role="test" />
            <file name="tests/ext/sandbox/dd_trace_method.phpt" role="test" />
            <file name="tests/ext/sandbox/dd_trace_method_alias.phpt" role="test" />
            <file name="tests/ext/sandbox/dd_trace_method_binds_called_object.phpt" role="test" />
            <file name="tests/ext/sandbox/dd_trace_push_span_id.phpt" role="test" />
            <file name="tests/ext/sandbox/dd_trace_set_trace_id.phpt" role="test" />
            <file name="tests/ext/sandbox/default_span_properties.phpt" role="test" />
            <file name="tests/ext/sandbox/default_span_properties_method.phpt" role="test" />
            <file name="tests/ext/sandbox/deferred_load_attempt_loading_once.phpt" role="test" />
            <file name="tests/ext/sandbox/deferred_load_missing_load_fn.phpt" role="test" />
            <file name="tests/ext/sandbox/deferred_load_using_function.phpt" role="test" />
            <file name="tests/ext/sandbox/deferred_loading_helper.php" role="test" />
            <file name="tests/ext/sandbox/drop_spans.phpt" role="test" />
            <file name="tests/ext/sandbox/errors_are_flagged_from_userland.phpt" role="test" />
            <file name="tests/ext/sandbox/exception_does_not_close_span_that_catches.phpt" role="test" />
            <file name="tests/ext/sandbox/exception_error_log.phpt" role="test" />
            <file name="tests/ext/sandbox/exception_from_user_error_handler_internal.phpt" role="test" />
            <file name="tests/ext/sandbox/exception_handled_for_correct_catch_block.phpt" role="test" />
            <file name="tests/ext/sandbox/exception_handled_in_correct_catch_frame.phpt" role="test" />
            <file name="tests/ext/sandbox/exception_handled_in_multicatch.phpt" role="test" />
            <file name="tests/ext/sandbox/exception_handled_with_finally.phpt" role="test" />
            <file name="tests/ext/sandbox/exception_handling.phpt" role="test" />
            <file name="tests/ext/sandbox/exception_is_defined.phpt" role="test" />
            <file name="tests/ext/sandbox/exceptions_and_errors_are_ignored_in_tracing_closure.phpt" role="test" />
            <file name="tests/ext/sandbox/exceptions_are_passed_to_the_tracing_closure.phpt" role="test" />
            <file name="tests/ext/sandbox/exceptions_are_passed_to_the_tracing_closure_php5.phpt" role="test" />
            <file name="tests/ext/sandbox/exceptions_in_original_call_rethrown_in_tracing_closure.phpt" role="test" />
            <file name="tests/ext/sandbox/exceptions_in_original_call_rethrown_in_tracing_closure_php5.phpt" role="test" />
            <file name="tests/ext/sandbox/exceptions_in_tracing_closure_and_original_call.phpt" role="test" />
            <file name="tests/ext/sandbox/exit_and_drop_span.phpt" role="test" />
            <file name="tests/ext/sandbox/fatal_errors_are_tracked_001.phpt" role="test" />
            <file name="tests/ext/sandbox/fatal_errors_are_tracked_002.phpt" role="test" />
            <file name="tests/ext/sandbox/fatal_errors_are_tracked_003_php5.phpt" role="test" />
            <file name="tests/ext/sandbox/fatal_errors_are_tracked_003_php7.phpt" role="test" />
            <file name="tests/ext/sandbox/fatal_errors_are_tracked_004.phpt" role="test" />
            <file name="tests/ext/sandbox/fatal_errors_are_tracked_005.phpt" role="test" />
            <file name="tests/ext/sandbox/fatal_errors_ignored_in_shutdown.phpt" role="test" />
            <file name="tests/ext/sandbox/fatal_errors_ignored_in_tracing_closure.phpt" role="test" />
            <file name="tests/ext/sandbox/generator.phpt" role="test" />
            <file name="tests/ext/sandbox/generator_not_supported.phpt" role="test" />
            <file name="tests/ext/sandbox/generator_php5.phpt" role="test" />
            <file name="tests/ext/sandbox/generator_php8.phpt" role="test" />
            <file name="tests/ext/sandbox/generator_with_exception.phpt" role="test" />
            <file name="tests/ext/sandbox/generator_with_exception_php8.phpt" role="test" />
            <file name="tests/ext/sandbox/generator_with_return.phpt" role="test" />
            <file name="tests/ext/sandbox/generator_with_return_php8.phpt" role="test" />
            <file name="tests/ext/sandbox/generator_yield_from.phpt" role="test" />
            <file name="tests/ext/sandbox/generator_yield_from_php8.phpt" role="test" />
            <file name="tests/ext/sandbox/get_last_error.phpt" role="test" />
            <file name="tests/ext/sandbox/hook_function/01.phpt" role="test" />
            <file name="tests/ext/sandbox/hook_function/02.phpt" role="test" />
            <file name="tests/ext/sandbox/hook_function/03.phpt" role="test" />
            <file name="tests/ext/sandbox/hook_function/posthook_01.phpt" role="test" />
            <file name="tests/ext/sandbox/hook_function/posthook_02.phpt" role="test" />
            <file name="tests/ext/sandbox/hook_function/posthook_03.phpt" role="test" />
            <file name="tests/ext/sandbox/hook_function/posthook_access_01.phpt" role="test" />
            <file name="tests/ext/sandbox/hook_function/posthook_error_01.phpt" role="test" />
            <file name="tests/ext/sandbox/hook_function/posthook_error_02.phpt" role="test" />
            <file name="tests/ext/sandbox/hook_function/posthook_exceptions_01.phpt" role="test" />
            <file name="tests/ext/sandbox/hook_function/posthook_exceptions_02.phpt" role="test" />
            <file name="tests/ext/sandbox/hook_function/posthook_exceptions_03.phpt" role="test" />
            <file name="tests/ext/sandbox/hook_function/posthook_exceptions_04.phpt" role="test" />
            <file name="tests/ext/sandbox/hook_function/posthook_exit_01.phpt" role="test" />
            <file name="tests/ext/sandbox/hook_function/posthook_exit_02.phpt" role="test" />
            <file name="tests/ext/sandbox/hook_function/posthook_limited_01.phpt" role="test" />
            <file name="tests/ext/sandbox/hook_function/posthook_variadic.phpt" role="test" />
            <file name="tests/ext/sandbox/hook_function/prehook_01.phpt" role="test" />
            <file name="tests/ext/sandbox/hook_function/prehook_02.phpt" role="test" />
            <file name="tests/ext/sandbox/hook_function/prehook_03.phpt" role="test" />
            <file name="tests/ext/sandbox/hook_function/prehook_access_01.phpt" role="test" />
            <file name="tests/ext/sandbox/hook_function/prehook_error_01.phpt" role="test" />
            <file name="tests/ext/sandbox/hook_function/prehook_error_02.phpt" role="test" />
            <file name="tests/ext/sandbox/hook_function/prehook_exceptions_01.phpt" role="test" />
            <file name="tests/ext/sandbox/hook_function/prehook_exceptions_02.phpt" role="test" />
            <file name="tests/ext/sandbox/hook_function/prehook_exceptions_03.phpt" role="test" />
            <file name="tests/ext/sandbox/hook_function/prehook_exceptions_04.phpt" role="test" />
            <file name="tests/ext/sandbox/hook_function/prehook_variadic.phpt" role="test" />
            <file name="tests/ext/sandbox/hook_method/01.phpt" role="test" />
            <file name="tests/ext/sandbox/hook_method/02.phpt" role="test" />
            <file name="tests/ext/sandbox/hook_method/03.phpt" role="test" />
            <file name="tests/ext/sandbox/hook_method/posthook_01.phpt" role="test" />
            <file name="tests/ext/sandbox/hook_method/posthook_02.phpt" role="test" />
            <file name="tests/ext/sandbox/hook_method/posthook_03.phpt" role="test" />
            <file name="tests/ext/sandbox/hook_method/posthook_04.phpt" role="test" />
            <file name="tests/ext/sandbox/hook_method/posthook_05.phpt" role="test" />
            <file name="tests/ext/sandbox/hook_method/posthook_06.phpt" role="test" />
            <file name="tests/ext/sandbox/hook_method/posthook_07.phpt" role="test" />
            <file name="tests/ext/sandbox/hook_method/posthook_access_01.phpt" role="test" />
            <file name="tests/ext/sandbox/hook_method/posthook_error_01.phpt" role="test" />
            <file name="tests/ext/sandbox/hook_method/posthook_error_02.phpt" role="test" />
            <file name="tests/ext/sandbox/hook_method/posthook_exceptions_01.phpt" role="test" />
            <file name="tests/ext/sandbox/hook_method/posthook_exceptions_02.phpt" role="test" />
            <file name="tests/ext/sandbox/hook_method/posthook_exit_01.phpt" role="test" />
            <file name="tests/ext/sandbox/hook_method/posthook_exit_02.phpt" role="test" />
            <file name="tests/ext/sandbox/hook_method/posthook_scope_01.phpt" role="test" />
            <file name="tests/ext/sandbox/hook_method/posthook_scope_02.phpt" role="test" />
            <file name="tests/ext/sandbox/hook_method/posthook_scope_03.phpt" role="test" />
            <file name="tests/ext/sandbox/hook_method/posthook_span_ids_01.phpt" role="test" />
            <file name="tests/ext/sandbox/hook_method/posthook_span_ids_02.phpt" role="test" />
            <file name="tests/ext/sandbox/hook_method/prehook_01.phpt" role="test" />
            <file name="tests/ext/sandbox/hook_method/prehook_02.phpt" role="test" />
            <file name="tests/ext/sandbox/hook_method/prehook_03.phpt" role="test" />
            <file name="tests/ext/sandbox/hook_method/prehook_04.phpt" role="test" />
            <file name="tests/ext/sandbox/hook_method/prehook_04_php8.phpt" role="test" />
            <file name="tests/ext/sandbox/hook_method/prehook_05.phpt" role="test" />
            <file name="tests/ext/sandbox/hook_method/prehook_access_01.phpt" role="test" />
            <file name="tests/ext/sandbox/hook_method/prehook_error_01.phpt" role="test" />
            <file name="tests/ext/sandbox/hook_method/prehook_error_02.phpt" role="test" />
            <file name="tests/ext/sandbox/hook_method/prehook_exceptions_01.phpt" role="test" />
            <file name="tests/ext/sandbox/hook_method/prehook_exceptions_02.phpt" role="test" />
            <file name="tests/ext/sandbox/hook_method/prehook_scope_01.phpt" role="test" />
            <file name="tests/ext/sandbox/hook_method/prehook_scope_02.phpt" role="test" />
            <file name="tests/ext/sandbox/hook_method/prehook_scope_03.phpt" role="test" />
            <file name="tests/ext/sandbox/hook_method/prehook_span_ids_01.phpt" role="test" />
            <file name="tests/ext/sandbox/hook_method/prehook_span_ids_02.phpt" role="test" />
            <file name="tests/ext/sandbox/keep_spans_in_limited_tracing_internal_functions.phpt" role="test" />
            <file name="tests/ext/sandbox/keep_spans_in_limited_tracing_internal_methods.phpt" role="test" />
            <file name="tests/ext/sandbox/keep_spans_in_limited_tracing_userland_functions.phpt" role="test" />
            <file name="tests/ext/sandbox/keep_spans_in_limited_tracing_userland_methods.phpt" role="test" />
            <file name="tests/ext/sandbox/manual_flush.phpt" role="test" />
            <file name="tests/ext/sandbox/memory_limit_graceful_bailout.phpt" role="test" />
            <file name="tests/ext/sandbox/new_static.phpt" role="test" />
            <file name="tests/ext/sandbox/non-zero_duration.phpt" role="test" />
            <file name="tests/ext/sandbox/preinitialized_tracing_of_method.phpt" role="test" />
            <file name="tests/ext/sandbox/return_by_ref.phpt" role="test" />
            <file name="tests/ext/sandbox/retval_is_null_with_exception.phpt" role="test" />
            <file name="tests/ext/sandbox/safe_to_string_metadata.phpt" role="test" />
            <file name="tests/ext/sandbox/safe_to_string_metadata_drops_invalid_keys.phpt" role="test" />
            <file name="tests/ext/sandbox/safe_to_string_properties.phpt" role="test" />
            <file name="tests/ext/sandbox/span_clone.phpt" role="test" />
            <file name="tests/ext/sandbox/span_resource_serialization.phpt" role="test" />
            <file name="tests/ext/sandbox/spans_out_of_sync_01.phpt" role="test" />
            <file name="tests/ext/sandbox/spans_out_of_sync_02.phpt" role="test" />
            <file name="tests/ext/sandbox/spans_out_of_sync_03_php5.phpt" role="test" />
            <file name="tests/ext/sandbox/spans_out_of_sync_03_php7.phpt" role="test" />
            <file name="tests/ext/sandbox/spans_out_of_sync_04_php5.phpt" role="test" />
            <file name="tests/ext/sandbox/spans_out_of_sync_04_php7.phpt" role="test" />
            <file name="tests/ext/sandbox/spans_out_of_sync_05.phpt" role="test" />
            <file name="tests/ext/sandbox/spans_out_of_sync_06.phpt" role="test" />
            <file name="tests/ext/sandbox/static_tracing_closures_will_not_bind_this.phpt" role="test" />
            <file name="tests/ext/sandbox/variadic_args_internal.phpt" role="test" />
            <file name="tests/ext/sandbox/variadic_no_args.phpt" role="test" />
            <file name="tests/ext/sandbox/vm_var_types_return.phpt" role="test" />

            <file name="tests/ext/sandbox-prehook/access_modifier_method_access_hook.phpt" role="test" />
            <file name="tests/ext/sandbox-prehook/access_modifier_property_access_hook.phpt" role="test" />
            <file name="tests/ext/sandbox-prehook/args_copy_before_mutation.phpt" role="test" />
            <file name="tests/ext/sandbox-prehook/close_on_exit.phpt" role="test" />
            <file name="tests/ext/sandbox-prehook/closure_arg_exception.phpt" role="test" />
            <file name="tests/ext/sandbox-prehook/closure_arg_retval.phpt" role="test" />
            <file name="tests/ext/sandbox-prehook/dd_trace_api_error.phpt" role="test" />
            <file name="tests/ext/sandbox-prehook/dd_trace_function_internal.phpt" role="test" />
            <file name="tests/ext/sandbox-prehook/dd_trace_function_userland.phpt" role="test" />
            <file name="tests/ext/sandbox-prehook/dd_trace_method.phpt" role="test" />
            <file name="tests/ext/sandbox-prehook/dd_trace_method_binds_called_object.phpt" role="test" />
            <file name="tests/ext/sandbox-prehook/drop_spans.phpt" role="test" />
            <file name="tests/ext/sandbox-prehook/exception_error_log.phpt" role="test" />
            <file name="tests/ext/sandbox-prehook/exception_handling.phpt" role="test" />
            <file name="tests/ext/sandbox-prehook/exceptions_and_errors_are_ignored_in_tracing_closure.phpt" role="test" />
            <file name="tests/ext/sandbox-prehook/exit_and_drop_span.phpt" role="test" />
            <file name="tests/ext/sandbox-prehook/keep_spans_in_limited_tracing_userland_functions.phpt" role="test" />
            <file name="tests/ext/sandbox-prehook/new_static.phpt" role="test" />
            <file name="tests/ext/sandbox-prehook/php5_unsupported.phpt" role="test" />
            <file name="tests/ext/sandbox-prehook/trace_static_method.phpt" role="test" />
            <file name="tests/ext/sandbox-prehook/variable_length_parameter_list.phpt" role="test" />
            <file name="tests/ext/sandbox-prehook/variadic_args_internal.phpt" role="test" />

            <file name="tests/ext/sandbox-regression/access_modifier_method_access_hook.phpt" role="test" />
            <file name="tests/ext/sandbox-regression/access_modifier_property_access_hook.phpt" role="test" />
            <file name="tests/ext/sandbox-regression/allow_overriding_before_overrided_methods_functions_are_defined.phpt" role="test" />
            <file name="tests/ext/sandbox-regression/case_insensitive_method_hook.phpt" role="test" />
            <file name="tests/ext/sandbox-regression/closure_accessing_outside_variables.phpt" role="test" />
            <file name="tests/ext/sandbox-regression/closure_accessing_outside_variables_php8.phpt" role="test" />
            <file name="tests/ext/sandbox-regression/closure_set_inside_object_methods.phpt" role="test" />
            <file name="tests/ext/sandbox-regression/closure_set_inside_object_methods_php8.phpt" role="test" />
            <file name="tests/ext/sandbox-regression/dd_trace_tracer_is_limited_hard.phpt" role="test" />
            <file name="tests/ext/sandbox-regression/destructor_called_when_this_gets_out_of_scope.phpt" role="test" />
            <file name="tests/ext/sandbox-regression/do_not_check_if_class_or_function_exists_by_default.phpt" role="test" />
            <file name="tests/ext/sandbox-regression/disable_tracing_disables_tracing.phpt" role="test" />
            <file name="tests/ext/sandbox-regression/extension_disabled.phpt" role="test" />
            <file name="tests/ext/sandbox-regression/method_invoked_via_reflection.phpt" role="test" />
            <file name="tests/ext/sandbox-regression/method_returning_array.phpt" role="test" />
            <file name="tests/ext/sandbox-regression/multiple_instrumentations.phpt" role="test" />
            <file name="tests/ext/sandbox-regression/namespaces.phpt" role="test" />
            <file name="tests/ext/sandbox-regression/overriding_construct.phpt" role="test" />
            <file name="tests/ext/sandbox-regression/overriding_method_defined_in_parent.phpt" role="test" />
            <file name="tests/ext/sandbox-regression/private_method_hook.phpt" role="test" />
            <file name="tests/ext/sandbox-regression/private_self_access.phpt" role="test" />
            <file name="tests/ext/sandbox-regression/protected_method_hook.phpt" role="test" />
            <file name="tests/ext/sandbox-regression/recursion.phpt" role="test" />
            <file name="tests/ext/sandbox-regression/reset_configured_overrides.phpt" role="test" />
            <file name="tests/ext/sandbox-regression/reset_configured_overrides_php8.phpt" role="test" />
            <file name="tests/ext/sandbox-regression/reset_function_tracing.phpt" role="test" />
            <file name="tests/ext/sandbox-regression/return_value_passed.phpt" role="test" />
            <file name="tests/ext/sandbox-regression/simple_function_hook.phpt" role="test" />
            <file name="tests/ext/sandbox-regression/simple_method_hook.phpt" role="test" />
            <file name="tests/ext/sandbox-regression/throw_exception.phpt" role="test" />
            <file name="tests/ext/sandbox-regression/trace_method_or_function_that_will_exist_later.phpt" role="test" />
            <file name="tests/ext/sandbox-regression/trace_static_method.phpt" role="test" />
            <file name="tests/ext/sandbox-regression/used_dispatch_should_not_free.phpt" role="test" />
            <file name="tests/ext/sandbox-regression/used_dispatch_should_not_free_php8.phpt" role="test" />
            <file name="tests/ext/sandbox-regression/variable_length_parameter_list.phpt" role="test" />
            <file name="tests/ext/sandbox-regression/very_nested_functions_php5.phpt" role="test" />
            <file name="tests/ext/sandbox-regression/very_nested_functions_php7.phpt" role="test" />
            <file name="tests/ext/sandbox-regression/with_params_function_hook.phpt" role="test" />
            <file name="tests/ext/sandbox-regression/with_params_method_hook.phpt" role="test" />

            <file name="tests/ext/active_span.phpt" role="test" />
            <file name="tests/ext/add_global_tag_on_userland_and_internal_spans.phpt" role="test" />
            <file name="tests/ext/check_memory_under_limit_default.phpt" role="test" />
            <file name="tests/ext/check_memory_under_limit_high_limit.phpt" role="test" />
            <file name="tests/ext/check_memory_under_limit_high_user_limit.phpt" role="test" />
            <file name="tests/ext/check_memory_under_limit_low_user_limit.phpt" role="test" />
            <file name="tests/ext/circuit_breaker_info.phpt" role="test" />
            <file name="tests/ext/circuit_breaker_max_failures.phpt" role="test" />
            <file name="tests/ext/circuit_breaker_retry_time.phpt" role="test" />
            <file name="tests/ext/dd_trace_api_error.phpt" role="test" />
            <file name="tests/ext/dd_trace_coms_empty_stacks_correctly_recycled.phpt" role="test" />
            <file name="tests/ext/dd_trace_current_context.phpt" role="test" />
            <file name="tests/ext/dd_trace_current_context_noenv.phpt" role="test" />
            <file name="tests/ext/dd_trace_push_span_id_from_userland.phpt" role="test" />
            <file name="tests/ext/dd_trace_send_traces_via_thread_001.phpt" role="test" />
            <file name="tests/ext/dd_trace_send_traces_via_thread_002.phpt" role="test" />
            <file name="tests/ext/dd_trace_serialize_msgpack.phpt" role="test" />
            <file name="tests/ext/dd_trace_serialize_msgpack_error.phpt" role="test" />
            <file name="tests/ext/dd_trace_serialize_msgpack_reference.phpt" role="test" />
            <file name="tests/ext/dd_trace_tracer_is_limited_memory.phpt" role="test" />
            <file name="tests/ext/dd_trace_warning.phpt" role="test" />
            <file name="tests/ext/do_not_check_if_class_or_function_exists_by_default.phpt" role="test" />
            <file name="tests/ext/extension_disabled.phpt" role="test" />
            <file name="tests/ext/from_php_7_3_bug61728.phpt" role="test" />
            <file name="tests/ext/from_php_7_3_test_user_streams_consumed_bug.phpt" role="test" />
            <file name="tests/ext/get_memory_limit_0_percent.phpt" role="test" />
            <file name="tests/ext/get_memory_limit_default.phpt" role="test" />
            <file name="tests/ext/get_memory_limit_set_by_absolute.phpt" role="test" />
            <file name="tests/ext/get_memory_limit_set_by_percentage.phpt" role="test" />
            <file name="tests/ext/get_memory_limit_unlimited_default.phpt" role="test" />
            <file name="tests/ext/get_memory_limit_unlimited_set_by_absolute.phpt" role="test" />
            <file name="tests/ext/get_memory_limit_unlimited_set_by_percentage.phpt" role="test" />
            <file name="tests/ext/read_c_configuration.phpt" role="test" />
            <file name="tests/ext/request_timeout_01.phpt" role="test" />
            <file name="tests/ext/root_span_url_as_resource_names.phpt" role="test" />
            <file name="tests/ext/root_span_url_as_resource_names_no_host.phpt" role="test" />
            <file name="tests/ext/segfault_backtrace_disabled.phpt" role="test" />
            <file name="tests/ext/segfault_backtrace_enabled.phpt" role="test" />
            <file name="tests/ext/span_with_parent_property_access.phpt" role="test" />
            <file name="tests/ext/span_with_removed_exception.phpt" role="test" />
            <file name="tests/ext/start_span_with_all_properties.phpt" role="test" />
            <file name="tests/ext/start_span_without_closing.phpt" role="test" />
            <file name="tests/ext/start_span_without_closing_autofinish.phpt" role="test" />
            <file name="tests/ext/startup_logging.inc" role="test" />
            <file name="tests/ext/startup_logging.phpt" role="test" />
            <file name="tests/ext/startup_logging_config.phpt" role="test" />
            <file name="tests/ext/startup_logging_diagnostics.phpt" role="test" />
            <file name="tests/ext/startup_logging_disabled.phpt" role="test" />
            <file name="tests/ext/startup_logging_json.phpt" role="test" />
            <file name="tests/ext/startup_logging_json_config.phpt" role="test" />
            <file name="tests/ext/startup_logging_skipif.inc" role="test" />
            <file name="tests/ext/traced_internal_functions_override_01.phpt" role="test" />
            <file name="tests/ext/traced_internal_functions_override_02.phpt" role="test" />
            <file name="tests/ext/root_span_add_tag.phpt" role="test" />
=======
            <!-- code and test files -->${codefiles}
            <file name="config.m4" role="src" />
>>>>>>> 74b01f16

            <!-- Docs -->
            <file name="CHANGELOG.md" role="doc" />
            <file name="LICENSE" role="doc" />
            <file name="LICENSE.Apache" role="doc" />
            <file name="LICENSE.BSD3" role="doc" />
            <file name="NOTICE" role="doc" />
            <file name="README.md" role="doc" />
            <file name="UPGRADE-0.10.md" role="doc" />

            <!-- PHP files -->
            <!-- Include any files from ./bridge that are not referenced in ./bridge/_files.php -->
            <!-- Make sure to update <filelist> below too -->
            <file name="bridge/_generated_api.php" role="php" />
            <file name="bridge/_generated_internal.php" role="php" />
            <file name="bridge/autoload.php" role="php" />
            <file name="bridge/curl_inject.php" role="php" />
            <file name="bridge/dd_init.php" role="php" />
            <file name="bridge/dd_register_optional_deps_autoloader.php" role="php" />
            <file name="bridge/dd_wrap_autoloader.php" role="php" />
        </dir>
    </contents>
    <dependencies>
        <required>
            <php>
                <min>5.4</min>
                <max>8.1.99</max>
            </php>
            <pearinstaller>
                <min>1.4.0</min>
            </pearinstaller>
            <extension>
                <name>json</name>
            </extension>
        </required>
    </dependencies>
    <providesextension>ddtrace</providesextension>
    <extsrcrelease>
        <filelist>
            <install as="datadog_trace/bridge/_generated_api.php" name="bridge/_generated_api.php" />
            <install as="datadog_trace/bridge/_generated_internal.php" name="bridge/_generated_internal.php" />
            <install as="datadog_trace/bridge/autoload.php" name="bridge/autoload.php" />
            <install as="datadog_trace/bridge/curl_inject.php" name="bridge/curl_inject.php" />
            <install as="datadog_trace/bridge/dd_init.php" name="bridge/dd_init.php" />
            <install as="datadog_trace/bridge/dd_register_optional_deps_autoloader.php" name="bridge/dd_register_optional_deps_autoloader.php" />
            <install as="datadog_trace/bridge/dd_wrap_autoloader.php" name="bridge/dd_wrap_autoloader.php" />
        </filelist>
    </extsrcrelease>
</package><|MERGE_RESOLUTION|>--- conflicted
+++ resolved
@@ -51,683 +51,8 @@
     <notes>${notes}</notes>
     <contents>
         <dir name="/">
-<<<<<<< HEAD
-            <!-- components -->
-            <file name="components/arena/arena.c" role="src" />
-            <file name="components/arena/arena.h" role="src" />
-            <file name="components/channel/channel.c" role="src" />
-            <file name="components/channel/channel.h" role="src" />
-            <file name="components/container_id/container_id.c" role="src" />
-            <file name="components/container_id/container_id.h" role="src" />
-            <file name="components/log/log.c" role="src" />
-            <file name="components/log/log.h" role="src" />
-            <file name="components/queue/queue.c" role="src" />
-            <file name="components/queue/queue.h" role="src" />
-            <file name="components/sapi/sapi.c" role="src" />
-            <file name="components/sapi/sapi.h" role="src" />
-            <file name="components/stack-sample/stack-sample.c" role="src" />
-            <file name="components/stack-sample/stack-sample.h" role="src" />
-            <file name="components/string_view/string_view.c" role="src" />
-            <file name="components/string_view/string_view.h" role="src" />
-            <file name="components/time/time.c" role="src" />
-            <file name="components/time/time.h" role="src" />
-
-            <!-- Continuous Profiler -->
-            <file name="profiling/plugins/log_plugin/log_plugin.c" role="src" />
-            <file name="profiling/plugins/log_plugin/log_plugin.h" role="src" />
-            <file name="profiling/plugins/recorder_plugin/recorder_plugin.c" role="src" />
-            <file name="profiling/plugins/recorder_plugin/recorder_plugin.h" role="src" />
-            <file name="profiling/plugins/stack_collector_plugin/stack_collector_plugin.c" role="src" />
-            <file name="profiling/plugins/stack_collector_plugin/stack_collector_plugin.h" role="src" />
-            <file name="profiling/stack-collector/stack-collector.c" role="src" />
-            <file name="profiling/stack-collector/stack-collector.h" role="src" />
-            <file name="profiling/datadog-profiling.c" role="src" />
-            <file name="profiling/datadog-profiling.h" role="src" />
-            <file name="profiling/datadog-profiling.m4" role="src" />
-            <file name="profiling/php_datadog-profiling.h" role="src" />
-
-            <!-- Zend Abstract Interface -->
-            <file name="zend_abstract_interface/config/config.c" role="src" />
-            <file name="zend_abstract_interface/config/config.h" role="src" />
-            <file name="zend_abstract_interface/config/config_decode.c" role="src" />
-            <file name="zend_abstract_interface/config/config_decode.h" role="src" />
-            <file name="zend_abstract_interface/config/config_ini.h" role="src" />
-            <file name="zend_abstract_interface/config/php5/config_ini.c" role="src" />
-            <file name="zend_abstract_interface/config/php5/config_runtime.c" role="src" />
-            <file name="zend_abstract_interface/config/php7-8/config_ini.c" role="src" />
-            <file name="zend_abstract_interface/config/php7-8/config_runtime.c" role="src" />
-            <file name="zend_abstract_interface/config/tests/config_test_helpers.h" role="src" />
-            <file name="zend_abstract_interface/config/tests/ext_zai_config.h" role="src" />
-            <file name="zend_abstract_interface/env/env.c" role="src" />
-            <file name="zend_abstract_interface/env/env.h" role="src" />
-            <file name="zend_abstract_interface/exceptions/exceptions.h" role="src" />
-            <file name="zend_abstract_interface/exceptions/php5/exceptions.c" role="src" />
-            <file name="zend_abstract_interface/exceptions/php5/exceptions.h" role="src" />
-            <file name="zend_abstract_interface/exceptions/php7-8/exceptions.c" role="src" />
-            <file name="zend_abstract_interface/exceptions/php7-8/exceptions.h" role="src" />
-            <file name="zend_abstract_interface/functions/functions.h" role="src" />
-            <file name="zend_abstract_interface/functions/php5/functions.c" role="src" />
-            <file name="zend_abstract_interface/functions/php7-8/functions.c" role="src" />
-            <file name="zend_abstract_interface/headers/php5/headers.c" role="src" />
-            <file name="zend_abstract_interface/headers/php7-8/headers.c" role="src" />
-            <file name="zend_abstract_interface/headers/headers.h" role="src" />
-            <file name="zend_abstract_interface/methods/methods.h" role="src" />
-            <file name="zend_abstract_interface/methods/php5/methods.c" role="src" />
-            <file name="zend_abstract_interface/properties/php5/properties.c" role="src" />
-            <file name="zend_abstract_interface/properties/php5/properties.h" role="src" />
-            <file name="zend_abstract_interface/properties/php7-8/properties.c" role="src" />
-            <file name="zend_abstract_interface/properties/php7-8/properties.h" role="src" />
-            <file name="zend_abstract_interface/properties/properties.h" role="src" />
-            <file name="zend_abstract_interface/sandbox/php5/sandbox.c" role="src" />
-            <file name="zend_abstract_interface/sandbox/php7/sandbox.c" role="src" />
-            <file name="zend_abstract_interface/sandbox/php8/sandbox.c" role="src" />
-            <file name="zend_abstract_interface/sandbox/sandbox.h" role="src" />
-            <file name="zend_abstract_interface/uri_normalization/php5/uri_normalization.c" role="src" />
-            <file name="zend_abstract_interface/uri_normalization/php7-8/uri_normalization.c" role="src" />
-            <file name="zend_abstract_interface/uri_normalization/uri_normalization.h" role="src" />
-            <file name="zend_abstract_interface/zai_compat.h" role="src" />
-            <file name="zend_abstract_interface/zai_assert/zai_assert.h" role="src" />
-            <file name="zend_abstract_interface/zai_sapi/php5/zai_sapi.c" role="src" />
-            <file name="zend_abstract_interface/zai_sapi/php7/zai_sapi.c" role="src" />
-            <file name="zend_abstract_interface/zai_sapi/php8/zai_sapi.c" role="src" />
-            <file name="zend_abstract_interface/zai_sapi/zai_sapi.h" role="src" />
-            <file name="zend_abstract_interface/zai_sapi/zai_sapi_extension.c" role="src" />
-            <file name="zend_abstract_interface/zai_sapi/zai_sapi_extension.h" role="src" />
-            <file name="zend_abstract_interface/zai_sapi/zai_sapi_functions.c" role="src" />
-            <file name="zend_abstract_interface/zai_sapi/zai_sapi_functions.h" role="src" />
-            <file name="zend_abstract_interface/zai_sapi/zai_sapi_ini.c" role="src" />
-            <file name="zend_abstract_interface/zai_sapi/zai_sapi_ini.h" role="src" />
-            <file name="zend_abstract_interface/zai_sapi/zai_sapi_io.c" role="src" />
-            <file name="zend_abstract_interface/zai_sapi/zai_sapi_io.h" role="src" />
-            <file name="zend_abstract_interface/zai_string/string.h" role="src" />
-
-            <!-- Shared -->
-            <file name="ext/DatadogArena/arena.c" role="src" />
-            <file name="ext/DatadogArena/datadog/arena.h" role="src" />
-
-            <file name="ext/DatadogMemHash/memhash.cc" role="src" />
-            <file name="ext/DatadogMemHash/include/datadog/memhash.h" role="src" />
-            <file name="ext/DatadogMemHash/include/datadog/memhash.hh" role="src" />
-            <file name="ext/DatadogMemHash/test/cantor.cc" role="test" />
-            <file name="ext/DatadogMemHash/test/main.cc" role="test" />
-
-            <file name="ext/version.h" role="src" />
-            <!-- Third party -->
-            <file name="ext/vendor/mpack/AUTHORS.md" role="doc" />
-            <file name="ext/vendor/mpack/CHANGELOG.md" role="doc" />
-            <file name="ext/vendor/mpack/README.md" role="doc" />
-            <file name="ext/vendor/mpack/LICENSE" role="doc" />
-            <file name="ext/vendor/mpack/mpack.c" role="src" />
-            <file name="ext/vendor/mpack/mpack.h" role="src" />
-            <file name="ext/vendor/mt19937/mt19937-64.c" role="src" />
-            <file name="ext/vendor/mt19937/mt19937-64.h" role="src" />
-            <file name="m4/ax_execinfo.m4" role="src" />
-            <file name="m4/pkg.m4" role="src" />
-            <file name="m4/polyfill.m4" role="src" />
-            <!-- PHP 5.x -->
-            <file name="ext/php5/arrays.c" role="src" />
-            <file name="ext/php5/arrays.h" role="src" />
-            <file name="ext/php5/auto_flush.c" role="src" />
-            <file name="ext/php5/auto_flush.h" role="src" />
-            <file name="ext/php5/circuit_breaker.c" role="src" />
-            <file name="ext/php5/circuit_breaker.h" role="src" />
-            <file name="ext/php5/comms_php.c" role="src" />
-            <file name="ext/php5/comms_php.h" role="src" />
-            <file name="ext/php5/compat_string.c" role="src" />
-            <file name="ext/php5/compat_string.h" role="src" />
-            <file name="ext/php5/compatibility.h" role="src" />
-            <file name="ext/php5/coms.c" role="src" />
-            <file name="ext/php5/coms.h" role="src" />
-            <file name="ext/php5/configuration.h" role="src">
-                <tasks:replace from="@php_dir@" to="php_dir" type="pear-config" />
-                <tasks:replace from="_BUILD_FROM_PECL_" to="PHP_VERSION_ID" type="php-const" />
-            </file>
-            <file name="ext/php5/configuration.c" role="src" />
-            <file name="ext/php5/ddshared.c" role="src" />
-            <file name="ext/php5/ddshared.h" role="src" />
-            <file name="ext/php5/ddtrace_string.h" role="src" />
-            <file name="ext/php5/ddtrace.c" role="src" />
-            <file name="ext/php5/ddtrace.h" role="src" />
-            <file name="ext/php5/dispatch.c" role="src" />
-            <file name="ext/php5/dispatch.h" role="src" />
-            <file name="ext/php5/dogstatsd_client.c" role="src" />
-            <file name="ext/php5/dogstatsd_client.h" role="src" />
-            <file name="ext/php5/engine_api.c" role="src" />
-            <file name="ext/php5/engine_api.h" role="src" />
-            <file name="ext/php5/engine_hooks.c" role="src" />
-            <file name="ext/php5/engine_hooks.h" role="src" />
-            <file name="ext/php5/excluded_modules.c" role="src" />
-            <file name="ext/php5/excluded_modules.h" role="src" />
-            <file name="ext/php5/handlers_curl.c" role="src" />
-            <file name="ext/php5/handlers_exception.c" role="src" />
-            <file name="ext/php5/handlers_internal.c" role="src" />
-            <file name="ext/php5/handlers_internal.h" role="src" />
-            <file name="ext/php5/handlers_pcntl.c" role="src" />
-            <file name="ext/php5/integrations/integrations.c" role="src" />
-            <file name="ext/php5/integrations/integrations.h" role="src" />
-            <file name="ext/php5/logging.c" role="src" />
-            <file name="ext/php5/logging.h" role="src" />
-            <file name="ext/php5/macros.h" role="src" />
-            <file name="ext/php5/memory_limit.c" role="src" />
-            <file name="ext/php5/memory_limit.h" role="src" />
-            <file name="ext/php5/php5/dispatch.c" role="src" />
-            <file name="ext/php5/php5/engine_hooks.c" role="src" />
-            <file name="ext/php5/php5_4/dispatch.c" role="src" />
-            <file name="ext/php5/php5_4/engine_hooks.c" role="src" />
-            <file name="ext/php5/random.c" role="src" />
-            <file name="ext/php5/random.h" role="src" />
-            <file name="ext/php5/request_hooks.c" role="src" />
-            <file name="ext/php5/request_hooks.h" role="src" />
-            <file name="ext/php5/serializer.c" role="src" />
-            <file name="ext/php5/serializer.h" role="src" />
-            <file name="ext/php5/signals.c" role="src" />
-            <file name="ext/php5/signals.h" role="src" />
-            <file name="ext/php5/span.c" role="src" />
-            <file name="ext/php5/span.h" role="src" />
-            <file name="ext/php5/startup_logging.c" role="src" />
-            <file name="ext/php5/startup_logging.h" role="src" />
-            <file name="ext/php5/uri_normalization.h" role="src" />
-            <!-- PHP 7.x -->
-            <file name="ext/php7/arrays.c" role="src" />
-            <file name="ext/php7/arrays.h" role="src" />
-            <file name="ext/php7/auto_flush.c" role="src" />
-            <file name="ext/php7/auto_flush.h" role="src" />
-            <file name="ext/php7/circuit_breaker.c" role="src" />
-            <file name="ext/php7/circuit_breaker.h" role="src" />
-            <file name="ext/php7/comms_php.c" role="src" />
-            <file name="ext/php7/comms_php.h" role="src" />
-            <file name="ext/php7/compat_string.c" role="src" />
-            <file name="ext/php7/compat_string.h" role="src" />
-            <file name="ext/php7/compatibility.h" role="src" />
-            <file name="ext/php7/coms.c" role="src" />
-            <file name="ext/php7/coms.h" role="src" />
-            <file name="ext/php7/configuration.h" role="src">
-                <tasks:replace from="@php_dir@" to="php_dir" type="pear-config" />
-                <tasks:replace from="_BUILD_FROM_PECL_" to="PHP_VERSION_ID" type="php-const" />
-            </file>
-            <file name="ext/php7/configuration.c" role="src" />
-            <file name="ext/php7/ddshared.c" role="src" />
-            <file name="ext/php7/ddshared.h" role="src" />
-            <file name="ext/php7/ddtrace.c" role="src" />
-            <file name="ext/php7/ddtrace.h" role="src" />
-            <file name="ext/php7/ddtrace_string.h" role="src" />
-            <file name="ext/php7/dispatch.c" role="src" />
-            <file name="ext/php7/dispatch.h" role="src" />
-            <file name="ext/php7/dogstatsd_client.c" role="src" />
-            <file name="ext/php7/dogstatsd_client.h" role="src" />
-            <file name="ext/php7/engine_api.c" role="src" />
-            <file name="ext/php7/engine_api.h" role="src" />
-            <file name="ext/php7/engine_hooks.c" role="src" />
-            <file name="ext/php7/engine_hooks.h" role="src" />
-            <file name="ext/php7/excluded_modules.c" role="src" />
-            <file name="ext/php7/excluded_modules.h" role="src" />
-            <file name="ext/php7/handlers_curl.c" role="src" />
-            <file name="ext/php7/handlers_exception.c" role="src" />
-            <file name="ext/php7/handlers_internal.c" role="src" />
-            <file name="ext/php7/handlers_internal.h" role="src" />
-            <file name="ext/php7/handlers_memcached.c" role="src" />
-            <file name="ext/php7/handlers_mongodb.c" role="src" />
-            <file name="ext/php7/handlers_mysqli.c" role="src" />
-            <file name="ext/php7/handlers_pcntl.c" role="src" />
-            <file name="ext/php7/handlers_pdo.c" role="src" />
-            <file name="ext/php7/handlers_phpredis.c" role="src" />
-            <file name="ext/php7/integrations/integrations.c" role="src" />
-            <file name="ext/php7/integrations/integrations.h" role="src" />
-            <file name="ext/php7/logging.c" role="src" />
-            <file name="ext/php7/logging.h" role="src" />
-            <file name="ext/php7/macros.h" role="src" />
-            <file name="ext/php7/memory_limit.c" role="src" />
-            <file name="ext/php7/memory_limit.h" role="src" />
-            <file name="ext/php7/php7/dispatch.c" role="src" />
-            <file name="ext/php7/php7/engine_hooks.c" role="src" />
-            <file name="ext/php7/random.c" role="src" />
-            <file name="ext/php7/random.h" role="src" />
-            <file name="ext/php7/request_hooks.c" role="src" />
-            <file name="ext/php7/request_hooks.h" role="src" />
-            <file name="ext/php7/serializer.c" role="src" />
-            <file name="ext/php7/serializer.h" role="src" />
-            <file name="ext/php7/signals.c" role="src" />
-            <file name="ext/php7/signals.h" role="src" />
-            <file name="ext/php7/span.c" role="src" />
-            <file name="ext/php7/span.h" role="src" />
-            <file name="ext/php7/startup_logging.c" role="src" />
-            <file name="ext/php7/startup_logging.h" role="src" />
-            <file name="ext/php7/uri_normalization.h" role="src" />
-            <!-- PHP 8.x -->
-            <file name="ext/php8/arrays.c" role="src" />
-            <file name="ext/php8/arrays.h" role="src" />
-            <file name="ext/php8/auto_flush.c" role="src" />
-            <file name="ext/php8/auto_flush.h" role="src" />
-            <file name="ext/php8/circuit_breaker.c" role="src" />
-            <file name="ext/php8/circuit_breaker.h" role="src" />
-            <file name="ext/php8/comms_php.c" role="src" />
-            <file name="ext/php8/comms_php.h" role="src" />
-            <file name="ext/php8/compat_string.c" role="src" />
-            <file name="ext/php8/compat_string.h" role="src" />
-            <file name="ext/php8/compatibility.h" role="src" />
-            <file name="ext/php8/coms.c" role="src" />
-            <file name="ext/php8/coms.h" role="src" />
-            <file name="ext/php8/configuration.h" role="src">
-                <tasks:replace from="@php_dir@" to="php_dir" type="pear-config" />
-                <tasks:replace from="_BUILD_FROM_PECL_" to="PHP_VERSION_ID" type="php-const" />
-            </file>
-            <file name="ext/php8/configuration.c" role="src" />
-            <file name="ext/php8/ddshared.c" role="src" />
-            <file name="ext/php8/ddshared.h" role="src" />
-            <file name="ext/php8/ddtrace_string.h" role="src" />
-            <file name="ext/php8/ddtrace.c" role="src" />
-            <file name="ext/php8/ddtrace.h" role="src" />
-            <file name="ext/php8/dispatch.c" role="src" />
-            <file name="ext/php8/dispatch.h" role="src" />
-            <file name="ext/php8/dogstatsd_client.c" role="src" />
-            <file name="ext/php8/dogstatsd_client.h" role="src" />
-            <file name="ext/php8/engine_api.c" role="src" />
-            <file name="ext/php8/engine_api.h" role="src" />
-            <file name="ext/php8/engine_hooks.c" role="src" />
-            <file name="ext/php8/engine_hooks.h" role="src" />
-            <file name="ext/php8/excluded_modules.c" role="src" />
-            <file name="ext/php8/excluded_modules.h" role="src" />
-            <file name="ext/php8/handlers_curl.c" role="src" />
-            <file name="ext/php8/handlers_exception.c" role="src" />
-            <file name="ext/php8/handlers_internal.c" role="src" />
-            <file name="ext/php8/handlers_internal.h" role="src" />
-            <file name="ext/php8/handlers_memcached.c" role="src" />
-            <file name="ext/php8/handlers_mongodb.c" role="src" />
-            <file name="ext/php8/handlers_mysqli.c" role="src" />
-            <file name="ext/php8/handlers_pcntl.c" role="src" />
-            <file name="ext/php8/handlers_pdo.c" role="src" />
-            <file name="ext/php8/handlers_phpredis.c" role="src" />
-            <file name="ext/php8/integrations/integrations.c" role="src" />
-            <file name="ext/php8/integrations/integrations.h" role="src" />
-            <file name="ext/php8/logging.c" role="src" />
-            <file name="ext/php8/logging.h" role="src" />
-            <file name="ext/php8/macros.h" role="src" />
-            <file name="ext/php8/memory_limit.c" role="src" />
-            <file name="ext/php8/memory_limit.h" role="src" />
-            <file name="ext/php8/php8/dispatch.c" role="src" />
-            <file name="ext/php8/php8/engine_hooks.c" role="src" />
-            <file name="ext/php8/random.c" role="src" />
-            <file name="ext/php8/random.h" role="src" />
-            <file name="ext/php8/request_hooks.c" role="src" />
-            <file name="ext/php8/request_hooks.h" role="src" />
-            <file name="ext/php8/serializer.c" role="src" />
-            <file name="ext/php8/serializer.h" role="src" />
-            <file name="ext/php8/signals.c" role="src" />
-            <file name="ext/php8/signals.h" role="src" />
-            <file name="ext/php8/span.c" role="src" />
-            <file name="ext/php8/span.h" role="src" />
-            <file name="ext/php8/startup_logging.c" role="src" />
-            <file name="ext/php8/startup_logging.h" role="src" />
-            <file name="ext/php8/uri_normalization.h" role="src" />
-            <file name="ext/php8/weakrefs.c" role="src" />
-            <!-- Shared -->
-            <file name="src/dogstatsd/client.c" role="src" />
-            <file name="src/dogstatsd/dogstatsd_client/client.h" role="src" />
-
-            <!-- Tests -->
-            <file name="tests/ext/background-sender/agent_headers.phpt" role="test" />
-            <file name="tests/ext/background-sender/agent_headers_container_id.phpt" role="test" />
-            <file name="tests/ext/background-sender/agent_headers_container_id_empty.phpt" role="test" />
-            <file name="tests/ext/background-sender/agent_headers_container_id_fargate.phpt" role="test" />
-            <file name="tests/ext/background-sender/agent_headers_ignore_userland.phpt" role="test" />
-            <file name="tests/ext/background-sender/background_sender_survives_setuid.phpt" role="test" />
-            <file name="tests/ext/background-sender/background_sender_restores_capabilities.phpt" role="test" />
-            <file name="tests/ext/background-sender/stubs/cgroup.docker" role="test" />
-            <file name="tests/ext/background-sender/stubs/cgroup.empty" role="test" />
-            <file name="tests/ext/background-sender/stubs/cgroup.fargate.1.4" role="test" />
-
-            <file name="tests/ext/call_user_func/namespaced-array.phpt" role="test" />
-            <file name="tests/ext/call_user_func/namespaced.phpt" role="test" />
-            <file name="tests/ext/call_user_func/not-namespaced-array.phpt" role="test" />
-            <file name="tests/ext/call_user_func/not-namespaced.phpt" role="test" />
-
-            <file name="tests/ext/distributed_tracing/distributed_trace_bogus_ids.phpt" role="test" />
-            <file name="tests/ext/distributed_tracing/distributed_trace_inherit.phpt" role="test" />
-
-            <file name="tests/ext/includes/dd_init.php" role="test" />
-            <file name="tests/ext/includes/fake_scope.inc" role="test" />
-            <file name="tests/ext/includes/fake_span.inc" role="test" />
-            <file name="tests/ext/includes/fake_tracer_exception.inc" role="test" />
-            <file name="tests/ext/includes/fake_global_tracer.inc" role="test" />
-            <file name="tests/ext/includes/fake_tracer.inc" role="test" />
-            <file name="tests/ext/includes/request_init_hook.inc" role="test" />
-            <file name="tests/ext/includes/request_replayer.inc" role="test" />
-            <file name="tests/ext/includes/sanity_check.php" role="test" />
-            <file name="tests/ext/includes/skipif_no_dev_env.inc" role="test" />
-            <file name="tests/ext/includes/try_catch_finally.php" role="test" />
-
-            <file name="tests/ext/integrations/curl/distributed_tracing.inc" role="test" />
-            <file name="tests/ext/integrations/curl/distributed_tracing_curl.phpt" role="test" />
-            <file name="tests/ext/integrations/curl/distributed_tracing_curl_copy_handle.phpt" role="test" />
-            <file name="tests/ext/integrations/curl/distributed_tracing_curl_existing_headers_001.phpt" role="test" />
-            <file name="tests/ext/integrations/curl/distributed_tracing_curl_existing_headers_002.phpt" role="test" />
-            <file name="tests/ext/integrations/curl/distributed_tracing_curl_existing_headers_003.phpt" role="test" />
-            <file name="tests/ext/integrations/curl/distributed_tracing_curl_inject.inc" role="test" />
-            <file name="tests/ext/integrations/curl/distributed_tracing_curl_inject_exception.inc" role="test" />
-            <file name="tests/ext/integrations/curl/distributed_tracing_curl_multi_exec_001.phpt" role="test" />
-            <file name="tests/ext/integrations/curl/distributed_tracing_curl_multi_exec_002.phpt" role="test" />
-            <file name="tests/ext/integrations/curl/distributed_tracing_curl_multi_exec_copy_handle.phpt" role="test" />
-            <file name="tests/ext/integrations/curl/distributed_tracing_curl_multi_exec_copy_handle_bug_71523.phpt" role="test" />
-            <file name="tests/ext/integrations/curl/distributed_tracing_curl_multi_exec_disable.phpt" role="test" />
-            <file name="tests/ext/integrations/curl/distributed_tracing_curl_multi_exec_existing_headers_001.phpt" role="test" />
-            <file name="tests/ext/integrations/curl/distributed_tracing_curl_multi_exec_existing_headers_002.phpt" role="test" />
-            <file name="tests/ext/integrations/curl/distributed_tracing_curl_sampling_priority.phpt" role="test" />
-
-            <file name="tests/ext/pcntl/functions.inc" role="test" />
-            <file name="tests/ext/pcntl/pcntl_fork_long_running_autoflush.phpt" role="test" />
-            <file name="tests/ext/pcntl/pcntl_fork_long_running_manual.phpt" role="test" />
-            <file name="tests/ext/pcntl/pcntl_fork_short_running_multiple.phpt" role="test" />
-            <file name="tests/ext/pcntl/pcntl_fork_short_running_nested.phpt" role="test" />
-            <file name="tests/ext/pcntl/pcntl_fork_short_running_single.phpt" role="test" />
-
-            <file name="tests/ext/request-init-hook/contains-binary-character/dd_init.php" role="test" />
-            <file name="tests/ext/request-init-hook/raises-e-notice/dd_init.php" role="test" />
-            <file name="tests/ext/request-init-hook/raises-fatal-error/dd_init.php" role="test" />
-            <file name="tests/ext/request-init-hook/throws-exception/dd_init.php" role="test" />
-            <file name="tests/ext/request-init-hook/auto_prepend_file.inc" role="test" />
-            <file name="tests/ext/request-init-hook/auto_prepend_file_exit.inc" role="test" />
-            <file name="tests/ext/request-init-hook/auto_prepend_file_none.phpt" role="test" />
-            <file name="tests/ext/request-init-hook/auto_prepend_file_once.phpt" role="test" />
-            <file name="tests/ext/request-init-hook/auto_prepend_file_original.phpt" role="test" />
-            <file name="tests/ext/request-init-hook/auto_prepend_file_original_disabled.phpt" role="test" />
-            <file name="tests/ext/request-init-hook/auto_prepend_file_original_disabled_ini.phpt" role="test" />
-            <file name="tests/ext/request-init-hook/auto_prepend_file_original_exit.phpt" role="test" />
-            <file name="tests/ext/request-init-hook/dd_init_open_basedir.inc" role="test" />
-            <file name="tests/ext/request-init-hook/dd_init_open_basedir.phpt" role="test" />
-            <file name="tests/ext/request-init-hook/error_get_last_is_unaffected.phpt" role="test" />
-            <file name="tests/ext/request-init-hook/raises_e_notice.php" role="test" />
-            <file name="tests/ext/request-init-hook/contains_binary_character.php" role="test" />
-            <file name="tests/ext/request-init-hook/request_init_hook_contains_non_printable_character.phpt" role="test" />
-            <file name="tests/ext/request-init-hook/raises_fatal_error.php" role="test" />
-            <file name="tests/ext/request-init-hook/request_init_hook_confined_to_open_basedir.phpt" role="test" />
-            <file name="tests/ext/request-init-hook/request_init_hook_file_not_found.phpt" role="test" />
-            <file name="tests/ext/request-init-hook/request_init_hook_ignores_exceptions.phpt" role="test" />
-            <file name="tests/ext/request-init-hook/request_init_hook_ignores_fatal_errors.phpt" role="test" />
-            <file name="tests/ext/request-init-hook/request_init_hook_ignores_fatal_errors_php_54.phpt" role="test" />
-            <file name="tests/ext/request-init-hook/run_file_before_request_handling.phpt" role="test" />
-            <file name="tests/ext/request-init-hook/shebang.phpt" role="test" />
-            <file name="tests/ext/request-init-hook/throws_exception.php" role="test" />
-
-            <file name="tests/ext/sandbox/auto_flush.phpt" role="test" />
-            <file name="tests/ext/sandbox/auto_flush_attach_exception.phpt" role="test" />
-            <file name="tests/ext/sandbox/auto_flush_disables_tracing.phpt" role="test" />
-            <file name="tests/ext/sandbox/auto_flush_sandbox_exception.phpt" role="test" />
-            <file name="tests/ext/sandbox/auto_flush_userland_root_span.phpt" role="test" />
-            <file name="tests/ext/sandbox/cake_01.phpt" role="test" />
-            <file name="tests/ext/sandbox/cake_02.phpt" role="test" />
-            <file name="tests/ext/sandbox/close-on-exit.phpt" role="test" />
-            <file name="tests/ext/sandbox/close-on-exit-retval.phpt" role="test" />
-            <file name="tests/ext/sandbox/dd_dumper.inc" role="test" />
-            <file name="tests/ext/sandbox/dd_trace_closed_spans_count.phpt" role="test" />
-            <file name="tests/ext/sandbox/dd_trace_api_error.phpt" role="test" />
-            <file name="tests/ext/sandbox/dd_trace_function_alias.phpt" role="test" />
-            <file name="tests/ext/sandbox/dd_trace_function_complex.phpt" role="test" />
-            <file name="tests/ext/sandbox/dd_trace_function_internal.phpt" role="test" />
-            <file name="tests/ext/sandbox/dd_trace_function_userland.phpt" role="test" />
-            <file name="tests/ext/sandbox/dd_trace_method.phpt" role="test" />
-            <file name="tests/ext/sandbox/dd_trace_method_alias.phpt" role="test" />
-            <file name="tests/ext/sandbox/dd_trace_method_binds_called_object.phpt" role="test" />
-            <file name="tests/ext/sandbox/dd_trace_push_span_id.phpt" role="test" />
-            <file name="tests/ext/sandbox/dd_trace_set_trace_id.phpt" role="test" />
-            <file name="tests/ext/sandbox/default_span_properties.phpt" role="test" />
-            <file name="tests/ext/sandbox/default_span_properties_method.phpt" role="test" />
-            <file name="tests/ext/sandbox/deferred_load_attempt_loading_once.phpt" role="test" />
-            <file name="tests/ext/sandbox/deferred_load_missing_load_fn.phpt" role="test" />
-            <file name="tests/ext/sandbox/deferred_load_using_function.phpt" role="test" />
-            <file name="tests/ext/sandbox/deferred_loading_helper.php" role="test" />
-            <file name="tests/ext/sandbox/drop_spans.phpt" role="test" />
-            <file name="tests/ext/sandbox/errors_are_flagged_from_userland.phpt" role="test" />
-            <file name="tests/ext/sandbox/exception_does_not_close_span_that_catches.phpt" role="test" />
-            <file name="tests/ext/sandbox/exception_error_log.phpt" role="test" />
-            <file name="tests/ext/sandbox/exception_from_user_error_handler_internal.phpt" role="test" />
-            <file name="tests/ext/sandbox/exception_handled_for_correct_catch_block.phpt" role="test" />
-            <file name="tests/ext/sandbox/exception_handled_in_correct_catch_frame.phpt" role="test" />
-            <file name="tests/ext/sandbox/exception_handled_in_multicatch.phpt" role="test" />
-            <file name="tests/ext/sandbox/exception_handled_with_finally.phpt" role="test" />
-            <file name="tests/ext/sandbox/exception_handling.phpt" role="test" />
-            <file name="tests/ext/sandbox/exception_is_defined.phpt" role="test" />
-            <file name="tests/ext/sandbox/exceptions_and_errors_are_ignored_in_tracing_closure.phpt" role="test" />
-            <file name="tests/ext/sandbox/exceptions_are_passed_to_the_tracing_closure.phpt" role="test" />
-            <file name="tests/ext/sandbox/exceptions_are_passed_to_the_tracing_closure_php5.phpt" role="test" />
-            <file name="tests/ext/sandbox/exceptions_in_original_call_rethrown_in_tracing_closure.phpt" role="test" />
-            <file name="tests/ext/sandbox/exceptions_in_original_call_rethrown_in_tracing_closure_php5.phpt" role="test" />
-            <file name="tests/ext/sandbox/exceptions_in_tracing_closure_and_original_call.phpt" role="test" />
-            <file name="tests/ext/sandbox/exit_and_drop_span.phpt" role="test" />
-            <file name="tests/ext/sandbox/fatal_errors_are_tracked_001.phpt" role="test" />
-            <file name="tests/ext/sandbox/fatal_errors_are_tracked_002.phpt" role="test" />
-            <file name="tests/ext/sandbox/fatal_errors_are_tracked_003_php5.phpt" role="test" />
-            <file name="tests/ext/sandbox/fatal_errors_are_tracked_003_php7.phpt" role="test" />
-            <file name="tests/ext/sandbox/fatal_errors_are_tracked_004.phpt" role="test" />
-            <file name="tests/ext/sandbox/fatal_errors_are_tracked_005.phpt" role="test" />
-            <file name="tests/ext/sandbox/fatal_errors_ignored_in_shutdown.phpt" role="test" />
-            <file name="tests/ext/sandbox/fatal_errors_ignored_in_tracing_closure.phpt" role="test" />
-            <file name="tests/ext/sandbox/generator.phpt" role="test" />
-            <file name="tests/ext/sandbox/generator_not_supported.phpt" role="test" />
-            <file name="tests/ext/sandbox/generator_php5.phpt" role="test" />
-            <file name="tests/ext/sandbox/generator_php8.phpt" role="test" />
-            <file name="tests/ext/sandbox/generator_with_exception.phpt" role="test" />
-            <file name="tests/ext/sandbox/generator_with_exception_php8.phpt" role="test" />
-            <file name="tests/ext/sandbox/generator_with_return.phpt" role="test" />
-            <file name="tests/ext/sandbox/generator_with_return_php8.phpt" role="test" />
-            <file name="tests/ext/sandbox/generator_yield_from.phpt" role="test" />
-            <file name="tests/ext/sandbox/generator_yield_from_php8.phpt" role="test" />
-            <file name="tests/ext/sandbox/get_last_error.phpt" role="test" />
-            <file name="tests/ext/sandbox/hook_function/01.phpt" role="test" />
-            <file name="tests/ext/sandbox/hook_function/02.phpt" role="test" />
-            <file name="tests/ext/sandbox/hook_function/03.phpt" role="test" />
-            <file name="tests/ext/sandbox/hook_function/posthook_01.phpt" role="test" />
-            <file name="tests/ext/sandbox/hook_function/posthook_02.phpt" role="test" />
-            <file name="tests/ext/sandbox/hook_function/posthook_03.phpt" role="test" />
-            <file name="tests/ext/sandbox/hook_function/posthook_access_01.phpt" role="test" />
-            <file name="tests/ext/sandbox/hook_function/posthook_error_01.phpt" role="test" />
-            <file name="tests/ext/sandbox/hook_function/posthook_error_02.phpt" role="test" />
-            <file name="tests/ext/sandbox/hook_function/posthook_exceptions_01.phpt" role="test" />
-            <file name="tests/ext/sandbox/hook_function/posthook_exceptions_02.phpt" role="test" />
-            <file name="tests/ext/sandbox/hook_function/posthook_exceptions_03.phpt" role="test" />
-            <file name="tests/ext/sandbox/hook_function/posthook_exceptions_04.phpt" role="test" />
-            <file name="tests/ext/sandbox/hook_function/posthook_exit_01.phpt" role="test" />
-            <file name="tests/ext/sandbox/hook_function/posthook_exit_02.phpt" role="test" />
-            <file name="tests/ext/sandbox/hook_function/posthook_limited_01.phpt" role="test" />
-            <file name="tests/ext/sandbox/hook_function/posthook_variadic.phpt" role="test" />
-            <file name="tests/ext/sandbox/hook_function/prehook_01.phpt" role="test" />
-            <file name="tests/ext/sandbox/hook_function/prehook_02.phpt" role="test" />
-            <file name="tests/ext/sandbox/hook_function/prehook_03.phpt" role="test" />
-            <file name="tests/ext/sandbox/hook_function/prehook_access_01.phpt" role="test" />
-            <file name="tests/ext/sandbox/hook_function/prehook_error_01.phpt" role="test" />
-            <file name="tests/ext/sandbox/hook_function/prehook_error_02.phpt" role="test" />
-            <file name="tests/ext/sandbox/hook_function/prehook_exceptions_01.phpt" role="test" />
-            <file name="tests/ext/sandbox/hook_function/prehook_exceptions_02.phpt" role="test" />
-            <file name="tests/ext/sandbox/hook_function/prehook_exceptions_03.phpt" role="test" />
-            <file name="tests/ext/sandbox/hook_function/prehook_exceptions_04.phpt" role="test" />
-            <file name="tests/ext/sandbox/hook_function/prehook_variadic.phpt" role="test" />
-            <file name="tests/ext/sandbox/hook_method/01.phpt" role="test" />
-            <file name="tests/ext/sandbox/hook_method/02.phpt" role="test" />
-            <file name="tests/ext/sandbox/hook_method/03.phpt" role="test" />
-            <file name="tests/ext/sandbox/hook_method/posthook_01.phpt" role="test" />
-            <file name="tests/ext/sandbox/hook_method/posthook_02.phpt" role="test" />
-            <file name="tests/ext/sandbox/hook_method/posthook_03.phpt" role="test" />
-            <file name="tests/ext/sandbox/hook_method/posthook_04.phpt" role="test" />
-            <file name="tests/ext/sandbox/hook_method/posthook_05.phpt" role="test" />
-            <file name="tests/ext/sandbox/hook_method/posthook_06.phpt" role="test" />
-            <file name="tests/ext/sandbox/hook_method/posthook_07.phpt" role="test" />
-            <file name="tests/ext/sandbox/hook_method/posthook_access_01.phpt" role="test" />
-            <file name="tests/ext/sandbox/hook_method/posthook_error_01.phpt" role="test" />
-            <file name="tests/ext/sandbox/hook_method/posthook_error_02.phpt" role="test" />
-            <file name="tests/ext/sandbox/hook_method/posthook_exceptions_01.phpt" role="test" />
-            <file name="tests/ext/sandbox/hook_method/posthook_exceptions_02.phpt" role="test" />
-            <file name="tests/ext/sandbox/hook_method/posthook_exit_01.phpt" role="test" />
-            <file name="tests/ext/sandbox/hook_method/posthook_exit_02.phpt" role="test" />
-            <file name="tests/ext/sandbox/hook_method/posthook_scope_01.phpt" role="test" />
-            <file name="tests/ext/sandbox/hook_method/posthook_scope_02.phpt" role="test" />
-            <file name="tests/ext/sandbox/hook_method/posthook_scope_03.phpt" role="test" />
-            <file name="tests/ext/sandbox/hook_method/posthook_span_ids_01.phpt" role="test" />
-            <file name="tests/ext/sandbox/hook_method/posthook_span_ids_02.phpt" role="test" />
-            <file name="tests/ext/sandbox/hook_method/prehook_01.phpt" role="test" />
-            <file name="tests/ext/sandbox/hook_method/prehook_02.phpt" role="test" />
-            <file name="tests/ext/sandbox/hook_method/prehook_03.phpt" role="test" />
-            <file name="tests/ext/sandbox/hook_method/prehook_04.phpt" role="test" />
-            <file name="tests/ext/sandbox/hook_method/prehook_04_php8.phpt" role="test" />
-            <file name="tests/ext/sandbox/hook_method/prehook_05.phpt" role="test" />
-            <file name="tests/ext/sandbox/hook_method/prehook_access_01.phpt" role="test" />
-            <file name="tests/ext/sandbox/hook_method/prehook_error_01.phpt" role="test" />
-            <file name="tests/ext/sandbox/hook_method/prehook_error_02.phpt" role="test" />
-            <file name="tests/ext/sandbox/hook_method/prehook_exceptions_01.phpt" role="test" />
-            <file name="tests/ext/sandbox/hook_method/prehook_exceptions_02.phpt" role="test" />
-            <file name="tests/ext/sandbox/hook_method/prehook_scope_01.phpt" role="test" />
-            <file name="tests/ext/sandbox/hook_method/prehook_scope_02.phpt" role="test" />
-            <file name="tests/ext/sandbox/hook_method/prehook_scope_03.phpt" role="test" />
-            <file name="tests/ext/sandbox/hook_method/prehook_span_ids_01.phpt" role="test" />
-            <file name="tests/ext/sandbox/hook_method/prehook_span_ids_02.phpt" role="test" />
-            <file name="tests/ext/sandbox/keep_spans_in_limited_tracing_internal_functions.phpt" role="test" />
-            <file name="tests/ext/sandbox/keep_spans_in_limited_tracing_internal_methods.phpt" role="test" />
-            <file name="tests/ext/sandbox/keep_spans_in_limited_tracing_userland_functions.phpt" role="test" />
-            <file name="tests/ext/sandbox/keep_spans_in_limited_tracing_userland_methods.phpt" role="test" />
-            <file name="tests/ext/sandbox/manual_flush.phpt" role="test" />
-            <file name="tests/ext/sandbox/memory_limit_graceful_bailout.phpt" role="test" />
-            <file name="tests/ext/sandbox/new_static.phpt" role="test" />
-            <file name="tests/ext/sandbox/non-zero_duration.phpt" role="test" />
-            <file name="tests/ext/sandbox/preinitialized_tracing_of_method.phpt" role="test" />
-            <file name="tests/ext/sandbox/return_by_ref.phpt" role="test" />
-            <file name="tests/ext/sandbox/retval_is_null_with_exception.phpt" role="test" />
-            <file name="tests/ext/sandbox/safe_to_string_metadata.phpt" role="test" />
-            <file name="tests/ext/sandbox/safe_to_string_metadata_drops_invalid_keys.phpt" role="test" />
-            <file name="tests/ext/sandbox/safe_to_string_properties.phpt" role="test" />
-            <file name="tests/ext/sandbox/span_clone.phpt" role="test" />
-            <file name="tests/ext/sandbox/span_resource_serialization.phpt" role="test" />
-            <file name="tests/ext/sandbox/spans_out_of_sync_01.phpt" role="test" />
-            <file name="tests/ext/sandbox/spans_out_of_sync_02.phpt" role="test" />
-            <file name="tests/ext/sandbox/spans_out_of_sync_03_php5.phpt" role="test" />
-            <file name="tests/ext/sandbox/spans_out_of_sync_03_php7.phpt" role="test" />
-            <file name="tests/ext/sandbox/spans_out_of_sync_04_php5.phpt" role="test" />
-            <file name="tests/ext/sandbox/spans_out_of_sync_04_php7.phpt" role="test" />
-            <file name="tests/ext/sandbox/spans_out_of_sync_05.phpt" role="test" />
-            <file name="tests/ext/sandbox/spans_out_of_sync_06.phpt" role="test" />
-            <file name="tests/ext/sandbox/static_tracing_closures_will_not_bind_this.phpt" role="test" />
-            <file name="tests/ext/sandbox/variadic_args_internal.phpt" role="test" />
-            <file name="tests/ext/sandbox/variadic_no_args.phpt" role="test" />
-            <file name="tests/ext/sandbox/vm_var_types_return.phpt" role="test" />
-
-            <file name="tests/ext/sandbox-prehook/access_modifier_method_access_hook.phpt" role="test" />
-            <file name="tests/ext/sandbox-prehook/access_modifier_property_access_hook.phpt" role="test" />
-            <file name="tests/ext/sandbox-prehook/args_copy_before_mutation.phpt" role="test" />
-            <file name="tests/ext/sandbox-prehook/close_on_exit.phpt" role="test" />
-            <file name="tests/ext/sandbox-prehook/closure_arg_exception.phpt" role="test" />
-            <file name="tests/ext/sandbox-prehook/closure_arg_retval.phpt" role="test" />
-            <file name="tests/ext/sandbox-prehook/dd_trace_api_error.phpt" role="test" />
-            <file name="tests/ext/sandbox-prehook/dd_trace_function_internal.phpt" role="test" />
-            <file name="tests/ext/sandbox-prehook/dd_trace_function_userland.phpt" role="test" />
-            <file name="tests/ext/sandbox-prehook/dd_trace_method.phpt" role="test" />
-            <file name="tests/ext/sandbox-prehook/dd_trace_method_binds_called_object.phpt" role="test" />
-            <file name="tests/ext/sandbox-prehook/drop_spans.phpt" role="test" />
-            <file name="tests/ext/sandbox-prehook/exception_error_log.phpt" role="test" />
-            <file name="tests/ext/sandbox-prehook/exception_handling.phpt" role="test" />
-            <file name="tests/ext/sandbox-prehook/exceptions_and_errors_are_ignored_in_tracing_closure.phpt" role="test" />
-            <file name="tests/ext/sandbox-prehook/exit_and_drop_span.phpt" role="test" />
-            <file name="tests/ext/sandbox-prehook/keep_spans_in_limited_tracing_userland_functions.phpt" role="test" />
-            <file name="tests/ext/sandbox-prehook/new_static.phpt" role="test" />
-            <file name="tests/ext/sandbox-prehook/php5_unsupported.phpt" role="test" />
-            <file name="tests/ext/sandbox-prehook/trace_static_method.phpt" role="test" />
-            <file name="tests/ext/sandbox-prehook/variable_length_parameter_list.phpt" role="test" />
-            <file name="tests/ext/sandbox-prehook/variadic_args_internal.phpt" role="test" />
-
-            <file name="tests/ext/sandbox-regression/access_modifier_method_access_hook.phpt" role="test" />
-            <file name="tests/ext/sandbox-regression/access_modifier_property_access_hook.phpt" role="test" />
-            <file name="tests/ext/sandbox-regression/allow_overriding_before_overrided_methods_functions_are_defined.phpt" role="test" />
-            <file name="tests/ext/sandbox-regression/case_insensitive_method_hook.phpt" role="test" />
-            <file name="tests/ext/sandbox-regression/closure_accessing_outside_variables.phpt" role="test" />
-            <file name="tests/ext/sandbox-regression/closure_accessing_outside_variables_php8.phpt" role="test" />
-            <file name="tests/ext/sandbox-regression/closure_set_inside_object_methods.phpt" role="test" />
-            <file name="tests/ext/sandbox-regression/closure_set_inside_object_methods_php8.phpt" role="test" />
-            <file name="tests/ext/sandbox-regression/dd_trace_tracer_is_limited_hard.phpt" role="test" />
-            <file name="tests/ext/sandbox-regression/destructor_called_when_this_gets_out_of_scope.phpt" role="test" />
-            <file name="tests/ext/sandbox-regression/do_not_check_if_class_or_function_exists_by_default.phpt" role="test" />
-            <file name="tests/ext/sandbox-regression/disable_tracing_disables_tracing.phpt" role="test" />
-            <file name="tests/ext/sandbox-regression/extension_disabled.phpt" role="test" />
-            <file name="tests/ext/sandbox-regression/method_invoked_via_reflection.phpt" role="test" />
-            <file name="tests/ext/sandbox-regression/method_returning_array.phpt" role="test" />
-            <file name="tests/ext/sandbox-regression/multiple_instrumentations.phpt" role="test" />
-            <file name="tests/ext/sandbox-regression/namespaces.phpt" role="test" />
-            <file name="tests/ext/sandbox-regression/overriding_construct.phpt" role="test" />
-            <file name="tests/ext/sandbox-regression/overriding_method_defined_in_parent.phpt" role="test" />
-            <file name="tests/ext/sandbox-regression/private_method_hook.phpt" role="test" />
-            <file name="tests/ext/sandbox-regression/private_self_access.phpt" role="test" />
-            <file name="tests/ext/sandbox-regression/protected_method_hook.phpt" role="test" />
-            <file name="tests/ext/sandbox-regression/recursion.phpt" role="test" />
-            <file name="tests/ext/sandbox-regression/reset_configured_overrides.phpt" role="test" />
-            <file name="tests/ext/sandbox-regression/reset_configured_overrides_php8.phpt" role="test" />
-            <file name="tests/ext/sandbox-regression/reset_function_tracing.phpt" role="test" />
-            <file name="tests/ext/sandbox-regression/return_value_passed.phpt" role="test" />
-            <file name="tests/ext/sandbox-regression/simple_function_hook.phpt" role="test" />
-            <file name="tests/ext/sandbox-regression/simple_method_hook.phpt" role="test" />
-            <file name="tests/ext/sandbox-regression/throw_exception.phpt" role="test" />
-            <file name="tests/ext/sandbox-regression/trace_method_or_function_that_will_exist_later.phpt" role="test" />
-            <file name="tests/ext/sandbox-regression/trace_static_method.phpt" role="test" />
-            <file name="tests/ext/sandbox-regression/used_dispatch_should_not_free.phpt" role="test" />
-            <file name="tests/ext/sandbox-regression/used_dispatch_should_not_free_php8.phpt" role="test" />
-            <file name="tests/ext/sandbox-regression/variable_length_parameter_list.phpt" role="test" />
-            <file name="tests/ext/sandbox-regression/very_nested_functions_php5.phpt" role="test" />
-            <file name="tests/ext/sandbox-regression/very_nested_functions_php7.phpt" role="test" />
-            <file name="tests/ext/sandbox-regression/with_params_function_hook.phpt" role="test" />
-            <file name="tests/ext/sandbox-regression/with_params_method_hook.phpt" role="test" />
-
-            <file name="tests/ext/active_span.phpt" role="test" />
-            <file name="tests/ext/add_global_tag_on_userland_and_internal_spans.phpt" role="test" />
-            <file name="tests/ext/check_memory_under_limit_default.phpt" role="test" />
-            <file name="tests/ext/check_memory_under_limit_high_limit.phpt" role="test" />
-            <file name="tests/ext/check_memory_under_limit_high_user_limit.phpt" role="test" />
-            <file name="tests/ext/check_memory_under_limit_low_user_limit.phpt" role="test" />
-            <file name="tests/ext/circuit_breaker_info.phpt" role="test" />
-            <file name="tests/ext/circuit_breaker_max_failures.phpt" role="test" />
-            <file name="tests/ext/circuit_breaker_retry_time.phpt" role="test" />
-            <file name="tests/ext/dd_trace_api_error.phpt" role="test" />
-            <file name="tests/ext/dd_trace_coms_empty_stacks_correctly_recycled.phpt" role="test" />
-            <file name="tests/ext/dd_trace_current_context.phpt" role="test" />
-            <file name="tests/ext/dd_trace_current_context_noenv.phpt" role="test" />
-            <file name="tests/ext/dd_trace_push_span_id_from_userland.phpt" role="test" />
-            <file name="tests/ext/dd_trace_send_traces_via_thread_001.phpt" role="test" />
-            <file name="tests/ext/dd_trace_send_traces_via_thread_002.phpt" role="test" />
-            <file name="tests/ext/dd_trace_serialize_msgpack.phpt" role="test" />
-            <file name="tests/ext/dd_trace_serialize_msgpack_error.phpt" role="test" />
-            <file name="tests/ext/dd_trace_serialize_msgpack_reference.phpt" role="test" />
-            <file name="tests/ext/dd_trace_tracer_is_limited_memory.phpt" role="test" />
-            <file name="tests/ext/dd_trace_warning.phpt" role="test" />
-            <file name="tests/ext/do_not_check_if_class_or_function_exists_by_default.phpt" role="test" />
-            <file name="tests/ext/extension_disabled.phpt" role="test" />
-            <file name="tests/ext/from_php_7_3_bug61728.phpt" role="test" />
-            <file name="tests/ext/from_php_7_3_test_user_streams_consumed_bug.phpt" role="test" />
-            <file name="tests/ext/get_memory_limit_0_percent.phpt" role="test" />
-            <file name="tests/ext/get_memory_limit_default.phpt" role="test" />
-            <file name="tests/ext/get_memory_limit_set_by_absolute.phpt" role="test" />
-            <file name="tests/ext/get_memory_limit_set_by_percentage.phpt" role="test" />
-            <file name="tests/ext/get_memory_limit_unlimited_default.phpt" role="test" />
-            <file name="tests/ext/get_memory_limit_unlimited_set_by_absolute.phpt" role="test" />
-            <file name="tests/ext/get_memory_limit_unlimited_set_by_percentage.phpt" role="test" />
-            <file name="tests/ext/read_c_configuration.phpt" role="test" />
-            <file name="tests/ext/request_timeout_01.phpt" role="test" />
-            <file name="tests/ext/root_span_url_as_resource_names.phpt" role="test" />
-            <file name="tests/ext/root_span_url_as_resource_names_no_host.phpt" role="test" />
-            <file name="tests/ext/segfault_backtrace_disabled.phpt" role="test" />
-            <file name="tests/ext/segfault_backtrace_enabled.phpt" role="test" />
-            <file name="tests/ext/span_with_parent_property_access.phpt" role="test" />
-            <file name="tests/ext/span_with_removed_exception.phpt" role="test" />
-            <file name="tests/ext/start_span_with_all_properties.phpt" role="test" />
-            <file name="tests/ext/start_span_without_closing.phpt" role="test" />
-            <file name="tests/ext/start_span_without_closing_autofinish.phpt" role="test" />
-            <file name="tests/ext/startup_logging.inc" role="test" />
-            <file name="tests/ext/startup_logging.phpt" role="test" />
-            <file name="tests/ext/startup_logging_config.phpt" role="test" />
-            <file name="tests/ext/startup_logging_diagnostics.phpt" role="test" />
-            <file name="tests/ext/startup_logging_disabled.phpt" role="test" />
-            <file name="tests/ext/startup_logging_json.phpt" role="test" />
-            <file name="tests/ext/startup_logging_json_config.phpt" role="test" />
-            <file name="tests/ext/startup_logging_skipif.inc" role="test" />
-            <file name="tests/ext/traced_internal_functions_override_01.phpt" role="test" />
-            <file name="tests/ext/traced_internal_functions_override_02.phpt" role="test" />
-            <file name="tests/ext/root_span_add_tag.phpt" role="test" />
-=======
             <!-- code and test files -->${codefiles}
             <file name="config.m4" role="src" />
->>>>>>> 74b01f16
 
             <!-- Docs -->
             <file name="CHANGELOG.md" role="doc" />
