{
    "name": "datadog/dd-trace",
    "type": "library",
    "description": "PHP APM Client",
    "keywords": [
        "datadog",
        "php",
        "tracing"
    ],
    "license": "BSD-3-Clause",
    "authors": [
        {
            "name": "José Carlos Chávez",
            "email": "jcchavezs@gmail.com"
        },
        {
            "name": "DataDog",
            "email": "dev@datadoghq.com",
            "role": "Developer"
        }
    ],
    "require": {
        "php": "^5.6 || ^7.0",
        "ext-curl": "*",
        "ext-ddtrace": "*",
        "opentracing/opentracing": "1.0.0-beta5@dev",
        "psr/http-message": "^1.0",
        "psr/log": "^1.0.0",
        "symfony/polyfill-php70": "^1.8.0"
    },
    "provide": {
        "opentracing/opentracing": "1.0.0-beta5"
    },
    "require-dev": {
<<<<<<< HEAD
=======
        "phpcompatibility/php-compatibility": "^9.0",
        "phpcompatibility/phpcompatibility-symfony": "*",
>>>>>>> a44aecbc
        "phpunit/phpunit": "^5.7.19",
        "squizlabs/php_codesniffer": "^3.3.0",
        "symfony/process": "*"
    },
    "config": {
        "sort-packages": true
    },
    "autoload": {
        "psr-4": {
            "DDTrace\\": "./src/DDTrace/"
        },
        "files": [
            "./src/DDTrace/Tags.php",
            "./src/DDTrace/Time.php",
            "./src/DDTrace/Types.php",
            "./src/DDTrace/Version.php"
        ]
    },
    "autoload-dev": {
        "psr-4": {
            "DDTrace\\Tests\\": "./tests/"
        }
    },
    "minimum-stability": "dev",
    "prefer-stable": true,
    "scripts": {
        "fix-lint": "phpcbf",
        "lint": "phpcs",
        "run-agent": [
            "docker run -p 8126:8126 -e \"DD_APM_ENABLED=true\" -e \"DD_BIND_HOST=0.0.0.0\" -e \"DD_API_KEY=invalid_key_but_this_is_fine\" --rm datadog/docker-dd-agent",
            "while ! echo exit | nc localhost 8126; do sleep 1; done"
        ],
        "test": [
            "@test-unit",
            "@test-integration"
        ],
        "test-integration": [
            "echo \"Integration tests require the agent up and running. Use composer run-agent.\"",
            "phpunit --colors=always --configuration=phpunit.xml --testsuite=integration"
        ],
        "test-unit": "phpunit --colors=always --configuration=phpunit.xml --testsuite=unit"
    }
}<|MERGE_RESOLUTION|>--- conflicted
+++ resolved
@@ -32,11 +32,8 @@
         "opentracing/opentracing": "1.0.0-beta5"
     },
     "require-dev": {
-<<<<<<< HEAD
-=======
         "phpcompatibility/php-compatibility": "^9.0",
         "phpcompatibility/phpcompatibility-symfony": "*",
->>>>>>> a44aecbc
         "phpunit/phpunit": "^5.7.19",
         "squizlabs/php_codesniffer": "^3.3.0",
         "symfony/process": "*"
@@ -64,7 +61,7 @@
     "prefer-stable": true,
     "scripts": {
         "fix-lint": "phpcbf",
-        "lint": "phpcs",
+        "lint": "phpcs ",
         "run-agent": [
             "docker run -p 8126:8126 -e \"DD_APM_ENABLED=true\" -e \"DD_BIND_HOST=0.0.0.0\" -e \"DD_API_KEY=invalid_key_but_this_is_fine\" --rm datadog/docker-dd-agent",
             "while ! echo exit | nc localhost 8126; do sleep 1; done"
