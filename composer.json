--- conflicted
+++ resolved
@@ -228,13 +228,10 @@
             "@laravel-42-test",
             "@laravel-57-update",
             "@laravel-57-test",
-<<<<<<< HEAD
             "@laravel-58-update",
             "@laravel-58-test",
-=======
             "@symfony-23-update",
             "@symfony-23-test",
->>>>>>> 2c6b6fab
             "@symfony-28-update",
             "@symfony-28-test",
             "@symfony-33-update",
@@ -252,13 +249,10 @@
             "@laravel-42-test",
             "@laravel-57-update",
             "@laravel-57-test",
-<<<<<<< HEAD
             "@laravel-58-update",
             "@laravel-58-test",
-=======
             "@symfony-23-update",
             "@symfony-23-test",
->>>>>>> 2c6b6fab
             "@symfony-28-update",
             "@symfony-28-test",
             "@symfony-33-update",
