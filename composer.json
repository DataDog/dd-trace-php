{
    "name": "datadog/dd-trace",
    "type": "library",
    "description": "PHP APM Client",
    "keywords": [
        "datadog",
        "php",
        "tracing"
    ],
    "license": "BSD-3-Clause",
    "authors": [
        {
            "name": "José Carlos Chávez",
            "email": "jcchavezs@gmail.com"
        },
        {
            "name": "DataDog",
            "email": "dev@datadoghq.com",
            "role": "Developer"
        }
    ],
    "require": {
        "php": "^5.6 || ^7.0",
        "ext-curl": "*",
        "ext-json": "*"
    },
    "require-dev": {
        "g1a/composer-test-scenarios": "~3.0",
        "mockery/mockery": "*",
        "opentracing/opentracing": "1.0.0-beta5",
        "phpstan/phpstan": "^0.10.5",
        "phpunit/phpunit": "^4",
        "squizlabs/php_codesniffer": "^3.3.0",
        "symfony/process": "*"
    },
    "config": {
        "sort-packages": true
    },
    "autoload": {
        "psr-4": {
            "DDTrace\\": "./src/DDTrace/"
        }
    },
    "autoload-dev": {
        "psr-4": {
            "DDTrace\\Tests\\": "./tests/"
        }
    },
    "minimum-stability": "dev",
    "prefer-stable": true,
    "scripts": {
        "fix-lint": "phpcbf",
        "lint": "phpcs -s",
        "lint-5.4": "phpcs -s --runtime-set testVersion 5.4-7.3",
        "static-analyze": "phpstan analyse --level=2 src",
        "run-agent": [
            "docker run -p 8126:8126 -e \"DD_APM_ENABLED=true\" -e \"DD_BIND_HOST=0.0.0.0\" -e \"DD_API_KEY=invalid_key_but_this_is_fine\" --rm datadog/docker-dd-agent",
            "while ! echo exit | nc localhost 8126; do sleep 1; done"
        ],
        "install-ext": "make -f DDMakefile install_ini install SUDO=sudo $*",
        "test-ext": "make -f DDMakefile test_c",
        "phpunit": "php -dddtrace.request_init_hook=./bridge/dd_wrap_autoloader.php vendor/bin/phpunit",
        "test": "@phpunit --colors=always --configuration=phpunit.xml",
        "test-all": [
          "@test-all-56",
          "@test-all-70",
          "@test-all-71",
          "@test-all-72"
        ],
        "test-all-56": [
            "@test-unit",
            "@test-integration",
            "@test-integrations-56",
<<<<<<< HEAD
            "@laravel-42-update",
            "@laravel-42-test",
            "@symfony-34-update",
            "@symfony-34-test"
=======
            "@test-web-56"
>>>>>>> 8266045c
        ],
        "test-all-70": [
            "@test-unit",
            "@test-integration",
            "@test-integrations-70",
<<<<<<< HEAD
            "@laravel-42-update",
            "@laravel-42-test",
            "@symfony-34-update",
            "@symfony-34-test"
=======
            "@test-web-70"
>>>>>>> 8266045c
        ],
        "test-all-71": [
            "@test-unit",
            "@test-integration",
            "@test-integrations-71",
<<<<<<< HEAD
            "@laravel-42-update",
            "@laravel-42-test",
            "@laravel-57-update",
            "@laravel-57-test",
            "@symfony-34-update",
            "@symfony-34-test"
=======
            "@test-web-71"
>>>>>>> 8266045c
        ],
        "test-all-72": [
            "@test-unit",
            "@test-integration",
            "@test-integrations-72",
<<<<<<< HEAD
            "@laravel-42-update",
            "@laravel-42-test",
            "@laravel-57-update",
            "@laravel-57-test",
            "@symfony-34-update",
            "@symfony-34-test"
=======
            "@test-web-72"
>>>>>>> 8266045c
        ],
        "test-integration": [
            "echo \"Integration tests require the agent up and running. Use composer run-agent.\"",
            "@composer test -- --testsuite=integration"
        ],
        "test-integrations-56": [
            "@composer scenario:update",
            "@composer scenario default",
            "@composer test -- tests/Integrations/Curl",
            "@composer test -- tests/Integrations/Memcached",
            "@composer test -- tests/Integrations/Mongo",
            "@composer test -- tests/Integrations/Mysqli",
            "@composer test -- tests/Integrations/PDO",
            "@composer scenario elasticsearch1",
            "@composer test -- tests/Integrations/Elasticsearch",
            "@composer scenario guzzle5",
            "@composer test -- tests/Integrations/Guzzle",
            "@composer scenario predis1",
            "@composer test -- tests/Integrations/Predis",
            "@composer scenario default"
        ],
        "test-integrations-70": [
            "@composer scenario:update",
            "@composer scenario default",
            "@composer test -- tests/Integrations/Curl",
            "@composer test -- tests/Integrations/Memcached",
            "@composer test -- tests/Integrations/Mysqli",
            "@composer test -- tests/Integrations/PDO",
            "@composer scenario elasticsearch1",
            "@composer test -- tests/Integrations/Elasticsearch",
            "@composer scenario guzzle5",
            "@composer test -- tests/Integrations/Guzzle",
            "@composer scenario predis1",
            "@composer test -- tests/Integrations/Predis",
            "@composer scenario default"
        ],
        "test-integrations-71": [
            "@composer scenario:update",
            "@composer scenario default",
            "@composer test -- tests/Integrations/Curl",
            "@composer test -- tests/Integrations/Memcached",
            "@composer test -- tests/Integrations/Mysqli",
            "@composer test -- tests/Integrations/PDO",
            "@composer scenario elasticsearch1",
            "@composer test -- tests/Integrations/Elasticsearch",
            "@composer scenario guzzle5",
            "@composer test -- tests/Integrations/Guzzle",
            "@composer scenario predis1",
            "@composer test -- tests/Integrations/Predis",
            "@composer scenario default"
        ],
        "test-integrations-72": [
            "@composer scenario:update",
            "@composer scenario default",
            "@composer test -- tests/Integrations/Curl",
            "@composer test -- tests/Integrations/Memcached",
            "@composer test -- tests/Integrations/Mysqli",
            "@composer test -- tests/Integrations/PDO",
            "@composer scenario elasticsearch1",
            "@composer test -- tests/Integrations/Elasticsearch",
            "@composer scenario guzzle5",
            "@composer test -- tests/Integrations/Guzzle",
            "@composer scenario predis1",
            "@composer test -- tests/Integrations/Predis",
            "@composer scenario default"
        ],

<<<<<<< HEAD
        "test-unit": "phpunit --colors=always --configuration=phpunit.xml --testsuite=unit",

        "laravel-42-update": "composer --working-dir=tests/Frameworks/Laravel/Version_4_2 update",
        "laravel-42-test": "composer --working-dir=tests/Frameworks/Laravel/Version_4_2 test",

        "laravel-57-update": "composer --working-dir=tests/Frameworks/Laravel/Version_5_7 update",
        "laravel-57-test": "composer --working-dir=tests/Frameworks/Laravel/Version_5_7 test",

=======
        "test-web-56": [
            "@laravel-42-update",
            "@laravel-42-test",
            "@symfony-34-update",
            "@symfony-34-test"
        ],
        "test-web-70": [
            "@laravel-42-update",
            "@laravel-42-test",
            "@symfony-34-update",
            "@symfony-34-test"
        ],
        "test-web-71": [
            "@laravel-42-update",
            "@laravel-42-test",
            "@laravel-57-update",
            "@laravel-57-test",
            "@symfony-34-update",
            "@symfony-34-test"
        ],
        "test-web-72": [
            "@laravel-42-update",
            "@laravel-42-test",
            "@laravel-57-update",
            "@laravel-57-test",
            "@symfony-34-update",
            "@symfony-34-test"
        ],

        "test-unit": "phpunit --colors=always --configuration=phpunit.xml --testsuite=unit",

        "laravel-42-update": "composer --working-dir=tests/Frameworks/Laravel/Version_4_2 update",
        "laravel-42-test": "@composer test -- tests/Integrations/Laravel/V4",
        "laravel-57-update": "composer --working-dir=tests/Frameworks/Laravel/Version_5_7 update",
        "laravel-57-test": "@composer test -- tests/Integrations/Laravel/V5/CommonScenariosTest.php",
>>>>>>> 8266045c
        "symfony-34-update": "php -d memory_limit=-1 /usr/local/bin/composer --working-dir=tests/Frameworks/Symfony/Version_3_4 update",
        "symfony-34-test": "@composer test -- tests/Integrations/Symfony/V3"
    },
    "extra": {
        "scenarios": {
            "elasticsearch1": {
                "require": {
                    "elasticsearch/elasticsearch": "1.2.*"
                }
            },
            "guzzle5": {
                "require": {
                    "guzzlehttp/guzzle": "~5.0"
                }
            },
            "predis1": {
                "require": {
                    "predis/predis": "^1.1"
                }
            }
        },
        "scenario-options": {
            "dependency-licenses": false
        }
    }
}<|MERGE_RESOLUTION|>--- conflicted
+++ resolved
@@ -71,57 +71,25 @@
             "@test-unit",
             "@test-integration",
             "@test-integrations-56",
-<<<<<<< HEAD
-            "@laravel-42-update",
-            "@laravel-42-test",
-            "@symfony-34-update",
-            "@symfony-34-test"
-=======
             "@test-web-56"
->>>>>>> 8266045c
         ],
         "test-all-70": [
             "@test-unit",
             "@test-integration",
             "@test-integrations-70",
-<<<<<<< HEAD
-            "@laravel-42-update",
-            "@laravel-42-test",
-            "@symfony-34-update",
-            "@symfony-34-test"
-=======
             "@test-web-70"
->>>>>>> 8266045c
         ],
         "test-all-71": [
             "@test-unit",
             "@test-integration",
             "@test-integrations-71",
-<<<<<<< HEAD
-            "@laravel-42-update",
-            "@laravel-42-test",
-            "@laravel-57-update",
-            "@laravel-57-test",
-            "@symfony-34-update",
-            "@symfony-34-test"
-=======
             "@test-web-71"
->>>>>>> 8266045c
         ],
         "test-all-72": [
             "@test-unit",
             "@test-integration",
             "@test-integrations-72",
-<<<<<<< HEAD
-            "@laravel-42-update",
-            "@laravel-42-test",
-            "@laravel-57-update",
-            "@laravel-57-test",
-            "@symfony-34-update",
-            "@symfony-34-test"
-=======
             "@test-web-72"
->>>>>>> 8266045c
         ],
         "test-integration": [
             "echo \"Integration tests require the agent up and running. Use composer run-agent.\"",
@@ -189,16 +157,6 @@
             "@composer scenario default"
         ],
 
-<<<<<<< HEAD
-        "test-unit": "phpunit --colors=always --configuration=phpunit.xml --testsuite=unit",
-
-        "laravel-42-update": "composer --working-dir=tests/Frameworks/Laravel/Version_4_2 update",
-        "laravel-42-test": "composer --working-dir=tests/Frameworks/Laravel/Version_4_2 test",
-
-        "laravel-57-update": "composer --working-dir=tests/Frameworks/Laravel/Version_5_7 update",
-        "laravel-57-test": "composer --working-dir=tests/Frameworks/Laravel/Version_5_7 test",
-
-=======
         "test-web-56": [
             "@laravel-42-update",
             "@laravel-42-test",
@@ -234,7 +192,6 @@
         "laravel-42-test": "@composer test -- tests/Integrations/Laravel/V4",
         "laravel-57-update": "composer --working-dir=tests/Frameworks/Laravel/Version_5_7 update",
         "laravel-57-test": "@composer test -- tests/Integrations/Laravel/V5/CommonScenariosTest.php",
->>>>>>> 8266045c
         "symfony-34-update": "php -d memory_limit=-1 /usr/local/bin/composer --working-dir=tests/Frameworks/Symfony/Version_3_4 update",
         "symfony-34-test": "@composer test -- tests/Integrations/Symfony/V3"
     },
