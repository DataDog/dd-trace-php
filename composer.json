{
    "name": "datadog/dd-trace",
    "type": "library",
    "description": "PHP APM Client",
    "keywords": [
        "datadog",
        "php",
        "tracing"
    ],
    "license": "BSD-3-Clause",
    "authors": [
        {
            "name": "José Carlos Chávez",
            "email": "jcchavezs@gmail.com"
        },
        {
            "name": "DataDog",
            "email": "dev@datadoghq.com",
            "role": "Developer"
        }
    ],
    "require": {
        "php": "~5.4.0 || ~5.6.0 || ^7.0",
        "ext-curl": "*",
        "ext-json": "*"
    },
    "require-dev": {
        "ext-posix": "*",
        "g1a/composer-test-scenarios": "~3.0",
        "mockery/mockery": "*",
        "phpunit/phpunit": "^4",
        "squizlabs/php_codesniffer": "^3.3.0",
        "symfony/process": "<5",
<<<<<<< HEAD
        "classpreloader/classpreloader": "^4.0",
        "classpreloader/console": "^3.0"
=======
        "classpreloader/classpreloader": "1.4.*"
>>>>>>> 3e33c308
    },
    "config": {
        "sort-packages": true
    },
    "autoload": {
        "psr-4": {
            "DDTrace\\": "./src/DDTrace/"
        }
    },
    "autoload-dev": {
        "psr-4": {
            "DDTrace\\Tests\\": "./tests/"
        }
    },
    "prefer-stable": true,
    "scripts": {
<<<<<<< HEAD
        "compile-integrations": "classpreloader compile --config 'lib/_files.php' --output 'lib/_compiled.php'",
=======
        "compile": "classpreloader.php compile --config=./bridge/_files.php --output=./bridge/_generated.php --strip_comments=1",
        "compile-verify": "php ./bridge/autoload.php",
>>>>>>> 3e33c308
        "fix-lint": "phpcbf",
        "lint": "phpcs -s --ignore=src/DDTrace/Integrations/ZendFramework/V1/Ddtrace.php,dockerfiles/",
        "lint-5.4": "phpcs -s --runtime-set testVersion 5.4-7.3 --ignore=src/DDTrace/Integrations/ZendFramework/V1/Ddtrace.php,dockerfiles/",
        "static-analyze": "phpstan analyse --level=2 src",
        "run-agent": [
            "docker run -p 8126:8126 -e \"DD_APM_ENABLED=true\" -e \"DD_BIND_HOST=0.0.0.0\" -e \"DD_API_KEY=invalid_key_but_this_is_fine\" --rm datadog/docker-dd-agent",
            "while ! echo exit | nc localhost 8126; do sleep 1; done"
        ],
        "install-ext": [
            "make sudo install_ini install $*",
            "@composer compile",
            "@composer compile-verify"
        ],
        "test-cache": "./tooling/bin/composer-cache cache",
        "test-cache-link": "./tooling/bin/composer-cache link-cache",
        "test-cache-unlink": "./tooling/bin/composer-cache unlink-cache",
        "test-ext": "make test_c TESTS=tests/ext",
        "test": "phpunit --colors=always --configuration=phpunit.xml",
<<<<<<< HEAD
        "test-no-compile": "PHPUNIT_TEST_NO_COMPILE=true phpunit --colors=always --configuration=phpunit.xml",
=======
        "test-no-compile": "DD_AUTOLOAD_NO_COMPILE=true phpunit --colors=always --configuration=phpunit.xml",
>>>>>>> 3e33c308
        "test-all-54": [
            "@test-unit",
            "@test-auto-instrumentation",
            "@test-distributed-tracing",
            "@test-integration",
            "@test-integrations-54",
            "@test-web-54"
        ],
        "test-all-56": [
            "@test-unit",
            "@test-auto-instrumentation",
            "@test-distributed-tracing",
            "@test-integration",
            "@test-integrations-56",
            "@test-web-56"
        ],
        "test-all-70": [
            "@test-unit",
            "@test-auto-instrumentation",
            "@test-distributed-tracing",
            "@test-integration",
            "@test-integrations-70",
            "@test-web-70"
        ],
        "test-all-71": [
            "@test-unit",
            "@test-auto-instrumentation",
            "@test-distributed-tracing",
            "@test-integration",
            "@test-integrations-71",
            "@test-web-71"
        ],
        "test-all-72": [
            "@test-unit",
            "@test-auto-instrumentation",
            "@test-distributed-tracing",
            "@test-integration",
            "@test-integrations-72",
            "@test-web-72"
        ],
        "test-all-73": [
            "@test-unit",
            "@test-auto-instrumentation",
            "@test-distributed-tracing",
            "@test-integration",
            "@test-integrations-73",
            "@test-web-73"
        ],
        "test-all-74": [
            "@test-unit",
            "@test-auto-instrumentation",
            "@test-distributed-tracing",
            "@test-integration",
            "@test-integrations-74",
            "@test-web-74"
        ],
        "test-integration": [
            "echo \"Integration tests require the agent up and running. Use composer run-agent.\"",
            "@composer test -- --testsuite=integration"
        ],
        "test-integrations-54": [
            "sh clean-composer-scenario-locks.sh",
            "@composer scenario:update",
            "@composer scenario default",
            "@composer test -- tests/Integrations/Curl",
            "@composer test -- tests/Integrations/Memcached",
            "@composer test -- tests/Integrations/Mysqli",
            "@composer test -- tests/Integrations/PDO",
            "@composer scenario elasticsearch1",
            "@composer test -- tests/Integrations/Elasticsearch",
            "@composer scenario guzzle5",
            "@composer test -- tests/Integrations/Guzzle/V5",
            "@composer scenario predis1",
            "@composer test -- tests/Integrations/Predis",
            "@composer scenario default"
        ],
        "test-integrations-56": [
            "sh clean-composer-scenario-locks.sh",
            "@composer scenario:update",
            "@composer scenario default",
            "@composer test -- tests/Integrations/Curl",
            "@composer test -- tests/Integrations/Memcached",
            "@composer test -- tests/Integrations/Mongo",
            "@composer test -- tests/Integrations/Mysqli",
            "@composer test -- tests/Integrations/PDO",
            "@composer scenario elasticsearch1",
            "@composer test -- tests/Integrations/Elasticsearch",
            "@composer scenario guzzle5",
            "@composer test -- tests/Integrations/Guzzle/V5",
            "@composer scenario guzzle6",
            "@composer test -- tests/Integrations/Guzzle/V6",
            "@composer scenario predis1",
            "@composer test -- tests/Integrations/Predis",
            "@composer scenario default"
        ],
        "test-integrations-70": [
            "sh clean-composer-scenario-locks.sh",
            "@composer scenario:update",
            "@composer scenario default",
            "@composer test -- tests/Integrations/Curl",
            "@composer test -- tests/Integrations/Memcached",
            "@composer test -- tests/Integrations/Mysqli",
            "@composer test -- tests/Integrations/PDO",
            "@composer scenario elasticsearch1",
            "@composer test -- tests/Integrations/Elasticsearch",
            "@composer scenario guzzle5",
            "@composer test -- tests/Integrations/Guzzle/V5",
            "@composer scenario guzzle6",
            "@composer test -- tests/Integrations/Guzzle/V6",
            "@composer scenario predis1",
            "@composer test -- tests/Integrations/Predis",
            "@composer scenario default"
        ],
        "test-integrations-71": [
            "sh clean-composer-scenario-locks.sh",
            "@composer scenario:update",
            "@composer scenario default",
            "@composer test -- tests/Integrations/Curl",
            "@composer test -- tests/Integrations/Memcached",
            "@composer test -- tests/Integrations/Mysqli",
            "@composer test -- tests/Integrations/PDO",
            "@composer scenario elasticsearch1",
            "@composer test -- tests/Integrations/Elasticsearch",
            "@composer scenario guzzle5",
            "@composer test -- tests/Integrations/Guzzle/V5",
            "@composer scenario guzzle6",
            "@composer test -- tests/Integrations/Guzzle/V6",
            "@composer scenario predis1",
            "@composer test -- tests/Integrations/Predis",
            "@composer scenario default"
        ],
        "test-integrations-72": [
            "sh clean-composer-scenario-locks.sh",
            "@composer scenario:update",
            "@composer scenario default",
            "@composer test -- tests/Integrations/Curl",
            "@composer test -- tests/Integrations/Memcached",
            "@composer test -- tests/Integrations/Mysqli",
            "@composer test -- tests/Integrations/PDO",
            "@composer scenario elasticsearch1",
            "@composer test -- tests/Integrations/Elasticsearch",
            "@composer scenario guzzle5",
            "@composer test -- tests/Integrations/Guzzle/V5",
            "@composer scenario guzzle6",
            "@composer test -- tests/Integrations/Guzzle/V6",
            "@composer scenario predis1",
            "@composer test -- tests/Integrations/Predis",
            "@composer scenario default"
        ],
        "test-integrations-73": [
            "sh clean-composer-scenario-locks.sh",
            "@composer scenario:update",
            "@composer scenario default",
            "@composer test -- tests/Integrations/Curl",
            "@composer test -- tests/Integrations/Memcached",
            "@composer test -- tests/Integrations/Mysqli",
            "@composer test -- tests/Integrations/PDO",
            "@composer scenario guzzle5",
            "@composer test -- tests/Integrations/Guzzle/V5",
            "@composer scenario guzzle6",
            "@composer test -- tests/Integrations/Guzzle/V6",
            "@composer scenario predis1",
            "@composer test -- tests/Integrations/Predis",
            "@composer scenario default"
        ],
        "test-integrations-74": [
            "sh clean-composer-scenario-locks.sh",
            "@composer scenario:update",
            "@composer scenario default",
            "@composer test -- tests/Integrations/Curl",
            "@composer test -- tests/Integrations/Memcached",
            "@composer test -- tests/Integrations/Mysqli",
            "@composer test -- tests/Integrations/PDO",
            "@composer scenario guzzle5",
            "@composer test -- tests/Integrations/Guzzle/V5",
            "@composer scenario guzzle6",
            "@composer test -- tests/Integrations/Guzzle/V6",
            "@composer scenario predis1",
            "@composer test -- tests/Integrations/Predis",
            "@composer scenario default"
        ],
        "test-web-54": [
            "@test-metrics",
            "@cakephp-28-update",
            "@cakephp-28-test",
            "@laravel-42-update",
            "@laravel-42-test",
            "@yii-2-suite",
            "@zend-framework-1-test",
            "@custom-framework-autoloaded-suite"
        ],
        "test-web-56": [
            "@test-metrics",
            "@cakephp-28-update",
            "@cakephp-28-test",
            "@laravel-42-update",
            "@laravel-42-test",
            "@slim-312-update",
            "@slim-312-test",
            "@symfony-23-suite",
            "@symfony-28-suite",
            "@symfony-30-suite",
            "@symfony-33-suite",
            "@symfony-34-suite",
            "@yii-2-suite",
            "@zend-framework-1-test",
            "@custom-framework-autoloaded-suite"
        ],
        "test-web-70": [
            "@test-cache-link",
            "@test-metrics",
            "@codeigniter-22-test",
            "@laravel-42-update",
            "@laravel-42-test",
            "@slim-312-update",
            "@slim-312-test",
            "@symfony-23-suite",
            "@symfony-28-suite",
            "@symfony-30-suite",
            "@symfony-33-suite",
            "@symfony-34-suite",
            "@wordpress-48-test",
            "@yii-2-suite",
            "@zend-framework-1-test",
            "@custom-framework-autoloaded-suite"
        ],
        "test-web-71": [
            "@test-cache-link",
            "@test-metrics",
            "@codeigniter-22-test",
            "@laravel-42-update",
            "@laravel-42-test",
            "@laravel-57-update",
            "@laravel-57-test",
            "@laravel-58-update",
            "@laravel-58-test",
            "@lumen-52-update",
            "@lumen-52-test",
            "@lumen-56-update",
            "@lumen-56-test",
            "@lumen-58-update",
            "@lumen-58-test",
            "@slim-312-update",
            "@slim-312-test",
            "@symfony-23-suite",
            "@symfony-28-suite",
            "@symfony-30-suite",
            "@symfony-33-suite",
            "@symfony-34-suite",
            "@symfony-42-suite",
            "@wordpress-48-test",
            "@yii-2-suite",
            "@zend-framework-1-test",
            "@custom-framework-autoloaded-suite",
            "@opentracing-10-test"
        ],
        "test-web-72": [
            "@test-cache-link",
            "@test-metrics",
            "@codeigniter-22-test",
            "@laravel-42-update",
            "@laravel-42-test",
            "@laravel-57-update",
            "@laravel-57-test",
            "@laravel-58-update",
            "@laravel-58-test",
            "@lumen-52-update",
            "@lumen-52-test",
            "@lumen-56-update",
            "@lumen-56-test",
            "@lumen-58-update",
            "@lumen-58-test",
            "@slim-312-update",
            "@slim-312-test",
            "@symfony-23-update",
            "@symfony-23-test",
            "@symfony-28-update",
            "@symfony-28-test",
            "@symfony-33-update",
            "@symfony-33-test",
            "@symfony-34-update",
            "@symfony-34-test",
            "@symfony-40-suite",
            "@symfony-42-suite",
            "@wordpress-48-test",
            "@yii-2-suite",
            "@zend-framework-1-test",
            "@custom-framework-autoloaded-suite",
            "@opentracing-10-test"
        ],
        "test-web-73": [
            "@test-cache-link",
            "@test-metrics",
            "@codeigniter-22-test",
            "@laravel-57-update",
            "@laravel-57-test",
            "@laravel-58-update",
            "@laravel-58-test",
            "@lumen-52-update",
            "@lumen-52-test",
            "@lumen-56-update",
            "@lumen-56-test",
            "@lumen-58-update",
            "@lumen-58-test",
            "@slim-312-update",
            "@slim-312-test",
            "@symfony-40-suite",
            "@symfony-42-suite",
            "@wordpress-48-test",
            "@yii-2-suite",
            "@zend-framework-1-test",
            "@custom-framework-autoloaded-suite",
            "@opentracing-10-test"
        ],
        "test-web-74": [
            "@test-cache-link",
            "@test-metrics",
            "@codeigniter-22-test",
            "@laravel-57-update",
            "@laravel-57-test",
            "@laravel-58-update",
            "@laravel-58-test",
            "@lumen-52-update",
            "@lumen-52-test",
            "@lumen-56-update",
            "@lumen-56-test",
            "@lumen-58-update",
            "@lumen-58-test",
            "@slim-312-update",
            "@slim-312-test",
            "@symfony-40-suite",
            "@symfony-42-suite",
            "@wordpress-48-test",
            "@yii-2-suite",
            "@zend-framework-1-test",
            "@custom-framework-autoloaded-suite",
            "@opentracing-10-test"
        ],

        "increase-memory-limit": "export COMPOSER_MEMORY_LIMIT=-1",
        "memory_test": "echo $COMPOSER_MEMORY_LIMIT",

        "opentracing-10-test": [
            "@composer scenario:update",
            "@composer scenario opentracing1",
            "@composer test -- tests/OpenTracerUnit/TracerTest.php"
        ],

        "test-unit": "phpunit --colors=always --configuration=phpunit.xml --testsuite=unit",

        "test-metrics": "@composer test -- --testsuite=metrics",

        "test-auto-instrumentation": "phpunit --colors=always --configuration=phpunit.xml --testsuite=auto-instrumentation",

        "test-distributed-tracing": "phpunit --colors=always --configuration=phpunit.xml --testsuite=distributed-tracing",

        "cakephp-28-update": "@composer --working-dir=tests/Frameworks/CakePHP/Version_2_8 update",
        "cakephp-28-test": "@composer test -- --testsuite=cakephp-28-test",

        "codeigniter-22-test": "@composer test -- --testsuite=codeigniter-22-test",

        "laravel-42-update": "@composer --working-dir=tests/Frameworks/Laravel/Version_4_2 update",
        "laravel-42-optimize": "@php tests/Frameworks/Laravel/Version_4_2/artisan optimize",
        "laravel-42-test": "@composer test -- tests/Integrations/Laravel/V4",

        "laravel-57-update": "@composer --working-dir=tests/Frameworks/Laravel/Version_5_7 update",
        "laravel-57-test": "@composer test -- tests/Integrations/Laravel/V5_7",

        "laravel-58-update": "@composer --working-dir=tests/Frameworks/Laravel/Version_5_8 update",
        "laravel-58-test": "@composer test -- --testsuite=laravel-58-test",

        "lumen-52-update": "@composer --working-dir=tests/Frameworks/Lumen/Version_5_2 update",
        "lumen-52-test": "@composer test -- tests/Integrations/Lumen/V5_2/CommonScenariosTest.php",
        "lumen-56-update": "@composer --working-dir=tests/Frameworks/Lumen/Version_5_6 update",
        "lumen-56-test": "@composer test -- tests/Integrations/Lumen/V5_6/CommonScenariosTest.php",
        "lumen-58-update": "@composer --working-dir=tests/Frameworks/Lumen/Version_5_8 update",
        "lumen-58-test": "@composer test -- tests/Integrations/Lumen/V5_8/CommonScenariosTest.php",

        "slim-312-update": "@composer --working-dir=tests/Frameworks/Slim/Version_3_12 update",
        "slim-312-test": "@composer test -- --testsuite=slim-312-test",

        "symfony-23-update": [
            "@composer --working-dir=tests/Frameworks/Symfony/Version_2_3 update"
        ],
        "symfony-23-test": "@composer test -- tests/Integrations/Symfony/V2_3",
        "symfony-23-suite": [ "@symfony-23-update", "@symfony-23-test" ],

        "symfony-28-update": [
            "@composer --working-dir=tests/Frameworks/Symfony/Version_2_8 update"
        ],
        "symfony-28-test": "@composer test -- tests/Integrations/Symfony/V2_8",
        "symfony-28-suite": [ "@symfony-28-update", "@symfony-28-test" ],

        "symfony-30-update": [
            "@composer --working-dir=tests/Frameworks/Symfony/Version_3_0 update",
            "php tests/Frameworks/Symfony/Version_3_0/bin/console cache:clear --no-warmup --env=prod"
        ],
        "symfony-30-test": "@composer test -- tests/Integrations/Symfony/V3_0",
        "symfony-30-suite": [ "@symfony-30-update", "@symfony-30-test" ],

        "symfony-33-update": [
            "@composer --working-dir=tests/Frameworks/Symfony/Version_3_3 update",
            "php tests/Frameworks/Symfony/Version_3_3/bin/console cache:clear --no-warmup --env=prod"
        ],
        "symfony-33-test": "@composer test -- tests/Integrations/Symfony/V3_3",
        "symfony-33-suite": [ "@symfony-33-update", "@symfony-33-test" ],

        "symfony-34-update": [
            "@composer --working-dir=tests/Frameworks/Symfony/Version_3_4 update",
            "php tests/Frameworks/Symfony/Version_3_4/bin/console cache:clear --no-warmup --env=prod"
        ],
        "symfony-34-test": "@composer test -- tests/Integrations/Symfony/V3_4",
        "symfony-34-suite": [ "@symfony-34-update", "@symfony-34-test" ],

        "symfony-40-update": [
            "@increase-memory-limit",
            "@memory_test",
            "@composer --working-dir=tests/Frameworks/Symfony/Version_4_0 update",
            "@php tests/Frameworks/Symfony/Version_4_0/bin/console cache:clear --no-warmup --env=prod"
        ],
        "symfony-40-test": "@composer test -- tests/Integrations/Symfony/V4_0",
        "symfony-40-suite": [ "@symfony-40-update", "@symfony-40-test" ],
        "symfony-42-update": [
            "@increase-memory-limit",
            "@composer --working-dir=tests/Frameworks/Symfony/Version_4_2 update",
            "php tests/Frameworks/Symfony/Version_4_2/bin/console cache:clear --no-warmup --env=prod"
        ],
        "symfony-42-test": "@composer test -- tests/Integrations/Symfony/V4_2",
        "symfony-42-suite": [ "@symfony-42-update", "@symfony-42-test" ],

        "wordpress-48-test": "@composer test -- tests/Integrations/WordPress/V4_8",

        "yii-2-update": "@composer --working-dir=tests/Frameworks/Yii/Version_2_0_26 update",
        "yii-2-test": "@composer test -- tests/Integrations/Yii/V2_0_26",
        "yii-2-suite": [ "@yii-2-update", "@yii-2-test"],

        "zend-framework-1-test": "@composer test -- tests/Integrations/ZendFramework/V1",

        "custom-framework-autoloaded-update": "@composer --working-dir=tests/Frameworks/Custom/Version_Autoloaded update",
        "custom-framework-autoloaded-test": "@composer test -- --testsuite=custom-framework-autoloaded-test",
        "custom-framework-autoloaded-suite": [ "@custom-framework-autoloaded-update", "@custom-framework-autoloaded-test" ]
    },
    "extra": {
        "scenarios": {
            "elasticsearch1": {
                "require": {
                    "elasticsearch/elasticsearch": "1.2.*",
                    "symfony/event-dispatcher" : "~2.7"
                },
                "scenario-options": {
                    "create-lockfile": false
                }
            },
            "guzzle5": {
                "require": {
                    "guzzlehttp/guzzle": "~5.0"
                },
                "scenario-options": {
                    "create-lockfile": false
                }
            },
            "guzzle6": {
                "require": {
                    "guzzlehttp/guzzle": "~6.0"
                },
                "scenario-options": {
                    "create-lockfile": false
                }
            },
            "opentracing1": {
                "require": {
                    "opentracing/opentracing": "1.0.0-beta6"
                },
                "scenario-options": {
                    "create-lockfile": false
                }
            },
            "predis1": {
                "require": {
                    "predis/predis": "^1.1"
                },
                "scenario-options": {
                    "create-lockfile": false
                }
            }
        },
        "scenario-options": {
            "dependency-licenses": false
        }
    }
}<|MERGE_RESOLUTION|>--- conflicted
+++ resolved
@@ -31,12 +31,7 @@
         "phpunit/phpunit": "^4",
         "squizlabs/php_codesniffer": "^3.3.0",
         "symfony/process": "<5",
-<<<<<<< HEAD
-        "classpreloader/classpreloader": "^4.0",
-        "classpreloader/console": "^3.0"
-=======
         "classpreloader/classpreloader": "1.4.*"
->>>>>>> 3e33c308
     },
     "config": {
         "sort-packages": true
@@ -53,12 +48,8 @@
     },
     "prefer-stable": true,
     "scripts": {
-<<<<<<< HEAD
-        "compile-integrations": "classpreloader compile --config 'lib/_files.php' --output 'lib/_compiled.php'",
-=======
         "compile": "classpreloader.php compile --config=./bridge/_files.php --output=./bridge/_generated.php --strip_comments=1",
         "compile-verify": "php ./bridge/autoload.php",
->>>>>>> 3e33c308
         "fix-lint": "phpcbf",
         "lint": "phpcs -s --ignore=src/DDTrace/Integrations/ZendFramework/V1/Ddtrace.php,dockerfiles/",
         "lint-5.4": "phpcs -s --runtime-set testVersion 5.4-7.3 --ignore=src/DDTrace/Integrations/ZendFramework/V1/Ddtrace.php,dockerfiles/",
@@ -77,11 +68,7 @@
         "test-cache-unlink": "./tooling/bin/composer-cache unlink-cache",
         "test-ext": "make test_c TESTS=tests/ext",
         "test": "phpunit --colors=always --configuration=phpunit.xml",
-<<<<<<< HEAD
-        "test-no-compile": "PHPUNIT_TEST_NO_COMPILE=true phpunit --colors=always --configuration=phpunit.xml",
-=======
         "test-no-compile": "DD_AUTOLOAD_NO_COMPILE=true phpunit --colors=always --configuration=phpunit.xml",
->>>>>>> 3e33c308
         "test-all-54": [
             "@test-unit",
             "@test-auto-instrumentation",
