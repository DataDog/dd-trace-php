--- conflicted
+++ resolved
@@ -22,27 +22,12 @@
     "require": {
         "php": "^5.6 || ^7.0",
         "ext-curl": "*",
-        "ext-json": "*",
-<<<<<<< HEAD
-        "opentracing/opentracing": "1.0.0-beta5@dev"
-=======
-        "psr/http-message": "^1.0",
-        "psr/log": "^1.0.0",
-        "symfony/polyfill-php55": "^1.9",
-        "symfony/polyfill-php56": "^1.9",
-        "symfony/polyfill-php70": "^1.8.0"
->>>>>>> b085b84d
+        "ext-json": "*"
     },
     "require-dev": {
         "g1a/composer-test-scenarios": "~3.0",
         "mockery/mockery": "*",
-<<<<<<< HEAD
-=======
         "opentracing/opentracing": "1.0.0-beta5",
-        "phpcompatibility/php-compatibility": "^9.0",
-        "phpcompatibility/phpcompatibility-passwordcompat": "^1.0",
-        "phpcompatibility/phpcompatibility-symfony": "*",
->>>>>>> b085b84d
         "phpstan/phpstan": "^0.10.5",
         "phpunit/phpunit": "^4",
         "squizlabs/php_codesniffer": "^3.3.0",
