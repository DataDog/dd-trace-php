{
    "name": "datadog/dd-trace",
    "type": "library",
    "description": "PHP APM Client",
    "keywords": [
        "datadog",
        "php",
        "tracing"
    ],
    "license": "BSD-3-Clause",
    "authors": [
        {
            "name": "José Carlos Chávez",
            "email": "jcchavezs@gmail.com"
        },
        {
            "name": "DataDog",
            "email": "dev@datadoghq.com",
            "role": "Developer"
        }
    ],
    "require": {
        "php": "^5.4 || ^7.0",
        "ext-curl": "*",
        "ext-json": "*"
    },
    "require-dev": {
        "g1a/composer-test-scenarios": "~3.0",
        "mockery/mockery": "*",
<<<<<<< HEAD
        "phpstan/phpstan": "^0.10.5",
=======
>>>>>>> 5347c1fe
        "phpunit/phpunit": "^4",
        "squizlabs/php_codesniffer": "^3.3.0",
        "symfony/process": "*"
    },
    "config": {
        "sort-packages": true
    },
    "autoload": {
        "psr-4": {
            "DDTrace\\": "./src/DDTrace/"
        }
    },
    "autoload-dev": {
        "psr-4": {
            "DDTrace\\Tests\\": "./tests/"
        }
    },
    "minimum-stability": "dev",
    "prefer-stable": true,
    "scripts": {
        "fix-lint": "phpcbf",
        "lint": "phpcs -s --ignore=src/DDTrace/Integrations/ZendFramework/V1/DDTrace.php",
        "lint-5.4": "phpcs -s --runtime-set testVersion 5.4-7.3 --ignore=src/DDTrace/Integrations/ZendFramework/V1/DDTrace.php",
        "static-analyze": "phpstan analyse --level=2 src",
        "run-agent": [
            "docker run -p 8126:8126 -e \"DD_APM_ENABLED=true\" -e \"DD_BIND_HOST=0.0.0.0\" -e \"DD_API_KEY=invalid_key_but_this_is_fine\" --rm datadog/docker-dd-agent",
            "while ! echo exit | nc localhost 8126; do sleep 1; done"
        ],
        "install-ext": "make sudo install_ini install $*",
        "test-ext": "make test_c TESTS=tests/ext",
        "test": "phpunit --colors=always --configuration=phpunit.xml",
        "test-all-54": [
            "@test-unit",
            "@test-integration",
            "@test-integrations-54",
            "@test-web-54"
        ],
        "test-all-56": [
            "@test-unit",
            "@test-integration",
            "@test-integrations-56",
            "@test-web-56"
        ],
        "test-all-70": [
            "@test-unit",
            "@test-integration",
            "@test-integrations-70",
            "@test-web-70"
        ],
        "test-all-71": [
            "@test-unit",
            "@test-integration",
            "@test-integrations-71",
            "@test-web-71"
        ],
        "test-all-72": [
            "@test-unit",
            "@test-integration",
            "@test-integrations-72",
            "@test-web-72"
        ],
        "test-integration": [
            "echo \"Integration tests require the agent up and running. Use composer run-agent.\"",
            "@composer test -- --testsuite=integration"
        ],
        "test-integrations-54": [
            "@composer scenario:update",
            "@composer scenario default",
<<<<<<< HEAD
            "@composer test -- tests/Integrations/Curl",
            "@composer test -- tests/Integrations/Memcached",
            "@composer test -- tests/Integrations/Mysqli",
            "@composer test -- tests/Integrations/PDO",
            "@composer scenario elasticsearch1",
            "@composer test -- tests/Integrations/Elasticsearch",
            "@composer scenario guzzle5",
            "@composer test -- tests/Integrations/Guzzle",
            "@composer scenario predis1",
            "@composer test -- tests/Integrations/Predis",
            "@composer scenario default"
=======
            "@composer test -- tests/Integrations/PDO"
>>>>>>> 5347c1fe
        ],
        "test-integrations-56": [
            "@composer scenario:update",
            "@composer scenario default",
            "@composer test -- tests/Integrations/Curl",
            "@composer test -- tests/Integrations/Memcached",
            "@composer test -- tests/Integrations/Mongo",
            "@composer test -- tests/Integrations/Mysqli",
            "@composer test -- tests/Integrations/PDO",
            "@composer scenario elasticsearch1",
            "@composer test -- tests/Integrations/Elasticsearch",
            "@composer scenario guzzle5",
            "@composer test -- tests/Integrations/Guzzle",
            "@composer scenario predis1",
            "@composer test -- tests/Integrations/Predis",
            "@composer scenario default"
        ],
        "test-integrations-70": [
            "@composer scenario:update",
            "@composer scenario default",
            "@composer test -- tests/Integrations/Curl",
            "@composer test -- tests/Integrations/Memcached",
            "@composer test -- tests/Integrations/Mysqli",
            "@composer test -- tests/Integrations/PDO",
            "@composer scenario elasticsearch1",
            "@composer test -- tests/Integrations/Elasticsearch",
            "@composer scenario guzzle5",
            "@composer test -- tests/Integrations/Guzzle",
            "@composer scenario predis1",
            "@composer test -- tests/Integrations/Predis",
            "@composer scenario default"
        ],
        "test-integrations-71": [
            "@composer scenario:update",
            "@composer scenario default",
            "@composer test -- tests/Integrations/Curl",
            "@composer test -- tests/Integrations/Memcached",
            "@composer test -- tests/Integrations/Mysqli",
            "@composer test -- tests/Integrations/PDO",
            "@composer scenario elasticsearch1",
            "@composer test -- tests/Integrations/Elasticsearch",
            "@composer scenario guzzle5",
            "@composer test -- tests/Integrations/Guzzle",
            "@composer scenario predis1",
            "@composer test -- tests/Integrations/Predis",
            "@composer scenario default"
        ],
        "test-integrations-72": [
            "@composer scenario:update",
            "@composer scenario default",
            "@composer test -- tests/Integrations/Curl",
            "@composer test -- tests/Integrations/Memcached",
            "@composer test -- tests/Integrations/Mysqli",
            "@composer test -- tests/Integrations/PDO",
            "@composer scenario elasticsearch1",
            "@composer test -- tests/Integrations/Elasticsearch",
            "@composer scenario guzzle5",
            "@composer test -- tests/Integrations/Guzzle",
            "@composer scenario predis1",
            "@composer test -- tests/Integrations/Predis",
            "@composer scenario default"
        ],

        "test-web-54": [
            "@zend-framework-1-test"
        ],
        "test-web-56": [
            "@laravel-42-update",
            "@laravel-42-test",
            "@symfony-34-update",
            "@symfony-34-test",
            "@zend-framework-1-test"
        ],
        "test-web-70": [
            "@laravel-42-update",
            "@laravel-42-test",
            "@symfony-34-update",
            "@symfony-34-test",
            "@zend-framework-1-test"
        ],
        "test-web-71": [
            "@laravel-42-update",
            "@laravel-42-test",
            "@laravel-57-update",
            "@laravel-57-test",
            "@symfony-34-update",
            "@symfony-34-test",
            "@zend-framework-1-test"
        ],
        "test-web-72": [
            "@laravel-42-update",
            "@laravel-42-test",
            "@laravel-57-update",
            "@laravel-57-test",
            "@symfony-34-update",
            "@symfony-34-test",
            "@zend-framework-1-test"
        ],

        "test-unit": "phpunit --colors=always --configuration=phpunit.xml --testsuite=unit",

        "laravel-42-update": "composer --working-dir=tests/Frameworks/Laravel/Version_4_2 update",
        "laravel-42-test": "@composer test -- tests/Integrations/Laravel/V4",
        "laravel-57-update": "composer --working-dir=tests/Frameworks/Laravel/Version_5_7 update",
        "laravel-57-test": "@composer test -- tests/Integrations/Laravel/V5/CommonScenariosTest.php",
        "symfony-34-update": "php -d memory_limit=-1 /usr/local/bin/composer --working-dir=tests/Frameworks/Symfony/Version_3_4 update",
        "symfony-34-test": "@composer test -- tests/Integrations/Symfony/V3",
        "zend-framework-1-test": "@composer test -- tests/Integrations/ZendFramework/V1"
    },
    "extra": {
        "scenarios": {
            "elasticsearch1": {
                "require": {
                    "elasticsearch/elasticsearch": "1.2.*"
                }
            },
            "guzzle5": {
                "require": {
                    "guzzlehttp/guzzle": "~5.0"
                }
            },
            "predis1": {
                "require": {
                    "predis/predis": "^1.1"
                }
            }
        },
        "scenario-options": {
            "dependency-licenses": false
        }
    }
}<|MERGE_RESOLUTION|>--- conflicted
+++ resolved
@@ -27,10 +27,6 @@
     "require-dev": {
         "g1a/composer-test-scenarios": "~3.0",
         "mockery/mockery": "*",
-<<<<<<< HEAD
-        "phpstan/phpstan": "^0.10.5",
-=======
->>>>>>> 5347c1fe
         "phpunit/phpunit": "^4",
         "squizlabs/php_codesniffer": "^3.3.0",
         "symfony/process": "*"
@@ -99,21 +95,7 @@
         "test-integrations-54": [
             "@composer scenario:update",
             "@composer scenario default",
-<<<<<<< HEAD
-            "@composer test -- tests/Integrations/Curl",
-            "@composer test -- tests/Integrations/Memcached",
-            "@composer test -- tests/Integrations/Mysqli",
-            "@composer test -- tests/Integrations/PDO",
-            "@composer scenario elasticsearch1",
-            "@composer test -- tests/Integrations/Elasticsearch",
-            "@composer scenario guzzle5",
-            "@composer test -- tests/Integrations/Guzzle",
-            "@composer scenario predis1",
-            "@composer test -- tests/Integrations/Predis",
-            "@composer scenario default"
-=======
             "@composer test -- tests/Integrations/PDO"
->>>>>>> 5347c1fe
         ],
         "test-integrations-56": [
             "@composer scenario:update",
