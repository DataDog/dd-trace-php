<?xml version="1.0"?>
<ruleset name="DD Trace PHP">
    <description>Sniffs for DD Trace PHP</description>

    <file>./</file>

    <rule ref="PSR12"/>

    <rule ref="PSR12.Properties.ConstantVisibility.NotFound">
        <severity>0</severity>
    </rule>

    <rule ref="Generic.Commenting.Todo"/>
    <rule ref="Generic.Commenting.Fixme"/>
    <rule ref="Generic.Commenting.DocComment.MissingShort">
        <severity>0</severity>
    </rule>
    <rule ref="Generic.Files.LineLength.TooLong">
        <exclude-pattern>tests/Integrations/*</exclude-pattern>
    </rule>
    <rule ref="PSR1.Classes.ClassDeclaration.MultipleClasses">
        <exclude-pattern>tests/*</exclude-pattern>
    </rule>
    <rule ref="PSR1.Files.SideEffects.FoundWithSymbols">
        <exclude-pattern>bridge/dd_init.php</exclude-pattern>
<<<<<<< HEAD
        <exclude-pattern>examples/long-running/long-running-script.php</exclude-pattern>
=======
        <exclude-pattern>tests/bootstrap.php</exclude-pattern>
        <exclude-pattern>tests/api/bootstrap.php</exclude-pattern>
>>>>>>> 608a6351
        <exclude-pattern>tests/Integration/LongRunning/long_running_script_manual.php</exclude-pattern>
        <exclude-pattern>tests/Integrations/PHPRedis/PHPRedis5Test.php</exclude-pattern>
    </rule>

    <!-- PHP compatibility checks -->
    <config name="testVersion" value="5.4-7.3"/>
    <exclude-pattern>bridge/_generated.php</exclude-pattern>
    <exclude-pattern>bridge/dd_register_optional_deps_autoloader.php</exclude-pattern>
    <exclude-pattern>dockerfiles/*</exclude-pattern>
    <exclude-pattern>playground*.php</exclude-pattern>
    <exclude-pattern>run-tests.php</exclude-pattern>
    <exclude-pattern>src/dd-doctor.php</exclude-pattern>
    <exclude-pattern>*/vendor/*</exclude-pattern>
    <exclude-pattern>*/node_modules/*</exclude-pattern>
    <exclude-pattern>tests/ext/*</exclude-pattern>
    <exclude-pattern>tests/overhead/*</exclude-pattern>
    <exclude-pattern>tests/Frameworks/*/Version_*/*</exclude-pattern>
    <exclude-pattern>tests/AutoInstrumentation</exclude-pattern>
</ruleset><|MERGE_RESOLUTION|>--- conflicted
+++ resolved
@@ -23,12 +23,9 @@
     </rule>
     <rule ref="PSR1.Files.SideEffects.FoundWithSymbols">
         <exclude-pattern>bridge/dd_init.php</exclude-pattern>
-<<<<<<< HEAD
         <exclude-pattern>examples/long-running/long-running-script.php</exclude-pattern>
-=======
         <exclude-pattern>tests/bootstrap.php</exclude-pattern>
         <exclude-pattern>tests/api/bootstrap.php</exclude-pattern>
->>>>>>> 608a6351
         <exclude-pattern>tests/Integration/LongRunning/long_running_script_manual.php</exclude-pattern>
         <exclude-pattern>tests/Integrations/PHPRedis/PHPRedis5Test.php</exclude-pattern>
     </rule>
