--- conflicted
+++ resolved
@@ -28,15 +28,11 @@
         <exclude-pattern>tests/api/bootstrap.php</exclude-pattern>
         <exclude-pattern>tests/Integration/CurrentContextAccess/</exclude-pattern>
         <exclude-pattern>tests/Integration/LongRunning/long_running_script_manual.php</exclude-pattern>
-<<<<<<< HEAD
-        <exclude-pattern>tests/Integrations/PHPRedis/PHPRedis5Test.php</exclude-pattern>
-        <exclude-pattern>tests/randomized/generate-scenarios.php</exclude-pattern>
-        <exclude-pattern>tests/randomized/analyze-results.php</exclude-pattern>
-=======
         <exclude-pattern>tests/Integrations/PHPRedis/V3/*Test.php</exclude-pattern>
         <exclude-pattern>tests/Integrations/PHPRedis/V4/*Test.php</exclude-pattern>
         <exclude-pattern>tests/Integrations/PHPRedis/V5/*Test.php</exclude-pattern>
->>>>>>> 0a74827a
+        <exclude-pattern>tests/randomized/generate-scenarios.php</exclude-pattern>
+        <exclude-pattern>tests/randomized/analyze-results.php</exclude-pattern>
     </rule>
 
     <!-- PHP compatibility checks -->
