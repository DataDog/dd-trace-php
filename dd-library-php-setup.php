--- conflicted
+++ resolved
@@ -160,14 +160,10 @@
     // Actual installation
     foreach ($selectedBinaries as $command => $fullPath) {
         $binaryForLog = ($command === $fullPath) ? $fullPath : "$command ($fullPath)";
-<<<<<<< HEAD
         echo "Installing tracer to binary: $binaryForLog\n";
-=======
-        echo "Installing to binary: $binaryForLog\n";
 
         check_php_ext_prerequisite_or_exit($fullPath, 'json');
 
->>>>>>> 0e096175
         $phpProperties = ini_values($fullPath);
 
         // Copying the extension
@@ -260,7 +256,7 @@
     execute_or_exit(
         "Cannot create directory '$tmpDir'",
         "mkdir -p " . escapeshellarg($tmpDir)
-    );
+        );
     execute_or_exit(
         "Cannot clean '$tmpDir'",
         "rm -f " . escapeshellarg($tarball)
@@ -376,7 +372,7 @@
         $f = fopen($iniFilePath, "a");
         if ($f === false) {
             print_error_and_exit("Could not open $iniFilePath for writing");
-        }
+    }
         fwrite($f, "\n\nddappsec.$key = \"$value\"");
         return;
     }
@@ -588,12 +584,12 @@
             print_error_and_exit(
                 'Only one among --appsec-version, --appsec-url, --appsec-file and --no-appsec must be provided'
             );
-        }
+            }
         $normalizeSingleOpt = function ($opt) use ($options, &$normalizedOptions) {
             if (isset($options[$opt])) {
                 if (is_array($options[$opt])) {
                     print_error_and_exit("Only one --$opt can be provided");
-                }
+            }
                 $normalizedOptions[$opt] = $options[$opt];
             }
         };
