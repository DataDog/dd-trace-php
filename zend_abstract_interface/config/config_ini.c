--- conflicted
+++ resolved
@@ -250,11 +250,8 @@
         zai_str value_view = ZAI_STR_FROM_ZSTR(existing->value);
         if (!zai_str_eq(current_value, value_view)) {
             zval decoded;
-<<<<<<< HEAD
-            ZVAL_NULL(&decoded);
-=======
             ZVAL_UNDEF(&decoded);
->>>>>>> 73e1e7e1
+
             // This should never fail, ideally, as all usages should validate the same way, but at least not crash, just don't accept the value then
             if (zai_config_decode_value(value_view, memoized->type, memoized->parser, &decoded, 1)) {
                 zai_config_dtor_pzval(&memoized->decoded_value);
