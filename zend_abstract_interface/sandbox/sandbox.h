--- conflicted
+++ resolved
@@ -361,165 +361,6 @@
     zend_bailout();
 }
 /********************************** </PHP 7> *********************************/
-<<<<<<< HEAD
-#else
-/********************************** <PHP 5> **********************************/
-typedef struct zai_error_state_s {
-    int type;
-    int lineno;
-    char *message;
-    char *file;
-    int error_reporting;
-    zend_error_handling error_handling;
-} zai_error_state;
-
-typedef struct zai_exception_state_s {
-    zval *exception;
-    zval *prev_exception;
-    zend_op *opline_before_exception;
-} zai_exception_state;
-
-typedef struct zai_engine_state_s {
-    zend_execute_data *current_execute_data;
-} zai_engine_state;
-
-typedef struct zai_sandbox_s {
-    zai_error_state error_state;
-    zai_exception_state exception_state;
-    zai_engine_state engine_state;
-} zai_sandbox;
-
-inline void zai_sandbox_error_state_backup_ex(zai_error_state *es TSRMLS_DC) {
-    es->type = PG(last_error_type);
-    es->lineno = PG(last_error_lineno);
-    es->message = PG(last_error_message);
-    es->file = PG(last_error_file);
-
-    PG(last_error_type) = 0;
-    PG(last_error_lineno) = 0;
-    /* We need to null these so that if another error comes along they do not
-     * get double-freed.
-     */
-    PG(last_error_message) = NULL;
-    PG(last_error_file) = NULL;
-
-    es->error_reporting = EG(error_reporting);
-    EG(error_reporting) = 0;
-    zend_replace_error_handling(EH_SUPPRESS, NULL, &es->error_handling TSRMLS_CC);
-}
-
-inline void zai_sandbox_error_state_restore_ex(zai_error_state *es TSRMLS_DC) {
-    if (PG(last_error_message)) {
-        if (PG(last_error_message) != es->message) {
-            free(PG(last_error_message));
-        }
-        if (PG(last_error_file) != es->file) {
-            free(PG(last_error_file));
-        }
-    }
-    zend_restore_error_handling(&es->error_handling TSRMLS_CC);
-    PG(last_error_type) = es->type;
-    PG(last_error_message) = es->message;
-    PG(last_error_file) = es->file;
-    PG(last_error_lineno) = es->lineno;
-    EG(error_reporting) = es->error_reporting;
-}
-
-inline void zai_sandbox_exception_state_backup_ex(zai_exception_state *es TSRMLS_DC) {
-    if (UNEXPECTED(EG(exception) != NULL)) {
-        es->opline_before_exception = EG(opline_before_exception);
-        es->exception = EG(exception);
-        es->prev_exception = EG(prev_exception);
-        EG(exception) = NULL;
-        EG(prev_exception) = NULL;
-    } else {
-        es->exception = NULL;
-        es->prev_exception = NULL;
-    }
-}
-
-inline void zai_sandbox_exception_state_restore_ex(zai_exception_state *es TSRMLS_DC) {
-    if (EG(exception)) {
-        /* We cannot use zend_clear_exception() here in PHP 5 since there is no
-         * NULL check on the opline.
-         */
-        zval_ptr_dtor(&EG(exception));
-        EG(exception) = NULL;
-        if (EG(prev_exception)) {
-            zval_ptr_dtor(&EG(prev_exception));
-            EG(prev_exception) = NULL;
-        }
-        if (EG(current_execute_data)) {
-            EG(current_execute_data)->opline = EG(opline_before_exception);
-        }
-    }
-
-    if (es->exception) {
-        EG(exception) = es->exception;
-        EG(prev_exception) = es->prev_exception;
-        EG(opline_before_exception) = es->opline_before_exception;
-#if PHP_VERSION_ID >= 50500
-        if (EG(current_execute_data)) {
-            // ensure that we continue handling an exception if we were handling one before the sandbox call
-            EG(current_execute_data)->opline = EG(exception_op);
-        }
 #endif
-    }
-}
-
-inline void zai_sandbox_engine_state_backup_ex(zai_engine_state *es TSRMLS_DC) {
-    es->current_execute_data = EG(current_execute_data);
-}
-
-inline void zai_sandbox_engine_state_restore_ex(zai_engine_state *es TSRMLS_DC) {
-    EG(current_execute_data) = es->current_execute_data;
-}
-
-inline void zai_sandbox_open_ex(zai_sandbox *sandbox TSRMLS_DC) {
-    zai_sandbox_exception_state_backup_ex(&sandbox->exception_state TSRMLS_CC);
-    zai_sandbox_error_state_backup_ex(&sandbox->error_state TSRMLS_CC);
-    zai_sandbox_engine_state_backup_ex(&sandbox->engine_state TSRMLS_CC);
-}
-
-inline void zai_sandbox_close_ex(zai_sandbox *sandbox TSRMLS_DC) {
-    zai_sandbox_error_state_restore_ex(&sandbox->error_state TSRMLS_CC);
-    zai_sandbox_exception_state_restore_ex(&sandbox->exception_state TSRMLS_CC);
-}
-
-inline bool zai_sandbox_timed_out_ex(TSRMLS_D) {
-    if (PG(connection_status) & PHP_CONNECTION_TIMEOUT) {
-        return true;
-    }
-
-    return false;
-}
-
-inline void zai_sandbox_bailout_ex(zai_sandbox *sandbox TSRMLS_DC) {
-    if (!zai_sandbox_timed_out_ex(TSRMLS_C)) {
-        zai_sandbox_engine_state_restore_ex(&sandbox->engine_state TSRMLS_CC);
-
-        return;
-    }
-
-    zend_bailout();
-}
-
-/* Mask away the TSRMLS_* macros with more macros */
-#define zai_sandbox_open(sandbox) zai_sandbox_open_ex(sandbox TSRMLS_CC)
-#define zai_sandbox_close(sandbox) zai_sandbox_close_ex(sandbox TSRMLS_CC)
-#define zai_sandbox_bailout(sandbox) zai_sandbox_bailout_ex(sandbox TSRMLS_CC)
-#define zai_sandbox_timed_out() zai_sandbox_timed_out_ex(TSRMLS_C)
-
-#define zai_sandbox_error_state_backup(es) zai_sandbox_error_state_backup_ex(es TSRMLS_CC)
-#define zai_sandbox_error_state_restore(es) zai_sandbox_error_state_restore_ex(es TSRMLS_CC)
-
-#define zai_sandbox_exception_state_backup(es) zai_sandbox_exception_state_backup_ex(es TSRMLS_CC)
-#define zai_sandbox_exception_state_restore(es) zai_sandbox_exception_state_restore_ex(es TSRMLS_CC)
-#define zai_sandbox_engine_state_backup(es) zai_sandbox_engine_state_backup_ex(es TSRMLS_CC)
-#define zai_sandbox_engine_state_restore(es) zai_sandbox_engine_state_restore_ex(es TSRMLS_CC)
-/********************************** </PHP 5> *********************************/
-=======
->>>>>>> c461fe3d
-#endif
 
 #endif  // ZAI_SANDBOX_H