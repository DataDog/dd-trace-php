--- conflicted
+++ resolved
@@ -54,13 +54,9 @@
 // zai_hook_request_functions is a map name -> array<zai_hook_t>
 ZEND_TLS HashTable zai_hook_request_functions;
 // zai_hook_request_classes is a map class name -> map function name -> array<zai_hook_t>
-<<<<<<< HEAD
-__thread HashTable zai_hook_request_classes;
+ZEND_TLS HashTable zai_hook_request_classes;
 // zai_hook_request_files is an array<zai_hook_t>
-__thread zai_hooks_entry zai_hook_request_files;
-=======
-ZEND_TLS HashTable zai_hook_request_classes;
->>>>>>> 5615e4d2
+ZEND_TLS zai_hooks_entry zai_hook_request_files;
 
 // zai_hook_resolved is a map op_array/internal_function -> array<zai_hook_t>
 // if indirect, then it's pointing to some hashtable in zai_hook_request_functions/classes
@@ -759,11 +755,11 @@
     }
 }
 
-<<<<<<< HEAD
 void zai_hook_resolve_file(zend_op_array *op_array) {
     zai_install_address addr = zai_hook_install_address_user(op_array);
     zend_hash_index_add_ptr(&zai_hook_resolved, addr, &zai_hook_request_files);
-=======
+}
+
 static inline void zai_hook_remove_shared_hook(zend_function *func, zend_ulong hook_id, zai_hooks_entry *base_hooks) {
     zai_install_address addr = zai_hook_install_address(func);
     zai_hooks_entry *hooks = zend_hash_index_find_ptr(&zai_hook_resolved, addr);
@@ -809,7 +805,6 @@
             }
         }
     }
->>>>>>> 5615e4d2
 }
 
 static bool zai_hook_remove_from_entry(zai_hooks_entry *hooks, zend_ulong index) {
@@ -1009,11 +1004,8 @@
 }
 
 bool zai_hook_rinit(void) {
-<<<<<<< HEAD
+    zend_hash_init(&zai_hook_inheritors, 8, NULL, zai_hook_inheritors_destroy, 0);
     zend_hash_init(&zai_hook_request_files.hooks, 8, NULL, zai_hook_destroy, 0);
-=======
-    zend_hash_init(&zai_hook_inheritors, 8, NULL, zai_hook_inheritors_destroy, 0);
->>>>>>> 5615e4d2
     zend_hash_init(&zai_hook_request_functions, 8, NULL, zai_hook_hash_destroy, 0);
     zend_hash_init(&zai_hook_request_classes, 8, NULL, zai_hook_hash_destroy, 0);
     zend_hash_init(&zai_hook_resolved, 8, NULL, NULL, 0);
@@ -1148,14 +1140,6 @@
 zend_long zai_hook_install_generator(zai_string_view scope, zai_string_view function,
         zai_hook_begin begin, zai_hook_generator_resume resumption, zai_hook_generator_yield yield, zai_hook_end end,
         zai_hook_aux aux, size_t dynamic) {
-<<<<<<< HEAD
-=======
-    if (!function.len) {
-        /* not allowed: target must be known */
-        return -1;
-    }
-
->>>>>>> 5615e4d2
     bool persistent = !PG(modules_activated);
 
     zai_hook_t *hook = pemalloc(sizeof(*hook), persistent);
