--- conflicted
+++ resolved
@@ -764,8 +764,6 @@
     zend_hash_index_add_ptr(&zai_hook_resolved, addr, &zai_hook_request_files);
 }
 
-<<<<<<< HEAD
-=======
 void zai_hook_unresolve_op_array(zend_op_array *op_array) {
     // May be called in shutdown_executor, which is after extension rshutdown
     if ((zend_long)zai_hook_id == -1) {
@@ -781,7 +779,6 @@
     }
 }
 
->>>>>>> 530afada
 static inline void zai_hook_remove_shared_hook(zend_function *func, zend_ulong hook_id, zai_hooks_entry *base_hooks) {
     zai_install_address addr = zai_hook_install_address(func);
     zai_hooks_entry *hooks = zend_hash_index_find_ptr(&zai_hook_resolved, addr);
@@ -1086,11 +1083,6 @@
     } ZEND_HASH_FOREACH_END();
 
     zai_hook_id = current_hook_id;
-}
-
-void zai_hook_op_array_dtor(zend_op_array *op_array) {
-    zai_install_address addr = zai_hook_install_address_user(op_array);
-    zend_hash_index_del(&zai_hook_resolved, addr);
 }
 
 static int zai_hook_clean_graceful_del(zval *zv) {
