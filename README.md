--- conflicted
+++ resolved
@@ -33,11 +33,7 @@
 $ composer require datadog/dd-trace
 ```
 
-<<<<<<< HEAD
-#### Installing the extension (from a package)
-=======
 #### Installing the extension
->>>>>>> 8266045c
 
 Next we'll install the `ddtrace` extension. The easiest way to install the extension is from [PECL](https://pecl.php.net/package/datadog_trace).
 
@@ -47,6 +43,7 @@
 
 After the installation is complete, you'll need to [enable the extension](docs/getting_started.md#enabling-the-extension).
 
+#### Installing the extension (from a package)
 If you don't have `pecl` installed, you can [install the extension manually](docs/getting_started.md#installing-the-extension-manually).
 
 ### Instrumentation
@@ -103,11 +100,7 @@
 
 ### Advanced configuration
 
-<<<<<<< HEAD
-> **Note:** As ddtrace is modeled off of [OpenTracing](https://opentracing.io/), it is recommended to read the [OpenTracing specification](https://github.com/opentracing/specification/blob/master/specification.md) to familiarize yourself with distributed tracing concepts.
-=======
 > **Note:** As ddtrace is modeled off of [OpenTracing](https://opentracing.io/), it is recommended to read the [OpenTracing specification](https://github.com/opentracing/specification/blob/master/specification.md) to familiarize yourself with distributed tracing concepts. The ddtrace package also provides an [OpenTracing-compatible tracer](docs/open_tracing.md).
->>>>>>> 8266045c
 
 The transport can be customized by the config parameters:
 
@@ -128,11 +121,7 @@
 
 ```php
 use DDTrace\Tracer;
-<<<<<<< HEAD
-use DDTrace\Formats;
-=======
 use DDTrace\Format;
->>>>>>> 8266045c
 
 // Config for tracer
 $config = [
@@ -149,7 +138,6 @@
 ```
 
 ### OpenTracing
-<<<<<<< HEAD
 
 The following documentation is specific to the OpenTracing package, but many of the concepts work the same for the ddtrace extension.
 
@@ -163,8 +151,6 @@
 - [Using span options](https://github.com/opentracing/opentracing-php#using-span-options)
 
 #### Propagation of context
-=======
->>>>>>> 8266045c
 
 The ddtrace package provides an [OpenTracing-compatible tracer](docs/open_tracing.md).
 
