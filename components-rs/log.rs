--- conflicted
+++ resolved
@@ -4,12 +4,8 @@
 use std::fmt::Debug;
 use bitflags::bitflags;
 use tracing::Level;
-<<<<<<< HEAD
-use tracing_core::{Event, Field, Subscriber};
-=======
 use tracing_core::{Event, Field, LevelFilter, Subscriber};
 use tracing_subscriber::EnvFilter;
->>>>>>> d2d9d2fb
 use tracing_subscriber::fmt::{FmtContext, FormatEvent, FormatFields};
 use tracing_subscriber::fmt::format::Writer;
 use tracing_subscriber::registry::LookupSpan;
@@ -152,7 +148,7 @@
                 } else {
                     fmt_msg(event, &msg, "")
                 };
-                cb(unsafe { CharSlice::new(msg.as_ptr() as *const c_char, msg.len() - 1) });
+                cb(unsafe { CharSlice::from_raw_parts(msg.as_ptr() as *const c_char, msg.len() - 1) });
             }
         }
         Ok(())
@@ -160,17 +156,6 @@
 }
 
 #[no_mangle]
-<<<<<<< HEAD
-pub unsafe extern "C" fn ddog_set_log_level(level: CharSlice, once: bool) {
-    let subscriber = tracing_subscriber::fmt()
-        .with_env_filter(tracing_subscriber::filter::EnvFilter::builder().parse_lossy(level.to_utf8_lossy()))
-        .event_format(LogFormatter { once });
-    TRACING_GUARDS.replace(None); // drop first to avoid a prior guard to reset the thread local subscriber it upon replace()
-    TRACING_GUARDS.replace(Some(subscriber.set_default()));
-}
-
-#[no_mangle]
-=======
 pub unsafe extern "C" fn ddog_set_error_log_level(once: bool) {
     let subscriber = tracing_subscriber::fmt()
         .with_max_level(LevelFilter::ERROR)
@@ -192,7 +177,6 @@
 }
 
 #[no_mangle]
->>>>>>> d2d9d2fb
 pub unsafe extern "C" fn ddog_log(category: Log, msg: CharSlice) {
     let once = !(category & Log::Once).is_empty();
     let category = category & !Log::Once;
