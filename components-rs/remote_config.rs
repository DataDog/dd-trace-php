use crate::sidecar::MaybeShmLimiter;
use datadog_dynamic_configuration::{data::TracingSamplingRuleProvenance, Configs};
use datadog_live_debugger::debugger_defs::{DebuggerData, DebuggerPayload};
use datadog_live_debugger::{FilterList, LiveDebuggingData, ServiceConfiguration};
use datadog_live_debugger_ffi::data::Probe;
use datadog_live_debugger_ffi::evaluator::{ddog_register_expr_evaluator, Evaluator};
use datadog_live_debugger_ffi::send_data::{
    ddog_debugger_diagnostics_create_unboxed, ddog_snapshot_redacted_type,
};
use datadog_remote_config::fetch::ConfigInvariants;
use datadog_remote_config::{
    RemoteConfigCapabilities, RemoteConfigData, RemoteConfigProduct, Target,
};
use datadog_sidecar::service::blocking::SidecarTransport;
use datadog_sidecar::service::{InstanceId, QueueId};
use datadog_sidecar::shm_remote_config::{RemoteConfigManager, RemoteConfigUpdate};
use datadog_sidecar_ffi::{
    ddog_sidecar_send_debugger_data, ddog_sidecar_send_debugger_diagnostics,
};
use ddcommon::tag::Tag;
use ddcommon::Endpoint;
use ddcommon_ffi::slice::AsBytes;
use ddcommon_ffi::{CharSlice, MaybeError};
use itertools::Itertools;
use regex_automata::dfa::regex::Regex;
use serde::Serialize;
use std::borrow::Cow;
use std::collections::hash_map::Entry;
use std::collections::{HashMap, HashSet};
use std::ffi::c_char;
use std::mem;
use std::sync::Arc;
use tracing::debug;

type DynamicConfigUpdate = for<'a> extern "C" fn(
    config: CharSlice,
    value: CharSlice,
    return_old: bool,
) -> *mut Vec<c_char>;

static mut LIVE_DEBUGGER_CALLBACKS: Option<LiveDebuggerCallbacks> = None;
static mut DYNAMIC_CONFIG_UPDATE: Option<DynamicConfigUpdate> = None;

type VecRemoteConfigProduct = ddcommon_ffi::Vec<RemoteConfigProduct>;
#[no_mangle]
pub static mut DDTRACE_REMOTE_CONFIG_PRODUCTS: VecRemoteConfigProduct = ddcommon_ffi::Vec::new();

type VecRemoteConfigCapabilities = ddcommon_ffi::Vec<RemoteConfigCapabilities>;
#[no_mangle]
pub static mut DDTRACE_REMOTE_CONFIG_CAPABILITIES: VecRemoteConfigCapabilities =
    ddcommon_ffi::Vec::new();

#[derive(Default)]
struct DynamicConfig {
    active_config_path: Option<String>,
    configs: Vec<Configs>,
    old_config_values: HashMap<String, Vec<c_char>>,
}

pub struct RemoteConfigState {
    manager: RemoteConfigManager,
    live_debugger: LiveDebuggerState,
    dynamic_config: DynamicConfig,
}

#[repr(C)]
pub struct LiveDebuggerSetup<'a> {
    pub evaluator: &'a Evaluator,
    pub callbacks: LiveDebuggerCallbacks,
}

#[repr(C)]
#[derive(Clone)]
pub struct LiveDebuggerCallbacks {
    pub set_probe: extern "C" fn(probe: Probe, limiter: &MaybeShmLimiter) -> i64,
    pub remove_probe: extern "C" fn(id: i64),
}

#[derive(Default)]
pub struct LiveDebuggerState {
    pub spans_map: HashMap<String, i64>,
    pub active: HashMap<String, Box<(LiveDebuggingData, MaybeShmLimiter)>>,
    pub config_id: String,
    pub allow_dfa: Option<Regex>,
    pub deny_dfa: Option<Regex>,
}

#[no_mangle]
pub unsafe extern "C" fn ddog_init_remote_config(
    live_debugging_enabled: bool,
    appsec_activation: bool,
    appsec_config: bool,
) {
    DDTRACE_REMOTE_CONFIG_PRODUCTS.push(RemoteConfigProduct::ApmTracing);
    DDTRACE_REMOTE_CONFIG_CAPABILITIES.push(RemoteConfigCapabilities::ApmTracingCustomTags);
    DDTRACE_REMOTE_CONFIG_CAPABILITIES.push(RemoteConfigCapabilities::ApmTracingEnabled);
    DDTRACE_REMOTE_CONFIG_CAPABILITIES.push(RemoteConfigCapabilities::ApmTracingHttpHeaderTags);
    DDTRACE_REMOTE_CONFIG_CAPABILITIES.push(RemoteConfigCapabilities::ApmTracingLogsInjection);
    DDTRACE_REMOTE_CONFIG_CAPABILITIES.push(RemoteConfigCapabilities::ApmTracingSampleRate);
    DDTRACE_REMOTE_CONFIG_CAPABILITIES.push(RemoteConfigCapabilities::ApmTracingSampleRules);

    DDTRACE_REMOTE_CONFIG_PRODUCTS.push(RemoteConfigProduct::AsmFeatures);
    DDTRACE_REMOTE_CONFIG_CAPABILITIES.push(RemoteConfigCapabilities::AsmAutoUserInstrumMode);

    if appsec_activation {
        DDTRACE_REMOTE_CONFIG_CAPABILITIES.push(RemoteConfigCapabilities::AsmActivation);
    }

    if live_debugging_enabled {
        DDTRACE_REMOTE_CONFIG_PRODUCTS.push(RemoteConfigProduct::LiveDebugger)
    }

    if appsec_config {
        DDTRACE_REMOTE_CONFIG_PRODUCTS.push(RemoteConfigProduct::AsmData);
        DDTRACE_REMOTE_CONFIG_PRODUCTS.push(RemoteConfigProduct::AsmDD);
        DDTRACE_REMOTE_CONFIG_PRODUCTS.push(RemoteConfigProduct::Asm);
        [
            RemoteConfigCapabilities::AsmIpBlocking,
            RemoteConfigCapabilities::AsmDdRules,
            RemoteConfigCapabilities::AsmExclusions,
            RemoteConfigCapabilities::AsmRequestBlocking,
            RemoteConfigCapabilities::AsmResponseBlocking,
            RemoteConfigCapabilities::AsmUserBlocking,
            RemoteConfigCapabilities::AsmCustomRules,
            RemoteConfigCapabilities::AsmCustomBlockingResponse,
            RemoteConfigCapabilities::AsmTrustedIps,
            RemoteConfigCapabilities::AsmRaspLfi,
            RemoteConfigCapabilities::AsmRaspSsrf,
<<<<<<< HEAD
            RemoteConfigCapabilities::AsmProcessorOverrides,
            RemoteConfigCapabilities::AsmCustomDataScanners,
=======
            RemoteConfigCapabilities::AsmRaspSqli,
>>>>>>> 37013506
        ]
        .iter()
        .for_each(|c| DDTRACE_REMOTE_CONFIG_CAPABILITIES.push(*c));
    }
}

// Per-thread state
#[no_mangle]
pub unsafe extern "C" fn ddog_init_remote_config_state(
    endpoint: &Endpoint,
) -> Box<RemoteConfigState> {
    Box::new(RemoteConfigState {
        manager: RemoteConfigManager::new(ConfigInvariants {
            language: "php".to_string(),
            tracer_version: include_str!("../VERSION").trim().into(),
            endpoint: endpoint.clone(),
            products: DDTRACE_REMOTE_CONFIG_PRODUCTS.to_vec(),
            capabilities: DDTRACE_REMOTE_CONFIG_CAPABILITIES.to_vec(),
        }),
        live_debugger: LiveDebuggerState::default(),
        dynamic_config: Default::default(),
    })
}

#[derive(Serialize)]
struct SampleRule<'a> {
    #[serde(skip_serializing_if = "Option::is_none")]
    name: Option<&'a str>,
    service: &'a str,
    resource: &'a str,
    #[serde(skip_serializing_if = "HashMap::is_empty")]
    tags: HashMap<&'a str, &'a str>,
    #[serde(rename = "_provenance")]
    provenance: TracingSamplingRuleProvenance,
    sample_rate: f64,
}

fn map_config(config: &Configs) -> (&'static str, String) {
    match config {
        Configs::TracingHeaderTags(tags) => (
            "datadog.trace.header_tags",
            tags.iter().map(|(k, _)| k).join(","),
        ),
        Configs::TracingSampleRate(rate) => ("datadog.trace.sample_rate", rate.to_string()),
        Configs::LogInjectionEnabled(enabled) => (
            "datadog.logs_injection",
            (if *enabled { "1" } else { "0" }).to_string(),
        ),
        Configs::TracingTags(tags) => ("datadog.tags", tags.join(",")),
        Configs::TracingEnabled(enabled) => (
            "datadog.trace.enabled",
            (if *enabled { "1" } else { "0" }).to_string(),
        ),
        Configs::TracingSamplingRules(rules) => {
            let map: Vec<_> = rules
                .iter()
                .map(|r| SampleRule {
                    name: r.name.as_deref(),
                    service: r.service.as_str(),
                    resource: r.resource.as_str(),
                    tags: r
                        .tags
                        .iter()
                        .map(|t| (t.key.as_str(), t.value_glob.as_str()))
                        .collect(),
                    provenance: r.provenance,
                    sample_rate: r.sample_rate,
                })
                .collect();
            (
                "datadog.trace.sampling_rules",
                serde_json::to_string(&map).unwrap(),
            )
        }
    }
}

fn remove_old_configs(remote_config: &mut RemoteConfigState) {
    for (name, val) in remote_config.dynamic_config.old_config_values.drain() {
        unsafe { DYNAMIC_CONFIG_UPDATE }.unwrap()(name.as_str().into(), (&val).into(), false);
    }
    remote_config.dynamic_config.old_config_values.clear();
    remote_config.dynamic_config.active_config_path = None;
}

fn insert_new_configs(
    old_config_values: &mut HashMap<String, Vec<c_char>>,
    old_configs: &mut Vec<Configs>,
    new_configs: Vec<Configs>,
) {
    let mut found_configs = HashSet::new();
    for config in new_configs.iter() {
        let (name, val) = map_config(config);
        let is_update = old_config_values.contains_key(name);
        let original =
            unsafe { DYNAMIC_CONFIG_UPDATE }.unwrap()(name.into(), val.as_str().into(), !is_update);
        if !original.is_null() {
            old_config_values.insert(name.into(), *unsafe { Box::from_raw(original) });
        }
        found_configs.insert(mem::discriminant(config));
    }
    for config in old_configs.iter() {
        if !found_configs.contains(&mem::discriminant(config)) {
            let (name, _) = map_config(config);
            if let Some(val) = old_config_values.remove(name) {
                unsafe { DYNAMIC_CONFIG_UPDATE }.unwrap()(name.into(), (&val).into(), false);
            }
        }
    }
    *old_configs = new_configs;
}

#[no_mangle]
pub extern "C" fn ddog_remote_config_get_path(remote_config: &RemoteConfigState) -> *const c_char {
    remote_config
        .manager
        .active_reader
        .as_ref()
        .map(|r| r.get_path().as_ptr())
        .unwrap_or(std::ptr::null())
}

#[no_mangle]
pub extern "C" fn ddog_process_remote_configs(remote_config: &mut RemoteConfigState) -> bool {
    let mut has_updates = false;
    loop {
        match remote_config.manager.fetch_update() {
            RemoteConfigUpdate::None => break,
            RemoteConfigUpdate::Add {
                value,
                limiter_index,
            } => match value.data {
                RemoteConfigData::LiveDebugger(debugger) => {
                    let val = Box::new((debugger, MaybeShmLimiter::open(limiter_index)));
                    let rc_ref = unsafe { mem::transmute(remote_config as *mut _) }; // sigh, borrow checker
                    let entry = remote_config.live_debugger.active.entry(value.config_id);
                    let (debugger, limiter) = &mut **match entry {
                        Entry::Occupied(mut e) => {
                            e.insert(val);
                            e.into_mut()
                        }
                        Entry::Vacant(e) => e.insert(val),
                    };
                    apply_config(rc_ref, debugger, limiter);
                }
                RemoteConfigData::DynamicConfig(config_data) => {
                    let configs: Vec<Configs> = config_data.lib_config.into();
                    if !configs.is_empty() {
                        insert_new_configs(
                            &mut remote_config.dynamic_config.old_config_values,
                            &mut remote_config.dynamic_config.configs,
                            configs,
                        );
                        remote_config.dynamic_config.active_config_path = Some(value.config_id);
                    }
                }
                RemoteConfigData::Ignored(_) => (),
            },
            RemoteConfigUpdate::Remove(path) => match path.product {
                RemoteConfigProduct::LiveDebugger => {
                    if let Some(boxed) = remote_config.live_debugger.active.remove(&path.config_id)
                    {
                        remove_config(remote_config, &boxed.0);
                    }
                }
                RemoteConfigProduct::ApmTracing => {
                    if Some(path.config_id) == remote_config.dynamic_config.active_config_path {
                        remove_old_configs(remote_config);
                    }
                }
                _ => (),
            },
        }
        has_updates = true
    }
    has_updates
}

fn apply_config(
    remote_config: &mut RemoteConfigState,
    debugger: &LiveDebuggingData,
    limiter: &MaybeShmLimiter,
) {
    if let Some(callbacks) = unsafe { &LIVE_DEBUGGER_CALLBACKS } {
        match debugger {
            LiveDebuggingData::Probe(probe) => {
                debug!("Applying live debugger probe {probe:?}");
                let hook_id = (callbacks.set_probe)(probe.into(), limiter);
                if hook_id >= 0 {
                    remote_config
                        .live_debugger
                        .spans_map
                        .insert(probe.id.clone(), hook_id);
                }
            }
            LiveDebuggingData::ServiceConfiguration(config) => {
                debug!("Applying live debugger service config {config:?}");
                fn build_regex(list: &FilterList) -> Option<Regex> {
                    if list.classes.is_empty() && list.package_prefixes.is_empty() {
                        None
                    } else {
                        let mut regex = "".to_string();
                        for s in list.classes.iter() {
                            if !regex.is_empty() {
                                regex.push('|');
                            }
                            regex.push_str(&regex::escape(s.as_str()));
                        }
                        for s in list.package_prefixes.iter() {
                            if !regex.is_empty() {
                                regex.push('|');
                            }
                            regex.push_str(&regex::escape(s.as_str()));
                            regex.push_str(".*");
                        }
                        Some(Regex::new(regex.as_str()).unwrap())
                    }
                }
                remote_config.live_debugger.config_id = config.id.clone();
                remote_config.live_debugger.allow_dfa = build_regex(&config.allow);
                remote_config.live_debugger.deny_dfa = build_regex(&config.deny);
            }
        }
    }
}

fn remove_config(remote_config: &mut RemoteConfigState, debugger: &LiveDebuggingData) {
    if let Some(callbacks) = unsafe { &LIVE_DEBUGGER_CALLBACKS } {
        match debugger {
            LiveDebuggingData::Probe(probe) => {
                if let Some(id) = remote_config.live_debugger.spans_map.remove(&probe.id) {
                    debug!("Removing live debugger probe {}", probe.id);
                    (callbacks.remove_probe)(id);
                }
            }
            LiveDebuggingData::ServiceConfiguration(ServiceConfiguration { id, .. }) => {
                // There can only be one active service configuration, but I don't want to rely on the order of adding and removing service configurations
                if id == &remote_config.live_debugger.config_id {
                    debug!("Resetting live-debugger service config");
                    remote_config.live_debugger.allow_dfa = None;
                    remote_config.live_debugger.deny_dfa = None;
                }
            }
        }
    }
}

#[no_mangle]
pub extern "C" fn ddog_type_can_be_instrumented(
    remote_config: &RemoteConfigState,
    typename: CharSlice,
) -> bool {
    if ddog_snapshot_redacted_type(typename) {
        return false;
    }

    if let Some(regex) = &remote_config.live_debugger.allow_dfa {
        if !regex.is_match(typename.as_bytes()) {
            return false;
        }
    }

    if let Some(regex) = &remote_config.live_debugger.deny_dfa {
        if regex.is_match(typename.as_bytes()) {
            return false;
        }
    }

    true
}

#[no_mangle]
pub extern "C" fn ddog_global_log_probe_limiter_inc(remote_config: &RemoteConfigState) -> bool {
    if let Some(boxed) = remote_config
        .live_debugger
        .active
        .get(&remote_config.live_debugger.config_id)
    {
        if let (LiveDebuggingData::ServiceConfiguration(config), limiter) = &**boxed {
            limiter.inc(config.sampling_snapshots_per_second)
        } else {
            true
        }
    } else {
        true
    }
}

#[no_mangle]
pub unsafe extern "C" fn ddog_CharSlice_to_owned(str: CharSlice) -> *mut Vec<c_char> {
    Box::into_raw(Box::new(str.as_slice().into()))
}

#[no_mangle]
pub extern "C" fn ddog_remote_configs_service_env_change(
    remote_config: &mut RemoteConfigState,
    service: CharSlice,
    env: CharSlice,
    version: CharSlice,
    tags: &ddcommon_ffi::Vec<Tag>,
) -> bool {
    let new_target = Target {
        service: service.to_utf8_lossy().to_string(),
        env: env.to_utf8_lossy().to_string(),
        app_version: version.to_utf8_lossy().to_string(),
        tags: tags.as_slice().to_vec(),
    };

    if let Some(target) = remote_config.manager.get_target() {
        if **target == new_target {
            return false;
        }
    }

    remote_config.manager.track_target(&Arc::new(new_target));
    ddog_process_remote_configs(remote_config);

    true
}

#[no_mangle]
pub unsafe extern "C" fn ddog_remote_config_alter_dynamic_config(
    remote_config: &mut RemoteConfigState,
    config: CharSlice,
    new_value: CharSlice,
) -> bool {
    if let Some(entry) = remote_config
        .dynamic_config
        .old_config_values
        .get_mut(config.try_to_utf8().unwrap())
    {
        *entry = new_value.as_slice().into();
        return false;
    }
    true
}

#[no_mangle]
pub unsafe extern "C" fn ddog_setup_remote_config(
    update_config: DynamicConfigUpdate,
    setup: &LiveDebuggerSetup,
) {
    ddog_register_expr_evaluator(setup.evaluator);
    DYNAMIC_CONFIG_UPDATE = Some(update_config);
    LIVE_DEBUGGER_CALLBACKS = Some(setup.callbacks.clone());
}

#[no_mangle]
pub extern "C" fn ddog_rinit_remote_config(remote_config: &mut RemoteConfigState) {
    ddog_process_remote_configs(remote_config);
}

#[no_mangle]
pub extern "C" fn ddog_rshutdown_remote_config(remote_config: &mut RemoteConfigState) {
    remote_config.live_debugger.spans_map.clear();
    remote_config.dynamic_config.old_config_values.clear();
    remote_config.manager.unload_configs(&[
        RemoteConfigProduct::ApmTracing,
        RemoteConfigProduct::LiveDebugger,
    ]);
}

#[no_mangle]
pub extern "C" fn ddog_shutdown_remote_config(_: Box<RemoteConfigState>) {}

#[no_mangle]
pub extern "C" fn ddog_log_debugger_data(payloads: &Vec<DebuggerPayload>) {
    if !payloads.is_empty() {
        debug!(
            "Submitting debugger data: {}",
            serde_json::to_string(payloads).unwrap()
        );
    }
}

#[no_mangle]
pub extern "C" fn ddog_log_debugger_datum(payload: &DebuggerPayload) {
    debug!(
        "Submitting debugger data: {}",
        serde_json::to_string(payload).unwrap()
    );
}

#[no_mangle]
pub unsafe extern "C" fn ddog_send_debugger_diagnostics<'a>(
    remote_config_state: &RemoteConfigState,
    transport: &mut Box<SidecarTransport>,
    instance_id: &InstanceId,
    queue_id: QueueId,
    probe: &'a Probe,
    timestamp: u64,
) -> MaybeError {
    let service = Cow::Borrowed(
        remote_config_state
            .manager
            .get_target()
            .map_or("", |t| t.service.as_str()),
    );
    let mut payload = ddog_debugger_diagnostics_create_unboxed(
        probe,
        service,
        Cow::Borrowed(&instance_id.runtime_id),
        timestamp,
    );
    let DebuggerData::Diagnostics(ref mut diagnostics) = payload.debugger else {
        unreachable!();
    };
    diagnostics.parent_id = Some(Cow::Borrowed(
        remote_config_state.manager.current_runtime_id.as_str(),
    ));
    debug!(
        "Submitting debugger diagnostics data: {:?}",
        serde_json::to_string(&payload).unwrap()
    );

    ddog_sidecar_send_debugger_diagnostics(transport, instance_id, queue_id, payload)
}<|MERGE_RESOLUTION|>--- conflicted
+++ resolved
@@ -126,12 +126,9 @@
             RemoteConfigCapabilities::AsmTrustedIps,
             RemoteConfigCapabilities::AsmRaspLfi,
             RemoteConfigCapabilities::AsmRaspSsrf,
-<<<<<<< HEAD
+            RemoteConfigCapabilities::AsmRaspSqli,
             RemoteConfigCapabilities::AsmProcessorOverrides,
             RemoteConfigCapabilities::AsmCustomDataScanners,
-=======
-            RemoteConfigCapabilities::AsmRaspSqli,
->>>>>>> 37013506
         ]
         .iter()
         .for_each(|c| DDTRACE_REMOTE_CONFIG_CAPABILITIES.push(*c));
