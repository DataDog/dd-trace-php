use datadog_sidecar::config;
use datadog_sidecar::interface::blocking::SidecarTransport;
use datadog_sidecar::interface::{blocking, InstanceId, QueueId};
use ddcommon_ffi::slice::AsBytes;
use ddcommon_ffi::CharSlice;
use ddtelemetry::data;
use ddtelemetry::data::{Dependency, Integration};
use ddtelemetry::worker::TelemetryActions;
use ddtelemetry_ffi::{try_c, MaybeError};
#[cfg(any(windows, php_shared_build))]
use spawn_worker::LibDependency;
use std::error::Error;
use std::path::Path;
use std::fs;
use std::ffi::{c_char, CStr, OsStr};
#[cfg(unix)]
use std::os::unix::ffi::OsStrExt;
use datadog_sidecar::config::LogMethod;
#[cfg(windows)]
use spawn_worker::get_trampoline_target_data;

#[cfg(windows)]
macro_rules! windowsify_path {
    ($lit:literal) => (const_str::replace!($lit, "/", "\\"))
}
#[cfg(unix)]
macro_rules! windowsify_path {
    ($lit:literal) => ($lit)
}

#[must_use]
#[no_mangle]
pub extern "C" fn ddtrace_detect_composer_installed_json(
    transport: &mut Box<SidecarTransport>,
    instance_id: &InstanceId,
    queue_id: &QueueId,
    path: CharSlice,
) -> bool {
    let pathstr = path.to_utf8_lossy();
    if let Some(index) = pathstr.rfind(windowsify_path!("/vendor/autoload.php")) {
        let path = format!("{}{}", &pathstr[..index], windowsify_path!("/vendor/composer/installed.json"));
        if parse_composer_installed_json(transport, instance_id, queue_id, path).is_ok() {
            return true;
        }
    }
    false
}

fn parse_composer_installed_json(
    transport: &mut Box<SidecarTransport>,
    instance_id: &InstanceId,
    queue_id: &QueueId,
    path: String,
) -> Result<(), Box<dyn Error>> {
    let json = fs::read_to_string(Path::new(path.as_str()))?;
    let parsed = json::parse(json.as_str())?;

    let mut deps = Vec::new();

    for dep in parsed["packages"].members() {
        if let Some(name) = dep["name"].as_str() {
            deps.push(TelemetryActions::AddDependecy(Dependency {
                name: String::from(name),
                version: dep["version"].as_str().map(String::from),
            }));
        }
    }

    if !deps.is_empty() {
        blocking::enqueue_actions(transport, instance_id, queue_id, deps)?;
    }

    Ok(())
}

#[cfg(php_shared_build)]
extern "C" {
    static DDTRACE_MOCK_PHP: u8;
    static DDTRACE_MOCK_PHP_SIZE: usize;
}

#[cfg(php_shared_build)]
<<<<<<< HEAD
fn run_sidecar(mut cfg: config::Config) -> anyhow::Result<SidecarTransport> {
=======
fn run_sidecar(mut cfg: config::Config) -> io::Result<SidecarTransport> {
    let mock = unsafe { std::slice::from_raw_parts(&DDTRACE_MOCK_PHP, DDTRACE_MOCK_PHP_SIZE) };
>>>>>>> bf53bdfc
    cfg.library_dependencies
        .push(LibDependency::Binary(mock));
    datadog_sidecar::start_or_connect_to_sidecar(cfg)
}

#[cfg(not(any(windows, php_shared_build)))]
fn run_sidecar(cfg: config::Config) -> anyhow::Result<SidecarTransport> {
    datadog_sidecar::start_or_connect_to_sidecar(cfg)
}

#[no_mangle]
#[cfg(windows)]
pub static mut DDOG_PHP_FUNCTION: *const u8 = std::ptr::null();

#[cfg(windows)]
fn run_sidecar(mut cfg: config::Config) -> anyhow::Result<SidecarTransport> {
    let php_dll = get_trampoline_target_data(unsafe { DDOG_PHP_FUNCTION })?;
    cfg.library_dependencies.push(LibDependency::Path(php_dll.into()));
    datadog_sidecar::start_or_connect_to_sidecar(cfg)
}

#[no_mangle]
pub extern "C" fn ddog_sidecar_connect_php(
    connection: &mut *mut SidecarTransport,
    error_path: *const c_char,
    log_level: CharSlice,
    enable_telemetry: bool,
) -> MaybeError {
    let mut cfg = config::FromEnv::config();
    cfg.self_telemetry = enable_telemetry;
    unsafe {
        if *error_path != 0 {
            let error_path = CStr::from_ptr(error_path).to_bytes();
            #[cfg(windows)]
            if let Ok(str) = std::str::from_utf8(error_path) {
                cfg.log_method = LogMethod::File(str.into());
            }
            #[cfg(not(windows))]
            { cfg.log_method = LogMethod::File(OsStr::from_bytes(error_path).into()); }
        }
        #[cfg(windows)]
        let log_level = log_level.to_utf8_lossy().as_ref().into();
        #[cfg(not(windows))]
        let log_level = OsStr::from_bytes(log_level.as_bytes()).into();
        cfg.child_env.insert(OsStr::new("DD_TRACE_LOG_LEVEL").into(), log_level);
    }
    let stream = Box::new(try_c!(run_sidecar(cfg)));
    *connection = Box::into_raw(stream);

    MaybeError::None
}

#[derive(Default)]
pub struct TelemetryActionsBuffer {
    buffer: Vec<TelemetryActions>,
}

#[no_mangle]
pub extern "C" fn ddog_sidecar_telemetry_buffer_alloc() -> Box<TelemetryActionsBuffer> {
    TelemetryActionsBuffer::default().into()
}

#[no_mangle]
pub unsafe extern "C" fn ddog_sidecar_telemetry_addIntegration_buffer(
    buffer: &mut TelemetryActionsBuffer,
    integration_name: CharSlice,
    integration_version: CharSlice,
    integration_enabled: bool,
) {
    let version = integration_version
        .is_empty()
        .then(|| integration_version.to_utf8_lossy().into_owned());

    let action = TelemetryActions::AddIntegration(Integration {
        name: integration_name.to_utf8_lossy().into_owned(),
        enabled: integration_enabled,
        version,
        compatible: None,
        auto_enabled: None,
    });
    buffer.buffer.push(action);
}

#[no_mangle]
pub unsafe extern "C" fn ddog_sidecar_telemetry_addDependency_buffer(
    buffer: &mut TelemetryActionsBuffer,
    dependency_name: CharSlice,
    dependency_version: CharSlice,
) {
    let version = (!dependency_version.is_empty())
        .then(|| dependency_version.to_utf8_lossy().into_owned());

    let action = TelemetryActions::AddDependecy(Dependency {
        name: dependency_name.to_utf8_lossy().into_owned(),
        version,
    });
    buffer.buffer.push(action);
}

#[no_mangle]
pub unsafe extern "C" fn ddog_sidecar_telemetry_enqueueConfig_buffer(
    buffer: &mut TelemetryActionsBuffer,
    config_key: CharSlice,
    config_value: CharSlice,
    origin: data::ConfigurationOrigin,
) {
    let action = TelemetryActions::AddConfig(data::Configuration {
        name: config_key.to_utf8_lossy().into_owned(),
        value: config_value.to_utf8_lossy().into_owned(),
        origin,
    });
    buffer.buffer.push(action);
}

#[no_mangle]
pub extern "C" fn ddog_sidecar_telemetry_buffer_flush(
    transport: &mut Box<SidecarTransport>,
    instance_id: &InstanceId,
    queue_id: &QueueId,
    buffer: Box<TelemetryActionsBuffer>,
) -> MaybeError {
    try_c!(blocking::enqueue_actions(
        transport,
        instance_id,
        queue_id,
        buffer.buffer,
    ));

    MaybeError::None
}<|MERGE_RESOLUTION|>--- conflicted
+++ resolved
@@ -80,12 +80,8 @@
 }
 
 #[cfg(php_shared_build)]
-<<<<<<< HEAD
 fn run_sidecar(mut cfg: config::Config) -> anyhow::Result<SidecarTransport> {
-=======
-fn run_sidecar(mut cfg: config::Config) -> io::Result<SidecarTransport> {
     let mock = unsafe { std::slice::from_raw_parts(&DDTRACE_MOCK_PHP, DDTRACE_MOCK_PHP_SIZE) };
->>>>>>> bf53bdfc
     cfg.library_dependencies
         .push(LibDependency::Binary(mock));
     datadog_sidecar::start_or_connect_to_sidecar(cfg)
