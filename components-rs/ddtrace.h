struct _zend_string;


#ifndef DDTRACE_PHP_H
#define DDTRACE_PHP_H

#include <stdbool.h>
#include <stddef.h>
#include <stdint.h>
#include "common.h"
#include "telemetry.h"
#include "sidecar.h"

typedef struct ddog_Vec_CChar *(*ddog_DynamicConfigUpdate)(ddog_CharSlice config,
                                                           ddog_CharSlice value,
                                                           bool return_old);

/**
 * `QueueId` is a struct that represents a unique identifier for a queue.
 * It contains a single field, `inner`, which is a 64-bit unsigned integer.
 */
typedef uint64_t ddog_QueueId;

/**
 * A 128-bit (16 byte) buffer containing the UUID.
 *
 * # ABI
 *
 * The `Bytes` type is always guaranteed to be have the same ABI as [`Uuid`].
 */
typedef uint8_t ddog_Bytes[16];

/**
 * A Universally Unique Identifier (UUID).
 *
 * # Examples
 *
 * Parse a UUID given in the simple format and print it as a urn:
 *
 * ```
 * # use uuid::Uuid;
 * # fn main() -> Result<(), uuid::Error> {
 * let my_uuid = Uuid::parse_str("a1a2a3a4b1b2c1c2d1d2d3d4d5d6d7d8")?;
 *
 * println!("{}", my_uuid.urn());
 * # Ok(())
 * # }
 * ```
 *
 * Create a new random (V4) UUID and print it out in hexadecimal form:
 *
 * ```
 * // Note that this requires the `v4` feature enabled in the uuid crate.
 * # use uuid::Uuid;
 * # fn main() {
 * # #[cfg(feature = "v4")] {
 * let my_uuid = Uuid::new_v4();
 *
 * println!("{}", my_uuid);
 * # }
 * # }
 * ```
 *
 * # Formatting
 *
 * A UUID can be formatted in one of a few ways:
 *
 * * [`simple`](#method.simple): `a1a2a3a4b1b2c1c2d1d2d3d4d5d6d7d8`.
 * * [`hyphenated`](#method.hyphenated):
 *   `a1a2a3a4-b1b2-c1c2-d1d2-d3d4d5d6d7d8`.
 * * [`urn`](#method.urn): `urn:uuid:A1A2A3A4-B1B2-C1C2-D1D2-D3D4D5D6D7D8`.
 * * [`braced`](#method.braced): `{a1a2a3a4-b1b2-c1c2-d1d2-d3d4d5d6d7d8}`.
 *
 * The default representation when formatting a UUID with `Display` is
 * hyphenated:
 *
 * ```
 * # use uuid::Uuid;
 * # fn main() -> Result<(), uuid::Error> {
 * let my_uuid = Uuid::parse_str("a1a2a3a4b1b2c1c2d1d2d3d4d5d6d7d8")?;
 *
 * assert_eq!(
 *     "a1a2a3a4-b1b2-c1c2-d1d2-d3d4d5d6d7d8",
 *     my_uuid.to_string(),
 * );
 * # Ok(())
 * # }
 * ```
 *
 * Other formats can be specified using adapter methods on the UUID:
 *
 * ```
 * # use uuid::Uuid;
 * # fn main() -> Result<(), uuid::Error> {
 * let my_uuid = Uuid::parse_str("a1a2a3a4b1b2c1c2d1d2d3d4d5d6d7d8")?;
 *
 * assert_eq!(
 *     "urn:uuid:a1a2a3a4-b1b2-c1c2-d1d2-d3d4d5d6d7d8",
 *     my_uuid.urn().to_string(),
 * );
 * # Ok(())
 * # }
 * ```
 *
 * # Endianness
 *
 * The specification for UUIDs encodes the integer fields that make up the
 * value in big-endian order. This crate assumes integer inputs are already in
 * the correct order by default, regardless of the endianness of the
 * environment. Most methods that accept integers have a `_le` variant (such as
 * `from_fields_le`) that assumes any integer values will need to have their
 * bytes flipped, regardless of the endianness of the environment.
 *
 * Most users won't need to worry about endianness unless they need to operate
 * on individual fields (such as when converting between Microsoft GUIDs). The
 * important things to remember are:
 *
 * - The endianness is in terms of the fields of the UUID, not the environment.
 * - The endianness is assumed to be big-endian when there's no `_le` suffix
 *   somewhere.
 * - Byte-flipping in `_le` methods applies to each integer.
 * - Endianness roundtrips, so if you create a UUID with `from_fields_le`
 *   you'll get the same values back out with `to_fields_le`.
 *
 * # ABI
 *
 * The `Uuid` type is always guaranteed to be have the same ABI as [`Bytes`].
 */
typedef ddog_Bytes ddog_Uuid;

extern ddog_Uuid ddtrace_runtime_id;

extern void (*ddog_log_callback)(ddog_CharSlice);

extern ddog_VecRemoteConfigProduct DDTRACE_REMOTE_CONFIG_PRODUCTS;

extern ddog_VecRemoteConfigCapabilities DDTRACE_REMOTE_CONFIG_CAPABILITIES;

extern const uint8_t *DDOG_PHP_FUNCTION;

extern struct ddog_SidecarTransport *ddtrace_sidecar;

/**
 * # Safety
 * Must be called from a single-threaded context, such as MINIT.
 */
void ddtrace_generate_runtime_id(void);

void ddtrace_format_runtime_id(uint8_t (*buf)[36]);

ddog_CharSlice ddtrace_get_container_id(void);

void ddtrace_set_container_cgroup_path(ddog_CharSlice path);

char *ddtrace_strip_invalid_utf8(const char *input, uintptr_t *len);

void ddtrace_drop_rust_string(char *input, uintptr_t len);

struct ddog_Endpoint *ddtrace_parse_agent_url(ddog_CharSlice url);

ddog_Configurator *ddog_library_configurator_new_dummy(bool debug_logs, ddog_CharSlice language);

int posix_spawn_file_actions_addchdir_np(void *file_actions, const char *path);

bool ddog_shall_log(enum ddog_Log category);

void ddog_set_error_log_level(bool once);

void ddog_set_log_level(ddog_CharSlice level, bool once);

void ddog_log(enum ddog_Log category, bool once, ddog_CharSlice msg);

void ddog_reset_logger(void);

uint32_t ddog_get_logs_count(ddog_CharSlice level);

void ddog_init_remote_config(bool live_debugging_enabled,
                             bool appsec_activation,
                             bool appsec_config);

struct ddog_RemoteConfigState *ddog_init_remote_config_state(const struct ddog_Endpoint *endpoint);

const char *ddog_remote_config_get_path(const struct ddog_RemoteConfigState *remote_config);

bool ddog_process_remote_configs(struct ddog_RemoteConfigState *remote_config);

bool ddog_type_can_be_instrumented(const struct ddog_RemoteConfigState *remote_config,
                                   ddog_CharSlice typename_);

bool ddog_global_log_probe_limiter_inc(const struct ddog_RemoteConfigState *remote_config);

struct ddog_Vec_CChar *ddog_CharSlice_to_owned(ddog_CharSlice str);

bool ddog_remote_configs_service_env_change(struct ddog_RemoteConfigState *remote_config,
                                            ddog_CharSlice service,
                                            ddog_CharSlice env,
                                            ddog_CharSlice version,
                                            const struct ddog_Vec_Tag *tags);

bool ddog_remote_config_alter_dynamic_config(struct ddog_RemoteConfigState *remote_config,
                                             ddog_CharSlice config,
                                             ddog_CharSlice new_value);

void ddog_setup_remote_config(ddog_DynamicConfigUpdate update_config,
                              const struct ddog_LiveDebuggerSetup *setup);

void ddog_rshutdown_remote_config(struct ddog_RemoteConfigState *remote_config);

void ddog_shutdown_remote_config(struct ddog_RemoteConfigState*);

void ddog_log_debugger_data(const struct ddog_Vec_DebuggerPayload *payloads);

void ddog_log_debugger_datum(const struct ddog_DebuggerPayload *payload);

ddog_MaybeError ddog_send_debugger_diagnostics(const struct ddog_RemoteConfigState *remote_config_state,
                                               struct ddog_SidecarTransport **transport,
                                               const struct ddog_InstanceId *instance_id,
                                               ddog_QueueId queue_id,
                                               const struct ddog_Probe *probe,
                                               uint64_t timestamp);

void ddog_sidecar_enable_appsec(ddog_CharSlice shared_lib_path,
                                ddog_CharSlice socket_file_path,
                                ddog_CharSlice lock_file_path,
                                ddog_CharSlice log_file_path,
                                ddog_CharSlice log_level);

ddog_MaybeError ddog_sidecar_connect_php(struct ddog_SidecarTransport **connection,
                                         const char *error_path,
                                         ddog_CharSlice log_level,
                                         bool enable_telemetry);

void ddtrace_sidecar_reconnect(struct ddog_SidecarTransport **transport,
                               struct ddog_SidecarTransport *(*factory)(void));

bool ddog_shm_limiter_inc(const struct ddog_MaybeShmLimiter *limiter, uint32_t limit);

bool ddog_exception_hash_limiter_inc(struct ddog_SidecarTransport *connection,
                                     uint64_t hash,
                                     uint32_t granularity_seconds);

bool ddtrace_detect_composer_installed_json(struct ddog_SidecarTransport **transport,
                                            const struct ddog_InstanceId *instance_id,
                                            const ddog_QueueId *queue_id,
                                            ddog_CharSlice path);

struct ddog_SidecarActionsBuffer *ddog_sidecar_telemetry_buffer_alloc(void);

void ddog_sidecar_telemetry_buffer_drop(struct ddog_SidecarActionsBuffer*);

void ddog_sidecar_telemetry_addIntegration_buffer(struct ddog_SidecarActionsBuffer *buffer,
                                                  ddog_CharSlice integration_name,
                                                  ddog_CharSlice integration_version,
                                                  bool integration_enabled);

void ddog_sidecar_telemetry_addDependency_buffer(struct ddog_SidecarActionsBuffer *buffer,
                                                 ddog_CharSlice dependency_name,
                                                 ddog_CharSlice dependency_version);

void ddog_sidecar_telemetry_enqueueConfig_buffer(struct ddog_SidecarActionsBuffer *buffer,
                                                 ddog_CharSlice config_key,
                                                 ddog_CharSlice config_value,
                                                 enum ddog_ConfigurationOrigin origin,
                                                 ddog_CharSlice config_id);

ddog_MaybeError ddog_sidecar_telemetry_buffer_flush(struct ddog_SidecarTransport **transport,
                                                    const struct ddog_InstanceId *instance_id,
                                                    const ddog_QueueId *queue_id,
                                                    struct ddog_SidecarActionsBuffer *buffer);

void ddog_sidecar_telemetry_register_metric_buffer(struct ddog_SidecarActionsBuffer *buffer,
                                                   ddog_CharSlice metric_name,
                                                   enum ddog_MetricType metric_type,
                                                   enum ddog_MetricNamespace namespace_);

void ddog_sidecar_telemetry_add_span_metric_point_buffer(struct ddog_SidecarActionsBuffer *buffer,
                                                         ddog_CharSlice metric_name,
                                                         double metric_value,
                                                         ddog_CharSlice tags);

void ddog_sidecar_telemetry_add_integration_log_buffer(enum ddog_Log category,
                                                       struct ddog_SidecarActionsBuffer *buffer,
                                                       ddog_CharSlice log);

<<<<<<< HEAD
void ddog_init_span_func(void (*free_func)(struct _zend_string*),
                         void (*addref_func)(struct _zend_string*));

void ddog_set_span_service_zstr(ddog_SpanBytes *ptr, struct _zend_string *str);

void ddog_set_span_name_zstr(ddog_SpanBytes *ptr, struct _zend_string *str);

void ddog_set_span_resource_zstr(ddog_SpanBytes *ptr, struct _zend_string *str);

void ddog_set_span_type_zstr(ddog_SpanBytes *ptr, struct _zend_string *str);

void ddog_add_span_meta_zstr(ddog_SpanBytes *ptr,
                             struct _zend_string *key,
                             struct _zend_string *val);

void ddog_add_CharSlice_span_meta_zstr(ddog_SpanBytes *ptr,
                                       ddog_CharSlice key,
                                       struct _zend_string *val);

void ddog_add_zstr_span_meta_str(ddog_SpanBytes *ptr, struct _zend_string *key, const char *val);

void ddog_add_str_span_meta_str(ddog_SpanBytes *ptr, const char *key, const char *val);

void ddog_add_str_span_meta_zstr(ddog_SpanBytes *ptr, const char *key, struct _zend_string *val);

void ddog_add_str_span_meta_CharSlice(ddog_SpanBytes *ptr, const char *key, ddog_CharSlice val);

void ddog_del_span_meta_zstr(ddog_SpanBytes *ptr, struct _zend_string *key);

void ddog_del_span_meta_str(ddog_SpanBytes *ptr, const char *key);

bool ddog_has_span_meta_zstr(ddog_SpanBytes *ptr, struct _zend_string *key);

bool ddog_has_span_meta_str(ddog_SpanBytes *ptr, const char *key);

ddog_CharSlice ddog_get_span_meta_str(ddog_SpanBytes *span, const char *key);

void ddog_add_span_metrics_zstr(ddog_SpanBytes *ptr, struct _zend_string *key, double val);

bool ddog_has_span_metrics_zstr(ddog_SpanBytes *ptr, struct _zend_string *key);

void ddog_del_span_metrics_zstr(ddog_SpanBytes *ptr, struct _zend_string *key);

void ddog_add_span_metrics_str(ddog_SpanBytes *ptr, const char *key, double val);

bool ddog_get_span_metrics_str(ddog_SpanBytes *ptr, const char *key, double *result);

void ddog_del_span_metrics_str(ddog_SpanBytes *ptr, const char *key);

void ddog_add_span_meta_struct_zstr(ddog_SpanBytes *ptr,
                                    struct _zend_string *key,
                                    struct _zend_string *val);

void ddog_add_zstr_span_meta_struct_CharSlice(ddog_SpanBytes *ptr,
                                              struct _zend_string *key,
                                              ddog_CharSlice val);
=======
ddog_ShmCacheMap *ddog_sidecar_telemetry_cache_new(void);

void ddog_sidecar_telemetry_cache_drop(ddog_ShmCacheMap*);

bool ddog_sidecar_telemetry_config_sent(const ddog_ShmCacheMap *cache,
                                        ddog_CharSlice service,
                                        ddog_CharSlice env);

ddog_MaybeError ddog_sidecar_telemetry_filter_flush(struct ddog_SidecarTransport **transport,
                                                    const struct ddog_InstanceId *instance_id,
                                                    const ddog_QueueId *queue_id,
                                                    struct ddog_SidecarActionsBuffer *buffer,
                                                    ddog_ShmCacheMap *cache,
                                                    ddog_CharSlice service,
                                                    ddog_CharSlice env);
>>>>>>> 91222ad9

#endif  /* DDTRACE_PHP_H */<|MERGE_RESOLUTION|>--- conflicted
+++ resolved
@@ -282,64 +282,6 @@
                                                        struct ddog_SidecarActionsBuffer *buffer,
                                                        ddog_CharSlice log);
 
-<<<<<<< HEAD
-void ddog_init_span_func(void (*free_func)(struct _zend_string*),
-                         void (*addref_func)(struct _zend_string*));
-
-void ddog_set_span_service_zstr(ddog_SpanBytes *ptr, struct _zend_string *str);
-
-void ddog_set_span_name_zstr(ddog_SpanBytes *ptr, struct _zend_string *str);
-
-void ddog_set_span_resource_zstr(ddog_SpanBytes *ptr, struct _zend_string *str);
-
-void ddog_set_span_type_zstr(ddog_SpanBytes *ptr, struct _zend_string *str);
-
-void ddog_add_span_meta_zstr(ddog_SpanBytes *ptr,
-                             struct _zend_string *key,
-                             struct _zend_string *val);
-
-void ddog_add_CharSlice_span_meta_zstr(ddog_SpanBytes *ptr,
-                                       ddog_CharSlice key,
-                                       struct _zend_string *val);
-
-void ddog_add_zstr_span_meta_str(ddog_SpanBytes *ptr, struct _zend_string *key, const char *val);
-
-void ddog_add_str_span_meta_str(ddog_SpanBytes *ptr, const char *key, const char *val);
-
-void ddog_add_str_span_meta_zstr(ddog_SpanBytes *ptr, const char *key, struct _zend_string *val);
-
-void ddog_add_str_span_meta_CharSlice(ddog_SpanBytes *ptr, const char *key, ddog_CharSlice val);
-
-void ddog_del_span_meta_zstr(ddog_SpanBytes *ptr, struct _zend_string *key);
-
-void ddog_del_span_meta_str(ddog_SpanBytes *ptr, const char *key);
-
-bool ddog_has_span_meta_zstr(ddog_SpanBytes *ptr, struct _zend_string *key);
-
-bool ddog_has_span_meta_str(ddog_SpanBytes *ptr, const char *key);
-
-ddog_CharSlice ddog_get_span_meta_str(ddog_SpanBytes *span, const char *key);
-
-void ddog_add_span_metrics_zstr(ddog_SpanBytes *ptr, struct _zend_string *key, double val);
-
-bool ddog_has_span_metrics_zstr(ddog_SpanBytes *ptr, struct _zend_string *key);
-
-void ddog_del_span_metrics_zstr(ddog_SpanBytes *ptr, struct _zend_string *key);
-
-void ddog_add_span_metrics_str(ddog_SpanBytes *ptr, const char *key, double val);
-
-bool ddog_get_span_metrics_str(ddog_SpanBytes *ptr, const char *key, double *result);
-
-void ddog_del_span_metrics_str(ddog_SpanBytes *ptr, const char *key);
-
-void ddog_add_span_meta_struct_zstr(ddog_SpanBytes *ptr,
-                                    struct _zend_string *key,
-                                    struct _zend_string *val);
-
-void ddog_add_zstr_span_meta_struct_CharSlice(ddog_SpanBytes *ptr,
-                                              struct _zend_string *key,
-                                              ddog_CharSlice val);
-=======
 ddog_ShmCacheMap *ddog_sidecar_telemetry_cache_new(void);
 
 void ddog_sidecar_telemetry_cache_drop(ddog_ShmCacheMap*);
@@ -355,6 +297,62 @@
                                                     ddog_ShmCacheMap *cache,
                                                     ddog_CharSlice service,
                                                     ddog_CharSlice env);
->>>>>>> 91222ad9
+
+void ddog_init_span_func(void (*free_func)(struct _zend_string*),
+                         void (*addref_func)(struct _zend_string*));
+
+void ddog_set_span_service_zstr(ddog_SpanBytes *ptr, struct _zend_string *str);
+
+void ddog_set_span_name_zstr(ddog_SpanBytes *ptr, struct _zend_string *str);
+
+void ddog_set_span_resource_zstr(ddog_SpanBytes *ptr, struct _zend_string *str);
+
+void ddog_set_span_type_zstr(ddog_SpanBytes *ptr, struct _zend_string *str);
+
+void ddog_add_span_meta_zstr(ddog_SpanBytes *ptr,
+                             struct _zend_string *key,
+                             struct _zend_string *val);
+
+void ddog_add_CharSlice_span_meta_zstr(ddog_SpanBytes *ptr,
+                                       ddog_CharSlice key,
+                                       struct _zend_string *val);
+
+void ddog_add_zstr_span_meta_str(ddog_SpanBytes *ptr, struct _zend_string *key, const char *val);
+
+void ddog_add_str_span_meta_str(ddog_SpanBytes *ptr, const char *key, const char *val);
+
+void ddog_add_str_span_meta_zstr(ddog_SpanBytes *ptr, const char *key, struct _zend_string *val);
+
+void ddog_add_str_span_meta_CharSlice(ddog_SpanBytes *ptr, const char *key, ddog_CharSlice val);
+
+void ddog_del_span_meta_zstr(ddog_SpanBytes *ptr, struct _zend_string *key);
+
+void ddog_del_span_meta_str(ddog_SpanBytes *ptr, const char *key);
+
+bool ddog_has_span_meta_zstr(ddog_SpanBytes *ptr, struct _zend_string *key);
+
+bool ddog_has_span_meta_str(ddog_SpanBytes *ptr, const char *key);
+
+ddog_CharSlice ddog_get_span_meta_str(ddog_SpanBytes *span, const char *key);
+
+void ddog_add_span_metrics_zstr(ddog_SpanBytes *ptr, struct _zend_string *key, double val);
+
+bool ddog_has_span_metrics_zstr(ddog_SpanBytes *ptr, struct _zend_string *key);
+
+void ddog_del_span_metrics_zstr(ddog_SpanBytes *ptr, struct _zend_string *key);
+
+void ddog_add_span_metrics_str(ddog_SpanBytes *ptr, const char *key, double val);
+
+bool ddog_get_span_metrics_str(ddog_SpanBytes *ptr, const char *key, double *result);
+
+void ddog_del_span_metrics_str(ddog_SpanBytes *ptr, const char *key);
+
+void ddog_add_span_meta_struct_zstr(ddog_SpanBytes *ptr,
+                                    struct _zend_string *key,
+                                    struct _zend_string *val);
+
+void ddog_add_zstr_span_meta_struct_CharSlice(ddog_SpanBytes *ptr,
+                                              struct _zend_string *key,
+                                              ddog_CharSlice val);
 
 #endif  /* DDTRACE_PHP_H */