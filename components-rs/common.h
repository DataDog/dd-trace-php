// Copyright 2021-Present Datadog, Inc. https://www.datadoghq.com/
// SPDX-License-Identifier: Apache-2.0


#ifndef DDOG_COMMON_H
#define DDOG_COMMON_H

#pragma once

#include <stdbool.h>
#include <stddef.h>
#include <stdint.h>

#define DDOG_CHARSLICE_C(string) \
/* NOTE: Compilation fails if you pass in a char* instead of a literal */ ((ddog_CharSlice){ .ptr = "" string, .len = sizeof(string) - 1 })

#define DDOG_CHARSLICE_C_BARE(string) \
/* NOTE: Compilation fails if you pass in a char* instead of a literal */ { .ptr = "" string, .len = sizeof(string) - 1 }

#if defined __GNUC__
#  define DDOG_GNUC_VERSION(major) __GNUC__ >= major
#else
#  define DDOG_GNUC_VERSION(major) (0)
#endif

#if defined __has_attribute
#  define DDOG_HAS_ATTRIBUTE(attribute, major) __has_attribute(attribute)
#else
#  define DDOG_HAS_ATTRIBUTE(attribute, major) DDOG_GNUC_VERSION(major)
#endif

#if defined(__cplusplus) && (__cplusplus >= 201703L)
#  define DDOG_CHECK_RETURN [[nodiscard]]
#elif defined(_Check_return_) /* SAL */
#  define DDOG_CHECK_RETURN _Check_return_
#elif DDOG_HAS_ATTRIBUTE(warn_unused_result, 4)
#  define DDOG_CHECK_RETURN __attribute__((__warn_unused_result__))
#else
#  define DDOG_CHECK_RETURN
#endif

/**
 * Default value for the timeout field in milliseconds.
 */
#define ddog_Endpoint_DEFAULT_TIMEOUT 3000

typedef struct ddog_Endpoint ddog_Endpoint;

typedef struct ddog_Tag ddog_Tag;

/**
 * Holds the raw parts of a Rust Vec; it should only be created from Rust,
 * never from C.
 */
typedef struct ddog_Vec_U8 {
  const uint8_t *ptr;
  uintptr_t len;
  uintptr_t capacity;
} ddog_Vec_U8;

/**
 * Please treat this as opaque; do not reach into it, and especially don't
 * write into it! The most relevant APIs are:
 * * `ddog_Error_message`, to get the message as a slice.
 * * `ddog_Error_drop`.
 */
typedef struct ddog_Error {
  /**
   * This is a String stuffed into the vec.
   */
  struct ddog_Vec_U8 message;
} ddog_Error;

typedef struct ddog_Slice_CChar {
  /**
   * Should be non-null and suitably aligned for the underlying type. It is
   * allowed but not recommended for the pointer to be null when the len is
   * zero.
   */
  const char *ptr;
  /**
   * The number of elements (not bytes) that `.ptr` points to. Must be less
   * than or equal to [isize::MAX].
   */
  uintptr_t len;
} ddog_Slice_CChar;

/**
 * Use to represent strings -- should be valid UTF-8.
 */
typedef struct ddog_Slice_CChar ddog_CharSlice;

typedef enum ddog_Option_Error_Tag {
  DDOG_OPTION_ERROR_SOME_ERROR,
  DDOG_OPTION_ERROR_NONE_ERROR,
} ddog_Option_Error_Tag;

typedef struct ddog_Option_Error {
  ddog_Option_Error_Tag tag;
  union {
    struct {
      struct ddog_Error some;
    };
  };
} ddog_Option_Error;

typedef struct ddog_Option_Error ddog_MaybeError;

typedef struct ddog_ArrayQueue {
  struct ddog_ArrayQueue *inner;
  void (*item_delete_fn)(void*);
} ddog_ArrayQueue;

typedef enum ddog_ArrayQueue_NewResult_Tag {
  DDOG_ARRAY_QUEUE_NEW_RESULT_OK,
  DDOG_ARRAY_QUEUE_NEW_RESULT_ERR,
} ddog_ArrayQueue_NewResult_Tag;

typedef struct ddog_ArrayQueue_NewResult {
  ddog_ArrayQueue_NewResult_Tag tag;
  union {
    struct {
      struct ddog_ArrayQueue *ok;
    };
    struct {
      struct ddog_Error err;
    };
  };
} ddog_ArrayQueue_NewResult;

/**
 * Data structure for the result of the push() and force_push() functions.
 * force_push() replaces the oldest element if the queue is full, while push() returns the given
 * value if the queue is full. For push(), it's redundant to return the value since the caller
 * already has it, but it's returned for consistency with crossbeam API and with force_push().
 */
typedef enum ddog_ArrayQueue_PushResult_Tag {
  DDOG_ARRAY_QUEUE_PUSH_RESULT_OK,
  DDOG_ARRAY_QUEUE_PUSH_RESULT_FULL,
  DDOG_ARRAY_QUEUE_PUSH_RESULT_ERR,
} ddog_ArrayQueue_PushResult_Tag;

typedef struct ddog_ArrayQueue_PushResult {
  ddog_ArrayQueue_PushResult_Tag tag;
  union {
    struct {
      void *full;
    };
    struct {
      struct ddog_Error err;
    };
  };
} ddog_ArrayQueue_PushResult;

typedef enum ddog_ArrayQueue_PopResult_Tag {
  DDOG_ARRAY_QUEUE_POP_RESULT_OK,
  DDOG_ARRAY_QUEUE_POP_RESULT_EMPTY,
  DDOG_ARRAY_QUEUE_POP_RESULT_ERR,
} ddog_ArrayQueue_PopResult_Tag;

typedef struct ddog_ArrayQueue_PopResult {
  ddog_ArrayQueue_PopResult_Tag tag;
  union {
    struct {
      void *ok;
    };
    struct {
      struct ddog_Error err;
    };
  };
} ddog_ArrayQueue_PopResult;

typedef enum ddog_ArrayQueue_BoolResult_Tag {
  DDOG_ARRAY_QUEUE_BOOL_RESULT_OK,
  DDOG_ARRAY_QUEUE_BOOL_RESULT_ERR,
} ddog_ArrayQueue_BoolResult_Tag;

typedef struct ddog_ArrayQueue_BoolResult {
  ddog_ArrayQueue_BoolResult_Tag tag;
  union {
    struct {
      bool ok;
    };
    struct {
      struct ddog_Error err;
    };
  };
} ddog_ArrayQueue_BoolResult;

typedef enum ddog_ArrayQueue_UsizeResult_Tag {
  DDOG_ARRAY_QUEUE_USIZE_RESULT_OK,
  DDOG_ARRAY_QUEUE_USIZE_RESULT_ERR,
} ddog_ArrayQueue_UsizeResult_Tag;

typedef struct ddog_ArrayQueue_UsizeResult {
  ddog_ArrayQueue_UsizeResult_Tag tag;
  union {
    struct {
      uintptr_t ok;
    };
    struct {
      struct ddog_Error err;
    };
  };
} ddog_ArrayQueue_UsizeResult;

typedef enum ddog_Option_U32_Tag {
  DDOG_OPTION_U32_SOME_U32,
  DDOG_OPTION_U32_NONE_U32,
} ddog_Option_U32_Tag;

typedef struct ddog_Option_U32 {
  ddog_Option_U32_Tag tag;
  union {
    struct {
      uint32_t some;
    };
  };
} ddog_Option_U32;

/**
 * A wrapper for returning owned strings from FFI
 */
typedef struct ddog_StringWrapper {
  /**
   * This is a String stuffed into the vec.
   */
  struct ddog_Vec_U8 message;
} ddog_StringWrapper;

/**
 * Holds the raw parts of a Rust Vec; it should only be created from Rust,
 * never from C.
 */
typedef struct ddog_Vec_Tag {
  const struct ddog_Tag *ptr;
  uintptr_t len;
  uintptr_t capacity;
} ddog_Vec_Tag;

typedef enum ddog_Vec_Tag_PushResult_Tag {
  DDOG_VEC_TAG_PUSH_RESULT_OK,
  DDOG_VEC_TAG_PUSH_RESULT_ERR,
} ddog_Vec_Tag_PushResult_Tag;

typedef struct ddog_Vec_Tag_PushResult {
  ddog_Vec_Tag_PushResult_Tag tag;
  union {
    struct {
      struct ddog_Error err;
    };
  };
} ddog_Vec_Tag_PushResult;

typedef struct ddog_Vec_Tag_ParseResult {
  struct ddog_Vec_Tag tags;
  struct ddog_Error *error_message;
} ddog_Vec_Tag_ParseResult;

#define ddog_LOG_ONCE (1 << 3)

#define ddog_MultiTargetFetcher_DEFAULT_CLIENTS_LIMIT 100

typedef enum ddog_ConfigurationOrigin {
  DDOG_CONFIGURATION_ORIGIN_ENV_VAR,
  DDOG_CONFIGURATION_ORIGIN_CODE,
  DDOG_CONFIGURATION_ORIGIN_DD_CONFIG,
  DDOG_CONFIGURATION_ORIGIN_REMOTE_CONFIG,
  DDOG_CONFIGURATION_ORIGIN_DEFAULT,
  DDOG_CONFIGURATION_ORIGIN_LOCAL_STABLE_CONFIG,
  DDOG_CONFIGURATION_ORIGIN_FLEET_STABLE_CONFIG,
} ddog_ConfigurationOrigin;

typedef enum ddog_EvaluateAt {
  DDOG_EVALUATE_AT_ENTRY,
  DDOG_EVALUATE_AT_EXIT,
} ddog_EvaluateAt;

typedef enum ddog_InBodyLocation {
  DDOG_IN_BODY_LOCATION_NONE,
  DDOG_IN_BODY_LOCATION_START,
  DDOG_IN_BODY_LOCATION_END,
} ddog_InBodyLocation;

typedef enum ddog_Log {
  DDOG_LOG_ERROR = 1,
  DDOG_LOG_WARN = 2,
  DDOG_LOG_INFO = 3,
  DDOG_LOG_DEBUG = 4,
  DDOG_LOG_TRACE = 5,
  DDOG_LOG_DEPRECATED = (3 | ddog_LOG_ONCE),
  DDOG_LOG_STARTUP = (3 | (2 << 4)),
  DDOG_LOG_STARTUP_WARN = (1 | (2 << 4)),
  DDOG_LOG_SPAN = (4 | (3 << 4)),
  DDOG_LOG_SPAN_TRACE = (5 | (3 << 4)),
  DDOG_LOG_HOOK_TRACE = (5 | (4 << 4)),
} ddog_Log;

typedef enum ddog_MetricKind {
  DDOG_METRIC_KIND_COUNT,
  DDOG_METRIC_KIND_GAUGE,
  DDOG_METRIC_KIND_HISTOGRAM,
  DDOG_METRIC_KIND_DISTRIBUTION,
} ddog_MetricKind;

typedef enum ddog_MetricNamespace {
  DDOG_METRIC_NAMESPACE_TRACERS,
  DDOG_METRIC_NAMESPACE_PROFILERS,
  DDOG_METRIC_NAMESPACE_RUM,
  DDOG_METRIC_NAMESPACE_APPSEC,
  DDOG_METRIC_NAMESPACE_IDE_PLUGINS,
  DDOG_METRIC_NAMESPACE_LIVE_DEBUGGER,
  DDOG_METRIC_NAMESPACE_IAST,
  DDOG_METRIC_NAMESPACE_GENERAL,
  DDOG_METRIC_NAMESPACE_TELEMETRY,
  DDOG_METRIC_NAMESPACE_APM,
  DDOG_METRIC_NAMESPACE_SIDECAR,
} ddog_MetricNamespace;

typedef enum ddog_MetricType {
  DDOG_METRIC_TYPE_GAUGE,
  DDOG_METRIC_TYPE_COUNT,
  DDOG_METRIC_TYPE_DISTRIBUTION,
} ddog_MetricType;

typedef enum ddog_ProbeStatus {
  DDOG_PROBE_STATUS_RECEIVED,
  DDOG_PROBE_STATUS_INSTALLED,
  DDOG_PROBE_STATUS_EMITTING,
  DDOG_PROBE_STATUS_ERROR,
  DDOG_PROBE_STATUS_BLOCKED,
  DDOG_PROBE_STATUS_WARNING,
} ddog_ProbeStatus;

typedef enum ddog_RemoteConfigCapabilities {
  DDOG_REMOTE_CONFIG_CAPABILITIES_ASM_ACTIVATION = 1,
  DDOG_REMOTE_CONFIG_CAPABILITIES_ASM_IP_BLOCKING = 2,
  DDOG_REMOTE_CONFIG_CAPABILITIES_ASM_DD_RULES = 3,
  DDOG_REMOTE_CONFIG_CAPABILITIES_ASM_EXCLUSIONS = 4,
  DDOG_REMOTE_CONFIG_CAPABILITIES_ASM_REQUEST_BLOCKING = 5,
  DDOG_REMOTE_CONFIG_CAPABILITIES_ASM_RESPONSE_BLOCKING = 6,
  DDOG_REMOTE_CONFIG_CAPABILITIES_ASM_USER_BLOCKING = 7,
  DDOG_REMOTE_CONFIG_CAPABILITIES_ASM_CUSTOM_RULES = 8,
  DDOG_REMOTE_CONFIG_CAPABILITIES_ASM_CUSTOM_BLOCKING_RESPONSE = 9,
  DDOG_REMOTE_CONFIG_CAPABILITIES_ASM_TRUSTED_IPS = 10,
  DDOG_REMOTE_CONFIG_CAPABILITIES_ASM_API_SECURITY_SAMPLE_RATE = 11,
  DDOG_REMOTE_CONFIG_CAPABILITIES_APM_TRACING_SAMPLE_RATE = 12,
  DDOG_REMOTE_CONFIG_CAPABILITIES_APM_TRACING_LOGS_INJECTION = 13,
  DDOG_REMOTE_CONFIG_CAPABILITIES_APM_TRACING_HTTP_HEADER_TAGS = 14,
  DDOG_REMOTE_CONFIG_CAPABILITIES_APM_TRACING_CUSTOM_TAGS = 15,
  DDOG_REMOTE_CONFIG_CAPABILITIES_ASM_PROCESSOR_OVERRIDES = 16,
  DDOG_REMOTE_CONFIG_CAPABILITIES_ASM_CUSTOM_DATA_SCANNERS = 17,
  DDOG_REMOTE_CONFIG_CAPABILITIES_ASM_EXCLUSION_DATA = 18,
  DDOG_REMOTE_CONFIG_CAPABILITIES_APM_TRACING_ENABLED = 19,
  DDOG_REMOTE_CONFIG_CAPABILITIES_APM_TRACING_DATA_STREAMS_ENABLED = 20,
  DDOG_REMOTE_CONFIG_CAPABILITIES_ASM_RASP_SQLI = 21,
  DDOG_REMOTE_CONFIG_CAPABILITIES_ASM_RASP_LFI = 22,
  DDOG_REMOTE_CONFIG_CAPABILITIES_ASM_RASP_SSRF = 23,
  DDOG_REMOTE_CONFIG_CAPABILITIES_ASM_RASP_SHI = 24,
  DDOG_REMOTE_CONFIG_CAPABILITIES_ASM_RASP_XXE = 25,
  DDOG_REMOTE_CONFIG_CAPABILITIES_ASM_RASP_RCE = 26,
  DDOG_REMOTE_CONFIG_CAPABILITIES_ASM_RASP_NOSQLI = 27,
  DDOG_REMOTE_CONFIG_CAPABILITIES_ASM_RASP_XSS = 28,
  DDOG_REMOTE_CONFIG_CAPABILITIES_APM_TRACING_SAMPLE_RULES = 29,
  DDOG_REMOTE_CONFIG_CAPABILITIES_CSM_ACTIVATION = 30,
  DDOG_REMOTE_CONFIG_CAPABILITIES_ASM_AUTO_USER_INSTRUM_MODE = 31,
  DDOG_REMOTE_CONFIG_CAPABILITIES_ASM_ENDPOINT_FINGERPRINT = 32,
  DDOG_REMOTE_CONFIG_CAPABILITIES_ASM_SESSION_FINGERPRINT = 33,
  DDOG_REMOTE_CONFIG_CAPABILITIES_ASM_NETWORK_FINGERPRINT = 34,
  DDOG_REMOTE_CONFIG_CAPABILITIES_ASM_HEADER_FINGERPRINT = 35,
  DDOG_REMOTE_CONFIG_CAPABILITIES_ASM_TRUNCATION_RULES = 36,
  DDOG_REMOTE_CONFIG_CAPABILITIES_ASM_RASP_CMDI = 37,
  DDOG_REMOTE_CONFIG_CAPABILITIES_APM_TRACING_ENABLE_DYNAMIC_INSTRUMENTATION = 38,
  DDOG_REMOTE_CONFIG_CAPABILITIES_APM_TRACING_ENABLE_EXCEPTION_REPLAY = 39,
  DDOG_REMOTE_CONFIG_CAPABILITIES_APM_TRACING_ENABLE_CODE_ORIGIN = 40,
  DDOG_REMOTE_CONFIG_CAPABILITIES_APM_TRACING_ENABLE_LIVE_DEBUGGING = 41,
} ddog_RemoteConfigCapabilities;

typedef enum ddog_RemoteConfigProduct {
  DDOG_REMOTE_CONFIG_PRODUCT_AGENT_CONFIG,
  DDOG_REMOTE_CONFIG_PRODUCT_AGENT_TASK,
  DDOG_REMOTE_CONFIG_PRODUCT_APM_TRACING,
  DDOG_REMOTE_CONFIG_PRODUCT_ASM,
  DDOG_REMOTE_CONFIG_PRODUCT_ASM_DATA,
  DDOG_REMOTE_CONFIG_PRODUCT_ASM_DD,
  DDOG_REMOTE_CONFIG_PRODUCT_ASM_FEATURES,
  DDOG_REMOTE_CONFIG_PRODUCT_LIVE_DEBUGGER,
} ddog_RemoteConfigProduct;

typedef enum ddog_SpanProbeTarget {
  DDOG_SPAN_PROBE_TARGET_ACTIVE,
  DDOG_SPAN_PROBE_TARGET_ROOT,
} ddog_SpanProbeTarget;

typedef struct ddog_DebuggerPayload ddog_DebuggerPayload;

typedef struct ddog_DslString ddog_DslString;

/**
 * `InstanceId` is a structure that holds session and runtime identifiers.
 */
typedef struct ddog_InstanceId ddog_InstanceId;

typedef struct ddog_MaybeShmLimiter ddog_MaybeShmLimiter;

typedef struct ddog_ProbeCondition ddog_ProbeCondition;

typedef struct ddog_ProbeValue ddog_ProbeValue;

typedef struct ddog_RemoteConfigState ddog_RemoteConfigState;

typedef struct ddog_SidecarActionsBuffer ddog_SidecarActionsBuffer;

/**
 * `SidecarTransport` is a wrapper around a BlockingTransport struct from the `datadog_ipc` crate
 * that handles transparent reconnection.
 * It is used for sending `SidecarInterfaceRequest` and receiving `SidecarInterfaceResponse`.
 *
 * This transport is used for communication between different parts of the sidecar service.
 * It is a blocking transport, meaning that it will block the current thread until the operation is
 * complete.
 */
typedef struct ddog_SidecarTransport ddog_SidecarTransport;

/**
 * Holds the raw parts of a Rust Vec; it should only be created from Rust,
 * never from C.
 */
typedef struct ddog_Vec_CChar {
  const char *ptr;
  uintptr_t len;
  uintptr_t capacity;
} ddog_Vec_CChar;

typedef struct ddog_Tag {
  ddog_CharSlice name;
  const struct ddog_DslString *value;
} ddog_Tag;

typedef enum ddog_IntermediateValue_Tag {
  DDOG_INTERMEDIATE_VALUE_STRING,
  DDOG_INTERMEDIATE_VALUE_NUMBER,
  DDOG_INTERMEDIATE_VALUE_BOOL,
  DDOG_INTERMEDIATE_VALUE_NULL,
  DDOG_INTERMEDIATE_VALUE_REFERENCED,
} ddog_IntermediateValue_Tag;

typedef struct ddog_IntermediateValue {
  ddog_IntermediateValue_Tag tag;
  union {
    struct {
      ddog_CharSlice string;
    };
    struct {
      double number;
    };
    struct {
      bool bool_;
    };
    struct {
      const void *referenced;
    };
  };
} ddog_IntermediateValue;

typedef struct ddog_VoidCollection {
  intptr_t count;
  const void *elements;
  void (*free)(struct ddog_VoidCollection);
} ddog_VoidCollection;

typedef struct ddog_Evaluator {
  bool (*equals)(void*, struct ddog_IntermediateValue, struct ddog_IntermediateValue);
  bool (*greater_than)(void*, struct ddog_IntermediateValue, struct ddog_IntermediateValue);
  bool (*greater_or_equals)(void*, struct ddog_IntermediateValue, struct ddog_IntermediateValue);
  const void *(*fetch_identifier)(void*, const ddog_CharSlice*);
  const void *(*fetch_index)(void*, const void*, struct ddog_IntermediateValue);
  const void *(*fetch_nested)(void*, const void*, struct ddog_IntermediateValue);
  uintptr_t (*length)(void*, const void*);
  struct ddog_VoidCollection (*try_enumerate)(void*, const void*);
  ddog_CharSlice (*stringify)(void*, const void*);
  ddog_CharSlice (*get_string)(void*, const void*);
  intptr_t (*convert_index)(void*, const void*);
  bool (*instanceof)(void*, const void*, const ddog_CharSlice*);
} ddog_Evaluator;

typedef struct ddog_CharSliceVec {
  const ddog_CharSlice *strings;
  uintptr_t string_count;
} ddog_CharSliceVec;

typedef enum ddog_Option_CharSlice_Tag {
  DDOG_OPTION_CHAR_SLICE_SOME_CHAR_SLICE,
  DDOG_OPTION_CHAR_SLICE_NONE_CHAR_SLICE,
} ddog_Option_CharSlice_Tag;

typedef struct ddog_Option_CharSlice {
  ddog_Option_CharSlice_Tag tag;
  union {
    struct {
      ddog_CharSlice some;
    };
  };
} ddog_Option_CharSlice;

typedef struct ddog_ProbeTarget {
  ddog_CharSlice type_name;
  ddog_CharSlice method_name;
  ddog_CharSlice source_file;
  struct ddog_Option_CharSlice signature;
  const uint32_t *lines;
  uint32_t lines_count;
  enum ddog_InBodyLocation in_body_location;
} ddog_ProbeTarget;

typedef struct ddog_MetricProbe {
  enum ddog_MetricKind kind;
  ddog_CharSlice name;
  const struct ddog_ProbeValue *value;
} ddog_MetricProbe;

typedef struct ddog_CaptureConfiguration {
  uint32_t max_reference_depth;
  uint32_t max_collection_size;
  uint32_t max_length;
  uint32_t max_field_count;
} ddog_CaptureConfiguration;

typedef struct ddog_LogProbe {
  const struct ddog_DslString *segments;
  const struct ddog_ProbeCondition *when;
  const struct ddog_CaptureConfiguration *capture;
  bool capture_snapshot;
  uint32_t sampling_snapshots_per_second;
} ddog_LogProbe;

typedef struct ddog_SpanProbeTag {
  struct ddog_Tag tag;
  bool next_condition;
} ddog_SpanProbeTag;

typedef struct ddog_SpanDecorationProbe {
  enum ddog_SpanProbeTarget target;
  const struct ddog_ProbeCondition *const *conditions;
  const struct ddog_SpanProbeTag *span_tags;
  uintptr_t span_tags_num;
} ddog_SpanDecorationProbe;

typedef enum ddog_ProbeType_Tag {
  DDOG_PROBE_TYPE_METRIC,
  DDOG_PROBE_TYPE_LOG,
  DDOG_PROBE_TYPE_SPAN,
  DDOG_PROBE_TYPE_SPAN_DECORATION,
} ddog_ProbeType_Tag;

typedef struct ddog_ProbeType {
  ddog_ProbeType_Tag tag;
  union {
    struct {
      struct ddog_MetricProbe metric;
    };
    struct {
      struct ddog_LogProbe log;
    };
    struct {
      struct ddog_SpanDecorationProbe span_decoration;
    };
  };
} ddog_ProbeType;

typedef struct ddog_Probe {
  ddog_CharSlice id;
  uint64_t version;
  ddog_CharSlice language;
  struct ddog_CharSliceVec tags;
  struct ddog_ProbeTarget target;
  enum ddog_EvaluateAt evaluate_at;
  struct ddog_ProbeType probe;
  ddog_CharSlice diagnostic_msg;
  enum ddog_ProbeStatus status;
  ddog_CharSlice status_msg;
  ddog_CharSlice status_exception;
  ddog_CharSlice status_stacktrace;
} ddog_Probe;

typedef struct ddog_LiveDebuggerCallbacks {
  int64_t (*set_probe)(struct ddog_Probe probe, const struct ddog_MaybeShmLimiter *limiter);
  void (*remove_probe)(int64_t id);
} ddog_LiveDebuggerCallbacks;

typedef struct ddog_LiveDebuggerSetup {
  const struct ddog_Evaluator *evaluator;
  struct ddog_LiveDebuggerCallbacks callbacks;
} ddog_LiveDebuggerSetup;

/**
 * Holds the raw parts of a Rust Vec; it should only be created from Rust,
 * never from C.
 */
typedef struct ddog_Vec_DebuggerPayload {
  const struct ddog_DebuggerPayload *ptr;
  uintptr_t len;
  uintptr_t capacity;
} ddog_Vec_DebuggerPayload;

/**
 * Holds the raw parts of a Rust Vec; it should only be created from Rust,
 * never from C.
 */
typedef struct ddog_Vec_RemoteConfigProduct {
  const enum ddog_RemoteConfigProduct *ptr;
  uintptr_t len;
  uintptr_t capacity;
} ddog_Vec_RemoteConfigProduct;

typedef struct ddog_Vec_RemoteConfigProduct ddog_VecRemoteConfigProduct;

/**
 * Holds the raw parts of a Rust Vec; it should only be created from Rust,
 * never from C.
 */
typedef struct ddog_Vec_RemoteConfigCapabilities {
  const enum ddog_RemoteConfigCapabilities *ptr;
  uintptr_t len;
  uintptr_t capacity;
} ddog_Vec_RemoteConfigCapabilities;

typedef struct ddog_Vec_RemoteConfigCapabilities ddog_VecRemoteConfigCapabilities;

typedef struct ddog_DebuggerCapture ddog_DebuggerCapture;
typedef struct ddog_DebuggerValue ddog_DebuggerValue;


#define ddog_EVALUATOR_RESULT_UNDEFINED (const void*)0

#define ddog_EVALUATOR_RESULT_INVALID (const void*)-1

#define ddog_EVALUATOR_RESULT_REDACTED (const void*)-2

typedef enum ddog_DebuggerType {
  DDOG_DEBUGGER_TYPE_DIAGNOSTICS,
  DDOG_DEBUGGER_TYPE_LOGS,
} ddog_DebuggerType;

typedef enum ddog_FieldType {
  DDOG_FIELD_TYPE_STATIC,
  DDOG_FIELD_TYPE_ARG,
  DDOG_FIELD_TYPE_LOCAL,
} ddog_FieldType;

typedef struct ddog_Entry ddog_Entry;

typedef struct ddog_HashMap_CowStr__Value ddog_HashMap_CowStr__Value;

typedef struct ddog_InternalIntermediateValue ddog_InternalIntermediateValue;

typedef struct ddog_SenderHandle ddog_SenderHandle;

typedef struct ddog_SnapshotEvaluationError ddog_SnapshotEvaluationError;

typedef struct ddog_String ddog_String;

/**
 * Holds the raw parts of a Rust Vec; it should only be created from Rust,
 * never from C.
 */
typedef struct ddog_Vec_SnapshotEvaluationError {
  const struct ddog_SnapshotEvaluationError *ptr;
  uintptr_t len;
  uintptr_t capacity;
} ddog_Vec_SnapshotEvaluationError;

typedef enum ddog_ConditionEvaluationResult_Tag {
  DDOG_CONDITION_EVALUATION_RESULT_SUCCESS,
  DDOG_CONDITION_EVALUATION_RESULT_FAILURE,
  DDOG_CONDITION_EVALUATION_RESULT_ERROR,
} ddog_ConditionEvaluationResult_Tag;

typedef struct ddog_ConditionEvaluationResult {
  ddog_ConditionEvaluationResult_Tag tag;
  union {
    struct {
      struct ddog_Vec_SnapshotEvaluationError *error;
    };
  };
} ddog_ConditionEvaluationResult;

typedef enum ddog_ValueEvaluationResult_Tag {
  DDOG_VALUE_EVALUATION_RESULT_SUCCESS,
  DDOG_VALUE_EVALUATION_RESULT_ERROR,
} ddog_ValueEvaluationResult_Tag;

typedef struct ddog_ValueEvaluationResult {
  ddog_ValueEvaluationResult_Tag tag;
  union {
    struct {
      struct ddog_InternalIntermediateValue *success;
    };
    struct {
      struct ddog_Vec_SnapshotEvaluationError *error;
    };
  };
} ddog_ValueEvaluationResult;

typedef struct ddog_FilterList {
  struct ddog_CharSliceVec package_prefixes;
  struct ddog_CharSliceVec classes;
} ddog_FilterList;

typedef struct ddog_ServiceConfiguration {
  ddog_CharSlice id;
  struct ddog_FilterList allow;
  struct ddog_FilterList deny;
  uint32_t sampling_snapshots_per_second;
} ddog_ServiceConfiguration;

typedef enum ddog_LiveDebuggingData_Tag {
  DDOG_LIVE_DEBUGGING_DATA_NONE,
  DDOG_LIVE_DEBUGGING_DATA_PROBE,
  DDOG_LIVE_DEBUGGING_DATA_SERVICE_CONFIGURATION,
} ddog_LiveDebuggingData_Tag;

typedef struct ddog_LiveDebuggingData {
  ddog_LiveDebuggingData_Tag tag;
  union {
    struct {
      struct ddog_Probe probe;
    };
    struct {
      struct ddog_ServiceConfiguration service_configuration;
    };
  };
} ddog_LiveDebuggingData;

typedef struct ddog_LiveDebuggingParseResult {
  struct ddog_LiveDebuggingData data;
  struct ddog_LiveDebuggingData *opaque_data;
} ddog_LiveDebuggingParseResult;

typedef struct ddog_HashMap_CowStr__Value ddog_Fields;

/**
 * Holds the raw parts of a Rust Vec; it should only be created from Rust,
 * never from C.
 */
typedef struct ddog_Vec_DebuggerValue {
  const ddog_DebuggerValue *ptr;
  uintptr_t len;
  uintptr_t capacity;
} ddog_Vec_DebuggerValue;

/**
 * Holds the raw parts of a Rust Vec; it should only be created from Rust,
 * never from C.
 */
typedef struct ddog_Vec_Entry {
  const struct ddog_Entry *ptr;
  uintptr_t len;
  uintptr_t capacity;
} ddog_Vec_Entry;

typedef struct ddog_CaptureValue {
  ddog_CharSlice type;
  ddog_CharSlice value;
  ddog_Fields *fields;
  struct ddog_Vec_DebuggerValue elements;
  struct ddog_Vec_Entry entries;
  bool is_null;
  bool truncated;
  ddog_CharSlice not_captured_reason;
  ddog_CharSlice size;
} ddog_CaptureValue;

typedef struct ddog_OwnedCharSlice {
  ddog_CharSlice slice;
  void (*free)(ddog_CharSlice);
} ddog_OwnedCharSlice;

typedef enum ddog_LogLevel {
  DDOG_LOG_LEVEL_ERROR,
  DDOG_LOG_LEVEL_WARN,
  DDOG_LOG_LEVEL_DEBUG,
} ddog_LogLevel;

typedef enum ddog_TelemetryWorkerBuilderBoolProperty {
  DDOG_TELEMETRY_WORKER_BUILDER_BOOL_PROPERTY_CONFIG_TELEMETRY_DEBUG_LOGGING_ENABLED,
} ddog_TelemetryWorkerBuilderBoolProperty;

typedef enum ddog_TelemetryWorkerBuilderEndpointProperty {
  DDOG_TELEMETRY_WORKER_BUILDER_ENDPOINT_PROPERTY_CONFIG_ENDPOINT,
} ddog_TelemetryWorkerBuilderEndpointProperty;

typedef enum ddog_TelemetryWorkerBuilderStrProperty {
  DDOG_TELEMETRY_WORKER_BUILDER_STR_PROPERTY_APPLICATION_SERVICE_VERSION,
  DDOG_TELEMETRY_WORKER_BUILDER_STR_PROPERTY_APPLICATION_ENV,
  DDOG_TELEMETRY_WORKER_BUILDER_STR_PROPERTY_APPLICATION_RUNTIME_NAME,
  DDOG_TELEMETRY_WORKER_BUILDER_STR_PROPERTY_APPLICATION_RUNTIME_VERSION,
  DDOG_TELEMETRY_WORKER_BUILDER_STR_PROPERTY_APPLICATION_RUNTIME_PATCHES,
  DDOG_TELEMETRY_WORKER_BUILDER_STR_PROPERTY_HOST_CONTAINER_ID,
  DDOG_TELEMETRY_WORKER_BUILDER_STR_PROPERTY_HOST_OS,
  DDOG_TELEMETRY_WORKER_BUILDER_STR_PROPERTY_HOST_KERNEL_NAME,
  DDOG_TELEMETRY_WORKER_BUILDER_STR_PROPERTY_HOST_KERNEL_RELEASE,
  DDOG_TELEMETRY_WORKER_BUILDER_STR_PROPERTY_HOST_KERNEL_VERSION,
  DDOG_TELEMETRY_WORKER_BUILDER_STR_PROPERTY_RUNTIME_ID,
} ddog_TelemetryWorkerBuilderStrProperty;

typedef struct ddog_TelemetryWorkerBuilder ddog_TelemetryWorkerBuilder;

/**
 * TelemetryWorkerHandle is a handle which allows interactions with the telemetry worker.
 * The handle is safe to use across threads.
 *
 * The worker won't send data to the agent until you call `TelemetryWorkerHandle::send_start`
 *
 * To stop the worker, call `TelemetryWorkerHandle::send_stop` which trigger flush asynchronously
 * then `TelemetryWorkerHandle::wait_for_shutdown`
 */
typedef struct ddog_TelemetryWorkerHandle ddog_TelemetryWorkerHandle;

typedef enum ddog_Option_Bool_Tag {
  DDOG_OPTION_BOOL_SOME_BOOL,
  DDOG_OPTION_BOOL_NONE_BOOL,
} ddog_Option_Bool_Tag;

typedef struct ddog_Option_Bool {
  ddog_Option_Bool_Tag tag;
  union {
    struct {
      bool some;
    };
  };
} ddog_Option_Bool;

typedef struct ddog_ContextKey {
  uint32_t _0;
  enum ddog_MetricType _1;
} ddog_ContextKey;

typedef struct ddog_SpanBytes ddog_SpanBytes;
typedef struct ddog_SpanLinkBytes ddog_SpanLinkBytes;
typedef struct ddog_SpanEventBytes ddog_SpanEventBytes;
typedef struct ddog_AttributeAnyValueBytes ddog_AttributeAnyValueBytes;
typedef struct ddog_AttributeArrayValueBytes ddog_AttributeArrayValueBytes;


typedef struct ddog_AgentInfoReader ddog_AgentInfoReader;

typedef struct ddog_AgentRemoteConfigReader ddog_AgentRemoteConfigReader;

typedef struct ddog_AgentRemoteConfigWriter_ShmHandle ddog_AgentRemoteConfigWriter_ShmHandle;

typedef struct ddog_Arc_Target ddog_Arc_Target;

/**
 * Fundamental configuration of the RC client, which always must be set.
 */
typedef struct ddog_ConfigInvariants ddog_ConfigInvariants;

typedef struct ddog_MappedMem_ShmHandle ddog_MappedMem_ShmHandle;

/**
 * PlatformHandle contains a valid reference counted FileDescriptor and associated Type information
 * allowing safe transfer and sharing of file handles across processes, and threads
 */
typedef struct ddog_PlatformHandle_File ddog_PlatformHandle_File;

typedef struct ddog_RemoteConfigReader ddog_RemoteConfigReader;

/**
 * `RuntimeMetadata` is a struct that represents the runtime metadata of a language.
 */
typedef struct ddog_RuntimeMetadata ddog_RuntimeMetadata;

typedef struct ddog_ShmHandle ddog_ShmHandle;

typedef struct ddog_NativeFile {
  struct ddog_PlatformHandle_File *handle;
} ddog_NativeFile;

typedef struct ddog_TracerHeaderTags {
  ddog_CharSlice lang;
  ddog_CharSlice lang_version;
  ddog_CharSlice lang_interpreter;
  ddog_CharSlice lang_vendor;
  ddog_CharSlice tracer_version;
  ddog_CharSlice container_id;
  bool client_computed_top_level;
  bool client_computed_stats;
} ddog_TracerHeaderTags;

/**
 * Holds the raw parts of a Rust Vec; it should only be created from Rust,
 * never from C.
 */
typedef struct ddog_Vec_SpanBytes {
  const ddog_SpanBytes *ptr;
  uintptr_t len;
  uintptr_t capacity;
} ddog_Vec_SpanBytes;

typedef struct ddog_Vec_SpanBytes ddog_TraceBytes;

/**
 * Holds the raw parts of a Rust Vec; it should only be created from Rust,
 * never from C.
 */
typedef struct ddog_Vec_TraceBytes {
  const ddog_TraceBytes *ptr;
  uintptr_t len;
  uintptr_t capacity;
} ddog_Vec_TraceBytes;

typedef struct ddog_Vec_TraceBytes ddog_TracesBytes;

typedef struct ddog_SenderParameters {
  struct ddog_TracerHeaderTags tracer_headers_tags;
  struct ddog_SidecarTransport *transport;
  struct ddog_InstanceId *instance_id;
  uintptr_t limit;
  int64_t n_requests;
  int64_t buffer_size;
  ddog_CharSlice url;
} ddog_SenderParameters;

typedef enum ddog_crasht_BuildIdType {
  DDOG_CRASHT_BUILD_ID_TYPE_GNU,
  DDOG_CRASHT_BUILD_ID_TYPE_GO,
  DDOG_CRASHT_BUILD_ID_TYPE_PDB,
  DDOG_CRASHT_BUILD_ID_TYPE_SHA1,
} ddog_crasht_BuildIdType;

typedef enum ddog_crasht_DemangleOptions {
  DDOG_CRASHT_DEMANGLE_OPTIONS_COMPLETE,
  DDOG_CRASHT_DEMANGLE_OPTIONS_NAME_ONLY,
} ddog_crasht_DemangleOptions;

typedef enum ddog_crasht_ErrorKind {
  DDOG_CRASHT_ERROR_KIND_PANIC,
  DDOG_CRASHT_ERROR_KIND_UNHANDLED_EXCEPTION,
  DDOG_CRASHT_ERROR_KIND_UNIX_SIGNAL,
} ddog_crasht_ErrorKind;

typedef enum ddog_crasht_FileType {
  DDOG_CRASHT_FILE_TYPE_APK,
  DDOG_CRASHT_FILE_TYPE_ELF,
  DDOG_CRASHT_FILE_TYPE_PE,
} ddog_crasht_FileType;

/**
 * This enum represents operations a the tracked library might be engaged in.
 * Currently only implemented for profiling.
 * The idea is that if a crash consistently occurs while a particular operation
 * is ongoing, its likely related.
 *
 * In the future, we might also track wall-clock time of operations
 * (or some statistical sampling thereof) using the same enum.
 *
 * NOTE: This enum is known to be non-exhaustive.  Feel free to add new types
 *       as needed.
 */
typedef enum ddog_crasht_OpTypes {
  DDOG_CRASHT_OP_TYPES_PROFILER_INACTIVE = 0,
  DDOG_CRASHT_OP_TYPES_PROFILER_COLLECTING_SAMPLE,
  DDOG_CRASHT_OP_TYPES_PROFILER_UNWINDING,
  DDOG_CRASHT_OP_TYPES_PROFILER_SERIALIZING,
  /**
   * Dummy value to allow easier iteration
   */
  DDOG_CRASHT_OP_TYPES_SIZE,
} ddog_crasht_OpTypes;

/**
 * See https://man7.org/linux/man-pages/man2/sigaction.2.html
 * MUST REMAIN IN SYNC WITH THE ENUM IN emit_sigcodes.c
 */
typedef enum ddog_crasht_SiCodes {
  DDOG_CRASHT_SI_CODES_BUS_ADRALN,
  DDOG_CRASHT_SI_CODES_BUS_ADRERR,
  DDOG_CRASHT_SI_CODES_BUS_MCEERR_AO,
  DDOG_CRASHT_SI_CODES_BUS_MCEERR_AR,
  DDOG_CRASHT_SI_CODES_BUS_OBJERR,
  DDOG_CRASHT_SI_CODES_ILL_BADSTK,
  DDOG_CRASHT_SI_CODES_ILL_COPROC,
  DDOG_CRASHT_SI_CODES_ILL_ILLADR,
  DDOG_CRASHT_SI_CODES_ILL_ILLOPC,
  DDOG_CRASHT_SI_CODES_ILL_ILLOPN,
  DDOG_CRASHT_SI_CODES_ILL_ILLTRP,
  DDOG_CRASHT_SI_CODES_ILL_PRVOPC,
  DDOG_CRASHT_SI_CODES_ILL_PRVREG,
  DDOG_CRASHT_SI_CODES_SEGV_ACCERR,
  DDOG_CRASHT_SI_CODES_SEGV_BNDERR,
  DDOG_CRASHT_SI_CODES_SEGV_MAPERR,
  DDOG_CRASHT_SI_CODES_SEGV_PKUERR,
  DDOG_CRASHT_SI_CODES_SI_ASYNCIO,
  DDOG_CRASHT_SI_CODES_SI_KERNEL,
  DDOG_CRASHT_SI_CODES_SI_MESGQ,
  DDOG_CRASHT_SI_CODES_SI_QUEUE,
  DDOG_CRASHT_SI_CODES_SI_SIGIO,
  DDOG_CRASHT_SI_CODES_SI_TIMER,
  DDOG_CRASHT_SI_CODES_SI_TKILL,
  DDOG_CRASHT_SI_CODES_SI_USER,
  DDOG_CRASHT_SI_CODES_SYS_SECCOMP,
  DDOG_CRASHT_SI_CODES_UNKNOWN,
} ddog_crasht_SiCodes;

/**
 * See https://man7.org/linux/man-pages/man7/signal.7.html
 */
typedef enum ddog_crasht_SignalNames {
  DDOG_CRASHT_SIGNAL_NAMES_SIGHUP,
  DDOG_CRASHT_SIGNAL_NAMES_SIGINT,
  DDOG_CRASHT_SIGNAL_NAMES_SIGQUIT,
  DDOG_CRASHT_SIGNAL_NAMES_SIGILL,
  DDOG_CRASHT_SIGNAL_NAMES_SIGTRAP,
  DDOG_CRASHT_SIGNAL_NAMES_SIGABRT,
  DDOG_CRASHT_SIGNAL_NAMES_SIGBUS,
  DDOG_CRASHT_SIGNAL_NAMES_SIGFPE,
  DDOG_CRASHT_SIGNAL_NAMES_SIGKILL,
  DDOG_CRASHT_SIGNAL_NAMES_SIGUSR1,
  DDOG_CRASHT_SIGNAL_NAMES_SIGSEGV,
  DDOG_CRASHT_SIGNAL_NAMES_SIGUSR2,
  DDOG_CRASHT_SIGNAL_NAMES_SIGPIPE,
  DDOG_CRASHT_SIGNAL_NAMES_SIGALRM,
  DDOG_CRASHT_SIGNAL_NAMES_SIGTERM,
  DDOG_CRASHT_SIGNAL_NAMES_SIGCHLD,
  DDOG_CRASHT_SIGNAL_NAMES_SIGCONT,
  DDOG_CRASHT_SIGNAL_NAMES_SIGSTOP,
  DDOG_CRASHT_SIGNAL_NAMES_SIGTSTP,
  DDOG_CRASHT_SIGNAL_NAMES_SIGTTIN,
  DDOG_CRASHT_SIGNAL_NAMES_SIGTTOU,
  DDOG_CRASHT_SIGNAL_NAMES_SIGURG,
  DDOG_CRASHT_SIGNAL_NAMES_SIGXCPU,
  DDOG_CRASHT_SIGNAL_NAMES_SIGXFSZ,
  DDOG_CRASHT_SIGNAL_NAMES_SIGVTALRM,
  DDOG_CRASHT_SIGNAL_NAMES_SIGPROF,
  DDOG_CRASHT_SIGNAL_NAMES_SIGWINCH,
  DDOG_CRASHT_SIGNAL_NAMES_SIGIO,
  DDOG_CRASHT_SIGNAL_NAMES_SIGSYS,
  DDOG_CRASHT_SIGNAL_NAMES_SIGEMT,
  DDOG_CRASHT_SIGNAL_NAMES_SIGINFO,
  DDOG_CRASHT_SIGNAL_NAMES_UNKNOWN,
} ddog_crasht_SignalNames;

/**
 * Stacktrace collection occurs in the context of a crashing process.
 * If the stack is sufficiently corruputed, it is possible (but unlikely),
 * for stack trace collection itself to crash.
 * We recommend fully enabling stacktrace collection, but having an environment
 * variable to allow downgrading the collector.
 */
typedef enum ddog_crasht_StacktraceCollection {
  /**
   * Stacktrace collection occurs in the
   */
  DDOG_CRASHT_STACKTRACE_COLLECTION_DISABLED,
  DDOG_CRASHT_STACKTRACE_COLLECTION_WITHOUT_SYMBOLS,
  /**
   * This option uses `backtrace::resolve_frame_unsynchronized()` to gather symbol information
   * and also unwind inlined functions. Enabling this feature will not only provide symbolic
   * details, but may also yield additional or less stack frames compared to other
   * configurations.
   */
  DDOG_CRASHT_STACKTRACE_COLLECTION_ENABLED_WITH_INPROCESS_SYMBOLS,
  DDOG_CRASHT_STACKTRACE_COLLECTION_ENABLED_WITH_SYMBOLS_IN_RECEIVER,
} ddog_crasht_StacktraceCollection;

typedef struct ddog_crasht_CrashInfo ddog_crasht_CrashInfo;

typedef struct ddog_crasht_CrashInfoBuilder ddog_crasht_CrashInfoBuilder;

typedef struct ddog_crasht_StackFrame ddog_crasht_StackFrame;

typedef struct ddog_crasht_StackTrace ddog_crasht_StackTrace;

/**
 * A generic result type for when an operation may fail,
 * but there's nothing to return in the case of success.
 */
typedef enum ddog_VoidResult_Tag {
  DDOG_VOID_RESULT_OK,
  DDOG_VOID_RESULT_ERR,
} ddog_VoidResult_Tag;

typedef struct ddog_VoidResult {
  ddog_VoidResult_Tag tag;
  union {
    struct {
      struct ddog_Error err;
    };
  };
} ddog_VoidResult;

typedef struct ddog_crasht_Slice_CharSlice {
  /**
   * Should be non-null and suitably aligned for the underlying type. It is
   * allowed but not recommended for the pointer to be null when the len is
   * zero.
   */
  const ddog_CharSlice *ptr;
  /**
   * The number of elements (not bytes) that `.ptr` points to. Must be less
   * than or equal to [isize::MAX].
   */
  uintptr_t len;
} ddog_crasht_Slice_CharSlice;

typedef struct ddog_crasht_Slice_I32 {
  /**
   * Should be non-null and suitably aligned for the underlying type. It is
   * allowed but not recommended for the pointer to be null when the len is
   * zero.
   */
  const int32_t *ptr;
  /**
   * The number of elements (not bytes) that `.ptr` points to. Must be less
   * than or equal to [isize::MAX].
   */
  uintptr_t len;
} ddog_crasht_Slice_I32;

typedef struct ddog_crasht_Config {
  struct ddog_crasht_Slice_CharSlice additional_files;
  bool create_alt_stack;
  bool demangle_names;
  /**
   * The endpoint to send the crash report to (can be a file://).
   * If None, the crashtracker will infer the agent host from env variables.
   */
  const struct ddog_Endpoint *endpoint;
  /**
   * Optional filename for a unix domain socket if the receiver is used asynchonously
   */
  ddog_CharSlice optional_unix_socket_filename;
  enum ddog_crasht_StacktraceCollection resolve_frames;
  /**
   * The set of signals we should be registered for.
   * If empty, use the default set.
   */
  struct ddog_crasht_Slice_I32 signals;
  /**
   * Timeout in milliseconds before the signal handler starts tearing things down to return.
   * This is given as a uint32_t, but the actual timeout needs to fit inside of an i32 (max
   * 2^31-1). This is a limitation of the various interfaces used to guarantee the timeout.
   */
  uint32_t timeout_ms;
  bool use_alt_stack;
} ddog_crasht_Config;

typedef struct ddog_crasht_EnvVar {
  ddog_CharSlice key;
  ddog_CharSlice val;
} ddog_crasht_EnvVar;

typedef struct ddog_crasht_Slice_EnvVar {
  /**
   * Should be non-null and suitably aligned for the underlying type. It is
   * allowed but not recommended for the pointer to be null when the len is
   * zero.
   */
  const struct ddog_crasht_EnvVar *ptr;
  /**
   * The number of elements (not bytes) that `.ptr` points to. Must be less
   * than or equal to [isize::MAX].
   */
  uintptr_t len;
} ddog_crasht_Slice_EnvVar;

typedef struct ddog_crasht_ReceiverConfig {
  struct ddog_crasht_Slice_CharSlice args;
  struct ddog_crasht_Slice_EnvVar env;
  ddog_CharSlice path_to_receiver_binary;
  /**
   * Optional filename to forward stderr to (useful for logging/debugging)
   */
  ddog_CharSlice optional_stderr_filename;
  /**
   * Optional filename to forward stdout to (useful for logging/debugging)
   */
  ddog_CharSlice optional_stdout_filename;
} ddog_crasht_ReceiverConfig;

typedef struct ddog_crasht_Metadata {
  ddog_CharSlice library_name;
  ddog_CharSlice library_version;
  ddog_CharSlice family;
  /**
   * Should include "service", "environment", etc
   */
  const struct ddog_Vec_Tag *tags;
} ddog_crasht_Metadata;

typedef struct ddog_crasht_Slice_CInt {
  /**
   * Should be non-null and suitably aligned for the underlying type. It is
   * allowed but not recommended for the pointer to be null when the len is
   * zero.
   */
  const int *ptr;
  /**
   * The number of elements (not bytes) that `.ptr` points to. Must be less
   * than or equal to [isize::MAX].
   */
  uintptr_t len;
} ddog_crasht_Slice_CInt;

/**
 * A generic result type for when an operation may fail,
 * or may return <T> in case of success.
 */
typedef enum ddog_crasht_Result_Usize_Tag {
  DDOG_CRASHT_RESULT_USIZE_OK_USIZE,
  DDOG_CRASHT_RESULT_USIZE_ERR_USIZE,
} ddog_crasht_Result_Usize_Tag;

typedef struct ddog_crasht_Result_Usize {
  ddog_crasht_Result_Usize_Tag tag;
  union {
    struct {
      uintptr_t ok;
    };
    struct {
      struct ddog_Error err;
    };
  };
} ddog_crasht_Result_Usize;

/**
 * Represents an object that should only be referred to by its handle.
 * Do not access its member for any reason, only use the C API functions on this struct.
 */
typedef struct ddog_crasht_Handle_CrashInfo {
  struct ddog_crasht_CrashInfo *inner;
} ddog_crasht_Handle_CrashInfo;

/**
 * Represents an object that should only be referred to by its handle.
 * Do not access its member for any reason, only use the C API functions on this struct.
 */
typedef struct ddog_crasht_Handle_CrashInfoBuilder {
  struct ddog_crasht_CrashInfoBuilder *inner;
} ddog_crasht_Handle_CrashInfoBuilder;

typedef enum ddog_crasht_CrashInfo_NewResult_Tag {
  DDOG_CRASHT_CRASH_INFO_NEW_RESULT_OK,
  DDOG_CRASHT_CRASH_INFO_NEW_RESULT_ERR,
} ddog_crasht_CrashInfo_NewResult_Tag;

typedef struct ddog_crasht_CrashInfo_NewResult {
  ddog_crasht_CrashInfo_NewResult_Tag tag;
  union {
    struct {
      struct ddog_crasht_Handle_CrashInfo ok;
    };
    struct {
      struct ddog_Error err;
    };
  };
} ddog_crasht_CrashInfo_NewResult;

typedef struct ddog_crasht_OsInfo {
  ddog_CharSlice architecture;
  ddog_CharSlice bitness;
  ddog_CharSlice os_type;
  ddog_CharSlice version;
} ddog_crasht_OsInfo;

typedef struct ddog_crasht_ProcInfo {
  uint32_t pid;
} ddog_crasht_ProcInfo;

typedef struct ddog_crasht_SigInfo {
  ddog_CharSlice addr;
  int code;
  enum ddog_crasht_SiCodes code_human_readable;
  int signo;
  enum ddog_crasht_SignalNames signo_human_readable;
} ddog_crasht_SigInfo;

typedef struct ddog_crasht_Span {
  ddog_CharSlice id;
  ddog_CharSlice thread_name;
} ddog_crasht_Span;

/**
 * Represents an object that should only be referred to by its handle.
 * Do not access its member for any reason, only use the C API functions on this struct.
 */
typedef struct ddog_crasht_Handle_StackTrace {
  struct ddog_crasht_StackTrace *inner;
} ddog_crasht_Handle_StackTrace;

typedef struct ddog_crasht_ThreadData {
  bool crashed;
  ddog_CharSlice name;
  struct ddog_crasht_Handle_StackTrace stack;
  ddog_CharSlice state;
} ddog_crasht_ThreadData;

/**
 * Represents time since the Unix Epoch in seconds plus nanoseconds.
 */
typedef struct ddog_Timespec {
  int64_t seconds;
  uint32_t nanoseconds;
} ddog_Timespec;

/**
 * Represents an object that should only be referred to by its handle.
 * Do not access its member for any reason, only use the C API functions on this struct.
 */
typedef struct ddog_crasht_Handle_StackFrame {
  struct ddog_crasht_StackFrame *inner;
} ddog_crasht_Handle_StackFrame;

typedef enum ddog_crasht_StackFrame_NewResult_Tag {
  DDOG_CRASHT_STACK_FRAME_NEW_RESULT_OK,
  DDOG_CRASHT_STACK_FRAME_NEW_RESULT_ERR,
} ddog_crasht_StackFrame_NewResult_Tag;

typedef struct ddog_crasht_StackFrame_NewResult {
  ddog_crasht_StackFrame_NewResult_Tag tag;
  union {
    struct {
      struct ddog_crasht_Handle_StackFrame ok;
    };
    struct {
      struct ddog_Error err;
    };
  };
} ddog_crasht_StackFrame_NewResult;

typedef enum ddog_StringWrapperResult_Tag {
  DDOG_STRING_WRAPPER_RESULT_OK,
  DDOG_STRING_WRAPPER_RESULT_ERR,
} ddog_StringWrapperResult_Tag;

typedef struct ddog_StringWrapperResult {
  ddog_StringWrapperResult_Tag tag;
  union {
    struct {
      struct ddog_StringWrapper ok;
    };
    struct {
      struct ddog_Error err;
    };
  };
} ddog_StringWrapperResult;

typedef enum ddog_LibraryConfigSource {
  DDOG_LIBRARY_CONFIG_SOURCE_LOCAL_STABLE_CONFIG = 0,
  DDOG_LIBRARY_CONFIG_SOURCE_FLEET_STABLE_CONFIG = 1,
} ddog_LibraryConfigSource;

typedef struct ddog_Configurator ddog_Configurator;

/**
 * Ffi safe type representing a borrowed null-terminated C array
 * Equivalent to a std::ffi::CStr
 */
typedef struct ddog_CStr {
  /**
   * Null terminated char array
   */
  char *ptr;
  /**
   * Length of the array, not counting the null-terminator
   */
  uintptr_t length;
} ddog_CStr;

typedef struct ddog_Slice_CharSlice {
  /**
   * Should be non-null and suitably aligned for the underlying type. It is
   * allowed but not recommended for the pointer to be null when the len is
   * zero.
   */
  const ddog_CharSlice *ptr;
  /**
   * The number of elements (not bytes) that `.ptr` points to. Must be less
   * than or equal to [isize::MAX].
   */
  uintptr_t len;
} ddog_Slice_CharSlice;

typedef struct ddog_ProcessInfo {
  struct ddog_Slice_CharSlice args;
  struct ddog_Slice_CharSlice envp;
  ddog_CharSlice language;
} ddog_ProcessInfo;

/**
 * Ffi safe type representing an owned null-terminated C array
 * Equivalent to a std::ffi::CString
 */
typedef struct ddog_CString {
  /**
   * Null terminated char array
   */
  char *ptr;
  /**
   * Length of the array, not counting the null-terminator
   */
  uintptr_t length;
} ddog_CString;

typedef struct ddog_LibraryConfig {
  struct ddog_CString name;
  struct ddog_CString value;
  enum ddog_LibraryConfigSource source;
  struct ddog_CString config_id;
} ddog_LibraryConfig;

/**
 * Holds the raw parts of a Rust Vec; it should only be created from Rust,
 * never from C.
 */
typedef struct ddog_Vec_LibraryConfig {
  const struct ddog_LibraryConfig *ptr;
  uintptr_t len;
  uintptr_t capacity;
} ddog_Vec_LibraryConfig;

/**
 * A generic result type for when an operation may fail,
 * or may return <T> in case of success.
 */
typedef enum ddog_Result_VecLibraryConfig_Tag {
  DDOG_RESULT_VEC_LIBRARY_CONFIG_OK_VEC_LIBRARY_CONFIG,
  DDOG_RESULT_VEC_LIBRARY_CONFIG_ERR_VEC_LIBRARY_CONFIG,
} ddog_Result_VecLibraryConfig_Tag;

typedef struct ddog_Result_VecLibraryConfig {
  ddog_Result_VecLibraryConfig_Tag tag;
  union {
    struct {
      struct ddog_Vec_LibraryConfig ok;
    };
    struct {
      struct ddog_Error err;
    };
  };
} ddog_Result_VecLibraryConfig;

<<<<<<< HEAD
<<<<<<< HEAD
/**
 * C-compatible representation of an anonymous file handle
 */
typedef struct ddog_TracerMemfdHandle {
  /**
   * File descriptor (relevant only on Linux)
   */
  int fd;
} ddog_TracerMemfdHandle;

/**
 * A generic result type for when an operation may fail,
 * or may return <T> in case of success.
 */
typedef enum ddog_Result_TracerMemfdHandle_Tag {
  DDOG_RESULT_TRACER_MEMFD_HANDLE_OK_TRACER_MEMFD_HANDLE,
  DDOG_RESULT_TRACER_MEMFD_HANDLE_ERR_TRACER_MEMFD_HANDLE,
} ddog_Result_TracerMemfdHandle_Tag;

typedef struct ddog_Result_TracerMemfdHandle {
  ddog_Result_TracerMemfdHandle_Tag tag;
  union {
    struct {
      struct ddog_TracerMemfdHandle ok;
    };
    struct {
      struct ddog_Error err;
    };
  };
} ddog_Result_TracerMemfdHandle;
=======
typedef struct ddog_SpanBytes ddog_SpanBytes;
typedef struct ddog_SpanLinkBytes ddog_SpanLinkBytes;
typedef struct ddog_SpanEventBytes ddog_SpanEventBytes;
typedef struct ddog_AttributeAnyValueBytes ddog_AttributeAnyValueBytes;
typedef struct ddog_AttributeArrayValueBytes ddog_AttributeArrayValueBytes;


/**
 * Represent error codes that `Error` struct can hold
 */
typedef enum ddog_TraceExporterErrorCode {
  DDOG_TRACE_EXPORTER_ERROR_CODE_ADDRESS_IN_USE,
  DDOG_TRACE_EXPORTER_ERROR_CODE_CONNECTION_ABORTED,
  DDOG_TRACE_EXPORTER_ERROR_CODE_CONNECTION_REFUSED,
  DDOG_TRACE_EXPORTER_ERROR_CODE_CONNECTION_RESET,
  DDOG_TRACE_EXPORTER_ERROR_CODE_HTTP_BODY_FORMAT,
  DDOG_TRACE_EXPORTER_ERROR_CODE_HTTP_BODY_TOO_LONG,
  DDOG_TRACE_EXPORTER_ERROR_CODE_HTTP_CLIENT,
  DDOG_TRACE_EXPORTER_ERROR_CODE_HTTP_EMPTY_BODY,
  DDOG_TRACE_EXPORTER_ERROR_CODE_HTTP_PARSE,
  DDOG_TRACE_EXPORTER_ERROR_CODE_HTTP_SERVER,
  DDOG_TRACE_EXPORTER_ERROR_CODE_HTTP_UNKNOWN,
  DDOG_TRACE_EXPORTER_ERROR_CODE_HTTP_WRONG_STATUS,
  DDOG_TRACE_EXPORTER_ERROR_CODE_INVALID_ARGUMENT,
  DDOG_TRACE_EXPORTER_ERROR_CODE_INVALID_DATA,
  DDOG_TRACE_EXPORTER_ERROR_CODE_INVALID_INPUT,
  DDOG_TRACE_EXPORTER_ERROR_CODE_INVALID_URL,
  DDOG_TRACE_EXPORTER_ERROR_CODE_IO_ERROR,
  DDOG_TRACE_EXPORTER_ERROR_CODE_NETWORK_UNKNOWN,
  DDOG_TRACE_EXPORTER_ERROR_CODE_SERDE,
  DDOG_TRACE_EXPORTER_ERROR_CODE_TIMED_OUT,
} ddog_TraceExporterErrorCode;

/**
 * Structure containing the agent response to a trace payload
 * MUST be freed with `ddog_trace_exporter_response_free`
 */
typedef struct ddog_TraceExporterResponse ddog_TraceExporterResponse;

/**
 * The TraceExporter ingest traces from the tracers serialized as messagepack and forward them to
 * the agent while applying some transformation.
 *
 * # Proxy
 * If the input format is set as `Proxy`, the exporter will forward traces to the agent without
 * deserializing them.
 *
 * # Features
 * When the input format is set to `V04` the TraceExporter will deserialize the traces and perform
 * some operation before sending them to the agent. The available operations are described below.
 *
 * ## V07 Serialization
 * The Trace exporter can serialize the traces to V07 before sending them to the agent.
 *
 * ## Stats computation
 * The Trace Exporter can compute stats on traces. In this case the trace exporter will start
 * another task to send stats when a time bucket expire. When this feature is enabled the
 * TraceExporter drops all spans that may not be sampled by the agent.
 */
typedef struct ddog_TraceExporter ddog_TraceExporter;

/**
 * The TraceExporterConfig object will hold the configuration properties for the TraceExporter.
 * Once the configuration is passed to the TraceExporter constructor the config is no longer
 * needed by the handle and it can be freed.
 */
typedef struct ddog_TraceExporterConfig ddog_TraceExporterConfig;

/**
 * Stucture that contains error information that `TraceExporter` API can return.
 */
typedef struct ddog_TraceExporterError {
  enum ddog_TraceExporterErrorCode code;
  char *msg;
} ddog_TraceExporterError;

/**
 * Holds the raw parts of a Rust Vec; it should only be created from Rust,
 * never from C.
 */
typedef struct ddog_Vec_SpanBytes {
  const ddog_SpanBytes *ptr;
  uintptr_t len;
  uintptr_t capacity;
} ddog_Vec_SpanBytes;

typedef struct ddog_Vec_SpanBytes ddog_TraceBytes;

/**
 * Holds the raw parts of a Rust Vec; it should only be created from Rust,
 * never from C.
 */
typedef struct ddog_Vec_TraceBytes {
  const ddog_TraceBytes *ptr;
  uintptr_t len;
  uintptr_t capacity;
} ddog_Vec_TraceBytes;

typedef struct ddog_Vec_TraceBytes ddog_TracesBytes;

/**
 * FFI compatible configuration for the TelemetryClient.
 */
typedef struct ddog_TelemetryClientConfig {
  /**
   * How often telemetry should be sent, in milliseconds.
   */
  uint64_t interval;
  /**
   * A V4 UUID that represents a tracer session. This ID should:
   * - Be generated when the tracer starts
   * - Be identical within the context of a host (i.e. multiple threads/processes that belong to
   *   a single instrumented app should share the same runtime_id)
   * - Be associated with traces to allow correlation between traces and telemetry data
   */
  ddog_CharSlice runtime_id;
  /**
   * Whether to enable debug mode for telemetry.
   * When enabled, sets the DD-Telemetry-Debug-Enabled header to true.
   * Defaults to false.
   */
  bool debug_enabled;
} ddog_TelemetryClientConfig;

typedef struct ddog_Slice_U8 {
  /**
   * Should be non-null and suitably aligned for the underlying type. It is
   * allowed but not recommended for the pointer to be null when the len is
   * zero.
   */
  const uint8_t *ptr;
  /**
   * The number of elements (not bytes) that `.ptr` points to. Must be less
   * than or equal to [isize::MAX].
   */
  uintptr_t len;
} ddog_Slice_U8;

/**
 * Use to represent bytes -- does not need to be valid UTF-8.
 */
typedef struct ddog_Slice_U8 ddog_ByteSlice;
>>>>>>> 76da9713a (feat(component-rs): add data-pipeline header)

=======
>>>>>>> 51ae46aae (feat: move rust span code to sidecar-ffi)
#ifdef __cplusplus
extern "C" {
#endif // __cplusplus

/**
 * Drops the error. It should not be used after this, though the
 * implementation tries to limit the damage in the case of use-after-free and
 * double-free scenarios.
 *
 * # Safety
 *
 * Only pass null or a pointer to a valid, mutable `ddog_Error`.
 */
void ddog_Error_drop(struct ddog_Error *error);

/**
 * Returns a CharSlice of the error's message that is valid until the error
 * is dropped.
 * # Safety
 * Only pass null or a valid reference to a `ddog_Error`.
 */
ddog_CharSlice ddog_Error_message(const struct ddog_Error *error);

void ddog_MaybeError_drop(ddog_MaybeError);

/**
 * Creates a new ArrayQueue with the given capacity and item_delete_fn.
 * The item_delete_fn is called when an item is dropped from the queue.
 */
DDOG_CHECK_RETURN
struct ddog_ArrayQueue_NewResult ddog_ArrayQueue_new(uintptr_t capacity,
                                                     void (*item_delete_fn)(void*));

/**
 * Drops the ArrayQueue.
 * # Safety
 * The pointer is null or points to a valid memory location allocated by ArrayQueue_new.
 */
void ddog_ArrayQueue_drop(struct ddog_ArrayQueue *queue);

/**
 * Pushes an item into the ArrayQueue. It returns the given value if the queue is full.
 * # Safety
 * The pointer is null or points to a valid memory location allocated by ArrayQueue_new. The value
 * is null or points to a valid memory location that can be deallocated by the item_delete_fn.
 */
struct ddog_ArrayQueue_PushResult ddog_ArrayQueue_push(const struct ddog_ArrayQueue *queue_ptr,
                                                       void *value);

/**
 * Pushes an element into the queue, replacing the oldest element if necessary.
 * # Safety
 * The pointer is null or points to a valid memory location allocated by ArrayQueue_new. The value
 * is null or points to a valid memory location that can be deallocated by the item_delete_fn.
 */
DDOG_CHECK_RETURN
struct ddog_ArrayQueue_PushResult ddog_ArrayQueue_force_push(const struct ddog_ArrayQueue *queue_ptr,
                                                             void *value);

/**
 * Pops an item from the ArrayQueue.
 * # Safety
 * The pointer is null or points to a valid memory location allocated by ArrayQueue_new.
 */
DDOG_CHECK_RETURN
struct ddog_ArrayQueue_PopResult ddog_ArrayQueue_pop(const struct ddog_ArrayQueue *queue_ptr);

/**
 * Checks if the ArrayQueue is empty.
 * # Safety
 * The pointer is null or points to a valid memory location allocated by ArrayQueue_new.
 */
struct ddog_ArrayQueue_BoolResult ddog_ArrayQueue_is_empty(const struct ddog_ArrayQueue *queue_ptr);

/**
 * Returns the length of the ArrayQueue.
 * # Safety
 * The pointer is null or points to a valid memory location allocated by ArrayQueue_new.
 */
struct ddog_ArrayQueue_UsizeResult ddog_ArrayQueue_len(const struct ddog_ArrayQueue *queue_ptr);

/**
 * Returns true if the underlying queue is full.
 * # Safety
 * The pointer is null or points to a valid memory location allocated by ArrayQueue_new.
 */
struct ddog_ArrayQueue_BoolResult ddog_ArrayQueue_is_full(const struct ddog_ArrayQueue *queue_ptr);

/**
 * Returns the capacity of the ArrayQueue.
 * # Safety
 * The pointer is null or points to a valid memory location allocated by ArrayQueue_new.
 */
struct ddog_ArrayQueue_UsizeResult ddog_ArrayQueue_capacity(const struct ddog_ArrayQueue *queue_ptr);

DDOG_CHECK_RETURN struct ddog_Endpoint *ddog_endpoint_from_url(ddog_CharSlice url);

DDOG_CHECK_RETURN struct ddog_Endpoint *ddog_endpoint_from_filename(ddog_CharSlice filename);

DDOG_CHECK_RETURN struct ddog_Endpoint *ddog_endpoint_from_api_key(ddog_CharSlice api_key);

DDOG_CHECK_RETURN
struct ddog_Error *ddog_endpoint_from_api_key_and_site(ddog_CharSlice api_key,
                                                       ddog_CharSlice site,
                                                       struct ddog_Endpoint **endpoint);

void ddog_endpoint_set_timeout(struct ddog_Endpoint *endpoint, uint64_t millis);

void ddog_endpoint_set_test_token(struct ddog_Endpoint *endpoint, ddog_CharSlice token);

void ddog_endpoint_drop(struct ddog_Endpoint*);

struct ddog_Option_U32 ddog_Option_U32_some(uint32_t v);

struct ddog_Option_U32 ddog_Option_U32_none(void);

/**
 * Drops a `ddog_StringWrapper`. It should not be used after this, though the
 * implementation tries to limit the damage in the case of use-after-free and
 * double-free scenarios.
 *
 * # Safety
 *
 * Only pass null or a pointer to a valid, mutable `ddog_StringWrapper`.
 */
void ddog_StringWrapper_drop(struct ddog_StringWrapper *s);

/**
 * Returns a CharSlice of the message.
 *
 * # Safety
 *
 * Only pass null or a valid reference to a `ddog_StringWrapper`.
 * The string should not be mutated nor dropped while the CharSlice is alive.
 */
ddog_CharSlice ddog_StringWrapper_message(const struct ddog_StringWrapper *s);

DDOG_CHECK_RETURN struct ddog_Vec_Tag ddog_Vec_Tag_new(void);

void ddog_Vec_Tag_drop(struct ddog_Vec_Tag);

/**
 * Creates a new Tag from the provided `key` and `value` by doing a utf8
 * lossy conversion, and pushes into the `vec`. The strings `key` and `value`
 * are cloned to avoid FFI lifetime issues.
 *
 * # Safety
 * The `vec` must be a valid reference.
 * The CharSlices `key` and `value` must point to at least many bytes as their
 * `.len` properties claim.
 */
DDOG_CHECK_RETURN
struct ddog_Vec_Tag_PushResult ddog_Vec_Tag_push(struct ddog_Vec_Tag *vec,
                                                 ddog_CharSlice key,
                                                 ddog_CharSlice value);

/**
 * # Safety
 * The `string`'s .ptr must point to a valid object at least as large as its
 * .len property.
 */
DDOG_CHECK_RETURN struct ddog_Vec_Tag_ParseResult ddog_Vec_Tag_parse(ddog_CharSlice string);

#ifdef __cplusplus
}  // extern "C"
#endif  // __cplusplus

#endif  /* DDOG_COMMON_H */<|MERGE_RESOLUTION|>--- conflicted
+++ resolved
@@ -1441,8 +1441,6 @@
   };
 } ddog_Result_VecLibraryConfig;
 
-<<<<<<< HEAD
-<<<<<<< HEAD
 /**
  * C-compatible representation of an anonymous file handle
  */
@@ -1473,153 +1471,7 @@
     };
   };
 } ddog_Result_TracerMemfdHandle;
-=======
-typedef struct ddog_SpanBytes ddog_SpanBytes;
-typedef struct ddog_SpanLinkBytes ddog_SpanLinkBytes;
-typedef struct ddog_SpanEventBytes ddog_SpanEventBytes;
-typedef struct ddog_AttributeAnyValueBytes ddog_AttributeAnyValueBytes;
-typedef struct ddog_AttributeArrayValueBytes ddog_AttributeArrayValueBytes;
-
-
-/**
- * Represent error codes that `Error` struct can hold
- */
-typedef enum ddog_TraceExporterErrorCode {
-  DDOG_TRACE_EXPORTER_ERROR_CODE_ADDRESS_IN_USE,
-  DDOG_TRACE_EXPORTER_ERROR_CODE_CONNECTION_ABORTED,
-  DDOG_TRACE_EXPORTER_ERROR_CODE_CONNECTION_REFUSED,
-  DDOG_TRACE_EXPORTER_ERROR_CODE_CONNECTION_RESET,
-  DDOG_TRACE_EXPORTER_ERROR_CODE_HTTP_BODY_FORMAT,
-  DDOG_TRACE_EXPORTER_ERROR_CODE_HTTP_BODY_TOO_LONG,
-  DDOG_TRACE_EXPORTER_ERROR_CODE_HTTP_CLIENT,
-  DDOG_TRACE_EXPORTER_ERROR_CODE_HTTP_EMPTY_BODY,
-  DDOG_TRACE_EXPORTER_ERROR_CODE_HTTP_PARSE,
-  DDOG_TRACE_EXPORTER_ERROR_CODE_HTTP_SERVER,
-  DDOG_TRACE_EXPORTER_ERROR_CODE_HTTP_UNKNOWN,
-  DDOG_TRACE_EXPORTER_ERROR_CODE_HTTP_WRONG_STATUS,
-  DDOG_TRACE_EXPORTER_ERROR_CODE_INVALID_ARGUMENT,
-  DDOG_TRACE_EXPORTER_ERROR_CODE_INVALID_DATA,
-  DDOG_TRACE_EXPORTER_ERROR_CODE_INVALID_INPUT,
-  DDOG_TRACE_EXPORTER_ERROR_CODE_INVALID_URL,
-  DDOG_TRACE_EXPORTER_ERROR_CODE_IO_ERROR,
-  DDOG_TRACE_EXPORTER_ERROR_CODE_NETWORK_UNKNOWN,
-  DDOG_TRACE_EXPORTER_ERROR_CODE_SERDE,
-  DDOG_TRACE_EXPORTER_ERROR_CODE_TIMED_OUT,
-} ddog_TraceExporterErrorCode;
-
-/**
- * Structure containing the agent response to a trace payload
- * MUST be freed with `ddog_trace_exporter_response_free`
- */
-typedef struct ddog_TraceExporterResponse ddog_TraceExporterResponse;
-
-/**
- * The TraceExporter ingest traces from the tracers serialized as messagepack and forward them to
- * the agent while applying some transformation.
- *
- * # Proxy
- * If the input format is set as `Proxy`, the exporter will forward traces to the agent without
- * deserializing them.
- *
- * # Features
- * When the input format is set to `V04` the TraceExporter will deserialize the traces and perform
- * some operation before sending them to the agent. The available operations are described below.
- *
- * ## V07 Serialization
- * The Trace exporter can serialize the traces to V07 before sending them to the agent.
- *
- * ## Stats computation
- * The Trace Exporter can compute stats on traces. In this case the trace exporter will start
- * another task to send stats when a time bucket expire. When this feature is enabled the
- * TraceExporter drops all spans that may not be sampled by the agent.
- */
-typedef struct ddog_TraceExporter ddog_TraceExporter;
-
-/**
- * The TraceExporterConfig object will hold the configuration properties for the TraceExporter.
- * Once the configuration is passed to the TraceExporter constructor the config is no longer
- * needed by the handle and it can be freed.
- */
-typedef struct ddog_TraceExporterConfig ddog_TraceExporterConfig;
-
-/**
- * Stucture that contains error information that `TraceExporter` API can return.
- */
-typedef struct ddog_TraceExporterError {
-  enum ddog_TraceExporterErrorCode code;
-  char *msg;
-} ddog_TraceExporterError;
-
-/**
- * Holds the raw parts of a Rust Vec; it should only be created from Rust,
- * never from C.
- */
-typedef struct ddog_Vec_SpanBytes {
-  const ddog_SpanBytes *ptr;
-  uintptr_t len;
-  uintptr_t capacity;
-} ddog_Vec_SpanBytes;
-
-typedef struct ddog_Vec_SpanBytes ddog_TraceBytes;
-
-/**
- * Holds the raw parts of a Rust Vec; it should only be created from Rust,
- * never from C.
- */
-typedef struct ddog_Vec_TraceBytes {
-  const ddog_TraceBytes *ptr;
-  uintptr_t len;
-  uintptr_t capacity;
-} ddog_Vec_TraceBytes;
-
-typedef struct ddog_Vec_TraceBytes ddog_TracesBytes;
-
-/**
- * FFI compatible configuration for the TelemetryClient.
- */
-typedef struct ddog_TelemetryClientConfig {
-  /**
-   * How often telemetry should be sent, in milliseconds.
-   */
-  uint64_t interval;
-  /**
-   * A V4 UUID that represents a tracer session. This ID should:
-   * - Be generated when the tracer starts
-   * - Be identical within the context of a host (i.e. multiple threads/processes that belong to
-   *   a single instrumented app should share the same runtime_id)
-   * - Be associated with traces to allow correlation between traces and telemetry data
-   */
-  ddog_CharSlice runtime_id;
-  /**
-   * Whether to enable debug mode for telemetry.
-   * When enabled, sets the DD-Telemetry-Debug-Enabled header to true.
-   * Defaults to false.
-   */
-  bool debug_enabled;
-} ddog_TelemetryClientConfig;
-
-typedef struct ddog_Slice_U8 {
-  /**
-   * Should be non-null and suitably aligned for the underlying type. It is
-   * allowed but not recommended for the pointer to be null when the len is
-   * zero.
-   */
-  const uint8_t *ptr;
-  /**
-   * The number of elements (not bytes) that `.ptr` points to. Must be less
-   * than or equal to [isize::MAX].
-   */
-  uintptr_t len;
-} ddog_Slice_U8;
-
-/**
- * Use to represent bytes -- does not need to be valid UTF-8.
- */
-typedef struct ddog_Slice_U8 ddog_ByteSlice;
->>>>>>> 76da9713a (feat(component-rs): add data-pipeline header)
-
-=======
->>>>>>> 51ae46aae (feat: move rust span code to sidecar-ffi)
+
 #ifdef __cplusplus
 extern "C" {
 #endif // __cplusplus
