// Copyright 2021-Present Datadog, Inc. https://www.datadoghq.com/
// SPDX-License-Identifier: Apache-2.0


#ifndef DDOG_SIDECAR_H
#define DDOG_SIDECAR_H

#include <stdbool.h>
#include <stddef.h>
#include <stdint.h>
#include <stdio.h>
#include "common.h"

/**
 * `QueueId` is a struct that represents a unique identifier for a queue.
 * It contains a single field, `inner`, which is a 64-bit unsigned integer.
 */
typedef uint64_t ddog_QueueId;

#if defined(_WIN32)
bool ddog_setup_crashtracking(const struct ddog_Endpoint *endpoint, ddog_crasht_Metadata metadata);
#endif

/**
 * This creates Rust PlatformHandle<File> from supplied C std FILE object.
 * This method takes the ownership of the underlying filedescriptor.
 *
 * # Safety
 * Caller must ensure the file descriptor associated with FILE pointer is open, and valid
 * Caller must not close the FILE associated filedescriptor after calling this fuction
 */
struct ddog_NativeFile ddog_ph_file_from(FILE *file);

struct ddog_NativeFile *ddog_ph_file_clone(const struct ddog_NativeFile *platform_handle);

void ddog_ph_file_drop(struct ddog_NativeFile ph);

ddog_MaybeError ddog_alloc_anon_shm_handle(uintptr_t size, struct ddog_ShmHandle **handle);

ddog_MaybeError ddog_alloc_anon_shm_handle_named(uintptr_t size,
                                                 struct ddog_ShmHandle **handle,
                                                 ddog_CharSlice name);

ddog_MaybeError ddog_map_shm(struct ddog_ShmHandle *handle,
                             struct ddog_MappedMem_ShmHandle **mapped,
                             void **pointer,
                             uintptr_t *size);

struct ddog_ShmHandle *ddog_unmap_shm(struct ddog_MappedMem_ShmHandle *mapped);

void ddog_drop_anon_shm_handle(struct ddog_ShmHandle*);

ddog_MaybeError ddog_create_agent_remote_config_writer(struct ddog_AgentRemoteConfigWriter_ShmHandle **writer,
                                                       struct ddog_ShmHandle **handle);

struct ddog_AgentRemoteConfigReader *ddog_agent_remote_config_reader_for_endpoint(const struct ddog_Endpoint *endpoint);

ddog_MaybeError ddog_agent_remote_config_reader_for_anon_shm(const struct ddog_ShmHandle *handle,
                                                             struct ddog_AgentRemoteConfigReader **reader);

void ddog_agent_remote_config_write(const struct ddog_AgentRemoteConfigWriter_ShmHandle *writer,
                                    ddog_CharSlice data);

bool ddog_agent_remote_config_read(struct ddog_AgentRemoteConfigReader *reader,
                                   ddog_CharSlice *data);

void ddog_agent_remote_config_reader_drop(struct ddog_AgentRemoteConfigReader*);

void ddog_agent_remote_config_writer_drop(struct ddog_AgentRemoteConfigWriter_ShmHandle*);

struct ddog_RemoteConfigReader *ddog_remote_config_reader_for_endpoint(const ddog_CharSlice *language,
                                                                       const ddog_CharSlice *tracer_version,
                                                                       const struct ddog_Endpoint *endpoint,
                                                                       ddog_CharSlice service_name,
                                                                       ddog_CharSlice env_name,
                                                                       ddog_CharSlice app_version,
                                                                       const struct ddog_Vec_Tag *tags,
                                                                       const enum ddog_RemoteConfigProduct *remote_config_products,
                                                                       uintptr_t remote_config_products_count,
                                                                       const enum ddog_RemoteConfigCapabilities *remote_config_capabilities,
                                                                       uintptr_t remote_config_capabilities_count);

/**
 * # Safety
 * Argument should point to a valid C string.
 */
struct ddog_RemoteConfigReader *ddog_remote_config_reader_for_path(const char *path);

char *ddog_remote_config_path(const struct ddog_ConfigInvariants *id,
                              const struct ddog_Arc_Target *target);

void ddog_remote_config_path_free(char *path);

bool ddog_remote_config_read(struct ddog_RemoteConfigReader *reader, ddog_CharSlice *data);

void ddog_remote_config_reader_drop(struct ddog_RemoteConfigReader*);

void ddog_sidecar_transport_drop(struct ddog_SidecarTransport*);

/**
 * # Safety
 * Caller must ensure the process is safe to fork, at the time when this method is called
 */
ddog_MaybeError ddog_sidecar_connect(struct ddog_SidecarTransport **connection);

ddog_MaybeError ddog_sidecar_ping(struct ddog_SidecarTransport **transport);

ddog_MaybeError ddog_sidecar_flush_traces(struct ddog_SidecarTransport **transport);

struct ddog_InstanceId *ddog_sidecar_instanceId_build(ddog_CharSlice session_id,
                                                      ddog_CharSlice runtime_id);

void ddog_sidecar_instanceId_drop(struct ddog_InstanceId *instance_id);

ddog_QueueId ddog_sidecar_queueId_generate(void);

struct ddog_RuntimeMetadata *ddog_sidecar_runtimeMeta_build(ddog_CharSlice language_name,
                                                            ddog_CharSlice language_version,
                                                            ddog_CharSlice tracer_version);

void ddog_sidecar_runtimeMeta_drop(struct ddog_RuntimeMetadata *meta);

/**
 * Reports the runtime configuration to the telemetry.
 */
ddog_MaybeError ddog_sidecar_telemetry_enqueueConfig(struct ddog_SidecarTransport **transport,
                                                     const struct ddog_InstanceId *instance_id,
                                                     const ddog_QueueId *queue_id,
                                                     ddog_CharSlice config_key,
                                                     ddog_CharSlice config_value,
                                                     enum ddog_ConfigurationOrigin origin);

/**
 * Reports a dependency to the telemetry.
 */
ddog_MaybeError ddog_sidecar_telemetry_addDependency(struct ddog_SidecarTransport **transport,
                                                     const struct ddog_InstanceId *instance_id,
                                                     const ddog_QueueId *queue_id,
                                                     ddog_CharSlice dependency_name,
                                                     ddog_CharSlice dependency_version);

/**
 * Reports an integration to the telemetry.
 */
ddog_MaybeError ddog_sidecar_telemetry_addIntegration(struct ddog_SidecarTransport **transport,
                                                      const struct ddog_InstanceId *instance_id,
                                                      const ddog_QueueId *queue_id,
                                                      ddog_CharSlice integration_name,
                                                      ddog_CharSlice integration_version,
                                                      bool integration_enabled);

/**
 * Registers a service and flushes any queued actions.
 */
ddog_MaybeError ddog_sidecar_telemetry_flushServiceData(struct ddog_SidecarTransport **transport,
                                                        const struct ddog_InstanceId *instance_id,
                                                        const ddog_QueueId *queue_id,
                                                        const struct ddog_RuntimeMetadata *runtime_meta,
                                                        ddog_CharSlice service_name,
                                                        ddog_CharSlice env_name);

/**
 * Enqueues a list of actions to be performed.
 */
ddog_MaybeError ddog_sidecar_lifecycle_end(struct ddog_SidecarTransport **transport,
                                           const struct ddog_InstanceId *instance_id,
                                           const ddog_QueueId *queue_id);

/**
 * Flushes the telemetry data.
 */
ddog_MaybeError ddog_sidecar_telemetry_flush(struct ddog_SidecarTransport **transport,
                                             const struct ddog_InstanceId *instance_id,
                                             const ddog_QueueId *queue_id);

/**
 * Returns whether the sidecar transport is closed or not.
 */
bool ddog_sidecar_is_closed(struct ddog_SidecarTransport **transport);

/**
 * Sets the configuration for a session.
 */
ddog_MaybeError ddog_sidecar_session_set_config(struct ddog_SidecarTransport **transport,
                                                ddog_CharSlice session_id,
                                                const struct ddog_Endpoint *agent_endpoint,
                                                const struct ddog_Endpoint *dogstatsd_endpoint,
<<<<<<< HEAD
                                                uint64_t flush_interval_milliseconds,
=======
                                                ddog_CharSlice language,
                                                ddog_CharSlice tracer_version,
                                                uint32_t flush_interval_milliseconds,
                                                uint32_t remote_config_poll_interval_millis,
                                                uint32_t telemetry_heartbeat_interval_millis,
>>>>>>> b2a1ef59
                                                uintptr_t force_flush_size,
                                                uintptr_t force_drop_size,
                                                ddog_CharSlice log_level,
                                                ddog_CharSlice log_path,
                                                void *remote_config_notify_function,
                                                const enum ddog_RemoteConfigProduct *remote_config_products,
                                                uintptr_t remote_config_products_count,
                                                const enum ddog_RemoteConfigCapabilities *remote_config_capabilities,
                                                uintptr_t remote_config_capabilities_count,
                                                bool is_fork);

/**
 * Sends a trace to the sidecar via shared memory.
 */
ddog_MaybeError ddog_sidecar_send_trace_v04_shm(struct ddog_SidecarTransport **transport,
                                                const struct ddog_InstanceId *instance_id,
                                                struct ddog_ShmHandle *shm_handle,
                                                uintptr_t len,
                                                const struct ddog_TracerHeaderTags *tracer_header_tags);

/**
 * Sends a trace as bytes to the sidecar.
 */
ddog_MaybeError ddog_sidecar_send_trace_v04_bytes(struct ddog_SidecarTransport **transport,
                                                  const struct ddog_InstanceId *instance_id,
                                                  ddog_CharSlice data,
                                                  const struct ddog_TracerHeaderTags *tracer_header_tags);

ddog_MaybeError ddog_sidecar_send_debugger_data(struct ddog_SidecarTransport **transport,
                                                const struct ddog_InstanceId *instance_id,
                                                ddog_QueueId queue_id,
                                                struct ddog_Vec_DebuggerPayload payloads);

ddog_MaybeError ddog_sidecar_send_debugger_datum(struct ddog_SidecarTransport **transport,
                                                 const struct ddog_InstanceId *instance_id,
                                                 ddog_QueueId queue_id,
                                                 struct ddog_DebuggerPayload *payload);

ddog_MaybeError ddog_sidecar_send_debugger_diagnostics(struct ddog_SidecarTransport **transport,
                                                       const struct ddog_InstanceId *instance_id,
                                                       ddog_QueueId queue_id,
                                                       struct ddog_DebuggerPayload diagnostics_payload);

ddog_MaybeError ddog_sidecar_set_remote_config_data(struct ddog_SidecarTransport **transport,
                                                    const struct ddog_InstanceId *instance_id,
                                                    const ddog_QueueId *queue_id,
                                                    ddog_CharSlice service_name,
                                                    ddog_CharSlice env_name,
                                                    ddog_CharSlice app_version,
                                                    const struct ddog_Vec_Tag *global_tags);

/**
 * Dumps the current state of the sidecar.
 */
ddog_CharSlice ddog_sidecar_dump(struct ddog_SidecarTransport **transport);

/**
 * Retrieves the current statistics of the sidecar.
 */
ddog_CharSlice ddog_sidecar_stats(struct ddog_SidecarTransport **transport);

/**
 * Send a DogStatsD "count" metric.
 */
ddog_MaybeError ddog_sidecar_dogstatsd_count(struct ddog_SidecarTransport **transport,
                                             const struct ddog_InstanceId *instance_id,
                                             ddog_CharSlice metric,
                                             int64_t value,
                                             const struct ddog_Vec_Tag *tags);

/**
 * Send a DogStatsD "distribution" metric.
 */
ddog_MaybeError ddog_sidecar_dogstatsd_distribution(struct ddog_SidecarTransport **transport,
                                                    const struct ddog_InstanceId *instance_id,
                                                    ddog_CharSlice metric,
                                                    double value,
                                                    const struct ddog_Vec_Tag *tags);

/**
 * Send a DogStatsD "gauge" metric.
 */
ddog_MaybeError ddog_sidecar_dogstatsd_gauge(struct ddog_SidecarTransport **transport,
                                             const struct ddog_InstanceId *instance_id,
                                             ddog_CharSlice metric,
                                             double value,
                                             const struct ddog_Vec_Tag *tags);

/**
 * Send a DogStatsD "histogram" metric.
 */
ddog_MaybeError ddog_sidecar_dogstatsd_histogram(struct ddog_SidecarTransport **transport,
                                                 const struct ddog_InstanceId *instance_id,
                                                 ddog_CharSlice metric,
                                                 double value,
                                                 const struct ddog_Vec_Tag *tags);

/**
 * Send a DogStatsD "set" metric.
 */
ddog_MaybeError ddog_sidecar_dogstatsd_set(struct ddog_SidecarTransport **transport,
                                           const struct ddog_InstanceId *instance_id,
                                           ddog_CharSlice metric,
                                           int64_t value,
                                           const struct ddog_Vec_Tag *tags);

/**
 * Sets x-datadog-test-session-token on all requests for the given session.
 */
ddog_MaybeError ddog_sidecar_set_test_session_token(struct ddog_SidecarTransport **transport,
                                                    ddog_CharSlice session_id,
                                                    ddog_CharSlice token);

/**
 * This function creates a new transport using the provided callback function when the current
 * transport is closed.
 *
 * # Arguments
 *
 * * `transport` - The transport used for communication.
 * * `factory` - A C function that must return a pointer to "ddog_SidecarTransport"
 */
void ddog_sidecar_reconnect(struct ddog_SidecarTransport **transport,
                            struct ddog_SidecarTransport *(*factory)(void));

/**
 * Return the path of the crashtracker unix domain socket.
 */
ddog_CharSlice ddog_sidecar_get_crashtracker_unix_socket_path(void);

/**
 * Gets an agent info reader.
 */
struct ddog_AgentInfoReader *ddog_get_agent_info_reader(const struct ddog_Endpoint *endpoint);

/**
 * Gets the current agent info environment (or empty if not existing)
 */
ddog_CharSlice ddog_get_agent_info_env(struct ddog_AgentInfoReader *reader, bool *changed);

/**
 * Drops the agent info reader.
 */
void ddog_drop_agent_info_reader(struct ddog_AgentInfoReader*);

<<<<<<< HEAD
ddog_MaybeError ddog_sidecar_dogstatsd_count(ddog_SidecarTransport **transport,
                                             const struct ddog_InstanceId *instance_id,
                                             ddog_CharSlice metric,
                                             int64_t value,
                                             const struct ddog_Vec_Tag *tags);

ddog_MaybeError ddog_sidecar_dogstatsd_distribution(ddog_SidecarTransport **transport,
                                                    const struct ddog_InstanceId *instance_id,
                                                    ddog_CharSlice metric,
                                                    double value,
                                                    const struct ddog_Vec_Tag *tags);

ddog_MaybeError ddog_sidecar_dogstatsd_gauge(ddog_SidecarTransport **transport,
                                             const struct ddog_InstanceId *instance_id,
                                             ddog_CharSlice metric,
                                             double value,
                                             const struct ddog_Vec_Tag *tags);

ddog_MaybeError ddog_sidecar_dogstatsd_histogram(ddog_SidecarTransport **transport,
                                                 const struct ddog_InstanceId *instance_id,
                                                 ddog_CharSlice metric,
                                                 double value,
                                                 const struct ddog_Vec_Tag *tags);

ddog_MaybeError ddog_sidecar_dogstatsd_set(ddog_SidecarTransport **transport,
                                           const struct ddog_InstanceId *instance_id,
                                           ddog_CharSlice metric,
                                           int64_t value,
                                           const struct ddog_Vec_Tag *tags);

#endif /* DDOG_SIDECAR_H */
=======
#endif  /* DDOG_SIDECAR_H */
>>>>>>> b2a1ef59
<|MERGE_RESOLUTION|>--- conflicted
+++ resolved
@@ -185,15 +185,11 @@
                                                 ddog_CharSlice session_id,
                                                 const struct ddog_Endpoint *agent_endpoint,
                                                 const struct ddog_Endpoint *dogstatsd_endpoint,
-<<<<<<< HEAD
-                                                uint64_t flush_interval_milliseconds,
-=======
                                                 ddog_CharSlice language,
                                                 ddog_CharSlice tracer_version,
                                                 uint32_t flush_interval_milliseconds,
                                                 uint32_t remote_config_poll_interval_millis,
                                                 uint32_t telemetry_heartbeat_interval_millis,
->>>>>>> b2a1ef59
                                                 uintptr_t force_flush_size,
                                                 uintptr_t force_drop_size,
                                                 ddog_CharSlice log_level,
@@ -339,38 +335,4 @@
  */
 void ddog_drop_agent_info_reader(struct ddog_AgentInfoReader*);
 
-<<<<<<< HEAD
-ddog_MaybeError ddog_sidecar_dogstatsd_count(ddog_SidecarTransport **transport,
-                                             const struct ddog_InstanceId *instance_id,
-                                             ddog_CharSlice metric,
-                                             int64_t value,
-                                             const struct ddog_Vec_Tag *tags);
-
-ddog_MaybeError ddog_sidecar_dogstatsd_distribution(ddog_SidecarTransport **transport,
-                                                    const struct ddog_InstanceId *instance_id,
-                                                    ddog_CharSlice metric,
-                                                    double value,
-                                                    const struct ddog_Vec_Tag *tags);
-
-ddog_MaybeError ddog_sidecar_dogstatsd_gauge(ddog_SidecarTransport **transport,
-                                             const struct ddog_InstanceId *instance_id,
-                                             ddog_CharSlice metric,
-                                             double value,
-                                             const struct ddog_Vec_Tag *tags);
-
-ddog_MaybeError ddog_sidecar_dogstatsd_histogram(ddog_SidecarTransport **transport,
-                                                 const struct ddog_InstanceId *instance_id,
-                                                 ddog_CharSlice metric,
-                                                 double value,
-                                                 const struct ddog_Vec_Tag *tags);
-
-ddog_MaybeError ddog_sidecar_dogstatsd_set(ddog_SidecarTransport **transport,
-                                           const struct ddog_InstanceId *instance_id,
-                                           ddog_CharSlice metric,
-                                           int64_t value,
-                                           const struct ddog_Vec_Tag *tags);
-
-#endif /* DDOG_SIDECAR_H */
-=======
-#endif  /* DDOG_SIDECAR_H */
->>>>>>> b2a1ef59
+#endif  /* DDOG_SIDECAR_H */