--- conflicted
+++ resolved
@@ -102,12 +102,9 @@
       zend_abstract_interface/env/env.c \
       zend_abstract_interface/exceptions/exceptions.c \
       zend_abstract_interface/headers/headers.c \
-<<<<<<< HEAD
-=======
       zend_abstract_interface/hook/hook.c \
       zend_abstract_interface/interceptor/php7/interceptor.c \
       zend_abstract_interface/interceptor/php7/resolver.c \
->>>>>>> a5dc736a
       zend_abstract_interface/json/json.c \
       zend_abstract_interface/symbols/lookup.c \
       zend_abstract_interface/symbols/call.c \
@@ -164,12 +161,9 @@
       zend_abstract_interface/env/env.c \
       zend_abstract_interface/exceptions/exceptions.c \
       zend_abstract_interface/headers/headers.c \
-<<<<<<< HEAD
-=======
       zend_abstract_interface/hook/hook.c \
       zend_abstract_interface/interceptor/php8/interceptor.c \
       zend_abstract_interface/interceptor/php8/resolver.c \
->>>>>>> a5dc736a
       zend_abstract_interface/json/json.c \
       zend_abstract_interface/symbols/lookup.c \
       zend_abstract_interface/symbols/call.c \
@@ -216,13 +210,10 @@
   PHP_ADD_BUILD_DIR([$ext_builddir/zend_abstract_interface/env])
   PHP_ADD_BUILD_DIR([$ext_builddir/zend_abstract_interface/exceptions])
   PHP_ADD_BUILD_DIR([$ext_builddir/zend_abstract_interface/headers])
-<<<<<<< HEAD
-=======
   PHP_ADD_BUILD_DIR([$ext_builddir/zend_abstract_interface/hook])
   PHP_ADD_BUILD_DIR([$ext_builddir/zend_abstract_interface/interceptor])
   PHP_ADD_BUILD_DIR([$ext_builddir/zend_abstract_interface/interceptor/php7])
   PHP_ADD_BUILD_DIR([$ext_builddir/zend_abstract_interface/interceptor/php8])
->>>>>>> a5dc736a
   PHP_ADD_BUILD_DIR([$ext_builddir/zend_abstract_interface/json])
   PHP_ADD_BUILD_DIR([$ext_builddir/zend_abstract_interface/sandbox])
   PHP_ADD_BUILD_DIR([$ext_builddir/zend_abstract_interface/sandbox/php7])
