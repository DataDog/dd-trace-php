--- conflicted
+++ resolved
@@ -23,23 +23,14 @@
         libxml2-dev \
         gnu-libiconv-dev \
         oniguruma-dev \
-<<<<<<< HEAD
         tar \
         cmake
-=======
-        cmake \
-        tar
->>>>>>> 20e0570a
 
 # Profiling deps
 # Minimum: libclang. Nice-to-have: full toolchain including linker to play
 # with cross-language link-time optimization. Needs to match rustc -Vv's llvm
 # version.
-<<<<<<< HEAD
-RUN apk add --no-cache llvm16-libs clang16-dev lld llvm16 rust-stdlib cargo clang git protoc unzip
-=======
 RUN apk add --no-cache llvm17-libs clang17-dev lld llvm17 rust-stdlib cargo clang git protoc unzip
->>>>>>> 20e0570a
 
 RUN cargo install --force --locked bindgen-cli && mv /root/.cargo/bin/bindgen /usr/local/bin/ && rm -rf /root/.cargo
 
