FROM alpine:3.19

RUN mkdir -p /app
WORKDIR /app

# Break the dependencies into multiple layers to reduce individual layer size.
# This is just to avoid an upload issue I was hitting with large layers.
RUN set -eux; \
    apk add --no-cache \
        bash \
        autoconf \
        coreutils \
        g++ \
        gcc \
        make \
        cmake \
        build-base \
        curl-dev \
        libedit-dev \
        libffi-dev \
        libmcrypt-dev \
        libsodium-dev \
        libxml2-dev \
        gnu-libiconv-dev \
        oniguruma-dev \
<<<<<<< HEAD
        tar
=======
        cmake
>>>>>>> b23438e2

# Profiling deps
# Minimum: libclang. Nice-to-have: full toolchain including linker to play
# with cross-language link-time optimization. Needs to match rustc -Vv's llvm
# version.
RUN apk add --no-cache llvm16-libs clang16-dev lld llvm16 rust-stdlib cargo clang git protoc unzip

RUN cargo install --force --locked bindgen-cli && mv /root/.cargo/bin/bindgen /usr/local/bin/ && rm -rf /root/.cargo

CMD ["bash"]<|MERGE_RESOLUTION|>--- conflicted
+++ resolved
@@ -23,11 +23,8 @@
         libxml2-dev \
         gnu-libiconv-dev \
         oniguruma-dev \
-<<<<<<< HEAD
-        tar
-=======
+        tar \
         cmake
->>>>>>> b23438e2
 
 # Profiling deps
 # Minimum: libclang. Nice-to-have: full toolchain including linker to play
