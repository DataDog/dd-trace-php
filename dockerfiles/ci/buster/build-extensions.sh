--- conflicted
+++ resolved
@@ -117,23 +117,6 @@
   yes 'no' | pecl install memcached; echo "extension=memcached.so" >> ${iniDir}/memcached.ini;
   yes '' | pecl install memcache$MEMCACHE_VERSION; echo "extension=memcache.so" >> ${iniDir}/memcache.ini;
   pecl install mongodb$MONGODB_VERSION; echo "extension=mongodb.so" >> ${iniDir}/mongodb.ini;
-<<<<<<< HEAD
-  # Redis 6.0.0 dropped support for PHP 7.1 and below
-  if [[ $PHP_VERSION_ID -le 83 ]]; then
-    pecl install redis$(if [[ $PHP_VERSION_ID -le 71 ]]; then echo -5.3.7; fi); echo "extension=redis.so" >> ${iniDir}/redis.ini;
-  else
-    # phpredis from latest `develop` branch has PHP 8.4 support, no release so
-    # far
-    curl -LO https://github.com/phpredis/phpredis/archive/6673b5b2bed7f50600aad0bf02afd49110a49d81.tar.gz;
-    tar -xvzf 6673b5b2bed7f50600aad0bf02afd49110a49d81.tar.gz;
-    cd phpredis-6673b5b2bed7f50600aad0bf02afd49110a49d81;
-    phpize;
-    ./configure;
-    make && make install;
-    echo "extension=redis.so" >> ${iniDir}/redis.ini;
-  fi
-=======
->>>>>>> 4b2f6db2
   pecl install sqlsrv$SQLSRV_VERSION; echo "extension=sqlsrv.so" >> ${iniDir}/sqlsrv.ini;
   # Xdebug is disabled by default
   for VERSION in "${XDEBUG_VERSIONS[@]}"; do
@@ -170,13 +153,23 @@
     pecl install redis-4.3.0
     mv $EXTENSION_DIR/redis.so $EXTENSION_DIR/redis-4.3.0.so
   fi
-  pecl install redis-5.3.7
+  if [[ $PHP_VERSION_ID -le 83 ]]; then
+    pecl install redis-5.3.7
+    # Redis 6.0.0 dropped support for PHP 7.1 and below
+    if [[ $PHP_VERSION_ID -gt 71 ]]; then
+      mv $EXTENSION_DIR/redis.so $EXTENSION_DIR/redis-5.3.7.so
+      pecl install redis
+    else
+      ln -s $EXTENSION_DIR/redis.so $EXTENSION_DIR/redis-5.3.7.so
+    fi
+  else
+    curl -LO https://github.com/phpredis/phpredis/archive/6673b5b2bed7f50600aad0bf02afd49110a49d81.tar.gz;
+    tar -xvzf 6673b5b2bed7f50600aad0bf02afd49110a49d81.tar.gz;
+    cd phpredis-6673b5b2bed7f50600aad0bf02afd49110a49d81;
+    phpize;
+    ./configure;
+    make && make install;
+    echo "extension=redis.so" >> ${iniDir}/redis.ini;
+  fi
 
-  # Redis 6.0.0 dropped support for PHP 7.1 and below
-  if [[ $PHP_VERSION_ID -gt 71 ]]; then
-    mv $EXTENSION_DIR/redis.so $EXTENSION_DIR/redis-5.3.7.so
-    pecl install redis
-  else
-    ln -s $EXTENSION_DIR/redis.so $EXTENSION_DIR/redis-5.3.7.so
-  fi
 fi