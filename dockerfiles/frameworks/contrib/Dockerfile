--- conflicted
+++ resolved
@@ -179,11 +179,7 @@
     git clone --depth 1 --branch ${WORDPRESS_VERSION_TAG} git://develop.git.wordpress.org/ /home/wordpress; \
     cd /home/wordpress; \
     switch_php 7.0; \
-<<<<<<< HEAD
-    composer require --dev phpunit/phpunit ^5
-=======
     composer require --dev phpunit/phpunit ^6
->>>>>>> a5dc736a
 
 WORKDIR /home/wordpress
 ADD wordpress/wp-tests-config.php ./
