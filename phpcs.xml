--- conflicted
+++ resolved
@@ -35,12 +35,8 @@
         <exclude-pattern>tests/*</exclude-pattern>
     </rule>
     <rule ref="PSR1.Files.SideEffects.FoundWithSymbols">
-<<<<<<< HEAD
         <exclude-pattern>bridge/autoload.php</exclude-pattern>
         <exclude-pattern>build/packages/*</exclude-pattern>
-=======
-        <exclude-pattern>bridge/dd_init.php</exclude-pattern>
->>>>>>> 6ed04ce7
         <exclude-pattern>datadog-setup.php</exclude-pattern>
         <exclude-pattern>examples/long-running/long-running-script.php</exclude-pattern>
         <exclude-pattern>src/api/GlobalTracer.php</exclude-pattern>
