--- conflicted
+++ resolved
@@ -1,1680 +1,5 @@
-<<<<<<< HEAD
-version: "2.1"
-orbs:
-  codecov: codecov/codecov@3.2.2
-aliases:
-
-  - &CACHE_COMPOSER_KEY
-    key: 'betav2-composer-deps-{{ .Environment.CIRCLE_JOB }}-{{ checksum "composer.json" }}'
-
-  - &CACHE_NPM_KEY
-    key: 'betav1-lint-deps-{{ checksum "composer.json" }}'
-
-  - &IMAGE_DOCKER_REDIS
-    image: datadog/dd-trace-ci:php-redis-5.0
-    name: redis_integration
-
-  - &IMAGE_DOCKER_ELASTICSEARCH2
-    image: elasticsearch:2
-    name: elasticsearch2_integration
-
-  - &IMAGE_DOCKER_ELASTICSEARCH7
-    image: elasticsearch:7.17.0
-    name: elasticsearch7_integration
-    environment:
-      - discovery.type=single-node
-      - ES_JAVA_OPTS=-Xms1g -Xmx1g
-
-  - &IMAGE_DOCKER_HTTPBIN
-    image: kong/httpbin
-    name: httpbin_integration
-
-  - &IMAGE_DOCKER_MEMCHACED
-    image: memcached:1.5-alpine
-    name: memcached_integration
-
-  - &IMAGE_DOCKER_MYSQL
-    image: datadog/dd-trace-ci:php-mysql-dev-5.6
-    name: mysql_integration
-    environment:
-      - MYSQL_ROOT_PASSWORD=test
-      - MYSQL_PASSWORD=test
-      - MYSQL_USER=test
-      - MYSQL_DATABASE=test
-
-  - &IMAGE_DOCKER_MONGO
-    image: "circleci/mongo:4.0"
-    name: mongodb_integration
-    environment:
-      - MONGO_INITDB_ROOT_USERNAME=test
-      - MONGO_INITDB_ROOT_PASSWORD=test
-
-  - &IMAGE_DOCKER_RABBITMQ
-    image: rabbitmq:3.8.9-alpine
-    name: rabbitmq_integration
-
-  - &IMAGE_DOCKER_REQUEST_REPLAYER
-    image: datadog/dd-trace-ci:php-request-replayer-2.0
-    name: request-replayer
-    environment:
-      DD_REQUEST_DUMPER_FILE: dump.json
-
-  - &IMAGE_DOCKER_DD_TEST_AGENT
-    image: ghcr.io/datadog/dd-apm-test-agent/ddapm-test-agent:latest
-    name: test-agent
-    environment:
-      LOG_LEVEL: DEBUG
-      TRACE_LANGUAGE: php
-      DD_TRACE_AGENT_URL: http://request-replayer:80
-      PORT: 9126
-      SNAPSHOT_DIR: /snapshots
-      SNAPSHOT_CI: 1
-      DD_SUPPRESS_TRACE_PARSE_ERRORS: true
-      DISABLED_CHECKS: trace_content_length
-
-  - &IMAGE_DOCKER_SQLSRV
-    image: mcr.microsoft.com/mssql/server:2022-latest
-    name: sqlsrv_integration
-    environment:
-      - ACCEPT_EULA=Y
-      - MSSQL_SA_PASSWORD=Password12!
-      - MSSQL_PID=Developer
-
-  - &STEP_ATTACH_WORKSPACE
-    attach_workspace:
-      at: ~/datadog
-
-  - &STEP_APPEND_BUILD_ID
-    run:
-      name: Append build id to version number
-      command: |
-        githash="${CIRCLE_SHA1?}"
-        if [[ "$CIRCLE_BRANCH" =~ "ddtrace-" ]] ; then
-          echo "Release branch detected; not adding git sha1 to version number."
-        else
-          sed -E -i "s/const\s+VERSION\s*=\s*'(.*)'/const VERSION = '\1+$githash'/g" "src/DDTrace/Tracer.php"
-          sed -E -i "s/define\s+PHP_DDTRACE_VERSION\s*\"(.*)\"/define PHP_DDTRACE_VERSION \"\1+$githash\"/g" "ext/version.h"
-          sed -E -i "s/^version\s*=\s*\"(.*)\"/version = \"\1+$githash\"/g" "profiling/Cargo.toml"
-          echo "Appended +$githash to version number."
-        fi
-
-  - &STEP_EXT_INSTALL
-    run:
-      name: Build and install extension
-      command: make sudo install install_ini BUILD_DIR=$(pwd)/tmp/build_extension
-
-  - &STEP_COMPOSER_CACHE_RESTORE
-    restore_cache:
-      <<: *CACHE_COMPOSER_KEY
-
-  - &STEP_COMPOSER_CACHE_SAVE
-    save_cache:
-      <<: *CACHE_COMPOSER_KEY
-      paths:
-        - ~/.composer/cache
-
-  - &STEP_COMPOSER_SELF_UPDATE
-    run:
-      name: Upgrading composer
-      command: sudo composer self-update --no-interaction
-
-  - &STEP_COMPOSER_UPDATE
-    run:
-      name: Installing dependencies with composer
-      command: |
-        export COMPOSER_MEMORY_LIMIT=-1 # disable composer memory limit completely
-        composer update --no-interaction
-
-  - &STEP_COMPOSER_GENERATE
-    run:
-      name: Compiling dd-tace-php files into single file
-      command: make generate
-
-  - &STEP_COMPOSER_TESTS_UPDATE
-    run:
-      name: Updating tests' composer
-      command: make composer_tests_update
-
-  - &STEP_PREPARE_TEST_RESULTS_DIR
-    run:
-      name: testresults dir
-      command: mkdir test-results
-
-  - &STEP_EXPORT_CI_ENV
-    run:
-      name: export .env.circleci
-      command: |
-        echo "export $(cat .env.circleci | xargs)" >> $HOME/.profile
-
-  - &STEP_DISABLE_XDEBUG
-    run:
-      name: Disable Xdebug for built-in web tests
-      command: test -e /usr/local/etc/php/conf.d/docker-php-ext-xdebug.ini && sudo rm -f $_ || true
-
-  - &STEP_WAIT_MYSQL
-    run:
-      name: Waiting for Dockerized MySQL
-      command: wait-for mysql_integration:3306 --timeout=60
-
-  - &STEP_WAIT_REQUEST_REPLAYER
-    run:
-      name: Waiting for Dockerized request replayer
-      command: wait-for request-replayer:80 --timeout=120
-
-  - &STEP_WAIT_TEST_AGENT
-    run:
-      name: Waiting for Dockerized APM Test Agent
-      command: wait-for test-agent:9126 --timeout=30
-
-  - &STEP_DOCKER_LOGS
-    run:
-      name: Outputting Docker Logs for APM Test Agent
-      command: docker logs -f test-agent
-      background: true
-
-  # Fix intermittent error: "Could not resolve host: httpbin_integration"
-  - &STEP_RESOLVE_HTTPBIN_HOSTNAME_TO_IP
-    run:
-      name: Resolving HTTPBIN_HOSTNAME to IP address
-      command: |
-        export HTTPBIN_HOSTNAME=$( \
-          curl --verbose "http://httpbin_integration:80/headers" 2>&1 | \
-          grep '* Connected to' | \
-          awk -F' ' '{print $5}' | \
-          sed 's/[()]//g' \
-        );
-        echo "Resolved httpbin_integration: HTTPBIN_HOSTNAME=${HTTPBIN_HOSTNAME}";
-        echo "export HTTPBIN_HOSTNAME='${HTTPBIN_HOSTNAME}'" >> $BASH_ENV
-        # Avoid intermittent DNS hangs: See https://github.com/curl/curl/issues/593#issuecomment-170146252
-        echo "options single-request" | sudo tee -a /etc/resolv.conf
-
-  - &STEP_PERSIST_TO_WORKSPACE
-    persist_to_workspace:
-      root: '.'
-      paths:
-      - tmp/build_extension
-
-  - &STEP_STORE_TEST_RESULTS
-    store_test_results:
-      path: test-results
-
-  - &STEP_CHECKOUT
-    run:
-      name: Checkout code
-      command: |
-        git config --global gc.auto 0
-
-        export CIRCLE_REPOSITORY_URL="${CIRCLE_REPOSITORY_URL/git@github.com:/https://github.com/}"
-
-        if [ -e "$HOME/datadog/.git" ] ; then
-          echo 'Fetching into existing repository'
-          existing_repo='true'
-          cd "$HOME/datadog"
-          git remote set-url origin "$CIRCLE_REPOSITORY_URL" || true
-
-          echo 'Fetching from remote repository'
-          if [ -n "$CIRCLE_TAG" ]; then
-            git fetch --force --tags origin
-          elif [ -z "$CIRCLE_PR_NUMBER" ]; then
-            git fetch --force origin "+refs/heads/$CIRCLE_BRANCH:refs/remotes/origin/$CIRCLE_BRANCH"
-          fi
-        else
-          echo 'Cloning git repository'
-          existing_repo='false'
-          mkdir -p "$HOME/datadog"
-          cd "$HOME/datadog"
-          git clone --no-checkout "$CIRCLE_REPOSITORY_URL" .
-        fi
-
-        if [ -n "$CIRCLE_TAG" ]; then
-          echo 'Checking out tag'
-          git checkout --force "$CIRCLE_TAG"
-          git reset --hard "$CIRCLE_SHA1"
-        else
-          echo 'Checking out branch'
-          if [ -n "$CIRCLE_PR_NUMBER" ]; then
-            git fetch --force origin "+refs/pull/${CIRCLE_PR_NUMBER}/head:refs/remotes/origin/$CIRCLE_BRANCH"
-          fi
-          git checkout --force -B "$CIRCLE_BRANCH" "$CIRCLE_SHA1"
-          git --no-pager log --no-color -n 1 --format='HEAD is now at %h %s'
-        fi
-
-        echo 'Updating submodules'
-        git submodule update --init --recursive
-
-  - &BARE_DOCKER_MACHINE
-    resource_class: << parameters.resource_class >>
-    machine:
-      image: ubuntu-2004:current
-
-commands:
-  lib_curl_workaround:
-    parameters:
-      command:
-        type: string
-        default: none
-    steps:
-      - run:
-          name: Installing missing libcurl workaround
-          command: |
-              if [[ ! "<<parameters.command>>" == "none" ]]; then
-                << parameters.command >>
-              fi;
-  switch_php:
-    parameters:
-      php_version:
-        type: string
-        default: none
-    steps:
-      - run:
-          name: Switch PHP version
-          command: |
-            if [[ ! "<<parameters.php_version>>" == "none" ]]; then
-              switch-php << parameters.php_version >>
-            fi;
-  install_extension:
-    parameters:
-      lib_curl_command:
-        type: string
-        default: none
-    steps:
-      - lib_curl_workaround:
-          command: << parameters.lib_curl_command >>
-      - <<: *STEP_EXT_INSTALL
-
-  copy_valgrind_rc:
-    parameters:
-      valgrind_config:
-        type: string
-        default: ""
-    steps:
-      - run:
-          name: Copy valgrind.rc configuration and suppressions
-          command: |
-            if [ -e ".circleci/valgrind/<< parameters.valgrind_config >>_valgrind.rc" ]; then
-              cp .circleci/valgrind/<< parameters.valgrind_config >>_valgrind.rc /home/circleci/.valgrindrc
-              cp .circleci/valgrind/valgrind_<< parameters.valgrind_config >>_suppressions.lib /home/circleci/valgrind_<< parameters.valgrind_config >>_suppressions.lib
-            fi
-  prepare_extension_and_composer_with_cache:
-    steps:
-      - <<: *STEP_EXT_INSTALL
-      - <<: *STEP_COMPOSER_CACHE_RESTORE
-      - <<: *STEP_COMPOSER_UPDATE
-      - <<: *STEP_COMPOSER_CACHE_SAVE
-
-  docker_logs:
-    parameters:
-      docker_image:
-        type: string
-    steps:
-      - run:
-          name: Docker logs for << parameters.docker_image >>
-          command: docker logs -f << parameters.docker_image >>
-          background: true
-
-  setup_docker:
-    parameters:
-      docker_image:
-        type: string
-      extra:
-        type: string
-        default: none
-    steps:
-      - run:
-          name: Fix mounted folder permissions mismatch on buster (user 1000 vs user 3434 in docker)
-          command: |
-            if [[ "<< parameters.docker_image >>" == *buster* ]]; then
-              sudo useradd -u 3434 docker-circleci
-              sudo chown -R docker-circleci .
-            fi
-      - run:
-          name: Setup container dependencies
-          command: |
-            set -x
-            max_retries=3
-            extra=<< parameters.extra >>
-            docker network create net --driver=bridge -o "com.docker.network.bridge.name=br"
-
-            function retry_docker() {
-              retries=$max_retries
-              while
-                ! docker "${@}"
-              do
-                if [[ $((--retries)) -eq 0 ]]; then
-                  exit 1
-                fi
-                sleep 1
-              done
-              true # Success
-            }
-
-            if [[ $extra == "with_httpbin_and_request_replayer" || $extra == "with_snapshots" ]]; then
-              retry_docker run --detach --rm --net net \
-                -e DD_APM_ENABLED=true \
-                -e DD_BIND_HOST=0.0.0.0 \
-                -e DD_API_KEY=invalid_key_but_this_is_fine \
-                -e LOG_LEVEL=DEBUG \
-                -e TRACE_LANGUAGE=php \
-                -e DD_TRACE_AGENT_URL=http://request-replayer:80 \
-                -e DISABLED_CHECKS=trace_content_length \
-                -e DD_SUPPRESS_TRACE_PARSE_ERRORS=true \
-                -e PORT=9126 \
-                -e SNAPSHOT_DIR=/snapshots \
-                -p "127.0.0.1:9126:9126" \
-                -v $(pwd)/tests/snapshots:/snapshots \
-                --name test-agent ghcr.io/datadog/dd-apm-test-agent/ddapm-test-agent:latest
-              retry_docker run --detach --rm --net net \
-                --name httpbin_integration kong/httpbin
-              retry_docker run --detach --rm --net net \
-                -e DD_REQUEST_DUMPER_FILE=dump.json \
-                --name request-replayer datadog/dd-trace-ci:php-request-replayer-2.0
-            fi
-            if [[ $extra == "with_snapshots" ]]; then
-              retry_docker run --detach --rm --net net \
-                --name elasticsearch2_integration elasticsearch:2
-              retry_docker run --detach --rm --net net \
-                -e ES_JAVA_OPTS="-Xms1g -Xmx1g" \
-                -e discovery.type=single-node \
-                --name elasticsearch7_integration elasticsearch:7.17.0
-              retry_docker run --detach --rm --net net \
-                --name redis_integration datadog/dd-trace-ci:php-redis-5.0
-              retry_docker run --detach --rm --net net \
-                --name memcached_integration memcached:1.5-alpine
-              retry_docker run --detach --rm --net net \
-                -e MYSQL_ROOT_PASSWORD=test \
-                -e MYSQL_PASSWORD=test \
-                -e MYSQL_USER=test \
-                -e MYSQL_DATABASE=test \
-                --name mysql_integration datadog/dd-trace-ci:php-mysql-dev-5.6
-              retry_docker run --detach --rm --net net \
-                --name rabbitmq_integration rabbitmq:3.8.9-alpine
-              retry_docker run --detach --rm --net net \
-                -e MONGO_INITDB_ROOT_USERNAME=test \
-                -e MONGO_INITDB_ROOT_PASSWORD=test \
-                --name mongodb_integration circleci/mongo:4.0
-              retry_docker run --detach --rm --net net \
-                -e ACCEPT_EULA=Y \
-                -e MSSQL_SA_PASSWORD=Password12! \
-                -e MSSQL_PID=Developer \
-                --name sqlsrv_integration mcr.microsoft.com/mssql/server:2022-latest
-            fi
-      - when:
-          condition:
-            or:
-              - equal: ["with_httpbin_and_request_replayer", << parameters.extra >>]
-              - equal: ["with_snapshots", << parameters.extra >>]
-          steps:
-            - docker_logs:
-                docker_image: test-agent
-            - docker_logs:
-                docker_image: httpbin_integration
-            - docker_logs:
-                docker_image: request-replayer
-      - when:
-          condition:
-            equal: ["with_snapshots", << parameters.extra >>]
-          steps:
-            - docker_logs:
-                docker_image: elasticsearch2_integration
-            - docker_logs:
-                docker_image: elasticsearch7_integration
-            - docker_logs:
-                docker_image: redis_integration
-            - docker_logs:
-                docker_image: memcached_integration
-            - docker_logs:
-                docker_image: mysql_integration
-            - docker_logs:
-                docker_image: rabbitmq_integration
-            - docker_logs:
-                docker_image: mongodb_integration
-            - docker_logs:
-                docker_image: sqlsrv_integration
-      - run:
-          name: Setup docker image << parameters.docker_image >>
-          command: |
-            touch /tmp/docker.out
-            mkdir /tmp/bashenv
-            sudo mkdir /rust
-            sudo chmod 777 /rust
-            image=<< parameters.docker_image >>
-            retries=$max_retries
-            while
-              nohup docker run --rm --net net \
-                  -e DDAGENT_HOSTNAME=127.0.0.1 \
-                  -e DD_AGENT_HOST=127.0.0.1 \
-                  -e DATADOG_HAVE_DEV_ENV=1 \
-                  -e BASH_ENV=/home/circleci/bashenv/bash.sh \
-                  -e CIRCLE_SHA1 \
-                  -v $(pwd):/home/circleci/datadog \
-                  -v /tmp/bashenv:/home/circleci/bashenv \
-                  -v /rust:/rust \
-                  $(if [ -n "${CARGO_TARGET_DIR:-}" ]; then echo -v ${CARGO_TARGET_DIR}:${CARGO_TARGET_DIR} -e CARGO_TARGET_DIR=${CARGO_TARGET_DIR}; fi) \
-                  $image \
-                  bash -c 'echo Started; sleep 10000' 2>&1 | tee /tmp/docker.out &
-              tail -F /tmp/docker.out | grep -Em1 'Started|Error response from daemon'
-              if ! grep -q "Error response from daemon" /tmp/docker.out; then
-                container_name=$(docker ps | grep "$image" | awk '{ print $NF }' | head -1)
-                [[ -z $container_name ]]
-              fi
-            do
-              if [[ $((--retries)) -eq 0 ]]; then
-                cat /tmp/docker.out
-                echo ---
-                echo "Could not start container $image"
-                exit 1
-              fi
-              sleep 1
-            done
-            echo 'if [ -f /usr/bin/docker ]; then pid=$$; IFS= readarray -d "" args < <(cat /proc/$pid/cmdline); exec docker exec -w /home/circleci/datadog -i '"${container_name}"' "${args[@]}"; fi' | tee -a $BASH_ENV
-            cp $BASH_ENV /tmp/bashenv/bash.sh
-            chmod 777 /tmp/bashenv/bash.sh
-
-executors:
-  with_agent:
-    environment:
-      DDAGENT_HOSTNAME: 127.0.0.1
-    parameters:
-      docker_image:
-        type: string
-    docker:
-      - image: << parameters.docker_image >>
-      - <<: *IMAGE_DOCKER_DD_TEST_AGENT
-  with_httpbin_and_request_replayer:
-    environment:
-      DDAGENT_HOSTNAME: 127.0.0.1
-    parameters:
-      docker_image:
-        type: string
-    docker:
-      - image: << parameters.docker_image >>
-      - <<: *IMAGE_DOCKER_HTTPBIN
-      - <<: *IMAGE_DOCKER_REQUEST_REPLAYER
-      - <<: *IMAGE_DOCKER_DD_TEST_AGENT
-  with_integrations:
-    environment:
-      DDAGENT_HOSTNAME: 127.0.0.1
-      COMPOSER_MEMORY_LIMIT: -1 # disable composer memory limit completely
-    parameters:
-      docker_image:
-        type: string
-    docker:
-      - image: << parameters.docker_image >>
-      - <<: *IMAGE_DOCKER_ELASTICSEARCH2
-      - <<: *IMAGE_DOCKER_ELASTICSEARCH7
-      - <<: *IMAGE_DOCKER_HTTPBIN
-      - <<: *IMAGE_DOCKER_REDIS
-      - <<: *IMAGE_DOCKER_MEMCHACED
-      - <<: *IMAGE_DOCKER_MYSQL
-      - <<: *IMAGE_DOCKER_RABBITMQ
-      - <<: *IMAGE_DOCKER_MONGO
-      - <<: *IMAGE_DOCKER_REQUEST_REPLAYER
-      - <<: *IMAGE_DOCKER_DD_TEST_AGENT
-      - <<: *IMAGE_DOCKER_SQLSRV
-
-jobs:
-  "Lint PHP 5":
-    parameters:
-      resource_class:
-        type: string
-        default: small
-    <<: *BARE_DOCKER_MACHINE
-    steps:
-      - restore_cache:
-          keys:
-            - source-v1-{{ .Branch }}-{{ .Revision }}
-      - <<: *STEP_CHECKOUT
-      - <<: *STEP_ATTACH_WORKSPACE
-      - run:
-          command: |
-            docker run --rm -v "$HOME/datadog:/src" -i php:5.4-cli bash \<<'CMD'
-              set -eu
-              cd /src
-              php -l datadog-setup.php
-              cd /src/bridge
-              for file in *.php; do
-                if [ "$file" != "_generated_integrations.php" ]; then
-                  php -l "$file"
-                fi
-              done
-            CMD
-
-  "Lint files":
-    working_directory: ~/datadog
-    docker:
-      - image: cimg/php:8.1-node
-    steps:
-      - restore_cache:
-          keys:
-            - source-v1-{{ .Branch }}-{{ .Revision }}
-      - <<: *STEP_CHECKOUT
-      - <<: *STEP_ATTACH_WORKSPACE
-      - lib_curl_workaround:
-          command: sudo apt update; sudo apt -y install libcurl4-nss-dev
-      - prepare_extension_and_composer_with_cache
-      - restore_cache:
-          <<: *CACHE_NPM_KEY
-      - run:
-          name: Installing dependencies with npm
-          command: npm install eclint --no-package-lock --no-save
-      - save_cache:
-          <<: *CACHE_NPM_KEY
-          paths:
-          - node_modules/
-      - run:
-          name: Creating directory for phpcs results
-          command: mkdir -p test-results/phpcs
-      - run:
-          name: Running eclint
-          command: node_modules/.bin/eclint check '**/*' '!dockerfiles/**/*' '!tests/ext/sandbox/**' '!tests/ext/sandbox-prehook/*' '!tests/ext/background-sender/**/*' '!config.*' '!m4/*' '!tmp/**/*' '!vendor/**/*' '!ext/vendor/**/*' '!ext/.libs/*' '!src/dogstatsd/**' '!LICENSE' '!phpstan.*.neon' '!tests/overhead/**' '!tests/Frameworks/*/Version_*/**' '!tests/dockerfiles/**' '!tests/AutoInstrumentation/**' '!.composer/**/*' '!LICENSE.*' '!tooling/*' '!tests/randomized/**' '!**/tests/stubs/**' '!**/CMakeLists.txt' '!**/*_arginfo.h' || touch .failure
-      - run:
-          name: Running phpcs
-          command: composer lint -- --report=junit | tee test-results/phpcs/results.xml || touch .failure
-      - run:
-          name: Check linting failure
-          command: test -e .failure && exit 1 || true
-      - run:
-          name: Verify Version files
-          command: make verify_all
-      - <<: *STEP_STORE_TEST_RESULTS
-
-  static_analysis:
-    parameters:
-      docker_image:
-        type: string
-        default: ""
-      scenario:
-        type: string
-        default: ""
-      composer_root:
-        type: string
-        default: "~/.composer"
-    working_directory: ~/datadog
-    docker:
-      - image: << parameters.docker_image >>
-    steps:
-      - restore_cache:
-          keys:
-            - source-v1-{{ .Branch }}-{{ .Revision }}
-      - <<: *STEP_CHECKOUT
-      - <<: *STEP_ATTACH_WORKSPACE
-      - lib_curl_workaround:
-          command: sudo apt update; sudo apt -y install libcurl4-nss-dev
-      - prepare_extension_and_composer_with_cache
-      - run:
-          name: Install phpstan
-          command: |
-            composer global require phpstan/phpstan:0.12.*
-            composer global require psr/log
-            composer scenario:update
-      - run:
-          name: Running phpstan
-          command: composer scenario << parameters.scenario >> ; PATH=$PATH:$(composer --global config home)/vendor/bin composer static-analyze
-
-  "Post-Install Hook":
-    working_directory: ~/datadog
-    docker:
-      - image: datadog/dd-trace-ci:php-nginx-apache2
-    steps:
-      - restore_cache:
-          keys:
-            - source-v1-{{ .Branch }}-{{ .Revision }}
-      - run:
-          name: Install git
-          command: |
-            apt-get update
-            apt-get install -y git
-      - <<: *STEP_CHECKOUT
-      - <<: *STEP_ATTACH_WORKSPACE
-      - run:
-          name: Start Supervisor
-          command: supervisord
-          background: true
-      - run:
-          name: Copy post-install script
-          command: |
-            mkdir -p /src/ddtrace-scripts
-            cp package/post-install.sh /src/ddtrace-scripts
-      - run:
-          name: Test post-install hook
-          command: bash tests/PostInstallHook/run-tests.sh
-
-  xdebug_tests:
-    parameters:
-      docker_image:
-        type: string
-      xdebug_version_one:
-        type: string
-      xdebug_version_two:
-        type: string
-        default: none
-    working_directory: ~/datadog
-    executor:
-      name: with_agent
-      docker_image: << parameters.docker_image >>
-    steps:
-      - restore_cache:
-          keys:
-            - source-v1-{{ .Branch }}-{{ .Revision }}
-      - <<: *STEP_CHECKOUT
-      - <<: *STEP_ATTACH_WORKSPACE
-      - <<: *STEP_EXT_INSTALL
-      - <<: *STEP_EXPORT_CI_ENV
-      - <<: *STEP_PREPARE_TEST_RESULTS_DIR
-      - run:
-          name: Run xdebug tests
-          command: |
-            export REPORT_EXIT_STATUS=1
-            export DD_TRACE_CLI_ENABLED=1
-            cd tmp/build_extension
-            targetdir() {
-              if [[ ${1:0:1} -eq 2 ]]; then
-                echo $1
-              else
-                echo "3.0.0"
-              fi
-            }
-            php run-tests.php -g FAIL,XFAIL,BORK,WARN,LEAK,XLEAK,SKIP -p $(which php) --show-all -d zend_extension=xdebug-<< parameters.xdebug_version_one >>.so ../../tests/xdebug/$(targetdir << parameters.xdebug_version_one >>)
-            if [[ ! "<<parameters.xdebug_version_two>>" == "none" ]]; then
-              php run-tests.php -g FAIL,XFAIL,BORK,WARN,LEAK,XLEAK,SKIP -p $(which php) --show-all -d zend_extension=xdebug-<< parameters.xdebug_version_two >>.so ../../tests/xdebug/$(targetdir << parameters.xdebug_version_two >>)
-            fi;
-      - run:
-          name: Run unit tests with xdebug
-          command: |
-            if [[ "<<parameters.xdebug_version_one>>" != "2.7.2" ]]; then
-              TEST_EXTRA_INI='-d zend_extension=xdebug-<< parameters.xdebug_version_one >>.so' make test_unit PHPUNIT_OPTS="--log-junit test-results/php-unit/results_unit.xml"
-            fi
-      - <<: *STEP_PERSIST_TO_WORKSPACE
-      - <<: *STEP_STORE_TEST_RESULTS
-
-  test: &TEST_BASE
-    parameters:
-      php_major_minor:
-        # Expected in the format: <major>.<minor>, e.g. 8.2
-        type: string
-      make_target:
-        type: string
-      switch_php_version:
-        type: string
-        default: none
-      resource_class:
-        type: string
-        default: medium
-    working_directory: ~/datadog
-    <<: *BARE_DOCKER_MACHINE
-    steps:
-      - restore_cache:
-          keys:
-            - source-v1-{{ .Branch }}-{{ .Revision }}
-      - <<: *STEP_CHECKOUT
-      - <<: *STEP_ATTACH_WORKSPACE
-      - setup_docker:
-          docker_image: datadog/dd-trace-ci:php-<< parameters.php_major_minor >>_buster
-          extra: with_httpbin_and_request_replayer
-      - switch_php:
-          php_version: << parameters.switch_php_version >>
-      - prepare_extension_and_composer_with_cache
-      - <<: *STEP_COMPOSER_TESTS_UPDATE
-      - <<: *STEP_PREPARE_TEST_RESULTS_DIR
-      - <<: *STEP_EXPORT_CI_ENV
-      - <<: *STEP_WAIT_REQUEST_REPLAYER
-      - <<: *STEP_RESOLVE_HTTPBIN_HOSTNAME_TO_IP
-      - <<: *STEP_WAIT_TEST_AGENT
-      - run:
-          name: Run tests
-          command: |
-            set -euo pipefail
-            make << parameters.make_target >> PHPUNIT_OPTS="--log-junit test-results/php-unit/results.xml" 2>&1 | tee /dev/stderr | { ! grep -qe "=== Total [0-9]+ memory leaks detected ==="; }
-            rm -rf tmp/build_extension/tests/opcache/file_cache/* || true
-      - <<: *STEP_PERSIST_TO_WORKSPACE
-      - <<: *STEP_STORE_TEST_RESULTS
-      - run:
-          command: |
-            mkdir -p /tmp/artifacts/core_dumps
-            find tmp -name "core.*" | xargs -I % -n 1 cp % /tmp/artifacts/core_dumps
-            cp -a tmp/build_extension/tests/$(if [[ << parameters.make_target >> == *opcache* ]]; then echo opcache; else echo ext; fi) /tmp/artifacts/tests
-          when: on_fail
-      - store_artifacts:
-          path: /tmp/artifacts
-
-  test_arm:
-    machine:
-      image: ubuntu-2004:202101-01
-    resource_class: arm.medium
-    parameters:
-      php_major_minor:
-        # Expected in the format: <major>.<minor>, e.g. 7.4
-        type: string
-      make_target:
-        type: string
-      switch_php_version:
-        type: string
-        default: debug
-    working_directory: ~/datadog
-    # environment:
-    #   DDAGENT_HOSTNAME: 127.0.0.1
-    #   DD_AGENT_HOST: 127.0.0.1
-    #   DATADOG_HAVE_DEV_ENV: 1
-    steps:
-      - restore_cache:
-          keys:
-            - source-v1-{{ .Branch }}-{{ .Revision }}
-      - <<: *STEP_CHECKOUT
-      - <<: *STEP_ATTACH_WORKSPACE
-      - run:
-          name: Install php
-          command: sudo apt update; sudo apt install -y php
-      - run:
-          name: Make executor script executable
-          command: chmod a+x ./tooling/bin/run-in-docker-with-ext.sh
-      - run:
-          name: Fix mounted folder permissions mismatch (user 1000 vs user 3434 in docker)
-          command: |
-            sudo useradd -u 3434 docker-circleci
-            sudo chown -R docker-circleci . tests
-      # - <<: *STEP_WAIT_REQUEST_REPLAYER
-      - run:
-          name: Run tests
-          command: |
-            docker-compose run --rm \
-              -e DDAGENT_HOSTNAME=127.0.0.1 \
-              -e DD_AGENT_HOST=127.0.0.1 \
-              -e DATADOG_HAVE_DEV_ENV=1 \
-              -e PHP_VARIANT=<< parameters.switch_php_version >> \
-              -e PHPUNIT_OPTS="--log-junit test-results/php-unit/results.xml" \
-              << parameters.php_major_minor >>-buster-arm64 \
-                ./tooling/bin/run-in-docker-with-ext.sh make fix_socket_permissions << parameters.make_target >>
-      # - <<: *STEP_COMPOSER_TESTS_UPDATE
-      # - <<: *STEP_PREPARE_TEST_RESULTS_DIR
-      # - <<: *STEP_EXPORT_CI_ENV
-      # - <<: *STEP_RESOLVE_HTTPBIN_HOSTNAME_TO_IP
-      # - run:
-      #     name: Run tests
-      #     command: |
-      #       set -euo pipefail
-      #        make << parameters.make_target >> PHPUNIT_OPTS="--log-junit test-results/php-unit/results.xml" 2>&1 | tee /dev/stderr | { ! grep -qe "=== Total [0-9]+ memory leaks detected ==="; }
-      - <<: *STEP_PERSIST_TO_WORKSPACE
-      - <<: *STEP_STORE_TEST_RESULTS
-      - run:
-          command: |
-            mkdir -p /tmp/artifacts/core_dumps
-            find tmp -name "core.*" | xargs -I % -n 1 cp % /tmp/artifacts/core_dumps
-            cp -a tmp/build_extension/tests/ext /tmp/artifacts/tests
-          when: on_fail
-      - store_artifacts:
-          path: /tmp/artifacts
-
-  coverage: &TEST_BASE
-    parameters:
-      php_major_minor:
-        # Expected in the format: <major>.<minor>, e.g. 8.2
-        type: string
-      make_target:
-        type: string
-      switch_php_version:
-        type: string
-        default: none
-      resource_class:
-        type: string
-        default: medium
-    working_directory: ~/datadog
-    <<: *BARE_DOCKER_MACHINE
-    steps:
-      - restore_cache:
-          keys:
-            - source-v1-{{ .Branch }}-{{ .Revision }}
-      - <<: *STEP_CHECKOUT
-      - <<: *STEP_ATTACH_WORKSPACE
-      - setup_docker:
-          docker_image: datadog/dd-trace-ci:php-<< parameters.php_major_minor >>_buster
-          extra: with_httpbin_and_request_replayer
-      - switch_php:
-          php_version: << parameters.switch_php_version >>
-      - <<: *STEP_EXPORT_CI_ENV
-      - <<: *STEP_WAIT_REQUEST_REPLAYER
-      - <<: *STEP_RESOLVE_HTTPBIN_HOSTNAME_TO_IP
-      - <<: *STEP_WAIT_TEST_AGENT
-      - run:
-          name: Run tests
-          command: |
-            set -euo pipefail
-            if [[ << parameters.switch_php_version >> == *asan* ]]; then export TEST_PHP_JUNIT=$(pwd)/asan-extension-test.xml; fi
-            make << parameters.make_target >> 2>&1 | tee /dev/stderr | { ! grep -qe "=== Total [0-9]+ memory leaks detected ==="; }
-      - when:
-          # codecov uploader only on amd64
-          condition:
-            matches:
-              pattern: "^[^.]+$"
-              value: << parameters.resource_class >>
-          steps:
-            - run:
-                name: Install CodeCov Uploader Dependencies
-                command: |
-                  sudo apt update
-                  sudo apt install -y gpg
-            - codecov/upload:
-                file: tmp/coverage.info
-                upload_name: "PHP<< parameters.php_major_minor >>.dd-trace-php"
-      - run:
-          command: |
-            mkdir -p /tmp/artifacts/core_dumps
-            find tmp -name "core.*" | xargs -I % -n 1 cp % /tmp/artifacts/core_dumps
-            cp -a tmp/build_extension/tests/ext /tmp/artifacts/tests
-          when: on_fail
-      - store_artifacts:
-          path: /tmp/artifacts
-
-  asan: *TEST_BASE
-
-  integration_snapshots:
-    working_directory: ~/datadog
-    parameters:
-      php_major_minor:
-        # Expected in the format: <major>.<minor>, e.g. 8.2
-        type: string
-      make_target:
-        type: string
-      switch_php_version:
-        type: string
-        default: none
-      resource_class:
-        type: string
-        default: medium
-      sapi:
-        type: string
-        default: cli-server
-      disable_runner_distributed_tracing:
-        type: boolean
-        default: false
-    <<: *BARE_DOCKER_MACHINE
-    environment:
-      COMPOSER_PROCESS_TIMEOUT: 0
-    steps:
-      - restore_cache:
-          keys:
-            - source-v1-{{ .Branch }}-{{ .Revision }}
-      - <<: *STEP_CHECKOUT
-      - <<: *STEP_ATTACH_WORKSPACE
-      - setup_docker:
-          docker_image: datadog/dd-trace-ci:php-<< parameters.php_major_minor >>_buster
-          extra: with_snapshots
-      - switch_php:
-          php_version: << parameters.switch_php_version >>
-      - when:
-          condition:
-            and:
-              - or:
-                  - equal: [ "8.0", << parameters.php_major_minor >> ]
-                  - equal: [ "8.1", << parameters.php_major_minor >> ]
-              - not:
-                equal: [ "test_composer", << parameters.make_target >> ]
-          steps:
-            - run:
-                name: Updating composer to v2
-                command: sudo composer self-update --2 --no-interaction
-      - install_extension
-      - <<: *STEP_COMPOSER_CACHE_RESTORE
-      - <<: *STEP_COMPOSER_UPDATE
-      - <<: *STEP_COMPOSER_TESTS_UPDATE
-      - <<: *STEP_PREPARE_TEST_RESULTS_DIR
-      - <<: *STEP_EXPORT_CI_ENV
-      - <<: *STEP_DISABLE_XDEBUG
-      - <<: *STEP_WAIT_MYSQL
-      - <<: *STEP_WAIT_REQUEST_REPLAYER
-      - <<: *STEP_WAIT_TEST_AGENT
-      - run:
-          name: Run tests
-          command: DD_TRACE_AGENT_TIMEOUT=1000 <<# parameters.disable_runner_distributed_tracing >> DD_DISTRIBUTED_TRACING=false <</ parameters.disable_runner_distributed_tracing >> DD_TRACE_TEST_SAPI=<< parameters.sapi >> make << parameters.make_target >> PHPUNIT_OPTS="--log-junit test-results/php-composer/results.xml"
-      - run:
-          command: |
-            mkdir -p /tmp/artifacts
-            find ~/datadog/tests -type f \( -name 'phpunit_error.log' -o -name 'nginx_*.log' -o -name 'apache_*.log' -o -name 'php_fpm_*.log' -o -name 'dd_php_error.log' -o -name 'core*' \) -exec cp --parents '{}' /tmp/artifacts \;
-          when: on_fail
-      - store_artifacts:
-          path: /tmp/artifacts/
-      - <<: *STEP_COMPOSER_CACHE_SAVE
-      - <<: *STEP_PERSIST_TO_WORKSPACE
-      - <<: *STEP_STORE_TEST_RESULTS
-
-  integration:
-    working_directory: ~/datadog
-    parameters:
-      php_major_minor:
-        # Expected in the format: <major>.<minor>, e.g. 8.2
-        type: string
-      make_target:
-        type: string
-      switch_php_version:
-        type: string
-        default: none
-      resource_class:
-        type: string
-        default: medium
-      sapi:
-        type: string
-        default: cli-server
-      disable_runner_distributed_tracing:
-        type: boolean
-        default: false
-    resource_class: << parameters.resource_class >>
-    executor:
-      name: with_integrations
-      docker_image: datadog/dd-trace-ci:php-<< parameters.php_major_minor >>_buster
-    environment:
-      COMPOSER_PROCESS_TIMEOUT: 0
-    steps:
-      - restore_cache:
-          keys:
-            - source-v1-{{ .Branch }}-{{ .Revision }}
-      - when:
-          condition:
-            and:
-              - or:
-                - equal: [ "8.0", << parameters.php_major_minor >> ]
-                - equal: [ "8.1", << parameters.php_major_minor >> ]
-              - not:
-                equal: [ "test_composer", << parameters.make_target >> ]
-          steps:
-            - run:
-                name: Updating composer to v2
-                command: sudo composer self-update --2 --no-interaction
-      - <<: *STEP_CHECKOUT
-      - <<: *STEP_ATTACH_WORKSPACE
-      - switch_php:
-          php_version: << parameters.switch_php_version >>
-      - install_extension
-      - <<: *STEP_COMPOSER_CACHE_RESTORE
-      - <<: *STEP_COMPOSER_UPDATE
-      - <<: *STEP_COMPOSER_TESTS_UPDATE
-      - <<: *STEP_PREPARE_TEST_RESULTS_DIR
-      - <<: *STEP_EXPORT_CI_ENV
-      - <<: *STEP_DISABLE_XDEBUG
-      - <<: *STEP_WAIT_MYSQL
-      - <<: *STEP_WAIT_REQUEST_REPLAYER
-      - <<: *STEP_WAIT_TEST_AGENT
-      - run:
-          name: Run tests
-          command: DD_TRACE_AGENT_TIMEOUT=1000 <<# parameters.disable_runner_distributed_tracing >> DD_DISTRIBUTED_TRACING=false <</ parameters.disable_runner_distributed_tracing >> DD_TRACE_TEST_SAPI=<< parameters.sapi >> make << parameters.make_target >> PHPUNIT_OPTS="--log-junit test-results/php-composer/results.xml"
-      - run:
-          command: |
-            mkdir -p /tmp/artifacts
-            find ~/datadog/tests -type f \( -name 'phpunit_error.log' -o -name 'nginx_*.log' -o -name 'apache_*.log' -o -name 'php_fpm_*.log' -o -name 'dd_php_error.log' -o -name 'core*' \) -exec cp --parents '{}' /tmp/artifacts \;
-          when: on_fail
-      - store_artifacts:
-          path: /tmp/artifacts/
-      - <<: *STEP_COMPOSER_CACHE_SAVE
-      - <<: *STEP_PERSIST_TO_WORKSPACE
-      - <<: *STEP_STORE_TEST_RESULTS
-
-  php_language_tests:
-    parameters:
-      docker_image:
-        type: string
-      xfail_list:
-        type: string
-        default: none
-    working_directory: ~/datadog
-    environment:
-      DDAGENT_HOSTNAME: 127.0.0.1
-      DD_AGENT_HOST: 127.0.0.1
-    executor:
-      name: with_agent
-      docker_image: << parameters.docker_image >>
-    steps:
-      - restore_cache:
-          keys:
-            - source-v1-{{ .Branch }}-{{ .Revision }}
-      - <<: *STEP_CHECKOUT
-      - <<: *STEP_ATTACH_WORKSPACE
-      - prepare_extension_and_composer_with_cache
-      - <<: *STEP_PREPARE_TEST_RESULTS_DIR
-      - <<: *STEP_EXPORT_CI_ENV
-      - <<: *STEP_WAIT_TEST_AGENT
-      - run:
-          name: Run tests
-          command: |
-            sudo rm -f /opt/php/debug/conf.d/memcached.ini
-            if [[ ! "<<parameters.xfail_list>>" == "none" ]]; then
-              cp "<<parameters.xfail_list>>" /usr/local/src/php/xfail_tests.list
-              (
-                cd /usr/local/src/php
-                cat xfail_tests.list | xargs -n 1 -I{} find {} -name "*.phpt" -delete || true
-              )
-            fi
-            cd /usr/local/src/php
-            export DD_TRACE_CLI_ENABLED=true
-            export DD_TRACE_STARTUP_LOGS=0
-            export DD_TRACE_WARN_CALL_STACK_DEPTH=0
-            export DD_TRACE_WARN_LEGACY_DD_TRACE=0
-            export REPORT_EXIT_STATUS=1
-            export TEST_PHP_JUNIT=/tmp/artifacts/tests/php-tests.xml
-            mkdir -p /tmp/artifacts/tests
-            # replace all hardcoded object ids in tests by %d as ddtrace creates its own objects
-            php \<<'PHP'
-            <?php
-            foreach (explode("\0", trim(shell_exec("find . -type f -name '*.phpt' -print0"))) as $f) {
-                $c = file_get_contents($f);
-                $n = preg_replace(["/\)#[0-9]+ \(/", "/[0-9]+ is not a valid/"], [")#%d (", "%d is not a valid"], $c);
-                if ($c !== $n) {
-                    file_put_contents($f, str_replace("--EXPECT--", "--EXPECTF--", $n));
-                }
-            }
-            PHP
-            php run-tests.php -q \
-              -p /usr/local/bin/php \
-              --show-diff \
-              -g FAIL,XFAIL,BORK,WARN,LEAK,XLEAK,SKIP \
-              -d ddtrace.request_init_hook=/home/circleci/datadog/bridge/dd_wrap_autoloader.php
-      - run:
-          command: |
-            cd /usr/local/src/php
-            mkdir -p /tmp/artifacts/core_dumps
-            find ./ -name "core.*" | xargs -I % -n 1 cp % /tmp/artifacts/core_dumps
-            mkdir -p /tmp/artifacts/diffs
-            find -type f -name '*.diff' -exec cp --parents '{}' /tmp/artifacts/diffs \;
-          when: on_fail
-      - store_test_results:
-          path: /tmp/artifacts/tests/
-      - store_artifacts:
-          path: /tmp/artifacts/
-
-  integration_tests:
-    working_directory: ~/datadog
-    parameters:
-      php_major_minor:
-        # Expected in the format: <major>.<minor>, e.g. 8.2
-        type: string
-      docker_image:
-        type: string
-      integration_testsuite:
-        type: string
-      lib_curl_command:
-        type: string
-        default: none
-      switch_php_version:
-        type: string
-        default: none
-      resource_class:
-        type: string
-        default: medium
-      sapi:
-        type: string
-        default: cli-server
-      disable_runner_distributed_tracing:
-        type: boolean
-        default: false
-    <<: *BARE_DOCKER_MACHINE
-    environment:
-      COMPOSER_PROCESS_TIMEOUT: 0
-    steps:
-      - restore_cache:
-          keys:
-            - source-v1-{{ .Branch }}-{{ .Revision }}
-      - <<: *STEP_CHECKOUT
-      - <<: *STEP_ATTACH_WORKSPACE
-      - setup_docker:
-          docker_image: datadog/dd-trace-ci:php-<< parameters.php_major_minor >>_buster
-          extra: with_snapshots
-      - when:
-          condition:
-            or:
-              - equal: [ "8.0", << parameters.php_major_minor >> ]
-              - equal: [ "8.1", << parameters.php_major_minor >> ]
-          steps:
-            - run:
-                name: Updating composer to v2
-                command: sudo composer self-update --2 --no-interaction
-      - switch_php:
-          php_version: << parameters.switch_php_version >>
-      - install_extension:
-          lib_curl_command: << parameters.lib_curl_command >>
-      - <<: *STEP_COMPOSER_CACHE_RESTORE
-      - <<: *STEP_COMPOSER_UPDATE
-      - <<: *STEP_COMPOSER_TESTS_UPDATE
-      - <<: *STEP_EXPORT_CI_ENV
-      - <<: *STEP_DISABLE_XDEBUG
-      - <<: *STEP_WAIT_MYSQL
-      - <<: *STEP_WAIT_REQUEST_REPLAYER
-      - <<: *STEP_WAIT_TEST_AGENT
-      - run:
-          name: Run << parameters.integration_testsuite >> integration test
-          command: DD_TRACE_AGENT_TIMEOUT=1000 <<# parameters.disable_runner_distributed_tracing >> DD_DISTRIBUTED_TRACING=false <</ parameters.disable_runner_distributed_tracing >> DD_TRACE_TEST_SAPI=<< parameters.sapi >> make << parameters.integration_testsuite >>
-      - run:
-          command: |
-            mkdir -p /tmp/artifacts
-            find ~/datadog/tests -type f \( -name 'phpunit_error.log' -o -name 'nginx_*.log' -o -name 'apache_*.log' -o -name 'php_fpm_*.log' -o -name 'dd_php_error.log' -o -name 'core*' \) -exec cp --parents '{}' /tmp/artifacts \;
-          when: on_fail
-      - store_artifacts:
-          path: /tmp/artifacts/
-      - <<: *STEP_COMPOSER_CACHE_SAVE
-      - <<: *STEP_PERSIST_TO_WORKSPACE
-
-  internal_integrations:
-    parameters:
-      docker_image:
-        type: string
-      switch_php_version:
-        type: string
-        default: none
-      ext_name:
-        type: string
-    working_directory: ~/datadog
-    environment:
-      DDAGENT_HOSTNAME: 127.0.0.1
-      DD_AGENT_HOST: 127.0.0.1
-      DATADOG_HAVE_DEV_ENV: 1
-    executor:
-      name: with_httpbin_and_request_replayer
-      docker_image: << parameters.docker_image >>
-    steps:
-      - restore_cache:
-          keys:
-            - source-v1-{{ .Branch }}-{{ .Revision }}
-      - <<: *STEP_CHECKOUT
-      - <<: *STEP_ATTACH_WORKSPACE
-      - switch_php:
-          php_version: << parameters.switch_php_version >>
-      - <<: *STEP_PREPARE_TEST_RESULTS_DIR
-      - <<: *STEP_EXPORT_CI_ENV
-      - <<: *STEP_WAIT_REQUEST_REPLAYER
-      - <<: *STEP_RESOLVE_HTTPBIN_HOSTNAME_TO_IP
-      - <<: *STEP_WAIT_TEST_AGENT
-      - run:
-          name: Ensure ext/<< parameters.ext_name >> is missing
-          command: |
-            if php --ri=<< parameters.ext_name >> &> /dev/null
-            then
-              echo 'ext/<< parameters.ext_name >> is enabled but should not be installed'
-              exit 1
-            fi
-      - run:
-          name: Run << parameters.ext_name >> integration tests with ext/<< parameters.ext_name >> as shared lib + leak detection
-          command: |
-            make test_extension_ci \
-              BUILD_DIR=$(pwd)/tmp/build_extension \
-              JUNIT_RESULTS_DIR=$(pwd)/test-results \
-              RUN_TESTS_EXTRA_ARGS="-d extension=mbstring.so -d extension=<< parameters.ext_name >>.so" \
-              TESTS="tests/ext/integrations/<< parameters.ext_name >>"
-            if [ "<< parameters.ext_name >>" = "curl" ]
-            then
-              for curlVersion in 7.72.0 7.77.0
-              do
-                make test_c \
-                  BUILD_DIR=$(pwd)/tmp/build_extension \
-                  JUNIT_RESULTS_DIR=$(pwd)/test-results \
-                  RUN_TESTS_EXTRA_ARGS="-d extension=mbstring.so -d extension=<< parameters.ext_name >>-${curlVersion}.so" \
-                  TESTS="tests/ext/integrations/<< parameters.ext_name >>"
-              done
-            fi
-      - <<: *STEP_STORE_TEST_RESULTS
-      - run:
-          command: |
-            mkdir -p /tmp/artifacts/core_dumps
-            find tmp -name "core.*" | xargs -I % -n 1 cp % /tmp/artifacts/core_dumps
-            cp -a tmp/build_extension/tests/ext /tmp/artifacts/tests
-          when: on_fail
-      - store_artifacts:
-          path: /tmp/artifacts
-
-  min_install_tests:
-    parameters:
-      php_version:
-        type: string
-    working_directory: ~/datadog
-    environment:
-      DDAGENT_HOSTNAME: 127.0.0.1
-      DD_AGENT_HOST: 127.0.0.1
-      DATADOG_HAVE_DEV_ENV: 1
-    executor:
-      name: with_httpbin_and_request_replayer
-      docker_image: datadog/dd-trace-ci:php-<< parameters.php_version >>-shared-ext
-    steps:
-      - restore_cache:
-          keys:
-            - source-v1-{{ .Branch }}-{{ .Revision }}
-      - <<: *STEP_CHECKOUT
-      - <<: *STEP_ATTACH_WORKSPACE
-      - <<: *STEP_PREPARE_TEST_RESULTS_DIR
-      - <<: *STEP_EXPORT_CI_ENV
-      - <<: *STEP_WAIT_REQUEST_REPLAYER
-      - <<: *STEP_RESOLVE_HTTPBIN_HOSTNAME_TO_IP
-      - <<: *STEP_WAIT_TEST_AGENT
-      - run:
-          name: Install .deb from artifacts
-          command: |
-            sudo dpkg -i ./build/packages/*$(if [ $(uname -m) = "aarch64" ]; then echo aarch64; else echo amd64; fi)*.deb
-            php --ri=ddtrace
-      - run:
-          name: Run phpt tests against shippable package
-          command: |
-            switch-php debug
-            export DDTRACE_PKG_SO="/opt/datadog-php/extensions/ddtrace-$(php -i | awk '/^PHP[ \t]+API[ \t]+=>/ { print $NF }')-debug.so"
-            make run_tests TESTS="-d 'extension=$DDTRACE_PKG_SO'"
-      - run:
-          name: Run phpt tests against build from source
-          command: |
-            make test_c
-      - <<: *STEP_STORE_TEST_RESULTS
-      - run:
-          command: |
-            mkdir -p /tmp/artifacts/core_dumps
-            find tmp -name "core.*" | xargs -I % -n 1 cp % /tmp/artifacts/core_dumps
-            cp -a tmp/build_extension/tests/ext /tmp/artifacts/tests
-          when: on_fail
-      - store_artifacts:
-          path: /tmp/artifacts
-
-  framework_tests:
-    working_directory: ~/datadog
-    parameters:
-      framework_target:
-        type: string
-        default: all
-    executor:
-      name: with_agent
-      docker_image: cimg/php:7.3
-    steps:
-      - restore_cache:
-          keys:
-            - source-v1-{{ .Branch }}-{{ .Revision }}
-      - <<: *STEP_CHECKOUT
-      - <<: *STEP_ATTACH_WORKSPACE
-      - setup_remote_docker
-      - run: make -f dockerfiles/frameworks/Makefile << parameters.framework_target >>
-
-  verify_alpine:
-    working_directory: ~/datadog
-    resource_class: small
-    parameters:
-      docker_image:
-        type: string
-      php_package:
-        type: string
-      install_type:
-        type: string
-        # Possible values: php_installer, native_package
-        default: php_installer
-    docker:
-      - image: << parameters.docker_image >>
-        environment:
-          PHP_PACKAGE: << parameters.php_package >>
-          OS_NAME: alpine
-          DD_AGENT_HOST: request-replayer
-          DD_TRACE_AGENT_PORT: 80
-          DD_TRACE_AGENT_FLUSH_INTERVAL: 1000
-          INSTALL_TYPE: << parameters.install_type >>
-          VERIFY_APACHE: 'no'
-      - <<: *IMAGE_DOCKER_REQUEST_REPLAYER
-    steps:
-      - run:
-          # see https://support.circleci.com/hc/en-us/articles/360016505753-Resolve-Certificate-Signed-By-Unknown-Authority-error-in-Alpine-images?flash_digest=39b76521a337cecacac0cc10cb28f3747bb5fc6a
-          name: Install ca-certificates
-          command: apk add --no-cache ca-certificates
-      - run:
-          name: Install git
-          command: apk add git
-      - restore_cache:
-          keys:
-            - source-v1-{{ .Branch }}-{{ .Revision }}
-      - <<: *STEP_CHECKOUT
-      - <<: *STEP_ATTACH_WORKSPACE
-      - run:
-          name: Validate alpine package
-          command: ./dockerfiles/verify_packages/verify.sh
-
-  verify_centos:
-    working_directory: ~/datadog
-    resource_class: small
-    parameters:
-      docker_image:
-        type: string
-      configuration:
-        type: string
-      php_package:
-        type: string
-        default: ""
-      install_type:
-        type: string
-        # Possible values: php_installer, native_package
-        default: php_installer
-    docker:
-      - image: << parameters.docker_image >>
-        environment:
-          PHP_PACKAGE: << parameters.php_package >>
-          DD_AGENT_HOST: request-replayer
-          DD_TRACE_AGENT_PORT: 80
-          DD_TRACE_AGENT_FLUSH_INTERVAL: 1000
-          INSTALL_TYPE: << parameters.install_type >>
-      - <<: *IMAGE_DOCKER_REQUEST_REPLAYER
-    steps:
-      - restore_cache:
-          keys:
-            - source-v1-{{ .Branch }}-{{ .Revision }}
-      - run:
-          name: Install git
-          command: |
-            yum update -y
-            yum install -y git
-      - <<: *STEP_CHECKOUT
-      - <<: *STEP_ATTACH_WORKSPACE
-      - run:
-          name: Validate centos package
-          command: << parameters.configuration >> ./dockerfiles/verify_packages/verify.sh
-
-  verify_centos_6:
-    working_directory: ~/datadog
-    resource_class: small
-    parameters:
-      install_type:
-        type: string
-        # Possible values: php_installer, native_package
-        default: php_installer
-    machine:
-      image: ubuntu-2004:202111-02
-    steps:
-      - restore_cache:
-          keys:
-            - source-v1-{{ .Branch }}-{{ .Revision }}
-      - run:
-          name: Install git
-          command: |
-            yum update -y
-            yum install -y git
-      - <<: *STEP_CHECKOUT
-      - <<: *STEP_ATTACH_WORKSPACE
-      - run: mkdir -p test-results
-      - run:
-          name: Test installing packages on target systems
-          command: make -f dockerfiles/verify_packages/Makefile INSTALL_TYPE=<< parameters.install_type >> verify_centos_6
-      - store_test_results:
-          path: test-results
-
-  verify_debian:
-    working_directory: ~/datadog
-    resource_class: small
-    parameters:
-      docker_image:
-        type: string
-      install_mode:
-        type: string
-      verify_apache:
-        # yes|no
-        type: string
-        default: "yes"
-      install_type:
-        type: string
-        # Possible values: php_installer, native_package
-        default: php_installer
-      configuration:
-        type: string
-    docker:
-      - image: << parameters.docker_image >>
-        environment:
-          DD_AGENT_HOST: request-replayer
-          DD_TRACE_AGENT_PORT: 80
-          DD_TRACE_AGENT_FLUSH_INTERVAL: 1000
-          VERIFY_APACHE: << parameters.verify_apache >>
-          INSTALL_MODE: << parameters.install_mode >>
-          INSTALL_TYPE: << parameters.install_type >>
-      - <<: *IMAGE_DOCKER_REQUEST_REPLAYER
-    steps:
-      - restore_cache:
-          keys:
-            - source-v1-{{ .Branch }}-{{ .Revision }}
-      - run:
-          name: Install git
-          command: |
-            apt-get update
-            apt-get install -y git
-      - <<: *STEP_CHECKOUT
-      - <<: *STEP_ATTACH_WORKSPACE
-      - run:
-          name: Validate debian package
-          command: << parameters.configuration >> bash ./dockerfiles/verify_packages/verify.sh
-
-  verify_tar_gz:
-    working_directory: ~/datadog
-    parameters:
-      php_major_minor:
-        type: string
-      resource_class:
-        type: string
-        default: medium
-    <<: *BARE_DOCKER_MACHINE
-    steps:
-      - restore_cache:
-          keys:
-            - source-v1-{{ .Branch }}-{{ .Revision }}
-      - run:
-          name: Install git
-          command: |
-            sudo apt-get update
-            sudo apt-get install -y git
-      - <<: *STEP_CHECKOUT
-      - <<: *STEP_ATTACH_WORKSPACE
-      - setup_docker:
-          docker_image: debian:buster
-      - run:
-          name: Validate .tar.gz package
-          command: PHP_VERSION=<< parameters.php_major_minor >> bash ./dockerfiles/verify_packages/verify_tar_gz_root.sh
-
-  verify_no_json_ext:
-    working_directory: ~/datadog
-    resource_class: small
-    docker:
-      - image: alpine:3.12
-    steps:
-      - run:
-          # see https://support.circleci.com/hc/en-us/articles/360016505753-Resolve-Certificate-Signed-By-Unknown-Authority-error-in-Alpine-images?flash_digest=39b76521a337cecacac0cc10cb28f3747bb5fc6a
-          name: Install ca-certificates
-          command: apk add --no-cache ca-certificates
-      - run:
-          name: Install git
-          command: apk add git
-      - restore_cache:
-          keys:
-            - source-v1-{{ .Branch }}-{{ .Revision }}
-      - <<: *STEP_CHECKOUT
-      - <<: *STEP_ATTACH_WORKSPACE
-      - run:
-          name: Test
-          command: ./dockerfiles/verify_packages/verify_no_ext_json.sh
-
-  installer_tests:
-    working_directory: ~/datadog
-    machine:
-      image: ubuntu-2004:202111-02
-    steps:
-      - restore_cache:
-          keys:
-            - source-v1-{{ .Branch }}-{{ .Revision }}
-      - <<: *STEP_CHECKOUT
-      - <<: *STEP_ATTACH_WORKSPACE
-      - run:
-          # In order to hard-code the proper version required in tests, we need to regenerate the 'released' installer
-          # scripts which are saved to build/packages
-          name: Let testing images to write to build/packages dir
-          command: chmod a+w build/packages
-      - run:
-          name: Run tests
-          command: make -C dockerfiles/verify_packages test_installer
-
-  randomized_tests:
-    working_directory: ~/datadog
-    machine:
-      image: ubuntu-2004:202111-02
-    resource_class: large
-    environment:
-      - RANDOMIZED_RESTRICT_PLATFORMS: centos7
-    parameters:
-      batch:
-        # Batch is only used to run a number of this jobs in parallel via a testing matrix.
-        type: integer
-    steps: &randomized_tests_steps
-      - restore_cache:
-          keys:
-            - source-v1-{{ .Branch }}-{{ .Revision }}
-      - <<: *STEP_CHECKOUT
-      - <<: *STEP_ATTACH_WORKSPACE
-      - run:
-          command: ls -al
-      - run:
-          name: Install required packages
-          command: sudo apt update && sudo apt install -y php git
-      - run:
-          name: "Increase virtual memory limit for elasticsearch"
-          command: sudo sysctl -w vm.max_map_count=262144
-      - run:
-          name: Copy tracer package
-          command: make -C tests/randomized library.local
-      - run:
-          name: Generate scenarios
-          command: make -C tests/randomized generate PLATFORMS=$RANDOMIZED_RESTRICT_PLATFORMS
-      - run:
-          name: Execute tests
-          command: make -C tests/randomized test CONCURRENT_JOBS=5 DURATION=1m30s
-      - run:
-          name: Fix PHP-FPM logs permissions before storing artifacts
-          command: sudo chown -R circleci:circleci tests/randomized/.tmp.scenarios/.results
-      - run:
-          name: Analyze results
-          command: make -C tests/randomized analyze
-      - store_artifacts:
-          path: 'tests/randomized/.tmp.scenarios/.results'
-
-  randomized_tests_arm:
-    working_directory: ~/datadog
-    machine:
-      image: ubuntu-2004:202101-01
-    resource_class: arm.xlarge
-    environment:
-      - RANDOMIZED_RESTRICT_PLATFORMS: centos7
-    parameters:
-      batch:
-        # Batch is only used to run a number of this jobs in parallel via a testing matrix.
-        type: integer
-    steps: *randomized_tests_steps
-
-  randomized_tests_asan:
-    working_directory: ~/datadog
-    machine:
-      image: ubuntu-2004:202111-02
-    resource_class: xlarge
-    environment:
-      - RANDOMIZED_RESTRICT_PLATFORMS: buster
-    parameters:
-      batch:
-        # Batch is only used to run a number of this jobs in parallel via a testing matrix.
-        type: integer
-    steps: *randomized_tests_steps
-
-  randomized_tests_arm_asan:
-    working_directory: ~/datadog
-    machine:
-      image: ubuntu-2004:202101-01
-    resource_class: arm.xlarge
-    environment:
-      - RANDOMIZED_RESTRICT_PLATFORMS: buster
-    parameters:
-      batch:
-        # Batch is only used to run a number of this jobs in parallel via a testing matrix.
-        type: integer
-    steps: *randomized_tests_steps
-
-  pecl_build:
-    working_directory: ~/datadog
-    executor:
-      name: with_agent
-      docker_image: "datadog/dd-trace-ci:php-7.4_buster"
-    steps:
-      - restore_cache:
-          keys:
-            - source-v1-{{ .Branch }}-{{ .Revision }}
-      - <<: *STEP_CHECKOUT
-      - <<: *STEP_ATTACH_WORKSPACE
-      - run:
-          name: Make PECL build
-          command: |
-            make build_pecl_package
-            mkdir -p ./pecl && cp datadog_trace-*.tgz ./pecl
-      #- store_artifacts:
-      #    path: pecl
-      - persist_to_workspace:
-          root: .
-          paths: [pecl]
-
-  pecl_tests:
-    parameters:
-      docker_image:
-        type: string
-      showdiff:
-        type: boolean
-        default: true
-    working_directory: ~/datadog
-    executor:
-      name: with_httpbin_and_request_replayer
-      docker_image: << parameters.docker_image >>
-    steps:
-      - restore_cache:
-          keys:
-            - source-v1-{{ .Branch }}-{{ .Revision }}
-      - <<: *STEP_CHECKOUT
-      - <<: *STEP_ATTACH_WORKSPACE
-      - run:
-          name: Install from PECL build
-          command: |
-            cp ./pecl/datadog_trace-*.tgz ./datadog_trace.tgz
-            sudo pecl install datadog_trace.tgz
-            echo "extension=ddtrace.so" | sudo tee $(php -i | awk -F"=> " '/Scan this dir for additional .ini files/ {print $2}')/ddtrace.ini
-            php --ri=ddtrace
-      - <<: *STEP_WAIT_REQUEST_REPLAYER
-      - <<: *STEP_RESOLVE_HTTPBIN_HOSTNAME_TO_IP
-      - run:
-          name: Run phpt tests with PECL
-          command: |
-            sudo \
-            TERM=dumb \
-            HTTPBIN_HOSTNAME=${HTTPBIN_HOSTNAME} \
-            DATADOG_HAVE_DEV_ENV=1 \
-            DD_TRACE_CLI_ENABLED=1 \
-            pecl run-tests <<# parameters.showdiff >> --showdiff <</ parameters.showdiff >> --ini=" -d ddtrace.request_init_hook=" -p datadog_trace
-      - run:
-          name: Gather .diff files for artifacts
-          command: |
-            mkdir -p /tmp/artifacts
-            find $(pecl config-get test_dir) -type f -name '*.diff' -exec cp --parents '{}' /tmp/artifacts \;
-          when: on_fail
-      - store_artifacts: { path: '/tmp/artifacts' }
-
-  ExtensionComponents:
-    working_directory: ~/datadog
-    parameters:
-      docker_image:
-        type: string
-      cmake_version:
-        type: string
-      catch2_version:
-        type: string
-    docker:
-      - image: << parameters.docker_image >>
-    steps:
-      - restore_cache:
-          keys:
-            - source-v1-{{ .Branch }}-{{ .Revision }}
-      - <<: *STEP_CHECKOUT
-      - <<: *STEP_ATTACH_WORKSPACE
-      - run:
-          name: Install cmake << parameters.cmake_version >>
-          command: |
-            if [ -d "/opt/cmake/<< parameters.cmake_version >>" ]
-            then
-              echo 'cmake << parameters.cmake_version >> already installed'
-              exit 0
-            fi
-=======
 version: 2.1
 setup: true
->>>>>>> 6cf73bde
 
 orbs:
   path-filtering: circleci/path-filtering@0.1.5
@@ -1684,263 +9,6 @@
 
   setup-workflows:
     jobs:
-<<<<<<< HEAD
-
-      - "Prepare Code"
-
-      - test:
-          requires: [ 'Prepare Code' ]
-          matrix:
-            parameters:
-              php_major_minor:
-                - "7.0"
-                - "7.1"
-                - "7.2"
-                - "7.3"
-                - "7.4"
-                - "8.0"
-                - "8.1"
-                - "8.2"
-              make_target:
-                - test_coverage
-                - test_extension_ci
-                - test_unit
-                - test_api_unit
-                - test_c2php
-                - test_c_disabled
-                - test_internal_api_randomized
-                - test_opcache
-      - coverage:
-          requires: [ 'Prepare Code' ]
-          matrix:
-            parameters:
-              php_major_minor:
-                - "7.0"
-                - "7.1"
-                - "7.2"
-                - "7.3"
-                - "7.4"
-                - "8.0"
-                - "8.1"
-                - "8.2"
-              make_target:
-                - test_coverage
-      - asan:
-          requires: [ 'Prepare Code' ]
-          matrix:
-            parameters:
-              php_major_minor:
-                - '7.4'
-                - '8.0'
-                - '8.1'
-                - '8.2'
-              switch_php_version:
-                - debug-zts-asan
-              resource_class:
-                - medium
-                - arm.medium
-              make_target:
-                - test_c
-                - test_with_init_hook
-                - test_internal_api_randomized
-                - test_opcache
-            exclude:
-                # apparently for no discernible reason, on x86 asan builds PHP 7.4. fails to allocate opcache shared memory
-              - php_major_minor: '7.4'
-                resource_class: medium
-                make_target: test_opcache
-                switch_php_version: debug-zts-asan
-
-      - integration:
-          requires: [ 'Prepare Code' ]
-          resource_class: medium+
-          matrix:
-            parameters:
-              php_major_minor:
-                - '7.0'
-                - '7.1'
-                - '7.2'
-                - '7.3'
-                - '7.4'
-                - '8.0'
-                - '8.1'
-                - '8.2'
-              make_target:
-                - test_composer
-                - test_integration
-                - test_integrations
-                - test_distributed_tracing
-                - test_auto_instrumentation
-
-      - integration_snapshots:
-          requires: [ 'Prepare Code' ]
-          # Due to Symfony OOM during composer update
-          resource_class: xlarge
-          matrix:
-            parameters:
-              php_major_minor:
-                - '7.0'
-                - '7.1'
-                - '7.2'
-                - '7.3'
-                - '7.4'
-                - '8.0'
-                - '8.1'
-                - '8.2'
-              make_target:
-                - test_web
-
-      - integration:
-          requires: [ 'Prepare Code' ]
-          resource_class: medium+
-          sapi: fpm-fcgi
-          disable_runner_distributed_tracing: true
-          matrix:
-            parameters:
-              php_major_minor:
-                - '7.0'
-                - '7.1'
-                - '7.2'
-                - '7.3'
-                - '7.4'
-                - '8.0'
-                - '8.1'
-                - '8.2'
-              make_target:
-                - test_distributed_tracing
-
-      - integration:
-          # NOTE: test_integrations_phpredis5 is not included in the PHP 8.0 integrations tests because of this bug that
-          # only shows up in debug builds of PHP (https://github.com/phpredis/phpredis/issues/1869).
-          # Since we run tests using php debug builds, we have to run test_integrations_phpredis5 in a separate runner
-          # and switch to a non-debug PHP build.
-          # Once the fix for https://github.com/phpredis/phpredis/issues/1869 is released, we can remove this additional
-          # runner and add back again test_integrations_phpredis5 to the PHP 8.0 test suite.
-          requires: [ 'Prepare Code' ]
-          matrix:
-            parameters:
-              php_major_minor:
-                - '8.0'
-                - '8.1'
-                - '8.2'
-              switch_php_version:
-                - nts
-              make_target:
-                - test_integrations_phpredis5
-
-      - xdebug_tests:
-          requires: [ 'Prepare Code' ]
-          name: "PHP 70 Xdebug tests"
-          docker_image: "datadog/dd-trace-ci:php-7.0_buster"
-          xdebug_version_one: "2.7.2"
-      - xdebug_tests:
-          requires: [ 'Prepare Code' ]
-          name: "PHP 71 Xdebug tests"
-          docker_image: "datadog/dd-trace-ci:php-7.1_buster"
-          xdebug_version_one: "2.9.5"
-          xdebug_version_two: "2.9.2"
-      # - unit_tests: # disabled due to posisbly leaking tests
-      #     requires: [ 'Prepare Code' ]
-      #     name: "PHP 70 Unit tests-zts"
-      #     docker_image: "datadog/docker-library:ddtrace_alpine_php-7.0-zts-debug"
-      - xdebug_tests:
-          requires: [ 'Prepare Code' ]
-          name: "PHP 72 Xdebug tests"
-          docker_image: "datadog/dd-trace-ci:php-7.2_buster"
-          xdebug_version_one: "2.9.5"
-          xdebug_version_two: "2.9.2"
-      - xdebug_tests:
-          requires: [ 'Prepare Code' ]
-          name: "PHP 73 Xdebug tests"
-          docker_image: "datadog/dd-trace-ci:php-7.3_buster"
-          xdebug_version_one: "2.9.5"
-          xdebug_version_two: "2.9.2"
-      - xdebug_tests:
-          requires: [ 'Prepare Code' ]
-          name: "PHP 74 Xdebug tests"
-          docker_image: "datadog/dd-trace-ci:php-7.4_buster"
-          xdebug_version_one: "2.9.5"
-          xdebug_version_two: "2.9.2"
-      - xdebug_tests:
-          requires: [ 'Prepare Code' ]
-          name: "PHP 80 Xdebug tests"
-          docker_image: "datadog/dd-trace-ci:php-8.0_buster"
-          xdebug_version_one: "3.0.0"
-      - xdebug_tests:
-          requires: [ 'Prepare Code' ]
-          name: "PHP 81 Xdebug tests"
-          docker_image: "datadog/dd-trace-ci:php-8.1_buster"
-          xdebug_version_one: "3.1.0"
-      - xdebug_tests:
-          requires: [ 'Prepare Code' ]
-          name: "PHP 82 Xdebug tests"
-          docker_image: "datadog/dd-trace-ci:php-8.2_buster"
-          xdebug_version_one: "3.2.0RC1"
-      - placeholder:
-          requires: [ 'Prepare Code' ]
-          name: Language tests
-      - php_language_tests:
-          requires: [ 'Language tests' ]
-          name: "PHP 82 language tests"
-          xfail_list: dockerfiles/ci/xfail_tests/8.2.list
-          docker_image: "datadog/dd-trace-ci:php-8.2_buster"
-      - php_language_tests:
-          requires: [ 'Language tests' ]
-          name: "PHP 81 language tests"
-          xfail_list: dockerfiles/ci/xfail_tests/8.1.list
-          docker_image: "datadog/dd-trace-ci:php-8.1_buster"
-      - php_language_tests:
-          requires: [ 'Language tests' ]
-          name: "PHP 80 language tests"
-          xfail_list: dockerfiles/ci/xfail_tests/8.0.list
-          docker_image: "datadog/dd-trace-ci:php-8.0_buster"
-      - php_language_tests:
-          requires: [ 'Language tests' ]
-          name: "PHP 74 language tests"
-          xfail_list: dockerfiles/ci/xfail_tests/7.4.list
-          docker_image: "datadog/dd-trace-ci:php-7.4_buster"
-      - php_language_tests:
-          requires: [ 'Language tests' ]
-          name: "PHP 73 language tests"
-          xfail_list: dockerfiles/ci/xfail_tests/7.3.list
-          docker_image: "datadog/dd-trace-ci:php-7.3_buster"
-      - php_language_tests:
-          requires: [ 'Language tests' ]
-          name: "PHP 72 language tests"
-          xfail_list: dockerfiles/ci/xfail_tests/7.2.list
-          docker_image: "datadog/dd-trace-ci:php-7.2_buster"
-      - php_language_tests:
-          requires: [ 'Language tests' ]
-          name: "PHP 71 language tests"
-          xfail_list: dockerfiles/ci/xfail_tests/7.1.list
-          docker_image: "datadog/dd-trace-ci:php-7.1_buster"
-      - php_language_tests:
-          requires: [ 'Language tests' ]
-          name: "PHP 70 language tests"
-          xfail_list: dockerfiles/ci/xfail_tests/7.0.list
-          docker_image: "datadog/dd-trace-ci:php-7.0_buster"
-      - internal_integrations:
-          requires: [ 'Prepare Code' ]
-          name: "PHP 80 curl integration tests a shared lib"
-          ext_name: "curl"
-          docker_image: "datadog/dd-trace-ci:php-8.0-shared-ext"
-      - "Lint files":
-          requires: [ 'Prepare Code' ]
-      - "Lint PHP 5":
-          requires: [ 'Prepare Code' ]
-      - static_analysis:
-          requires: [ 'Prepare Code' ]
-          name: "Static Analysis 71"
-          docker_image: cimg/php:7.1
-          scenario: opentracing_beta6
-      - static_analysis:
-          requires: [ 'Prepare Code' ]
-          name: "Static Analysis 80"
-          docker_image: cimg/php:8.0
-          scenario: opentracing10
-      - "Post-Install Hook":
-          requires: [ 'Prepare Code' ]
-=======
       - path-filtering/filter:
           base-revision: master
           config-path: .circleci/continue_config.yml
@@ -1950,5 +18,4 @@
             zend_abstract_interface/.*  zend_abstract_interface true
             zend_abstract_interface/.*  profiling true
             profiling/.*  profiling true
-            ext/handlers_api.[ch] profiling true
->>>>>>> 6cf73bde
+            ext/handlers_api.[ch] profiling true