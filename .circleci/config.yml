--- conflicted
+++ resolved
@@ -2950,23 +2950,6 @@
               make_target:
                 - test_integrations_phpredis5
 
-<<<<<<< HEAD
-      - opcache_tests:
-          requires: [ 'Prepare Code' ]
-          matrix:
-            parameters:
-              docker_image:
-                - datadog/dd-trace-ci:php-7.0_buster
-                - datadog/dd-trace-ci:php-7.1_buster
-                - datadog/dd-trace-ci:php-7.2_buster
-                - datadog/dd-trace-ci:php-7.3_buster
-                - datadog/dd-trace-ci:php-7.4_buster
-                - datadog/dd-trace-ci:php-8.0_buster
-                - datadog/dd-trace-ci:php-8.1_buster
-                - datadog/dd-trace-ci:php-8.2_buster
-
-=======
->>>>>>> d9244963
       - xdebug_tests:
           requires: [ 'Prepare Code' ]
           name: "PHP 70 Xdebug tests"
