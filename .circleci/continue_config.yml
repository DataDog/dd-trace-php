--- conflicted
+++ resolved
@@ -3160,11 +3160,7 @@
       - run:
           name: cargo fetch
           command: |
-<<<<<<< HEAD
-            SUDO=$(! command -v sudo >/dev/null || echo "sudo")
-=======
             SUDO=$(! command -v sudo >/dev/null || echo "sudo -E")
->>>>>>> b23438e2
             # On occasion, we've observed the .package-cache being in the cache.
             # If it's there, it will cause commands to stall, waiting for the file to be released.
             if [ -e '/rust/cargo/.package-cache' ] ; then
