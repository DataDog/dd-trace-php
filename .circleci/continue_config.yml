version: 2.1
orbs:
  codecov: codecov/codecov@3.2.2

parameters:
  build:
    type: boolean
    default: true
  components-c:
    type: boolean
    default: false
  profiling:
    type: boolean
    default: false
  zend_abstract_interface:
    type: boolean
    default: false
  appsec:
    type: boolean
    default: false

aliases:

  - &CACHE_COMPOSER_KEY
    key: 'betav2-composer-deps-{{ .Environment.CIRCLE_JOB }}-{{ checksum "composer.json" }}'

  - &IMAGE_DOCKER_REDIS
    image: datadog/dd-trace-ci:php-redis-5.0
    name: redis_integration

  - &IMAGE_DOCKER_ELASTICSEARCH2
    image: elasticsearch:2
    name: elasticsearch2_integration

  - &IMAGE_DOCKER_ELASTICSEARCH7
    image: elasticsearch:7.17.0
    name: elasticsearch7_integration
    environment:
      - discovery.type=single-node
      - ES_JAVA_OPTS=-Xms1g -Xmx1g

  - &IMAGE_DOCKER_HTTPBIN
    image: kong/httpbin
    name: httpbin_integration

  - &IMAGE_DOCKER_MEMCHACED
    image: memcached:1.5-alpine
    name: memcached_integration

  - &IMAGE_DOCKER_MYSQL
    image: datadog/dd-trace-ci:php-mysql-dev-5.6
    name: mysql_integration
    environment:
      - MYSQL_ROOT_PASSWORD=test
      - MYSQL_PASSWORD=test
      - MYSQL_USER=test
      - MYSQL_DATABASE=test

  - &IMAGE_DOCKER_MONGO
    image: "circleci/mongo:4.0"
    name: mongodb_integration
    environment:
      - MONGO_INITDB_ROOT_USERNAME=test
      - MONGO_INITDB_ROOT_PASSWORD=test

  - &IMAGE_DOCKER_RABBITMQ
    image: rabbitmq:3.8.9-alpine
    name: rabbitmq_integration

  - &IMAGE_DOCKER_REQUEST_REPLAYER
    image: datadog/dd-trace-ci:php-request-replayer-2.0
    name: request-replayer
    environment:
      DD_REQUEST_DUMPER_FILE: dump.json

  - &IMAGE_DOCKER_DD_TEST_AGENT
    image: ghcr.io/datadog/dd-apm-test-agent/ddapm-test-agent:v1.11.0
    name: test-agent
    environment:
      LOG_LEVEL: DEBUG
      TRACE_LANGUAGE: php
      DD_TRACE_AGENT_URL: http://request-replayer:80
      PORT: 9126
      SNAPSHOT_DIR: /snapshots
      SNAPSHOT_CI: 1
      DD_SUPPRESS_TRACE_PARSE_ERRORS: true
      ENABLED_CHECKS: trace_stall,trace_peer_service,trace_dd_service
      DD_POOL_TRACE_CHECK_FAILURES: true
      DD_DISABLE_ERROR_RESPONSES: true

  - &IMAGE_DOCKER_SQLSRV
    image: mcr.microsoft.com/mssql/server:2022-latest
    name: sqlsrv_integration
    environment:
      - ACCEPT_EULA=Y
      - MSSQL_SA_PASSWORD=Password12!
      - MSSQL_PID=Developer

  - &STEP_ATTACH_WORKSPACE
    attach_workspace:
      at: ~/datadog

  - &STEP_APPEND_BUILD_ID
    run:
      name: Append build id to version number
      command: |
        githash="${CIRCLE_SHA1?}"
        if [[ "x$CIRCLE_BRANCH" == "x" ]] ; then
          echo "The environment variable CIRCLE_BRANCH was not set or was empty."
          exit 1
        fi
        if [[ "$CIRCLE_BRANCH" =~ "ddtrace-" ]] ; then
          echo "Release branch detected; not adding git sha1 to version number."
        else
          sed -E -i "s/const\s+VERSION\s*=\s*'(.*)'/const VERSION = '\1+$githash'/g" "src/DDTrace/Tracer.php"
          sed -E -i "s/define\s+PHP_DDTRACE_VERSION\s*\"(.*)\"/define PHP_DDTRACE_VERSION \"\1+$githash\"/g" "ext/version.h"
          sed -E -i "s/^version\s*=\s*\"(.*)\"/version = \"\1+$githash\"/g" "profiling/Cargo.toml"
          echo "Appended +$githash to version number."
        fi

  - &STEP_EXT_INSTALL
    run:
      name: Build and install extension
      command: make sudo install install_ini BUILD_DIR=$(pwd)/tmp/build_extension

  - &STEP_COMPOSER_CACHE_RESTORE
    restore_cache:
      <<: *CACHE_COMPOSER_KEY

  - &STEP_COMPOSER_CACHE_SAVE
    save_cache:
      <<: *CACHE_COMPOSER_KEY
      paths:
        - ~/.composer/cache

  - &STEP_COMPOSER_SELF_UPDATE
    run:
      name: Upgrading composer
      command: sudo composer self-update --no-interaction

  - &STEP_COMPOSER_UPDATE
    run:
      name: Installing dependencies with composer
      command: |
        export COMPOSER_MEMORY_LIMIT=-1 # disable composer memory limit completely
        composer update --no-interaction

  - &STEP_COMPOSER_GENERATE
    run:
      name: Compiling dd-tace-php files into single file
      command: make generate

  - &STEP_COMPOSER_TESTS_UPDATE
    run:
      name: Updating tests' composer
      command: make composer_tests_update

  - &STEP_PREPARE_TEST_RESULTS_DIR
    run:
      name: testresults dir
      command: mkdir test-results

  - &STEP_EXPORT_CI_ENV
    run:
      name: export .env.circleci
      command: |
        echo "export $(cat .env.circleci | xargs)" >> $HOME/.profile

  - &STEP_DISABLE_XDEBUG
    run:
      name: Disable Xdebug for built-in web tests
      command: test -e /usr/local/etc/php/conf.d/docker-php-ext-xdebug.ini && sudo rm -f $_ || true

  - &STEP_WAIT_MYSQL
    run:
      name: Waiting for Dockerized MySQL
      command: wait-for mysql_integration:3306 --timeout=60

  - &STEP_WAIT_REQUEST_REPLAYER
    run:
      name: Waiting for Dockerized request replayer
      command: wait-for request-replayer:80 --timeout=120

  - &STEP_WAIT_TEST_AGENT
    run:
      name: Waiting for Dockerized APM Test Agent
      command: wait-for test-agent:9126 --timeout=30

  - &STEP_GET_TEST_AGENT_RESULTS
    run:
      name: Get APM Test Agent Trace Check Results
      when: always
      command: |
        sudo apt update
        sudo apt install -y jq
        set +e  # Disable exiting from testagent response failure
        SUMMARY_RESPONSE=$(curl -s -w "\n%{http_code}" -o summary_response.txt http://test-agent:9126/test/trace_check/summary)
        set -e
        SUMMARY_RESPONSE_CODE=$(echo "$SUMMARY_RESPONSE" | awk 'END {print $NF}')
        if [[ SUMMARY_RESPONSE_CODE -eq 200 ]]; then
          echo "APM Test Agent is running. (HTTP 200)"
        else
          echo "APM Test Agent is not running and was not used for testing. No checks failed."
          exit 0
        fi

        RESPONSE=$(curl -s -w "\n%{http_code}" -o response.txt http://test-agent:9126/test/trace_check/failures)
        RESPONSE_CODE=$(echo "$RESPONSE" | awk 'END {print $NF}')

        if [[ $RESPONSE_CODE -eq 200 ]]; then
          echo "All APM Test Agent Check Traces returned successful! (HTTP 200)"
          echo "APM Test Agent Check Traces Summary Results:"
          cat summary_response.txt | jq '.'
        elif [[ $RESPONSE_CODE -eq 404 ]]; then
          echo "Real APM Agent running in place of TestAgent, no checks to validate!"
        else
          echo "APM Test Agent Check Traces failed with response code: $RESPONSE_CODE"
          echo "Failures:"
          cat response.txt
          echo "APM Test Agent Check Traces Summary Results:"
          cat summary_response.txt | jq '.'
          exit 1
        fi

  # Fix intermittent error: "Could not resolve host: httpbin_integration"
  - &STEP_RESOLVE_HTTPBIN_HOSTNAME_TO_IP
    run:
      name: Resolving HTTPBIN_HOSTNAME to IP address
      command: |
        export HTTPBIN_HOSTNAME=$( \
          curl --verbose "http://httpbin_integration:80/headers" 2>&1 | \
          grep '* Connected to' | \
          awk -F' ' '{print $5}' | \
          sed 's/[()]//g' \
        );
        echo "Resolved httpbin_integration: HTTPBIN_HOSTNAME=${HTTPBIN_HOSTNAME}";
        echo "export HTTPBIN_HOSTNAME='${HTTPBIN_HOSTNAME}'" >> $BASH_ENV
        # Avoid intermittent DNS hangs: See https://github.com/curl/curl/issues/593#issuecomment-170146252
        echo "options single-request" | sudo tee -a /etc/resolv.conf

  - &STEP_STORE_TEST_RESULTS
    store_test_results:
      path: test-results

  - &STEP_CHECKOUT
    run:
      name: Checkout code
      command: |
        git config --global gc.auto 0

        export CIRCLE_REPOSITORY_URL="${CIRCLE_REPOSITORY_URL/git@github.com:/https://github.com/}"

        if [ -e "$HOME/datadog/.git" ] ; then
          echo 'Fetching into existing repository'
          existing_repo='true'
          cd "$HOME/datadog"
          git remote set-url origin "$CIRCLE_REPOSITORY_URL" || true

          echo 'Fetching from remote repository'
          if [ -n "$CIRCLE_TAG" ]; then
            git fetch --force --no-recurse-submodules --tags origin
          elif [ -z "$CIRCLE_PR_NUMBER" ]; then
            git fetch --force --no-recurse-submodules origin "+refs/heads/$CIRCLE_BRANCH:refs/remotes/origin/$CIRCLE_BRANCH"
          fi
        else
          echo 'Cloning git repository'
          existing_repo='false'
          mkdir -p "$HOME/datadog"
          cd "$HOME/datadog"
          git clone --no-checkout "$CIRCLE_REPOSITORY_URL" .
        fi

        if [ -n "$CIRCLE_TAG" ]; then
          echo 'Checking out tag'
          git checkout --force "$CIRCLE_TAG"
          git reset --hard "$CIRCLE_SHA1"
        else
          echo 'Checking out branch'
          if [ -n "$CIRCLE_PR_NUMBER" ]; then
            git fetch --force origin "+refs/pull/${CIRCLE_PR_NUMBER}/head:refs/remotes/origin/$CIRCLE_BRANCH"
          fi
          git checkout --force -B "$CIRCLE_BRANCH" "$CIRCLE_SHA1"
          git --no-pager log --no-color -n 1 --format='HEAD is now at %h %s'
        fi

        echo 'Updating submodules'
        git submodule update --init --recursive

  - &BARE_DOCKER_MACHINE
    resource_class: << parameters.resource_class >>
    machine:
      image: ubuntu-2004:current

commands:
  lib_curl_workaround:
    parameters:
      command:
        type: string
        default: none
    steps:
      - run:
          name: Installing missing libcurl workaround
          command: |
              if [[ ! "<<parameters.command>>" == "none" ]]; then
                << parameters.command >>
              fi;
  switch_php:
    parameters:
      php_version:
        type: string
        default: none
    steps:
      - run:
          name: Switch PHP version
          command: |
            if [[ ! "<<parameters.php_version>>" == "none" ]]; then
              switch-php << parameters.php_version >>
            fi;
  install_extension:
    parameters:
      lib_curl_command:
        type: string
        default: none
    steps:
      - lib_curl_workaround:
          command: << parameters.lib_curl_command >>
      - <<: *STEP_EXT_INSTALL

  copy_valgrind_rc:
    parameters:
      valgrind_config:
        type: string
        default: ""
    steps:
      - run:
          name: Copy valgrind.rc configuration and suppressions
          command: |
            if [ -e ".circleci/valgrind/<< parameters.valgrind_config >>_valgrind.rc" ]; then
              cp .circleci/valgrind/<< parameters.valgrind_config >>_valgrind.rc /home/circleci/.valgrindrc
              cp .circleci/valgrind/valgrind_<< parameters.valgrind_config >>_suppressions.lib /home/circleci/valgrind_<< parameters.valgrind_config >>_suppressions.lib
            fi
  prepare_extension_and_composer_with_cache:
    steps:
      - <<: *STEP_EXT_INSTALL
      - <<: *STEP_COMPOSER_CACHE_RESTORE
      - <<: *STEP_COMPOSER_UPDATE
      - <<: *STEP_COMPOSER_CACHE_SAVE

  docker_logs:
    parameters:
      docker_image:
        type: string
    steps:
      - run:
          name: Docker logs for << parameters.docker_image >>
          command: docker logs -f << parameters.docker_image >>
          background: true

  setup_docker:
    parameters:
      docker_image:
        type: string
      extra:
        type: string
        default: none
    steps:
      - run:
          name: Fix mounted folder permissions mismatch on buster (user 1000 vs user 3434 in docker)
          command: |
            if [[ "<< parameters.docker_image >>" == *buster* ]]; then
              sudo useradd -u 3434 docker-circleci
              sudo chown -R docker-circleci .
            fi
      - run:
          name: Setup container dependencies
          command: |
            set -x
            max_retries=3
            extra=<< parameters.extra >>
            docker network create net --driver=bridge -o "com.docker.network.bridge.name=br"

            function retry_docker() {
              retries=$max_retries
              while
                ! docker "${@}"
              do
                if [[ $((--retries)) -eq 0 ]]; then
                  exit 1
                fi
                sleep 1
              done
              true # Success
            }

            if [[ $extra == "with_httpbin_and_request_replayer" || $extra == "with_snapshots" ]]; then
              retry_docker run --detach --rm --net net \
                -e DD_APM_ENABLED=true \
                -e DD_BIND_HOST=0.0.0.0 \
                -e DD_API_KEY=invalid_key_but_this_is_fine \
                -e LOG_LEVEL=DEBUG \
                -e TRACE_LANGUAGE=php \
                -e DD_TRACE_AGENT_URL=http://request-replayer:80 \
                -e ENABLED_CHECKS=trace_stall,trace_peer_service,trace_dd_service \
                -e DD_SUPPRESS_TRACE_PARSE_ERRORS=true \
                -e DD_POOL_TRACE_CHECK_FAILURES=true \
                -e DD_DISABLE_ERROR_RESPONSES=true \
                -e PORT=9126 \
                -e SNAPSHOT_DIR=/snapshots \
                -p "127.0.0.1:9126:9126" \
                -v $(pwd)/tests/snapshots:/snapshots \
                --name test-agent ghcr.io/datadog/dd-apm-test-agent/ddapm-test-agent:v1.11.0
              retry_docker run --detach --rm --net net \
                --name httpbin_integration kong/httpbin
              retry_docker run --detach --rm --net net \
                -e DD_REQUEST_DUMPER_FILE=dump.json \
                --name request-replayer datadog/dd-trace-ci:php-request-replayer-2.0
            fi
            if [[ $extra == "with_snapshots" ]]; then
              retry_docker run --detach --rm --net net \
                --name elasticsearch2_integration elasticsearch:2
              retry_docker run --detach --rm --net net \
                -e ES_JAVA_OPTS="-Xms1g -Xmx1g" \
                -e discovery.type=single-node \
                --name elasticsearch7_integration elasticsearch:7.17.0
              retry_docker run --detach --rm --net net \
                --name redis_integration datadog/dd-trace-ci:php-redis-5.0
              retry_docker run --detach --rm --net net \
                --name memcached_integration memcached:1.5-alpine
              retry_docker run --detach --rm --net net \
                -e MYSQL_ROOT_PASSWORD=test \
                -e MYSQL_PASSWORD=test \
                -e MYSQL_USER=test \
                -e MYSQL_DATABASE=test \
                --name mysql_integration datadog/dd-trace-ci:php-mysql-dev-5.6
              retry_docker run --detach --rm --net net \
                --name rabbitmq_integration rabbitmq:3.8.9-alpine
              retry_docker run --detach --rm --net net \
                -e MONGO_INITDB_ROOT_USERNAME=test \
                -e MONGO_INITDB_ROOT_PASSWORD=test \
                --name mongodb_integration circleci/mongo:4.0
              retry_docker run --detach --rm --net net \
                -e ACCEPT_EULA=Y \
                -e MSSQL_SA_PASSWORD=Password12! \
                -e MSSQL_PID=Developer \
                --name sqlsrv_integration mcr.microsoft.com/mssql/server:2022-latest
            fi
      - when:
          condition:
            or:
              - equal: [ "with_httpbin_and_request_replayer", << parameters.extra >> ]
              - equal: [ "with_snapshots", << parameters.extra >> ]
          steps:
            - docker_logs:
                docker_image: test-agent
            - docker_logs:
                docker_image: httpbin_integration
            - docker_logs:
                docker_image: request-replayer
      - when:
          condition:
            equal: [ "with_snapshots", << parameters.extra >> ]
          steps:
            - docker_logs:
                docker_image: elasticsearch2_integration
            - docker_logs:
                docker_image: elasticsearch7_integration
            - docker_logs:
                docker_image: redis_integration
            - docker_logs:
                docker_image: memcached_integration
            - docker_logs:
                docker_image: mysql_integration
            - docker_logs:
                docker_image: rabbitmq_integration
            - docker_logs:
                docker_image: mongodb_integration
            - docker_logs:
                docker_image: sqlsrv_integration
      - run:
          name: Setup docker image << parameters.docker_image >>
          command: |
            touch /tmp/docker.out
            mkdir /tmp/bashenv
            sudo mkdir /rust
            sudo chmod 777 /rust
            image=<< parameters.docker_image >>
            retries=$max_retries
            while
              nohup docker run --rm --net net \
                  --cap-add=SYS_PTRACE --security-opt seccomp=unconfined \
                  -e DDAGENT_HOSTNAME=127.0.0.1 \
                  -e DD_AGENT_HOST=127.0.0.1 \
                  -e DATADOG_HAVE_DEV_ENV=1 \
                  -e BASH_ENV=/home/circleci/bashenv/bash.sh \
                  -e CIRCLE_SHA1 \
                  -e CIRCLE_BRANCH \
                  -e CODECOV_TOKEN \
                  -e CI \
                  -e CIRCLECI \
                  -e CIRCLE_PROJECT_USERNAME \
                  -e CIRCLE_PROJECT_REPONAME \
                  -v $(pwd):/home/circleci/datadog \
                  -v /tmp/bashenv:/home/circleci/bashenv \
                  -v /rust:/rust \
                  $(if [ -n "${CARGO_TARGET_DIR:-}" ]; then echo -v ${CARGO_TARGET_DIR}:${CARGO_TARGET_DIR} -e CARGO_TARGET_DIR=${CARGO_TARGET_DIR}; fi) \
                  $image \
                  bash -c 'echo Started; sleep 10000' 2>&1 | tee /tmp/docker.out &
              tail -F /tmp/docker.out | grep -Em1 'Started|Error response from daemon'
              if ! grep -q "Error response from daemon" /tmp/docker.out; then
                container_name=$(docker ps | grep "$image" | awk '{ print $NF }' | head -1)
                [[ -z $container_name ]]
              fi
            do
              if [[ $((--retries)) -eq 0 ]]; then
                cat /tmp/docker.out
                echo ---
                echo "Could not start container $image"
                exit 1
              fi
              sleep 1
            done
            echo 'if [ -f /usr/bin/docker ]; then pid=$$; IFS= readarray -d "" args < <(cat /proc/$pid/cmdline); exec docker exec -w /home/circleci/datadog -i '"${container_name}"' "${args[@]}"; fi' | tee -a $BASH_ENV
            cp $BASH_ENV /tmp/bashenv/bash.sh
            chmod 777 /tmp/bashenv/bash.sh

  build_profiler:
    parameters:
      prefix:
        type: string
    steps:
      - run:
          name: Build Profiler
          command: |
            if [ -d '/opt/rh/devtoolset-7' ] ; then
                set +eo pipefail
                source scl_source enable devtoolset-7
                set -eo pipefail
            fi
            set -u
            prefix="<< parameters.prefix >>"
            mkdir -vp "${prefix}"
            command -v switch-php && switch-php "${PHP_VERSION}"
            cd profiling
            echo "${CARGO_TARGET_DIR}"
            cargo build --release
            cd -
            cp -v "${CARGO_TARGET_DIR}/release/libdatadog_php_profiling.so" "${prefix}/datadog-profiling.so"

executors:
  with_agent:
    environment:
      DDAGENT_HOSTNAME: 127.0.0.1
    parameters:
      docker_image:
        type: string
    docker:
      - image: << parameters.docker_image >>
      - <<: *IMAGE_DOCKER_DD_TEST_AGENT
  with_httpbin_and_request_replayer:
    environment:
      DDAGENT_HOSTNAME: 127.0.0.1
    parameters:
      docker_image:
        type: string
    docker:
      - image: << parameters.docker_image >>
      - <<: *IMAGE_DOCKER_HTTPBIN
      - <<: *IMAGE_DOCKER_REQUEST_REPLAYER
      - <<: *IMAGE_DOCKER_DD_TEST_AGENT
  with_integrations:
    environment:
      DDAGENT_HOSTNAME: 127.0.0.1
      COMPOSER_MEMORY_LIMIT: -1 # disable composer memory limit completely
    parameters:
      docker_image:
        type: string
    docker:
      - image: << parameters.docker_image >>
      - <<: *IMAGE_DOCKER_ELASTICSEARCH2
      - <<: *IMAGE_DOCKER_ELASTICSEARCH7
      - <<: *IMAGE_DOCKER_HTTPBIN
      - <<: *IMAGE_DOCKER_REDIS
      - <<: *IMAGE_DOCKER_MEMCHACED
      - <<: *IMAGE_DOCKER_MYSQL
      - <<: *IMAGE_DOCKER_RABBITMQ
      - <<: *IMAGE_DOCKER_MONGO
      - <<: *IMAGE_DOCKER_REQUEST_REPLAYER
      - <<: *IMAGE_DOCKER_DD_TEST_AGENT
      - <<: *IMAGE_DOCKER_SQLSRV

jobs:
  "Lint PHP 5":
    parameters:
      resource_class:
        type: string
        default: small
    <<: *BARE_DOCKER_MACHINE
    steps:
      - restore_cache:
          keys:
            - source-v1-{{ .Branch }}-{{ .Revision }}
      - <<: *STEP_CHECKOUT
      - <<: *STEP_ATTACH_WORKSPACE
      - run:
          command: |
            docker run --rm -v "$HOME/datadog:/src" -i php:5.4-cli bash \<<'CMD'
              set -eu
              cd /src
              php -l datadog-setup.php
              cd /src/bridge
              for file in *.php; do
                if [ "$file" != "_generated_integrations.php" ]; then
                  php -l "$file"
                fi
              done
            CMD

  static_analysis:
    parameters:
      docker_image:
        type: string
        default: ""
      scenario:
        type: string
        default: ""
      composer_root:
        type: string
        default: "~/.composer"
    working_directory: ~/datadog
    docker:
      - image: << parameters.docker_image >>
    steps:
      - restore_cache:
          keys:
            - source-v1-{{ .Branch }}-{{ .Revision }}
      - <<: *STEP_CHECKOUT
      - <<: *STEP_ATTACH_WORKSPACE
      - lib_curl_workaround:
          command: sudo apt update; sudo apt -y install libcurl4-nss-dev
      - prepare_extension_and_composer_with_cache
      - run:
          name: Install phpstan
          command: |
            composer global require phpstan/phpstan:0.12.*
            composer global require psr/log
            composer scenario:update
      - run:
          name: Running phpstan
          command: composer scenario << parameters.scenario >> ; PATH=$PATH:$(composer --global config home)/vendor/bin composer static-analyze

  "Post-Install Hook":
    working_directory: ~/datadog
    docker:
      - image: datadog/dd-trace-ci:php-nginx-apache2
    steps:
      - restore_cache:
          keys:
            - source-v1-{{ .Branch }}-{{ .Revision }}
      - run:
          name: Install git
          command: |
            apt-get update
            apt-get install -y git
      - <<: *STEP_CHECKOUT
      - <<: *STEP_ATTACH_WORKSPACE
      - run:
          name: Start Supervisor
          command: supervisord
          background: true
      - run:
          name: Copy post-install script
          command: |
            mkdir -p /src/ddtrace-scripts
            cp package/post-install.sh /src/ddtrace-scripts
      - run:
          name: Test post-install hook
          command: bash tests/PostInstallHook/run-tests.sh

  xdebug_tests:
    parameters:
      docker_image:
        type: string
      xdebug_version_one:
        type: string
      xdebug_version_two:
        type: string
        default: none
    working_directory: ~/datadog
    executor:
      name: with_agent
      docker_image: << parameters.docker_image >>
    steps:
      - restore_cache:
          keys:
            - source-v1-{{ .Branch }}-{{ .Revision }}
      - <<: *STEP_CHECKOUT
      - <<: *STEP_ATTACH_WORKSPACE
      - <<: *STEP_EXT_INSTALL
      - <<: *STEP_EXPORT_CI_ENV
      - <<: *STEP_PREPARE_TEST_RESULTS_DIR
      - run:
          name: Run xdebug tests
          command: |
            export REPORT_EXIT_STATUS=1
            export DD_TRACE_CLI_ENABLED=1
            cd tmp/build_extension
            targetdir() {
              if [[ ${1:0:1} -eq 2 ]]; then
                echo $1
              else
                echo "3.0.0"
              fi
            }
            php run-tests.php -g FAIL,XFAIL,BORK,WARN,LEAK,XLEAK,SKIP -p $(which php) --show-all -d zend_extension=xdebug-<< parameters.xdebug_version_one >>.so ../../tests/xdebug/$(targetdir << parameters.xdebug_version_one >>)
            if [[ ! "<<parameters.xdebug_version_two>>" == "none" ]]; then
              php run-tests.php -g FAIL,XFAIL,BORK,WARN,LEAK,XLEAK,SKIP -p $(which php) --show-all -d zend_extension=xdebug-<< parameters.xdebug_version_two >>.so ../../tests/xdebug/$(targetdir << parameters.xdebug_version_two >>)
            fi;
      - run:
          name: Run unit tests with xdebug
          command: |
            if [[ "<<parameters.xdebug_version_one>>" != "2.7.2" ]]; then
              TEST_EXTRA_INI='-d zend_extension=xdebug-<< parameters.xdebug_version_one >>.so' make test_unit RUST_DEBUG_SYMBOLS=1 PHPUNIT_OPTS="--log-junit test-results/php-unit/results_unit.xml"
            fi
      - <<: *STEP_STORE_TEST_RESULTS

  test:
    parameters:
      php_major_minor:
        # Expected in the format: <major>.<minor>, e.g. 8.2
        type: string
      make_target:
        type: string
      switch_php_version:
        type: string
        default: none
      resource_class:
        type: string
        default: medium
    working_directory: ~/datadog
    <<: *BARE_DOCKER_MACHINE
    steps:
      - restore_cache:
          keys:
            - source-v1-{{ .Branch }}-{{ .Revision }}
      - <<: *STEP_CHECKOUT
      - <<: *STEP_ATTACH_WORKSPACE
      - run:
          name: Set core pattern
          command: |
            sudo sh -c "echo '/tmp/core.%e.%p.%t' > /proc/sys/kernel/core_pattern"
      - setup_docker:
          docker_image: datadog/dd-trace-ci:php-<< parameters.php_major_minor >>_buster
          extra: with_httpbin_and_request_replayer
      - switch_php:
          php_version: << parameters.switch_php_version >>
      - prepare_extension_and_composer_with_cache
      - <<: *STEP_COMPOSER_TESTS_UPDATE
      - <<: *STEP_PREPARE_TEST_RESULTS_DIR
      - <<: *STEP_EXPORT_CI_ENV
      - <<: *STEP_WAIT_REQUEST_REPLAYER
      - <<: *STEP_RESOLVE_HTTPBIN_HOSTNAME_TO_IP
      - <<: *STEP_WAIT_TEST_AGENT
      - run:
          name: Run tests
          command: |
            set -euo pipefail
            make << parameters.make_target >> RUST_DEBUG_SYMBOLS=1 PHPUNIT_OPTS="--log-junit test-results/php-unit/results.xml" 2>&1 | tee /dev/stderr | { ! grep -qe "=== Total [0-9]+ memory leaks detected ==="; }
            rm -rf tmp/build_extension/tests/opcache/file_cache/* || true
      - <<: *STEP_STORE_TEST_RESULTS
      - run:
          command: |
            mkdir -p /tmp/artifacts/core_dumps
            find /tmp -name "core*" -type f | xargs -I % -n 1 cp % /tmp/artifacts/core_dumps
            cp -a tmp/build_extension/tests/$(if [[ << parameters.make_target >> == *opcache* ]]; then echo opcache; else echo ext; fi) /tmp/artifacts/tests
          when: on_fail
      - store_artifacts:
          path: /tmp/artifacts
      - <<: *STEP_GET_TEST_AGENT_RESULTS

  test_sidecar_sender:
    parameters:
      php_major_minor:
        # Expected in the format: <major>.<minor>, e.g. 8.2
        type: string
      switch_php_version:
        type: string
        default: none
      resource_class:
        type: string
        default: medium
    working_directory: ~/datadog
    <<: *BARE_DOCKER_MACHINE
    steps:
      - restore_cache:
          keys:
            - source-v1-{{ .Branch }}-{{ .Revision }}
      - <<: *STEP_CHECKOUT
      - <<: *STEP_ATTACH_WORKSPACE
      - run:
          name: Set core pattern
          command: |
            sudo sh -c "echo '/tmp/core.%e.%p.%t' > /proc/sys/kernel/core_pattern"
      - setup_docker:
          docker_image: datadog/dd-trace-ci:php-<< parameters.php_major_minor >>_buster
          extra: with_httpbin_and_request_replayer
      - switch_php:
          php_version: << parameters.switch_php_version >>
      - prepare_extension_and_composer_with_cache
      - <<: *STEP_COMPOSER_TESTS_UPDATE
      - <<: *STEP_PREPARE_TEST_RESULTS_DIR
      - <<: *STEP_EXPORT_CI_ENV
      - <<: *STEP_WAIT_REQUEST_REPLAYER
      - run:
          name: Run tests
          command: |
            set -euo pipefail
            DD_TRACE_SIDECAR_TRACE_SENDER=1 make test_c RUST_DEBUG_SYMBOLS=1 PHPUNIT_OPTS="--log-junit test-results/php-unit/results.xml" TESTS=tests/ext/background-sender 2>&1 | tee /dev/stderr | { ! grep -qe "=== Total [0-9]+ memory leaks detected ==="; }
      - <<: *STEP_STORE_TEST_RESULTS
      - run:
          command: |
            mkdir -p /tmp/artifacts/core_dumps
            find /tmp -name "core*" -type f | xargs -I % -n 1 cp % /tmp/artifacts/core_dumps
            cp -a tmp/build_extension/tests/ext /tmp/artifacts/tests
          when: on_fail
      - store_artifacts:
          path: /tmp/artifacts

  test_multi_observer:
    parameters:
      php_major_minor:
        # Expected in the format: <major>.<minor>, e.g. 8.2
        type: string
      switch_php_version:
        type: string
        default: none
      resource_class:
        type: string
        default: medium
    working_directory: ~/datadog
    <<: *BARE_DOCKER_MACHINE
    steps:
      - restore_cache:
          keys:
            - source-v1-{{ .Branch }}-{{ .Revision }}
      - <<: *STEP_CHECKOUT
      - <<: *STEP_ATTACH_WORKSPACE
      - setup_docker:
          docker_image: datadog/dd-trace-ci:php-<< parameters.php_major_minor >>_buster
          extra: with_httpbin_and_request_replayer
      - switch_php:
          php_version: << parameters.switch_php_version >>
      - prepare_extension_and_composer_with_cache
      - <<: *STEP_COMPOSER_TESTS_UPDATE
      - <<: *STEP_PREPARE_TEST_RESULTS_DIR
      - <<: *STEP_EXPORT_CI_ENV
      - <<: *STEP_WAIT_REQUEST_REPLAYER
      - <<: *STEP_RESOLVE_HTTPBIN_HOSTNAME_TO_IP
      - <<: *STEP_WAIT_TEST_AGENT
      - run:
          name: Run tests
          command: |
            set -euo pipefail
            make test_c_observer RUST_DEBUG_SYMBOLS=1 PHPUNIT_OPTS="--log-junit test-results/php-unit/results.xml" 2>&1 | tee /dev/stderr | { ! grep -qe "=== Total [0-9]+ memory leaks detected ==="; }
      - <<: *STEP_STORE_TEST_RESULTS
      - run:
          command: |
            mkdir -p /tmp/artifacts/core_dumps
            find tmp -name "core.*" | xargs -I % -n 1 cp % /tmp/artifacts/core_dumps
          when: on_fail
      - store_artifacts:
          path: /tmp/artifacts
      - <<: *STEP_GET_TEST_AGENT_RESULTS

  test_arm:
    machine:
      image: ubuntu-2004:2023.04.2
    resource_class: arm.medium
    parameters:
      php_major_minor:
        # Expected in the format: <major>.<minor>, e.g. 7.4
        type: string
      make_target:
        type: string
      switch_php_version:
        type: string
        default: debug
    working_directory: ~/datadog
    # environment:
    #   DDAGENT_HOSTNAME: 127.0.0.1
    #   DD_AGENT_HOST: 127.0.0.1
    #   DATADOG_HAVE_DEV_ENV: 1
    steps:
      - restore_cache:
          keys:
            - source-v1-{{ .Branch }}-{{ .Revision }}
      - <<: *STEP_CHECKOUT
      - <<: *STEP_ATTACH_WORKSPACE
      - run:
          name: Install php
          command: sudo apt update; sudo apt install -y php
      - run:
          name: Make executor script executable
          command: chmod a+x ./tooling/bin/run-in-docker-with-ext.sh
      - run:
          name: Fix mounted folder permissions mismatch (user 1000 vs user 3434 in docker)
          command: |
            sudo useradd -u 3434 docker-circleci
            sudo chown -R docker-circleci . tests
      # - <<: *STEP_WAIT_REQUEST_REPLAYER
      - run:
          name: Run tests
          command: |
            docker-compose run --rm \
              -e DDAGENT_HOSTNAME=127.0.0.1 \
              -e DD_AGENT_HOST=127.0.0.1 \
              -e DATADOG_HAVE_DEV_ENV=1 \
              -e PHP_VARIANT=<< parameters.switch_php_version >> \
              -e PHPUNIT_OPTS="--log-junit test-results/php-unit/results.xml" \
              << parameters.php_major_minor >>-buster-arm64 \
                ./tooling/bin/run-in-docker-with-ext.sh make fix_socket_permissions << parameters.make_target >> RUST_DEBUG_SYMBOLS=1
      # - <<: *STEP_COMPOSER_TESTS_UPDATE
      # - <<: *STEP_PREPARE_TEST_RESULTS_DIR
      # - <<: *STEP_EXPORT_CI_ENV
      # - <<: *STEP_RESOLVE_HTTPBIN_HOSTNAME_TO_IP
      # - run:
      #     name: Run tests
      #     command: |
      #       set -euo pipefail
      #        make << parameters.make_target >> PHPUNIT_OPTS="--log-junit test-results/php-unit/results.xml" 2>&1 | tee /dev/stderr | { ! grep -qe "=== Total [0-9]+ memory leaks detected ==="; }
      - <<: *STEP_STORE_TEST_RESULTS
      - run:
          command: |
            mkdir -p /tmp/artifacts/core_dumps
            find tmp -name "core.*" | xargs -I % -n 1 cp % /tmp/artifacts/core_dumps
            cp -a tmp/build_extension/tests/ext /tmp/artifacts/tests
          when: on_fail
      - store_artifacts:
          path: /tmp/artifacts

  test_windows:
    resource_class: 'windows.medium'
    machine:
      image: 'windows-server-2019-vs2019:2022.08.1'
      shell: 'powershell.exe -ExecutionPolicy Bypass'
    parameters:
      docker_image:
        type: string
    steps:
      - checkout
      - run:
          name: Pull submodules
          shell: powershell.exe
          command: |
            git submodule update --init --recursive
      - run:
          name: Setup docker container
          shell: powershell.exe
          command: |
            mkdir dumps
            docker network create -d "nat" -o com.docker.network.windowsshim.dnsservers="1.1.1.1" net
            docker run --network net -d --name httpbin_integration datadog/dd-trace-ci:httpbin-windows
            docker run --network net -d --name request-replayer datadog/dd-trace-ci:php-request-replayer-2.0-windows
            docker run -v ${pwd}:C:\Users\ContainerAdministrator\app --network net -d --name php << parameters.docker_image >> ping -t localhost
      - run:
          name: Build nts
          shell: powershell.exe
          command: |
            docker exec php powershell.exe "cd app; switch-php nts; C:\php\SDK\phpize.bat; .\configure.bat --enable-debug-pack; nmake"
      - run:
          name: Set test environment variables
          shell: powershell.exe
          command: |
            docker exec php powershell.exe 'setx DD_AUTOLOAD_NO_COMPILE true; setx DD_TRACE_CLI_ENABLED 1; setx DATADOG_HAVE_DEV_ENV 1'
      - run:
          name: Run extension tests
          shell: powershell.exe
          command: |
            docker exec php powershell.exe 'cd app; $env:_DD_DEBUG_SIDECAR_LOG_METHOD="""file://${pwd}\sidecar.log"""; C:\php\php.exe -n -d memory_limit=-1 -d output_buffering=0 run-tests.php -g FAIL,XFAIL,BORK,WARN,LEAK,XLEAK,SKIP --show-diff -p C:\php\php.exe -d "extension=${pwd}\x64\Release\php_ddtrace.dll" "${pwd}\tests\ext"'
#      - run:
#          name: Install the extension and setup composer
#          shell: powershell.exe
#          command: |
#            docker exec php powershell.exe 'cd app; composer --working-dir=.\tests update; $PSDefaultParameterValues["""Out-File:Encoding"""] = """utf8"""; echo """extension=${pwd}\x64\Release\php_ddtrace.dll""" >> /php/php.ini'
#      - run:
#          name: Run some integration tests
#          shell: powershell.exe
#          command: |
#            docker exec php powershell.exe 'cd app; php -d ddtrace.request_init_hook=$pwd\bridge\dd_wrap_autoloader.php'
      - run:
          when: always
          command: |
            docker exec php cmd.exe /s /c xcopy /y /c /s /e C:\ProgramData\Microsoft\Windows\WER\ReportQueue .\app\dumps\
            exit 0
      - store_artifacts:
          path: sidecar.log
      - store_artifacts:
          path: x64/Release/php_ddtrace.dll
      - store_artifacts:
          path: x64/Release/php_ddtrace.pdb
      - store_artifacts:
          path: dumps

  coverage: &TEST_BASE
    parameters:
      php_major_minor:
        # Expected in the format: <major>.<minor>, e.g. 8.2
        type: string
      make_target:
        type: string
      switch_php_version:
        type: string
        default: none
      resource_class:
        type: string
        default: medium
    working_directory: ~/datadog
    <<: *BARE_DOCKER_MACHINE
    steps:
      - restore_cache:
          keys:
            - source-v1-{{ .Branch }}-{{ .Revision }}
      - <<: *STEP_CHECKOUT
      - <<: *STEP_ATTACH_WORKSPACE
      - setup_docker:
          docker_image: datadog/dd-trace-ci:php-<< parameters.php_major_minor >>_buster
          extra: with_httpbin_and_request_replayer
      - switch_php:
          php_version: << parameters.switch_php_version >>
      - <<: *STEP_EXPORT_CI_ENV
      - <<: *STEP_WAIT_REQUEST_REPLAYER
      - <<: *STEP_RESOLVE_HTTPBIN_HOSTNAME_TO_IP
      - <<: *STEP_WAIT_TEST_AGENT
      - run:
          name: Run tests
          command: |
            set -euo pipefail
            if [[ << parameters.switch_php_version >> == *asan* ]]; then export TEST_PHP_JUNIT=$(pwd)/asan-extension-test.xml; fi
            make << parameters.make_target >> RUST_DEBUG_SYMBOLS=1 2>&1 | tee /dev/stderr | { ! grep -qe "=== Total [0-9]+ memory leaks detected ==="; }
      - when:
          # codecov uploader only on amd64
          condition:
            matches:
              pattern: "^[^.]+$"
              value: << parameters.resource_class >>
          steps:
            - run:
                name: Install CodeCov Uploader Dependencies
                command: |
                  sudo apt update
                  sudo apt install -y gpg
            - codecov/upload:
                file: tmp/coverage.info
                upload_name: "PHP<< parameters.php_major_minor >>.extension.dd-trace-php"
                flags: tracer-extension
      - run:
          command: |
            mkdir -p /tmp/artifacts/core_dumps
            find tmp -name "core.*" | xargs -I % -n 1 cp % /tmp/artifacts/core_dumps
            cp -a tmp/build_extension/tests/ext /tmp/artifacts/tests
          when: on_fail
      - store_artifacts:
          path: /tmp/artifacts
      - <<: *STEP_GET_TEST_AGENT_RESULTS

  asan: *TEST_BASE

  hunter_cache_debian:
    parameters:
      resource_class:
        type: string
        default: medium
    working_directory: ~/datadog
    <<: *BARE_DOCKER_MACHINE
    steps:
      - <<: *STEP_CHECKOUT
      - <<: *STEP_ATTACH_WORKSPACE
      - restore_cache:
          name: "Restore Cache"
          keys:
            - hunter-cache-debian-<< parameters.resource_class >>-
      - setup_docker:
          docker_image: datadog/dd-trace-ci:php-7.4_buster
      - run:
          name: Install cmake 3.24.4
          command: |
            if [ ! -d "/opt/cmake/3.24.4" ]
            then
              cd /tmp && curl -OL https://github.com/Kitware/CMake/releases/download/v3.24.4/cmake-3.24.4-Linux-$(uname -m).tar.gz
              mkdir -p /opt/cmake/3.24.4
              cd /opt/cmake/3.24.4 && tar -xf /tmp/cmake-3.24.4-Linux-$(uname -m).tar.gz --strip 1
            fi
            echo 'export PATH="/opt/cmake/3.24.4/bin:$PATH"' >> "$BASH_ENV"
            source "$BASH_ENV"
      - run:
          name: CMake
          command: |
            mkdir -p appsec/build ; cd appsec/build
            cmake .. -DCMAKE_BUILD_TYPE=Debug -DDD_APPSEC_TESTING=ON -DHUNTER_ROOT=~/datadog/hunter-cache
            find ~/datadog/hunter-cache -name "*.a"  -printf "%f\n" | sort -u | sha256sum | awk '{print "Dependencies-ID: "$1}' >> ../hunter-cache.id
      - save_cache:
          name: "Save Cache"
          key: hunter-cache-debian-<< parameters.resource_class >>-{{ checksum "appsec/hunter-cache.id" }}
          paths:
            - ~/datadog/hunter-cache

  test_appsec_extension:
    parameters:
      php_major_minor:
        # Expected in the format: <major>.<minor>, e.g. 8.2
        type: string
      switch_php_version:
        type: string
        default: nts
      resource_class:
        type: string
        default: medium
    working_directory: ~/datadog
    <<: *BARE_DOCKER_MACHINE
    steps:
      - <<: *STEP_CHECKOUT
      - <<: *STEP_ATTACH_WORKSPACE
      - restore_cache:
          name: "Restore Hunter Cache"
          keys:
            - hunter-cache-debian-<< parameters.resource_class >>-
      - setup_docker:
          docker_image: datadog/dd-trace-ci:php-<< parameters.php_major_minor >>_buster
      - switch_php:
          php_version: << parameters.switch_php_version >>
      - run:
          name: Install cmake 3.24.4
          command: |
            if [ ! -d "/opt/cmake/3.24.4" ]
            then
              cd /tmp && curl -OL https://github.com/Kitware/CMake/releases/download/v3.24.4/cmake-3.24.4-Linux-$(uname -m).tar.gz
              mkdir -p /opt/cmake/3.24.4
              cd /opt/cmake/3.24.4 && tar -xf /tmp/cmake-3.24.4-Linux-$(uname -m).tar.gz --strip 1
            fi
            echo 'export PATH="/opt/cmake/3.24.4/bin:$PATH"' >> "$BASH_ENV"
            source "$BASH_ENV"
      - run:
          name: CMake
          command: |
            mkdir -p appsec/build ; cd appsec/build
            cmake .. -DCMAKE_BUILD_TYPE=Debug -DDD_APPSEC_BUILD_HELPER=OFF \
              -DDD_APPSEC_TESTING=ON -DHUNTER_ROOT=~/datadog/hunter-cache
      - run:
          name: Test
          command: make -C appsec/build -j $(nproc) xtest

  test_appsec_integration:
    parameters:
      resource_class:
        type: string
        default: large
      targets:
        type: string
    working_directory: ~/datadog
    <<: *BARE_DOCKER_MACHINE
    steps:
      - <<: *STEP_CHECKOUT
      - <<: *STEP_ATTACH_WORKSPACE
      - run:
          name: Integration tests
          command: |
            cd appsec/tests/integration && \
            TERM=dumb ./gradlew loadCaches << parameters.targets >> --info -Pbuildscan --scan

  hunter_cache_ubuntu:
    parameters:
      resource_class:
        type: string
        default: medium
    working_directory: ~/datadog
    <<: *BARE_DOCKER_MACHINE
    steps:
      - <<: *STEP_CHECKOUT
      - <<: *STEP_ATTACH_WORKSPACE
      - restore_cache:
          name: "Restore Cache"
          keys:
            - hunter-cache-ubuntu-<< parameters.resource_class >>-
      - setup_docker:
          docker_image: ubuntu:23.10
      - run:
          name: Install dependencies
          command: |
            export DEBIAN_FRONTEND=noninteractive
            apt update
            apt install -y wget git g++ gcc cmake make curl libcurl4-gnutls-dev git php-dev php-cgi
      - run: git config --global --add safe.directory /home/circleci/datadog/appsec/third_party/libddwaf
      - run:
          name: CMake
          command: |
            mkdir -p appsec/build ; cd appsec/build
            cmake .. -DCMAKE_BUILD_TYPE=Debug -DDD_APPSEC_TESTING=ON -DHUNTER_ROOT=/home/circleci/datadog/hunter-cache
            find /home/circleci/datadog/hunter-cache -name "*.a"  -printf "%f\n" | sort -u | sha256sum | awk '{print "Dependencies-ID: "$1}' >> ../hunter-cache.id
      - save_cache:
          name: "Save Cache"
          key: hunter-cache-ubuntu-<< parameters.resource_class >>-{{ checksum "appsec/hunter-cache.id" }}
          paths:
            - ~/datadog/hunter-cache

  coverage_appsec:
    parameters:
      resource_class:
        type: string
        default: medium
    working_directory: ~/datadog
    <<: *BARE_DOCKER_MACHINE
    steps:
      - <<: *STEP_CHECKOUT
      - <<: *STEP_ATTACH_WORKSPACE
      - restore_cache:
          name: "Restore Cache"
          keys:
            - hunter-cache-ubuntu-<< parameters.resource_class >>-
      - setup_docker:
          docker_image: ubuntu:23.10
      - run:
          name: Install dependencies
          command: |
            export DEBIAN_FRONTEND=noninteractive
            apt update
            apt install -y wget sudo git g++ gcc gcovr cmake make curl libcurl4-gnutls-dev clang clang-tidy clang-format git php-dev php-cgi cargo
      - run: git config --global --add safe.directory /home/circleci/datadog/appsec/third_party/libddwaf
      - run:
          name: CMake
          command: |
            mkdir -p appsec/build ; cd appsec/build
            cmake .. -DCMAKE_BUILD_TYPE=Debug -DDD_APPSEC_ENABLE_COVERAGE=ON \
              -DDD_APPSEC_TESTING=ON -DHUNTER_ROOT=/home/circleci/datadog/hunter-cache
      - run:
          name: Test
          command: |
            make -C appsec/build -j $(nproc) xtest ddappsec_helper_test
            ./appsec/build/tests/helper/ddappsec_helper_test
      - run:
          name: Generate XML coverage
          command: |
            cd appsec
            gcovr -f '.*src/extension/.*' -x -o coverage.xml
      - run:
          name: Generate HTML coverage
          command: |
            mkdir -p appsec/coverage ; cd appsec
            gcovr --html-details coverage/coverage.html -f ".*src/.*" -d
            tar -cvzf appsec-extension-coverage.tar.gz coverage/
      - store_artifacts:
          path: appsec/appsec-coverage.tar.gz
      - when:
          # codecov uploader only on amd64
          condition:
            matches:
              pattern: "^[^.]+$"
              value: << parameters.resource_class >>
          steps:
            - run:
                name: Install CodeCov Uploader Dependencies
                command: |
                  sudo apt update
                  sudo apt install -y gpg gnupg
                  sudo mkdir -p /root/.gnupg
                  sudo touch /root/.gnupg/trustedkeys.gpg
            - codecov/upload:
                file: appsec/coverage.xml
                upload_name: "appsec-coverage >>"
                flags: appsec-extension

  lint_appsec:
    parameters:
      resource_class:
        type: string
        default: medium
    working_directory: ~/datadog
    <<: *BARE_DOCKER_MACHINE
    steps:
      - <<: *STEP_CHECKOUT
      - <<: *STEP_ATTACH_WORKSPACE
      - restore_cache:
          name: "Restore Cache"
          keys:
            - hunter-cache-ubuntu-<< parameters.resource_class >>-
      - setup_docker:
          docker_image: ubuntu:23.10
      - run:
          name: Install dependencies
          command: |
            export DEBIAN_FRONTEND=noninteractive
            apt update
            # clang-tidy 16 crashes so we use 17 instead
            apt install -y wget git g++ gcc cmake make curl libcurl4-gnutls-dev clang clang-tidy-17 clang-format-17 git php-dev php-cgi
      - run: git config --global --add safe.directory /home/circleci/datadog/appsec/third_party/libddwaf
      - run:
          name: CMake
          command: |
            mkdir -p appsec/build ; cd appsec/build
            cmake .. -DCMAKE_BUILD_TYPE=Debug -DDD_APPSEC_ENABLE_COVERAGE=OFF \
              -DDD_APPSEC_TESTING=OFF -DHUNTER_ROOT=/home/circleci/datadog/hunter-cache \
              -DCLANG_TIDY=/usr/bin/run-clang-tidy-17 -DCLANG_FORMAT=/usr/bin/clang-format-17
      - run:
          name: Build
          command: make -C appsec/build -j $(nproc) extension ddappsec-helper
      - run:
          name: Lint and Format
          command: make -C appsec/build format tidy

  test_appsec_helper_asan:
    parameters:
      resource_class:
        type: string
        default: medium
    working_directory: ~/datadog
    <<: *BARE_DOCKER_MACHINE
    steps:
      - <<: *STEP_CHECKOUT
      - <<: *STEP_ATTACH_WORKSPACE
      - restore_cache:
          name: "Restore Cache"
          keys:
            - hunter-cache-ubuntu-<< parameters.resource_class >>-
      - setup_docker:
          docker_image: ubuntu:23.10
      - run:
          name: Install dependencies
          command: |
            export DEBIAN_FRONTEND=noninteractive
            apt update
            apt install -y wget git g++ gcc gcovr cmake make curl libcurl4-gnutls-dev clang clang-tidy clang-format git
      - run: git config --global --add safe.directory /home/circleci/datadog/appsec/third_party/libddwaf
      - run:
          name: CMake
          command: |
            mkdir -p appsec/build ; cd appsec/build
            cmake .. -DCMAKE_BUILD_TYPE=Debug -DDD_APPSEC_BUILD_EXTENSION=OFF \
              -DDD_APPSEC_ENABLE_COVERAGE=OFF -DDD_APPSEC_TESTING=ON \
              -DCMAKE_CXX_FLAGS="-fsanitize=address -fsanitize=leak -DASAN_BUILD" \
              -DCMAKE_C_FLAGS="-fsanitize=address -fsanitize=leak -DASAN_BUILD" \
              -DCMAKE_EXE_LINKER_FLAGS="-fsanitize=address -fsanitize=leak" \
              -DCMAKE_MODULE_LINKER_FLAGS="-fsanitize=address -fsanitize=leak" \
              -DHUNTER_ROOT=/home/circleci/datadog/hunter-cache
      - run:
          name: Test
          command: |
            make -C appsec/build -j $(nproc) ddappsec_helper_test
            ./appsec/build/tests/helper/ddappsec_helper_test

  fuzz_appsec_helper:
    parameters:
      resource_class:
        type: string
        default: medium
    working_directory: ~/datadog
    <<: *BARE_DOCKER_MACHINE
    steps:
      - <<: *STEP_CHECKOUT
      - <<: *STEP_ATTACH_WORKSPACE
      - restore_cache:
          name: "Restore Cache"
          keys:
            - hunter-cache-ubuntu-<< parameters.resource_class >>-
      - setup_docker:
          docker_image: ubuntu:23.10
      - run:
          name: Install dependencies
          command: |
            export DEBIAN_FRONTEND=noninteractive
            apt update
            apt install -y wget llvm-17 clang-17 cmake make curl libcurl4-gnutls-dev git
            ln -s /usr/bin/clang-17 /usr/bin/clang
            ln -s /usr/bin/clang++-17 /usr/bin/clang++
      - run: git config --global --add safe.directory /home/circleci/datadog/appsec/third_party/libddwaf
      - run:
          name: CMake
          command: |
            export CC=/usr/bin/clang-17
            export CXX=/usr/bin/clang++-17
            mkdir -p appsec/build ; cd appsec/build
            cmake .. -DCMAKE_BUILD_TYPE=Debug -DDD_APPSEC_BUILD_EXTENSION=OFF \
              -DHUNTER_ROOT=/home/circleci/datadog/hunter-cache
      - run:
          name: Build
          command: make -C appsec/build -j $(nproc) ddappsec_helper_fuzzer corpus_generator
      - run: mkdir -p appsec/tests/fuzzer/{corpus,results,logs}
      - run:
          name: Generate Corpus
          command: |
            cd appsec
            rm -f tests/fuzzer/corpus/*
            ./build/tests/fuzzer/corpus_generator tests/fuzzer/corpus 500
      - run:
          name: Run fuzzer in nop mode
          command: |
            export LLVM_PROFILE_FILE=off.profraw
            cd appsec
            ./build/tests/fuzzer/ddappsec_helper_fuzzer --log_level=off --fuzz-mode=off -max_total_time=60 -rss_limit_mb=4096 -artifact_prefix=tests/fuzzer/results/ tests/fuzzer/corpus/
      - run:
          name: Generate Corpus
          command: |
            cd appsec
            rm -f tests/fuzzer/corpus/*
            ./build/tests/fuzzer/corpus_generator tests/fuzzer/corpus 500
      - run:
          name: Run fuzzer in raw mode
          command: |
            export LLVM_PROFILE_FILE=raw.profraw
            cd appsec
            ./build/tests/fuzzer/ddappsec_helper_fuzzer --log_level=off --fuzz-mode=raw -max_total_time=60 -rss_limit_mb=4096 -artifact_prefix=tests/fuzzer/results/ tests/fuzzer/corpus/
      - run:
          name: Generate Corpus
          command: |
            cd appsec
            rm -f tests/fuzzer/corpus/*
            ./build/tests/fuzzer/corpus_generator tests/fuzzer/corpus 500
      - run:
          name: Run fuzzer in body mode
          command: |
            export LLVM_PROFILE_FILE=body.profraw
            cd appsec
            ./build/tests/fuzzer/ddappsec_helper_fuzzer --log_level=off --fuzz-mode=body -max_total_time=60 -rss_limit_mb=4096 -artifact_prefix=tests/fuzzer/results/ tests/fuzzer/corpus/
      - run:
          name: Generate coverage
          command: |
            cd appsec
            llvm-profdata-17 merge -sparse *.profraw -o default.profdata
            llvm-cov-17 show build/tests/fuzzer/ddappsec_helper_fuzzer -instr-profile=default.profdata -ignore-filename-regex="(tests|third_party|build)" -format=html > fuzzer-coverage.html
            llvm-cov-17 report -instr-profile default.profdata build/tests/fuzzer/ddappsec_helper_fuzzer -ignore-filename-regex="(tests|third_party|build)" -show-region-summary=false
      - store_artifacts:
          path: appsec/fuzzer-coverage.html

  integration_snapshots:
    working_directory: ~/datadog
    parameters:
      php_major_minor:
        # Expected in the format: <major>.<minor>, e.g. 8.2
        type: string
      make_target:
        type: string
      switch_php_version:
        type: string
        default: none
      resource_class:
        type: string
        default: medium
      sapi:
        type: string
        default: cli-server
      disable_runner_distributed_tracing:
        type: boolean
        default: false
      coverage:
        type: boolean
        default: false
    <<: *BARE_DOCKER_MACHINE
    environment:
      COMPOSER_PROCESS_TIMEOUT: 0
    steps:
      - restore_cache:
          keys:
            - source-v1-{{ .Branch }}-{{ .Revision }}
      - <<: *STEP_CHECKOUT
      - <<: *STEP_ATTACH_WORKSPACE
      - setup_docker:
          docker_image: datadog/dd-trace-ci:php-<< parameters.php_major_minor >>_buster
          extra: with_snapshots
      - switch_php:
          php_version: << parameters.switch_php_version >>
      - when:
          condition:
            and:
              - or:
                  - equal: [ "8.0", << parameters.php_major_minor >> ]
                  - equal: [ "8.1", << parameters.php_major_minor >> ]
              - not:
                equal: [ "test_composer", << parameters.make_target >> ]
          steps:
            - run:
                name: Updating composer to v2
                command: sudo composer self-update --2 --no-interaction
      - install_extension
      - <<: *STEP_COMPOSER_CACHE_RESTORE
      - <<: *STEP_COMPOSER_UPDATE
      - <<: *STEP_COMPOSER_TESTS_UPDATE
      - <<: *STEP_PREPARE_TEST_RESULTS_DIR
      - <<: *STEP_EXPORT_CI_ENV
      - <<: *STEP_DISABLE_XDEBUG
      - <<: *STEP_WAIT_MYSQL
      - <<: *STEP_WAIT_REQUEST_REPLAYER
      - <<: *STEP_WAIT_TEST_AGENT
      - run:
          name: Run tests
          command: DD_TRACE_AGENT_TIMEOUT=1000 <<# parameters.disable_runner_distributed_tracing >> DD_DISTRIBUTED_TRACING=false <</ parameters.disable_runner_distributed_tracing >> DD_TRACE_TEST_SAPI=<< parameters.sapi >> make << parameters.make_target >> PHPUNIT_OPTS="--log-junit test-results/php-composer/results.xml"
      - when:
          # codecov uploader only on amd64
          condition:
            and:
              - equal: [ true, << parameters.coverage >> ]
              - matches:
                  pattern: "^[^.]+$"
                  value: << parameters.resource_class >>
          steps:
            - run:
                name: Merge coverage reports
                command: |
                  make merge_coverage_reports
            - run:
                name: Install CodeCov Uploader Dependencies
                command: |
                  sudo apt update
                  sudo apt install -y gpg
            - codecov/upload:
                file: reports/coverage.xml
                upload_name: "PHP<< parameters.php_major_minor >>.<< parameters.make_target >>.dd-trace-php"
                flags: tracer-integrations
      - run:
          command: |
            mkdir -p /tmp/artifacts
            find ~/datadog/tests -type f \( -name 'phpunit_error.log' -o -name 'nginx_*.log' -o -name 'apache_*.log' -o -name 'php_fpm_*.log' -o -name 'dd_php_error.log' -o -name 'core*' \) -exec cp --parents '{}' /tmp/artifacts \;
          when: on_fail
      - store_artifacts:
          path: /tmp/artifacts/
      - <<: *STEP_COMPOSER_CACHE_SAVE
      - <<: *STEP_STORE_TEST_RESULTS
      - <<: *STEP_GET_TEST_AGENT_RESULTS

  integration:
    working_directory: ~/datadog
    parameters:
      php_major_minor:
        # Expected in the format: <major>.<minor>, e.g. 8.2
        type: string
      make_target:
        type: string
      switch_php_version:
        type: string
        default: none
      resource_class:
        type: string
        default: medium
      sapi:
        type: string
        default: cli-server
      disable_runner_distributed_tracing:
        type: boolean
        default: false
      coverage:
        type: boolean
        default: false
    resource_class: << parameters.resource_class >>
    executor:
      name: with_integrations
      docker_image: datadog/dd-trace-ci:php-<< parameters.php_major_minor >>_buster
    environment:
      COMPOSER_PROCESS_TIMEOUT: 0
    steps:
      - restore_cache:
          keys:
            - source-v1-{{ .Branch }}-{{ .Revision }}
      - when:
          condition:
            and:
              - or:
                - equal: [ "8.0", << parameters.php_major_minor >> ]
                - equal: [ "8.1", << parameters.php_major_minor >> ]
              - not:
                equal: [ "test_composer", << parameters.make_target >> ]
          steps:
            - run:
                name: Updating composer to v2
                command: sudo composer self-update --2 --no-interaction
      - <<: *STEP_CHECKOUT
      - <<: *STEP_ATTACH_WORKSPACE
      - switch_php:
          php_version: << parameters.switch_php_version >>
      - install_extension
      - <<: *STEP_COMPOSER_CACHE_RESTORE
      - <<: *STEP_COMPOSER_UPDATE
      - <<: *STEP_COMPOSER_TESTS_UPDATE
      - <<: *STEP_PREPARE_TEST_RESULTS_DIR
      - <<: *STEP_EXPORT_CI_ENV
      - <<: *STEP_DISABLE_XDEBUG
      - <<: *STEP_WAIT_MYSQL
      - <<: *STEP_WAIT_REQUEST_REPLAYER
      - <<: *STEP_WAIT_TEST_AGENT
      - run:
          name: Run tests
          command: DD_TRACE_AGENT_TIMEOUT=1000 <<# parameters.disable_runner_distributed_tracing >> DD_DISTRIBUTED_TRACING=false <</ parameters.disable_runner_distributed_tracing >> DD_TRACE_TEST_SAPI=<< parameters.sapi >> make << parameters.make_target >> RUST_DEBUG_SYMBOLS=1 PHPUNIT_OPTS="--log-junit test-results/php-composer/results.xml"
      - when:
          # codecov uploader only on amd64
          condition:
            and:
              - equal: [ true, << parameters.coverage >> ]
              - matches:
                  pattern: "^[^.]+$"
                  value: << parameters.resource_class >>
          steps:
            - run:
                name: Merge coverage reports
                command: |
                  make merge_coverage_reports
            - run:
                name: Install CodeCov Uploader Dependencies
                command: |
                  sudo apt update
                  sudo apt install -y gpg
            - codecov/upload:
                file: reports/coverage.xml
                upload_name: "PHP<< parameters.php_major_minor >>.<< parameters.make_target >>.dd-trace-php"
                flags: tracer-integrations
      - run:
          command: |
            mkdir -p /tmp/artifacts
            find ~/datadog/tests -type f \( -name 'phpunit_error.log' -o -name 'nginx_*.log' -o -name 'apache_*.log' -o -name 'php_fpm_*.log' -o -name 'dd_php_error.log' -o -name 'core*' \) -exec cp --parents '{}' /tmp/artifacts \;
          when: on_fail
      - store_artifacts:
          path: /tmp/artifacts/
      - <<: *STEP_COMPOSER_CACHE_SAVE
      - <<: *STEP_STORE_TEST_RESULTS
      - <<: *STEP_GET_TEST_AGENT_RESULTS

  php_language_tests:
    parameters:
      docker_image:
        type: string
      xfail_list:
        type: string
        default: none
      parallel_workers: # Only available for PHP 7.4+
        type: boolean
        default: false
    working_directory: ~/datadog
    environment:
      DDAGENT_HOSTNAME: 127.0.0.1
      DD_AGENT_HOST: 127.0.0.1
      SKIP_ONLINE_TESTS: 1 # too flaky
    executor:
      name: with_agent
      docker_image: << parameters.docker_image >>
    steps:
      - restore_cache:
          keys:
            - source-v1-{{ .Branch }}-{{ .Revision }}
      - <<: *STEP_CHECKOUT
      - <<: *STEP_ATTACH_WORKSPACE
      - prepare_extension_and_composer_with_cache
      - <<: *STEP_PREPARE_TEST_RESULTS_DIR
      - <<: *STEP_EXPORT_CI_ENV
      - <<: *STEP_WAIT_TEST_AGENT
      - run:
          name: Run tests
          command: |
            sudo rm -f /opt/php/debug/conf.d/memcached.ini
            if [[ ! "<<parameters.xfail_list>>" == "none" ]]; then
              cp "<<parameters.xfail_list>>" /usr/local/src/php/xfail_tests.list
              (
                cd /usr/local/src/php
                cat xfail_tests.list | xargs -n 1 -I{} find {} -name "*.phpt" -delete || true
              )
            fi
            cd /usr/local/src/php
            export DD_TRACE_CLI_ENABLED=true
            export DD_TRACE_STARTUP_LOGS=0
            export DD_TRACE_WARN_CALL_STACK_DEPTH=0
            export DD_TRACE_WARN_LEGACY_DD_TRACE=0
            export REPORT_EXIT_STATUS=1
            export TEST_PHP_JUNIT=/tmp/artifacts/tests/php-tests.xml
            mkdir -p /tmp/artifacts/tests
            # replace all hardcoded object ids in tests by %d as ddtrace creates its own objects
            php \<<'PHP'
            <?php
            foreach (explode("\0", trim(shell_exec("find . -type f -name '*.phpt' -print0"))) as $f) {
                $c = file_get_contents($f);
                $n = preg_replace(["/\)#[0-9]+ \(/", "/[0-9]+ is not a valid/"], [")#%d (", "%d is not a valid"], $c);
                if ($c !== $n) {
                    file_put_contents($f, str_replace("--EXPECT--", "--EXPECTF--", $n));
                }
            }
            PHP
            php run-tests.php -q \
              -p /usr/local/bin/php \
              --show-diff \
              -g FAIL,XFAIL,BORK,WARN,LEAK,XLEAK,SKIP \
              -d ddtrace.request_init_hook=/home/circleci/datadog/bridge/dd_wrap_autoloader.php \
              $(if [[ "<<parameters.parallel_workers>>" == "true" ]]; then echo -j5; fi)
      - run:
          command: |
            cd /usr/local/src/php
            mkdir -p /tmp/artifacts/core_dumps
            find ./ -name "core.*" | xargs -I % -n 1 cp % /tmp/artifacts/core_dumps
            mkdir -p /tmp/artifacts/diffs
            find -type f -name '*.diff' -exec cp --parents '{}' /tmp/artifacts/diffs \;
          when: on_fail
      - store_test_results:
          path: /tmp/artifacts/tests/
      - store_artifacts:
          path: /tmp/artifacts/
      - <<: *STEP_GET_TEST_AGENT_RESULTS

  integration_tests:
    working_directory: ~/datadog
    parameters:
      php_major_minor:
        # Expected in the format: <major>.<minor>, e.g. 8.2
        type: string
      docker_image:
        type: string
      integration_testsuite:
        type: string
      lib_curl_command:
        type: string
        default: none
      switch_php_version:
        type: string
        default: none
      resource_class:
        type: string
        default: medium
      sapi:
        type: string
        default: cli-server
      disable_runner_distributed_tracing:
        type: boolean
        default: false
    <<: *BARE_DOCKER_MACHINE
    environment:
      COMPOSER_PROCESS_TIMEOUT: 0
    steps:
      - restore_cache:
          keys:
            - source-v1-{{ .Branch }}-{{ .Revision }}
      - <<: *STEP_CHECKOUT
      - <<: *STEP_ATTACH_WORKSPACE
      - setup_docker:
          docker_image: datadog/dd-trace-ci:php-<< parameters.php_major_minor >>_buster
          extra: with_snapshots
      - when:
          condition:
            or:
              - equal: [ "8.0", << parameters.php_major_minor >> ]
              - equal: [ "8.1", << parameters.php_major_minor >> ]
          steps:
            - run:
                name: Updating composer to v2
                command: sudo composer self-update --2 --no-interaction
      - switch_php:
          php_version: << parameters.switch_php_version >>
      - install_extension:
          lib_curl_command: << parameters.lib_curl_command >>
      - <<: *STEP_COMPOSER_CACHE_RESTORE
      - <<: *STEP_COMPOSER_UPDATE
      - <<: *STEP_COMPOSER_TESTS_UPDATE
      - <<: *STEP_EXPORT_CI_ENV
      - <<: *STEP_DISABLE_XDEBUG
      - <<: *STEP_WAIT_MYSQL
      - <<: *STEP_WAIT_REQUEST_REPLAYER
      - <<: *STEP_WAIT_TEST_AGENT
      - run:
          name: Run << parameters.integration_testsuite >> integration test
          command: DD_TRACE_AGENT_TIMEOUT=1000 <<# parameters.disable_runner_distributed_tracing >> DD_DISTRIBUTED_TRACING=false <</ parameters.disable_runner_distributed_tracing >> DD_TRACE_TEST_SAPI=<< parameters.sapi >> make << parameters.integration_testsuite >> RUST_DEBUG_SYMBOLS=1
      - run:
          command: |
            mkdir -p /tmp/artifacts
            find ~/datadog/tests -type f \( -name 'phpunit_error.log' -o -name 'nginx_*.log' -o -name 'apache_*.log' -o -name 'php_fpm_*.log' -o -name 'dd_php_error.log' -o -name 'core*' \) -exec cp --parents '{}' /tmp/artifacts \;
          when: on_fail
      - store_artifacts:
          path: /tmp/artifacts/
      - <<: *STEP_COMPOSER_CACHE_SAVE
      - <<: *STEP_GET_TEST_AGENT_RESULTS

  internal_integrations:
    parameters:
      docker_image:
        type: string
      switch_php_version:
        type: string
        default: none
      ext_name:
        type: string
    working_directory: ~/datadog
    environment:
      DDAGENT_HOSTNAME: 127.0.0.1
      DD_AGENT_HOST: 127.0.0.1
      DATADOG_HAVE_DEV_ENV: 1
    executor:
      name: with_httpbin_and_request_replayer
      docker_image: << parameters.docker_image >>
    steps:
      - restore_cache:
          keys:
            - source-v1-{{ .Branch }}-{{ .Revision }}
      - <<: *STEP_CHECKOUT
      - <<: *STEP_ATTACH_WORKSPACE
      - switch_php:
          php_version: << parameters.switch_php_version >>
      - <<: *STEP_PREPARE_TEST_RESULTS_DIR
      - <<: *STEP_EXPORT_CI_ENV
      - <<: *STEP_WAIT_REQUEST_REPLAYER
      - <<: *STEP_RESOLVE_HTTPBIN_HOSTNAME_TO_IP
      - <<: *STEP_WAIT_TEST_AGENT
      - run:
          name: Ensure ext/<< parameters.ext_name >> is missing
          command: |
            if php --ri=<< parameters.ext_name >> &> /dev/null
            then
              echo 'ext/<< parameters.ext_name >> is enabled but should not be installed'
              exit 1
            fi
      - run:
          name: Run << parameters.ext_name >> integration tests with ext/<< parameters.ext_name >> as shared lib + leak detection
          command: |
            make test_extension_ci \
              RUST_DEBUG_SYMBOLS=1 \
              BUILD_DIR=$(pwd)/tmp/build_extension \
              JUNIT_RESULTS_DIR=$(pwd)/test-results \
              RUN_TESTS_EXTRA_ARGS="-d extension=mbstring.so -d extension=<< parameters.ext_name >>.so" \
              TESTS="tests/ext/integrations/<< parameters.ext_name >>"
            if [ "<< parameters.ext_name >>" = "curl" ]
            then
              for curlVersion in 7.72.0 7.77.0
              do
                make test_c \
                  RUST_DEBUG_SYMBOLS=1 \
                  BUILD_DIR=$(pwd)/tmp/build_extension \
                  JUNIT_RESULTS_DIR=$(pwd)/test-results \
                  RUN_TESTS_EXTRA_ARGS="-d extension=mbstring.so -d extension=<< parameters.ext_name >>-${curlVersion}.so" \
                  TESTS="tests/ext/integrations/<< parameters.ext_name >>"
              done
            fi
      - <<: *STEP_STORE_TEST_RESULTS
      - run:
          command: |
            mkdir -p /tmp/artifacts/core_dumps
            find tmp -name "core.*" | xargs -I % -n 1 cp % /tmp/artifacts/core_dumps
            cp -a tmp/build_extension/tests/ext /tmp/artifacts/tests
          when: on_fail
      - store_artifacts:
          path: /tmp/artifacts
      - <<: *STEP_GET_TEST_AGENT_RESULTS

  min_install_tests:
    parameters:
      php_version:
        type: string
    working_directory: ~/datadog
    environment:
      DDAGENT_HOSTNAME: 127.0.0.1
      DD_AGENT_HOST: 127.0.0.1
      DATADOG_HAVE_DEV_ENV: 1
    executor:
      name: with_httpbin_and_request_replayer
      docker_image: datadog/dd-trace-ci:php-<< parameters.php_version >>-shared-ext
    steps:
      - restore_cache:
          keys:
            - source-v1-{{ .Branch }}-{{ .Revision }}
      - <<: *STEP_CHECKOUT
      - <<: *STEP_ATTACH_WORKSPACE
      - <<: *STEP_PREPARE_TEST_RESULTS_DIR
      - <<: *STEP_EXPORT_CI_ENV
      - <<: *STEP_WAIT_REQUEST_REPLAYER
      - <<: *STEP_RESOLVE_HTTPBIN_HOSTNAME_TO_IP
      - <<: *STEP_WAIT_TEST_AGENT
      - run:
          name: Install .deb from artifacts
          command: |
            sudo dpkg -i ./build/packages/*$(if [ $(uname -m) = "aarch64" ]; then echo aarch64; else echo amd64; fi)*.deb
            php --ri=ddtrace
      - run:
          name: Run phpt tests against shippable package
          command: |
            switch-php debug
            export DDTRACE_PKG_SO="/opt/datadog-php/extensions/ddtrace-$(php -i | awk '/^PHP[ \t]+API[ \t]+=>/ { print $NF }')-debug.so"
            make run_tests TESTS="-d 'extension=$DDTRACE_PKG_SO'"
      - run:
          name: Run phpt tests against build from source
          command: |
            make test_c
      - <<: *STEP_STORE_TEST_RESULTS
      - run:
          command: |
            mkdir -p /tmp/artifacts/core_dumps
            find tmp -name "core.*" | xargs -I % -n 1 cp % /tmp/artifacts/core_dumps
            cp -a tmp/build_extension/tests/ext /tmp/artifacts/tests
          when: on_fail
      - store_artifacts:
          path: /tmp/artifacts
      - <<: *STEP_GET_TEST_AGENT_RESULTS

  framework_tests:
    working_directory: ~/datadog
    parameters:
      framework_target:
        type: string
        default: all
    executor:
      name: with_agent
      docker_image: cimg/php:7.3
    steps:
      - restore_cache:
          keys:
            - source-v1-{{ .Branch }}-{{ .Revision }}
      - <<: *STEP_CHECKOUT
      - <<: *STEP_ATTACH_WORKSPACE
      - setup_remote_docker
      - run: make -f dockerfiles/frameworks/Makefile << parameters.framework_target >>

  verify_alpine:
    working_directory: ~/datadog
    resource_class: small
    parameters:
      docker_image:
        type: string
      php_package:
        type: string
      install_type:
        type: string
        # Possible values: php_installer, native_package
        default: php_installer
    docker:
      - image: << parameters.docker_image >>
        environment:
          PHP_PACKAGE: << parameters.php_package >>
          OS_NAME: alpine
          DD_AGENT_HOST: request-replayer
          DD_TRACE_AGENT_PORT: 80
          DD_TRACE_AGENT_FLUSH_INTERVAL: 1000
          INSTALL_TYPE: << parameters.install_type >>
          VERIFY_APACHE: 'no'
      - <<: *IMAGE_DOCKER_REQUEST_REPLAYER
    steps:
      - run:
          # see https://support.circleci.com/hc/en-us/articles/360016505753-Resolve-Certificate-Signed-By-Unknown-Authority-error-in-Alpine-images?flash_digest=39b76521a337cecacac0cc10cb28f3747bb5fc6a
          name: Install ca-certificates
          command: apk add --no-cache ca-certificates
      - run:
          name: Install git
          command: apk add git
      - restore_cache:
          keys:
            - source-v1-{{ .Branch }}-{{ .Revision }}
      - <<: *STEP_CHECKOUT
      - <<: *STEP_ATTACH_WORKSPACE
      - run:
          name: Validate alpine package
          command: ./dockerfiles/verify_packages/verify.sh

  verify_centos:
    working_directory: ~/datadog
    resource_class: small
    parameters:
      docker_image:
        type: string
      configuration:
        type: string
      php_package:
        type: string
        default: ""
      install_type:
        type: string
        # Possible values: php_installer, native_package
        default: php_installer
    docker:
      - image: << parameters.docker_image >>
        environment:
          PHP_PACKAGE: << parameters.php_package >>
          DD_AGENT_HOST: request-replayer
          DD_TRACE_AGENT_PORT: 80
          DD_TRACE_AGENT_FLUSH_INTERVAL: 1000
          INSTALL_TYPE: << parameters.install_type >>
      - <<: *IMAGE_DOCKER_REQUEST_REPLAYER
    steps:
      - restore_cache:
          keys:
            - source-v1-{{ .Branch }}-{{ .Revision }}
      - run:
          name: Install git
          command: |
            yum update -y
            yum install -y git
      - <<: *STEP_CHECKOUT
      - <<: *STEP_ATTACH_WORKSPACE
      - run:
          name: Validate centos package
          command: << parameters.configuration >> ./dockerfiles/verify_packages/verify.sh

  verify_centos_6:
    working_directory: ~/datadog
    resource_class: small
    parameters:
      install_type:
        type: string
        # Possible values: php_installer, native_package
        default: php_installer
    machine:
      image: ubuntu-2004:2023.04.2
    steps:
      - restore_cache:
          keys:
            - source-v1-{{ .Branch }}-{{ .Revision }}
      - run:
          name: Install git
          command: |
            yum update -y
            yum install -y git
      - <<: *STEP_CHECKOUT
      - <<: *STEP_ATTACH_WORKSPACE
      - run: mkdir -p test-results
      - run:
          name: Test installing packages on target systems
          command: make -f dockerfiles/verify_packages/Makefile INSTALL_TYPE=<< parameters.install_type >> verify_centos_6
      - store_test_results:
          path: test-results

  verify_debian:
    working_directory: ~/datadog
    resource_class: small
    parameters:
      docker_image:
        type: string
      install_mode:
        type: string
      verify_apache:
        # yes|no
        type: string
        default: "yes"
      install_type:
        type: string
        # Possible values: php_installer, native_package
        default: php_installer
      configuration:
        type: string
    docker:
      - image: << parameters.docker_image >>
        environment:
          DD_AGENT_HOST: request-replayer
          DD_TRACE_AGENT_PORT: 80
          DD_TRACE_AGENT_FLUSH_INTERVAL: 1000
          VERIFY_APACHE: << parameters.verify_apache >>
          INSTALL_MODE: << parameters.install_mode >>
          INSTALL_TYPE: << parameters.install_type >>
      - <<: *IMAGE_DOCKER_REQUEST_REPLAYER
    steps:
      - restore_cache:
          keys:
            - source-v1-{{ .Branch }}-{{ .Revision }}
      - run:
          name: Install git
          command: |
            apt-get update
            apt-get install -y git
      - <<: *STEP_CHECKOUT
      - <<: *STEP_ATTACH_WORKSPACE
      - run:
          name: Validate debian package
          command: << parameters.configuration >> bash ./dockerfiles/verify_packages/verify.sh

  verify_tar_gz:
    working_directory: ~/datadog
    parameters:
      php_major_minor:
        type: string
      resource_class:
        type: string
        default: medium
    <<: *BARE_DOCKER_MACHINE
    steps:
      - restore_cache:
          keys:
            - source-v1-{{ .Branch }}-{{ .Revision }}
      - run:
          name: Install git
          command: |
            sudo apt-get update
            sudo apt-get install -y git
      - <<: *STEP_CHECKOUT
      - <<: *STEP_ATTACH_WORKSPACE
      - setup_docker:
          docker_image: debian:buster
      - run:
          name: Validate .tar.gz package
          command: PHP_VERSION=<< parameters.php_major_minor >> bash ./dockerfiles/verify_packages/verify_tar_gz_root.sh

  verify_no_json_ext:
    working_directory: ~/datadog
    resource_class: small
    docker:
      - image: alpine:3.12
    steps:
      - run:
          # see https://support.circleci.com/hc/en-us/articles/360016505753-Resolve-Certificate-Signed-By-Unknown-Authority-error-in-Alpine-images?flash_digest=39b76521a337cecacac0cc10cb28f3747bb5fc6a
          name: Install ca-certificates
          command: apk add --no-cache ca-certificates
      - run:
          name: Install git
          command: apk add git
      - restore_cache:
          keys:
            - source-v1-{{ .Branch }}-{{ .Revision }}
      - <<: *STEP_CHECKOUT
      - <<: *STEP_ATTACH_WORKSPACE
      - run:
          name: Test
          command: ./dockerfiles/verify_packages/verify_no_ext_json.sh

  installer_tests:
    working_directory: ~/datadog
    machine:
      image: ubuntu-2004:2023.04.2
    steps:
      - restore_cache:
          keys:
            - source-v1-{{ .Branch }}-{{ .Revision }}
      - <<: *STEP_CHECKOUT
      - <<: *STEP_ATTACH_WORKSPACE
      - run:
          # In order to hard-code the proper version required in tests, we need to regenerate the 'released' installer
          # scripts which are saved to build/packages
          name: Let testing images to write to build/packages dir
          command: chmod a+w build/packages
      - run:
          name: Run tests
          command: make -C dockerfiles/verify_packages test_installer

  randomized_tests:
    working_directory: ~/datadog
    machine:
      image: ubuntu-2004:2023.04.2
    resource_class: large
    environment:
      - RANDOMIZED_RESTRICT_PLATFORMS: centos7
    parameters:
      batch:
        # Batch is only used to run a number of these jobs in parallel via a testing matrix.
        type: integer
    steps: &randomized_tests_steps
      - run:
          name: Ensure enough memory via swapfile
          command: |
            sudo fallocate -l 16G /swapfile
            sudo chmod 600 /swapfile
            sudo mkswap /swapfile
            sudo swapon /swapfile
      - restore_cache:
          keys:
            - source-v1-{{ .Branch }}-{{ .Revision }}
      - <<: *STEP_CHECKOUT
      - <<: *STEP_ATTACH_WORKSPACE
      - run:
          command: ls -al
      - run:
          name: Install required packages
          command: sudo apt update && sudo apt install -y php git
      - run:
          name: "Increase virtual memory limit for elasticsearch"
          command: sudo sysctl -w vm.max_map_count=262144
      - run:
          name: Copy tracer package
          command: make -C tests/randomized library.local
      - run:
          name: Generate scenarios
          command: make -C tests/randomized generate PLATFORMS=$RANDOMIZED_RESTRICT_PLATFORMS
      - run:
          name: Execute tests
          command: make -C tests/randomized test CONCURRENT_JOBS=5 DURATION=1m30s
      - run:
          name: Fix PHP-FPM logs permissions before storing artifacts
          command: sudo chown -R circleci:circleci tests/randomized/.tmp.scenarios/.results
      - run:
          name: Analyze results
          command: make -C tests/randomized analyze
      - store_artifacts:
          path: 'tests/randomized/.tmp.scenarios/.results'

  randomized_tests_arm:
    working_directory: ~/datadog
    machine:
      image: ubuntu-2004:2023.04.2
    resource_class: arm.xlarge
    environment:
      - RANDOMIZED_RESTRICT_PLATFORMS: centos7
    parameters:
      batch:
        # Batch is only used to run a number of these jobs in parallel via a testing matrix.
        type: integer
    steps: *randomized_tests_steps

  randomized_tests_asan:
    working_directory: ~/datadog
    machine:
      image: ubuntu-2004:2023.04.2
    resource_class: xlarge
    environment:
      - RANDOMIZED_RESTRICT_PLATFORMS: buster
    parameters:
      batch:
        # Batch is only used to run a number of these jobs in parallel via a testing matrix.
        type: integer
    steps: *randomized_tests_steps

  randomized_tests_arm_asan:
    working_directory: ~/datadog
    machine:
      image: ubuntu-2004:2023.04.2
    resource_class: arm.xlarge
    environment:
      - RANDOMIZED_RESTRICT_PLATFORMS: buster
    parameters:
      batch:
        # Batch is only used to run a number of these jobs in parallel via a testing matrix.
        type: integer
    steps: *randomized_tests_steps

  pecl_build:
    working_directory: ~/datadog
    executor:
      name: with_agent
      docker_image: "datadog/dd-trace-ci:php-7.4_buster"
    steps:
      - restore_cache:
          keys:
            - source-v1-{{ .Branch }}-{{ .Revision }}
      - <<: *STEP_CHECKOUT
      - <<: *STEP_ATTACH_WORKSPACE
      - run:
          name: Make PECL build
          command: |
            make build_pecl_package
            mkdir -p ./pecl && cp datadog_trace-*.tgz ./pecl
      #- store_artifacts:
      #    path: pecl
      - persist_to_workspace:
          root: .
          paths: [pecl]

  pecl_tests:
    parameters:
      docker_image:
        type: string
      showdiff:
        type: boolean
        default: true
    working_directory: ~/datadog
    executor:
      name: with_httpbin_and_request_replayer
      docker_image: << parameters.docker_image >>
    steps:
      - restore_cache:
          keys:
            - source-v1-{{ .Branch }}-{{ .Revision }}
      - <<: *STEP_CHECKOUT
      - <<: *STEP_ATTACH_WORKSPACE
      - run:
          name: Install from PECL build
          command: |
            cp ./pecl/datadog_trace-*.tgz ./datadog_trace.tgz
            sudo pecl install datadog_trace.tgz
            echo "extension=ddtrace.so" | sudo tee $(php -i | awk -F"=> " '/Scan this dir for additional .ini files/ {print $2}')/ddtrace.ini
            php --ri=ddtrace
      - <<: *STEP_WAIT_REQUEST_REPLAYER
      - <<: *STEP_RESOLVE_HTTPBIN_HOSTNAME_TO_IP
      - run:
          name: Run phpt tests with PECL
          command: |
            sudo \
            TERM=dumb \
            HTTPBIN_HOSTNAME=${HTTPBIN_HOSTNAME} \
            DATADOG_HAVE_DEV_ENV=1 \
            DD_TRACE_CLI_ENABLED=1 \
            pecl run-tests <<# parameters.showdiff >> --showdiff <</ parameters.showdiff >> --ini=" -d ddtrace.request_init_hook=" -p datadog_trace
      - run:
          name: Gather .diff files for artifacts
          command: |
            mkdir -p /tmp/artifacts
            find $(pecl config-get test_dir) -type f -name '*.diff' -exec cp --parents '{}' /tmp/artifacts \;
          when: on_fail
      - store_artifacts: { path: '/tmp/artifacts' }

  ExtensionComponents:
    working_directory: ~/datadog
    parameters:
      docker_image:
        type: string
      cmake_version:
        type: string
      catch2_version:
        type: string
    docker:
      - image: << parameters.docker_image >>
    steps:
      - restore_cache:
          keys:
            - source-v1-{{ .Branch }}-{{ .Revision }}
      - <<: *STEP_CHECKOUT
      - <<: *STEP_ATTACH_WORKSPACE
      - run:
          name: Install cmake << parameters.cmake_version >>
          command: |
            if [ -d "/opt/cmake/<< parameters.cmake_version >>" ]
            then
              echo 'cmake << parameters.cmake_version >> already installed'
              exit 0
            fi

            if [ -e /etc/alpine-release ]
            then
              # We build from source on Alpine (slow)
              mkdir -p /tmp/cmake /opt/cmake/<< parameters.cmake_version >>
              cd /tmp/cmake
              curl -OL https://github.com/Kitware/CMake/releases/download/v<< parameters.cmake_version >>/cmake-<< parameters.cmake_version >>.tar.gz
              tar -xf *.tar.gz --strip 1
              ./bootstrap --prefix=/opt/cmake/<< parameters.cmake_version >> --parallel=2 && make -j 2 && make install
            else
              # We use prebuilt Linux packages everywhere else (fast)
              cd /tmp && curl -OL https://github.com/Kitware/CMake/releases/download/v<< parameters.cmake_version >>/cmake-<< parameters.cmake_version >>-Linux-x86_64.tar.gz
              mkdir -p /opt/cmake/<< parameters.cmake_version >>
              cd /opt/cmake/<< parameters.cmake_version >> && tar -xf /tmp/cmake-<< parameters.cmake_version >>-Linux-x86_64.tar.gz --strip 1
            fi

      - run:
          name: Install Catch2
          command: |
            if [ -d "/opt/catch2" ]
            then
              echo 'catch2 already installed'
              exit 0
            fi
            export PATH="/opt/cmake/<< parameters.cmake_version >>/bin:$PATH"
            cd /tmp
            curl -OL https://github.com/catchorg/Catch2/archive/v<< parameters.catch2_version >>.tar.gz
            mkdir catch2
            cd catch2
            tar -xf ../v<< parameters.catch2_version >>.tar.gz --strip 1
            cmake -Bbuild -H. -DBUILD_TESTING=OFF -DCMAKE_INSTALL_PREFIX=/opt/catch2
            cmake --build build/ --target install

      - run:
          name: Build and test Datadog::Php::Components (ASan)
          command: |
            export PATH="/opt/cmake/<< parameters.cmake_version >>/bin:$PATH"
            if [ -f "/opt/libuv/lib/pkgconfig/libuv.pc" ] ; then
              export PKG_CONFIG_PATH="/opt/libuv/lib/pkgconfig:$PKG_CONFIG_PATH"
            fi
            mkdir -p /tmp/build/datadog_php_components_asan
            cd /tmp/build/datadog_php_components_asan
            if [ -f "/etc/debian_version" ]
            then
              toolchain="-DCMAKE_TOOLCHAIN_FILE=~/datadog/cmake/asan.cmake"
            fi
            CMAKE_PREFIX_PATH=/opt/catch2 cmake \
              $toolchain \
              -DCMAKE_BUILD_TYPE=Debug \
              -DDATADOG_PHP_TESTING=ON \
              ~/datadog/components
            make -j all
            make test

      - run:
          name: Build and test Datadog::Php::Components (UBSan)
          command: |
            if [ ! -f "/etc/debian_version" ]
            then
              echo 'UBSan only supported on Buster for now'
              exit 0
            fi
            export PATH="/opt/cmake/<< parameters.cmake_version >>/bin:$PATH"
            mkdir -p /tmp/build/datadog_php_components_ubsan
            cd /tmp/build/datadog_php_components_ubsan
            CMAKE_PREFIX_PATH=/opt/catch2 cmake \
              -DCMAKE_TOOLCHAIN_FILE=~/datadog/cmake/ubsan.cmake \
              -DCMAKE_BUILD_TYPE=Debug \
              -DDATADOG_PHP_TESTING=ON \
              ~/datadog/components
            make -j all

            # channel is non-deterministic, so run tests a few more times. At
            # the moment, Catch2 tests are not automatically adding labels, so
            # run all tests instead of just channel's:
            # https://github.com/catchorg/Catch2/issues/1590
            make test ARGS="--output-on-failure --repeat until-fail:10"

      - run:
          command: |
            mkdir -p /tmp/artifacts
            cp /tmp/build/datadog_php_components_asan/Testing/Temporary/LastTest.log /tmp/artifacts/LastTestASan.log
            cp /tmp/build/datadog_php_components_ubsan/Testing/Temporary/LastTest.log /tmp/artifacts/LastTestUBSan.log
          when: on_fail
      - store_artifacts:
          path: /tmp/artifacts

  Tea:
    working_directory: ~/datadog
    parameters:
      os:
        type: string
      php_version:
        type: string
      cmake_version:
        type: string
      catch2_version:
        type: string
    docker:
      - image: datadog/dd-trace-ci:php-<< parameters.php_version >>_<< parameters.os >>
    steps:
      - restore_cache:
          keys:
            - source-v1-{{ .Branch }}-{{ .Revision }}
      - <<: *STEP_CHECKOUT
      - <<: *STEP_ATTACH_WORKSPACE
      - run:
          name: Install cmake << parameters.cmake_version >>
          command: |
            if [ -d "/opt/cmake/<< parameters.cmake_version >>" ]
            then
              echo 'cmake << parameters.cmake_version >> already installed'
              exit 0
            fi
            cd /tmp && curl -OL https://github.com/Kitware/CMake/releases/download/v<< parameters.cmake_version >>/cmake-<< parameters.cmake_version >>-Linux-x86_64.tar.gz
            sudo mkdir -p /opt/cmake/<< parameters.cmake_version >>
            cd /opt/cmake/<< parameters.cmake_version >> && sudo tar -xf /tmp/cmake-<< parameters.cmake_version >>-Linux-x86_64.tar.gz --strip 1
            PATH="/opt/cmake/<< parameters.cmake_version >>/bin:$PATH"
      - run:
          name: Install Catch2
          command: |
            if [ -d "/opt/catch2" ]
            then
              echo 'catch2 already installed'
              exit 0
            fi
            cd /tmp
            curl -OL https://github.com/catchorg/Catch2/archive/v<< parameters.catch2_version >>.tar.gz
            mkdir catch2
            cd catch2
            tar -xf ../v<< parameters.catch2_version >>.tar.gz --strip 1
            cmake -Bbuild -H. -DBUILD_TESTING=OFF -DCMAKE_INSTALL_PREFIX=/opt/catch2
            cmake --build build/ --target install

      - run:
          name: TEA (build, test, & install on all PHP builds)
          command: |
            for phpBuild in $(ls /opt/php)
            do
              switch-php ${phpBuild}
              toolchain=""
              if [ "${phpBuild}" = "debug-zts-asan" ]
              then
                toolchain="-DCMAKE_TOOLCHAIN_FILE=~/datadog/cmake/asan.cmake"
              fi
              mkdir -p /tmp/build/tea-${phpBuild}
              cd /tmp/build/tea-${phpBuild}
              CMAKE_PREFIX_PATH=/opt/catch2 \
              cmake \
                ${toolchain} \
                -DCMAKE_INSTALL_PREFIX=/opt/tea/${phpBuild} \
                -DCMAKE_BUILD_TYPE=Debug \
                -DBUILD_TEA_TESTING=ON \
                ~/datadog/tea
              make -j all
              make test
              grep -e "=== Total [0-9]+ memory leaks detected ===" Testing/Temporary/LastTest.log && exit 1 || true
              make install
            done

      - run:
          name: Zend Abstract Interface (build & test on all PHP builds)
          command: |
            for phpBuild in $(ls /opt/php)
            do
              switch-php ${phpBuild}
              toolchain=""
              if [ "${phpBuild}" = "debug-zts-asan" ]
              then
                toolchain="-DCMAKE_TOOLCHAIN_FILE=~/datadog/cmake/asan.cmake"
              fi
              mkdir -p /tmp/build/zai-${phpBuild}
              cd /tmp/build/zai-${phpBuild}
              CMAKE_PREFIX_PATH=/opt/catch2 \
              Tea_ROOT=/opt/tea/${phpBuild} \
              cmake \
                ${toolchain} \
                -DCMAKE_BUILD_TYPE=Debug \
                -DBUILD_ZAI_TESTING=ON \
                -DPhpConfig_ROOT=$(php-config --prefix) \
                ~/datadog/zend_abstract_interface
              make -j all
              make test
              grep -e "=== Total [0-9]+ memory leaks detected ===" Testing/Temporary/LastTest.log && exit 1 || true
            done

      - run:
          name: Build and test Zend Abstract Interface (debug + UBSan)
          command: |
            switch-php debug
            mkdir -p /tmp/build/zai-debug-ubsan
            cd /tmp/build/zai-debug-ubsan
            CMAKE_PREFIX_PATH=/opt/catch2 \
            Tea_ROOT=/opt/tea/debug \
            cmake \
              -DCMAKE_TOOLCHAIN_FILE=~/datadog/cmake/ubsan.cmake \
              -DCMAKE_BUILD_TYPE=Debug \
              -DBUILD_ZAI_TESTING=ON \
              -DPhpConfig_ROOT=$(php-config --prefix) \
              ~/datadog/zend_abstract_interface
            make -j all
            make test
            grep -e "=== Total [0-9]+ memory leaks detected ===" Testing/Temporary/LastTest.log && exit 1 || true

      - run:
          name: Extension Tea Tests
          command: |
            for phpBuild in $(ls /opt/php)
            do
              switch-php ${phpBuild}
              toolchain=""
              if [ "${phpBuild}" = "debug-zts-asan" ]
              then
                toolchain="-DCMAKE_TOOLCHAIN_FILE=~/datadog/cmake/asan.cmake"
              fi

              # build ddtrace.so
              cd ~/datadog
              make clean
              make install

              # Build ext Tea tests
              builddir="/tmp/build/ext-tea-${phpBuild}"
              mkdir -p "${builddir}"
              cd "${builddir}"
              export CMAKE_PREFIX_PATH=/opt/catch2
              export Tea_ROOT=/opt/tea/${phpBuild}
              cmake ${toolchain} -DCMAKE_BUILD_TYPE=Debug -S ~/datadog/tests/tea
              cmake --build . --parallel
              make test ARGS="--output-on-failure"
              grep -e "=== Total [0-9]+ memory leaks detected ===" Testing/Temporary/LastTest.log && exit 1 || true
            done

      - run:
          command: |
            mkdir -p /tmp/artifacts
            cp --parents /tmp/build/zai-*/Testing/Temporary/LastTest.log /tmp/artifacts/
          when: on_fail
      - store_artifacts:
          path: /tmp/artifacts

  ZaiSharedExts:
    working_directory: ~/datadog
    parameters:
      php_version:
        type: string
    docker:
      - image: datadog/dd-trace-ci:php-<< parameters.php_version >>-shared-ext
    steps:
      - restore_cache:
          keys:
            - source-v1-{{ .Branch }}-{{ .Revision }}
      - <<: *STEP_CHECKOUT
      - <<: *STEP_ATTACH_WORKSPACE
      - run:
          name: Switch PHP to nts
          command: |
            switch-php nts

      - run:
          name: TEA (build & install on nts)
          command: |
            mkdir -p /tmp/build/tea-nts
            cd /tmp/build/tea-nts
            CMAKE_PREFIX_PATH=/opt/catch2 \
            cmake \
              -DCMAKE_INSTALL_PREFIX=/opt/tea/nts \
              -DCMAKE_BUILD_TYPE=Debug \
              -DBUILD_TEA_TESTING=ON \
              -DPhpConfig_ROOT=$(php-config --prefix) \
              ~/datadog/tea
            make -j all
            make install

      # Starting in PHP 8.0, ext/json is a core extension
      - when:
          condition:
            or:
              - equal: [ "7.0", << parameters.php_version >> ]
              - equal: [ "7.1", << parameters.php_version >> ]
              - equal: [ "7.2", << parameters.php_version >> ]
              - equal: [ "7.3", << parameters.php_version >> ]
              - equal: [ "7.4", << parameters.php_version >> ]
          steps:
            - run:
                name: Ensure ext/json is loaded as shared lib
                command: |
                  if php --ri=json &> /dev/null
                  then
                    echo 'ext/json is enabled but should not be installed'
                    exit 1
                  fi
                  echo "extension=json.so" | sudo tee $(php -i | awk -F"=> " '/Scan this dir for additional .ini files/ {print $2}')/json.ini

      - run:
          name: Ensure ext/curl is loaded as shared lib
          command: |
            if php --ri=curl &> /dev/null
            then
              echo 'ext/curl is enabled but should not be installed'
              exit 1
            fi
            echo "extension=curl.so" | sudo tee $(php -i | awk -F"=> " '/Scan this dir for additional .ini files/ {print $2}')/curl.ini
      - run:
          name: Build and test Zend Abstract Interface (nts)
          command: |
            mkdir -p /tmp/build/zai-nts
            cd /tmp/build/zai-nts
            CMAKE_PREFIX_PATH=/opt/catch2 \
            Tea_ROOT=/opt/tea/nts \
            cmake \
              -DCMAKE_BUILD_TYPE=Debug \
              -DBUILD_ZAI_TESTING=ON \
              -DPhpConfig_ROOT=$(php-config --prefix) \
              -DRUN_SHARED_EXTS_TESTS=1 \
              ~/datadog/zend_abstract_interface
            make -j all
            TEA_INI_IGNORE=0 make test
            grep -e "=== Total [0-9]+ memory leaks detected ===" Testing/Temporary/LastTest.log && exit 1 || true

      - run:
          command: |
            mkdir -p /tmp/artifacts
            cp --parents /tmp/build/zai-*/Testing/Temporary/LastTest.log /tmp/artifacts/
          when: on_fail
      - store_artifacts:
          path: /tmp/artifacts

  compile_alpine:
    working_directory: ~/datadog
    parameters:
      php_major_minor:
        # Expected in the format: <major>.<minor>, e.g. 8.2
        type: string
      resource_class:
        type: string
        default: medium
    <<: *BARE_DOCKER_MACHINE
    steps:
      - restore_cache:
          keys:
            - source-v1-{{ .Branch }}-{{ .Revision }}
      - <<: *STEP_CHECKOUT
      - <<: *STEP_ATTACH_WORKSPACE
      - setup_docker:
          docker_image: datadog/dd-trace-ci:php-compile-extension-alpine-<< parameters.php_major_minor >>
      - run:
          name: Build extension
          command: |
            # Backtraces on Alpine are apparently sketchy, and removed in Alpine 3.17:
            # https://gitlab.alpinelinux.org/alpine/aports/-/merge_requests/36722
            # Ensure libexecinfo is _not_ installed, so support isn't detected
            # by config.m4
            alpine_version=$(cat /etc/os-release | awk -F= '$1 == "VERSION_ID" { print $2 }')
            alpine_major_version=$(echo $version | cut -d . -f 1)
            alpine_minor_version=$(echo $version | cut -d . -f 2)
            if [ $alpine_major_version -eq 3 ] && [ $alpine_minor_version -lt 17 ] ; then
                apk update && apk del libexecinfo libexecinfo-dev
            fi
            build-dd-trace-php
            mv extensions extensions_$(uname -m)
      - persist_to_workspace:
          root: '.'
          paths: ['./extensions_*']

  compile_extension_asan:
    working_directory: ~/datadog
    parameters:
      docker_image:
        type: string
      so_suffix:
        type: string
        default: unknown
      resource_class:
        type: string
        default: medium # mostly for more RAM for ramdisk
    <<: *BARE_DOCKER_MACHINE
    steps:
      - restore_cache:
          keys:
            - source-v1-{{ .Branch }}-{{ .Revision }}
      - <<: *STEP_CHECKOUT
      - <<: *STEP_ATTACH_WORKSPACE
      - setup_docker:
          docker_image: << parameters.docker_image >>
      - run: mkdir -p extensions_$(uname -m)
      - run:
          name: Build extension basic .so
          command: |
            set -eo pipefail
            switch-php debug-zts-asan
            make RUST_DEBUG_SYMBOLS=1
            cp -v tmp/build_extension/.libs/ddtrace.so extensions_$(uname -m)/ddtrace-<< parameters.so_suffix >>-debug-zts.so
      - persist_to_workspace:
          root: '.'
          paths: ['./extensions_*']

  "cache cargo deps":
    working_directory: ~/datadog
    parameters:
      docker_image:
        type: string
      triplet:
        type: string
      resource_class:
        type: string
        default: medium # mostly for more RAM for ramdisk
    <<: *BARE_DOCKER_MACHINE
    steps:
      - <<: *STEP_CHECKOUT
      - setup_docker:
          docker_image: << parameters.docker_image >>
      - restore_cache:
          name: Restore Cargo Package Cache
          keys:
            - profiling-cargo-cache-<< parameters.triplet >>-{{ checksum "profiling/Cargo.toml" }}
      - run:
          name: cargo fetch
          command: |
            cd profiling
            # On occasion, we've observed the .package-cache being in the cache.
            # If it's there, it will cause commands to stall, waiting for the file to be released.
            if [ -e '/rust/cargo/.package-cache' ] ; then
                echo "WARNING: .package-cache was part of the cache and shouldn't be!"
                rm -vf '/rust/cargo/.package-cache'
            fi

            cargo fetch -v --target << parameters.triplet >>
            chmod -R 777 '/rust/cargo'

            # ensure the .package-cache isn't there
            rm -vf '/rust/cargo/.package-cache'

      - save_cache:
          name: Save Cargo Package Cache
          key: profiling-cargo-cache-<< parameters.triplet >>-{{ checksum "profiling/Cargo.toml" }}
          paths:
            - /rust/cargo

  "cargo build --release":
    working_directory: ~/datadog
    parameters:
      docker_image:
        type: string
      abi_no:
        type: string
      triplet:
        type: string
      resource_class:
        type: string
        default: large # mostly for more RAM for ramdisk
    <<: *BARE_DOCKER_MACHINE
    environment:
      - CARGO_TARGET_DIR: /mnt/ramdisk/cargo
    steps:
      - <<: *STEP_CHECKOUT
      - setup_docker:
          docker_image: << parameters.docker_image >>
      - restore_cache:
          name: Restore Cargo Package Cache
          keys:
            - profiling-cargo-cache-<< parameters.triplet >>-{{ checksum "profiling/Cargo.toml" }}
      - <<: *STEP_APPEND_BUILD_ID
      - build_profiler:
          prefix: datadog-profiling/<< parameters.triplet >>/lib/php/<< parameters.abi_no >>
      - persist_to_workspace:
          root: .
          paths:
            - datadog-profiling

  "profiling tests":
    working_directory: ~/datadog
    parameters:
      docker_image:
        type: string
      triplet:
        type: string
      resource_class:
        type: string
        default: large # mostly for more RAM for ramdisk
    <<: *BARE_DOCKER_MACHINE
    environment:
      - CARGO_TARGET_DIR: /mnt/ramdisk/cargo
    steps:
      - restore_cache:
          keys:
            - source-v1-{{ .Branch }}-{{ .Revision }}
      - <<: *STEP_CHECKOUT
      - <<: *STEP_ATTACH_WORKSPACE
      - setup_docker:
          docker_image: << parameters.docker_image >>
      - restore_cache:
          name: Restore Cargo Package Cache
          keys:
            - profiling-cargo-cache-<< parameters.triplet >>-{{ checksum "profiling/Cargo.toml" }}
      - run:
          name: cargo tests
          command: |
            if [ -d '/opt/rh/devtoolset-7' ] ; then
                set +eo pipefail
                source scl_source enable devtoolset-7
                set -eo pipefail
            fi
            set -u
            command -v switch-php && switch-php "${PHP_VERSION}"
            cd profiling
            cargo test --release --all-features
      - run:
          name: phpt tests
          command: |
            set -u
            command -v switch-php && switch-php "${PHP_VERSION}"
            set -e
            libdir="/tmp/datadog-profiling"
            cd profiling
            cargo build --release --all-features
            cd tests
            # don't anticipate there being more than one
            run_tests_php=$(find $(php-config --prefix) -name run-tests.php)
            cp -v "${run_tests_php}" .
            export TEST_PHP_EXECUTABLE=$(which php)
            php run-tests.php -d "extension=/mnt/ramdisk/cargo/release/libdatadog_php_profiling.so" --show-diff -g "FAIL,XFAIL,BORK,WARN,LEAK,XLEAK,SKIP" "phpt"

  compile_extension_centos:
    working_directory: ~/datadog
    parameters:
      resource_class:
        type: string
        default: medium
      docker_image:
        type: string
      so_suffix:
        type: string
        default: unknown
      catch_warnings:
        type: boolean
        default: true
      php_version:
        type: string
    <<: *BARE_DOCKER_MACHINE
    steps:
      - restore_cache:
          keys:
            - source-v1-{{ .Branch }}-{{ .Revision }}
      - <<: *STEP_CHECKOUT
      - <<: *STEP_ATTACH_WORKSPACE
      - setup_docker:
          docker_image: << parameters.docker_image >>
      - run: mkdir -p extensions_$(uname -m)
      - run:
          name: Build ndebug, nts configuration
          command: |
            set +eo pipefail; source scl_source enable devtoolset-7; set -eo pipefail
            switch-php << parameters.php_version >>
            make clean && make -j all ECHO_ARG="-e" CFLAGS="-std=gnu11 -O2 -g -Wall -Wextra <<# parameters.catch_warnings >> -Werror <</ parameters.catch_warnings >>"
            cp -v tmp/build_extension/.libs/ddtrace.so extensions_$(uname -m)/ddtrace-<< parameters.so_suffix >>.so
      - run:
          name: Build debug, nts configuration
          command: |
            set +eo pipefail; source scl_source enable devtoolset-7; set -eo pipefail
            switch-php << parameters.php_version >>-debug
            make clean && make -j all ECHO_ARG="-e" CFLAGS="-std=gnu11 -O0 -g -Wall -Wextra <<# parameters.catch_warnings >> -Werror <</ parameters.catch_warnings >>"
            cp -v tmp/build_extension/.libs/ddtrace.so extensions_$(uname -m)/ddtrace-<< parameters.so_suffix >>-debug.so
      - run:
          name: Build zts configuration
          command: |
            set +eo pipefail; source scl_source enable devtoolset-7; set -eo pipefail
            switch-php << parameters.php_version >>-zts
            make clean && make -j all ECHO_ARG="-e" CFLAGS="-std=gnu11 -O2 -g -Wall -Wextra <<# parameters.catch_warnings >> -Werror <</ parameters.catch_warnings >>"
            cp -v tmp/build_extension/.libs/ddtrace.so extensions_$(uname -m)/ddtrace-<< parameters.so_suffix >>-zts.so
      - persist_to_workspace:
          root: '.'
          paths: [ './extensions_*' ]

<<<<<<< HEAD
  compile_extension_windows:
    resource_class: 'windows.medium'
    machine:
      image: 'windows-server-2019-vs2019:2022.08.1'
      shell: 'powershell.exe -ExecutionPolicy Bypass'
    parameters:
      docker_image:
        type: string
      so_suffix:
        type: string
        default: unknown
      php_version:
        type: string
    steps:
      - checkout
      - run:
          name: Pull submodules
          shell: powershell.exe
          command: |
            git submodule update --init --recursive
      - run:
          name: Setup docker container
          shell: powershell.exe
          command: |
            mkdir extensions_windows_x86_64
            mkdir extensions_windows_x86_64_debugsymbols
            # No DNS for you by default in circleci docker containers
            docker network create -d "nat" -o com.docker.network.windowsshim.dnsservers="1.1.1.1" net
            docker run -v ${pwd}:C:\Users\ContainerAdministrator\app -d --network net --name php << parameters.docker_image >> ping -t localhost
      - run:
          name: Build nts
          shell: powershell.exe
          command: |
            docker exec php powershell.exe "cd app; switch-php nts; C:\php\SDK\phpize.bat; .\configure.bat --enable-debug-pack; nmake; move x64\Release\php_ddtrace.dll extensions_windows_x86_64\php_ddtrace-<< parameters.so_suffix >>.dll; move x64\Release\php_ddtrace.pdb extensions_windows_x86_64_debugsymbols\php_ddtrace-<< parameters.so_suffix >>.pdb"
      - run:
          name: Build zts
          shell: powershell.exe
          command: |
            docker exec php powershell.exe "cd app; switch-php zts; nmake clean; C:\php\SDK\phpize.bat; .\configure.bat --enable-debug-pack; nmake; move x64\Release_TS\php_ddtrace.dll extensions_windows_x86_64\php_ddtrace-<< parameters.so_suffix >>-zts.dll; move x64\Release_TS\php_ddtrace.pdb extensions_windows_x86_64_debugsymbols\php_ddtrace-<< parameters.so_suffix >>-zts.pdb"
      - persist_to_workspace:
          root: '.'
          paths: [ './extensions_windows_x86_64', './extensions_windows_x86_64_debugsymbols' ]
=======
  compile_appsec_extension_centos:
    working_directory: ~/datadog
    parameters:
      resource_class:
        type: string
        default: medium
      php_version:
        type: string
    <<: *BARE_DOCKER_MACHINE
    steps:
      - <<: *STEP_CHECKOUT
      - <<: *STEP_ATTACH_WORKSPACE
      - setup_docker:
          docker_image: "datadog/dd-trace-ci:php-<< parameters.php_version >>_centos-7"
      - run: mkdir -p appsec_$(uname -m)
      - run:
          name: Install cmake 3.24.4
          command: |
            if [ ! -d "/opt/cmake/3.24.4" ]
            then
              cd /tmp && curl -OL https://github.com/Kitware/CMake/releases/download/v3.24.4/cmake-3.24.4-Linux-$(uname -m).tar.gz
              mkdir -p /opt/cmake/3.24.4
              cd /opt/cmake/3.24.4 && tar -xf /tmp/cmake-3.24.4-Linux-$(uname -m).tar.gz --strip 1
            fi
            echo 'export PATH="/opt/cmake/3.24.4/bin:$PATH"' >> "$BASH_ENV"
            echo 'export PHP_API=$(php -i | grep "PHP Extension => " | sed "s/PHP Extension => //g")' >> "$BASH_ENV"
            source "$BASH_ENV"
      - run:
          name: Build ndebug, nts configuration
          command: |
            set +eo pipefail; source scl_source enable devtoolset-7; set -eo pipefail
            switch-php << parameters.php_version >>
            mkdir -p appsec/build-release ; cd appsec/build-release
            cmake .. -DCMAKE_BUILD_TYPE=RelWithDebInfo -DDD_APPSEC_BUILD_HELPER=OFF  -DDD_APPSEC_TESTING=OFF ; make -j $(nproc)
            cp -v ddappsec.so ../../appsec_$(uname -m)/ddappsec-$PHP_API.so
      - run:
          name: Build ndebug, zts configuration
          command: |
            set +eo pipefail; source scl_source enable devtoolset-7; set -eo pipefail
            switch-php << parameters.php_version >>-zts
            mkdir -p appsec/build-release-zts ; cd appsec/build-release-zts
            cmake .. -DCMAKE_BUILD_TYPE=RelWithDebInfo -DDD_APPSEC_BUILD_HELPER=OFF  -DDD_APPSEC_TESTING=OFF ; make -j $(nproc)
            cp -v ddappsec.so ../../appsec_$(uname -m)/ddappsec-$PHP_API-zts.so
      - persist_to_workspace:
          root: '.'
          paths: [ './appsec_*' ]

  compile_appsec_extension_alpine:
    working_directory: ~/datadog
    parameters:
      resource_class:
        type: string
        default: medium
      php_version:
        type: string
    <<: *BARE_DOCKER_MACHINE
    steps:
      - <<: *STEP_CHECKOUT
      - <<: *STEP_ATTACH_WORKSPACE
      - setup_docker:
          docker_image: "datadog/dd-trace-ci:php-compile-extension-alpine-<< parameters.php_version >>"
      - run: mkdir -p appsec_$(uname -m)
      - run:
          name: Install dependencies
          command: |
            apk add cmake gcc g++ git python3 autoconf coreutils
            echo 'export PHP_API=$(php -i | grep "PHP Extension => " | sed "s/PHP Extension => //g")' >> "$BASH_ENV"
            source "$BASH_ENV"
      - run:
          name: Build
          command: |
            mkdir -p appsec/build ; cd appsec/build
            cmake .. -DCMAKE_BUILD_TYPE=RelWithDebInfo -DDD_APPSEC_BUILD_HELPER=OFF  -DDD_APPSEC_TESTING=OFF ; make -j $(nproc)
            cp -v ddappsec.so ../../appsec_$(uname -m)/ddappsec-$PHP_API-alpine.so
      - persist_to_workspace:
          root: '.'
          paths: [ './appsec_*' ]

  compile_appsec_helper:
    working_directory: ~/datadog
    parameters:
      resource_class:
        type: string
        default: medium
    <<: *BARE_DOCKER_MACHINE
    steps:
      - <<: *STEP_CHECKOUT
      - <<: *STEP_ATTACH_WORKSPACE
      - setup_docker:
          docker_image: "datadog/libddwaf:toolchain"
      - run: mkdir -p appsec_$(uname -m)
      - run:
          name: Create clang symlinks
          command: |
            ln -s /usr/bin/clang++-16 /usr/bin/clang++
            ln -s /usr/bin/clang-16 /usr/bin/clang
            ln -s /usr/bin/clang-cpp-16 /usr/bin/clang-cpp
      - run:
          name: Build
          command: |
            git config --global --add safe.directory $(pwd)/appsec/third_party/libddwaf
            mkdir -p appsec/build ; cd appsec/build
            cmake .. -DCMAKE_BUILD_TYPE=RelWithDebInfo -DDD_APPSEC_BUILD_EXTENSION=OFF -DCMAKE_TOOLCHAIN_FILE=$(pwd)/../cmake/Toolchain.$(uname -m).cmake
            make -j $(nproc)
            cp -v ddappsec-helper ../../appsec_$(uname -m)/ddappsec-helper
      - run:
          name: Test
          command: |
            cd appsec/build
            make -j $(nproc) ddappsec_helper_test
            ./tests/helper/ddappsec_helper_test
      - run:
          name: Copy ruleset
          command: |
            cd appsec
            cp recommended.json ../appsec_$(uname -m)/
      - persist_to_workspace:
          root: '.'
          paths: [ './appsec_*' ]
>>>>>>> e71fb7ed

  "Prepare Code":
    working_directory: ~/datadog
    docker: [ image: 'cimg/php:7.3' ]
    steps:
      - restore_cache:
          keys:
            - source-v1-{{ .Branch }}-{{ .Revision }}
            - source-v1-{{ .Branch }}-
            - source-v1-
      - <<: *STEP_CHECKOUT
      - save_cache:
          key: source-v1-{{ .Branch }}-{{ .Revision }}
          paths:
            - ".git"
      - <<: *STEP_ATTACH_WORKSPACE
      - <<: *STEP_APPEND_BUILD_ID
      - <<: *STEP_COMPOSER_SELF_UPDATE
      - <<: *STEP_COMPOSER_UPDATE
      - <<: *STEP_COMPOSER_GENERATE
      - run:
          name: Showing folder containing generated files
          command: ls -al ~/datadog/bridge
      - persist_to_workspace:
          root: '.'
          paths:
            - './bridge/_generated*.php'
            # Persist files below because we generate a new version number.
            - './src/DDTrace/Tracer.php'
            - './ext/version.h'
            - './profiling/Cargo.toml'

  "package extension":
    working_directory: ~/datadog
    # The `Dockerfile` to this image is located at https://github.com/DataDog/docker-library/blob/master/dd-trace-php/Dockerfile_fpm
    docker: [ image: 'datadog/docker-library:ddtrace_php_fpm_packaging' ]
    parameters:
      asan_build:
        type: boolean
        default: false
    steps:
      - restore_cache:
          keys:
            - source-v1-{{ .Branch }}-{{ .Revision }}
      - <<: *STEP_CHECKOUT
      - <<: *STEP_ATTACH_WORKSPACE
      - unless:
          condition: << parameters.asan_build >>
          steps:
            - run:
                name: Fetch PHP 5 packages
                command: |
                  set -eu
                  PIPELINE_ID=$(curl 'https://circleci.com/api/v2/project/gh/DataDog/dd-trace-php/pipeline?branch=PHP-5' | jq -r '.items[0].id')
                  WORKFLOW_ID=$(curl "https://circleci.com/api/v2/pipeline/$PIPELINE_ID/workflow" | jq -r '.items[]|select(.name == "build_packages").id' | head -1)
                  JOB_ID=$(curl "https://circleci.com/api/v2/workflow/$WORKFLOW_ID/job" | jq -r '.items[]|select(.name == "package extension").id')
                  curl -Lo php5.tar.gz "https://output.circle-artifacts.com/output/job/$JOB_ID/artifacts/0/datadog-php-tracer-1.0.0-nightly.x86_64.tar.gz"
                  tar xzf php5.tar.gz
                  mv opt/datadog-php/extensions/* extensions_x86_64/
            - run:
                name: Package Profiler
                command: |
                  # The layout matches what the dd-prof-php releases had to minimize
                  # transition work.
                  for triplet in x86_64-unknown-linux-gnu x86_64-alpine-linux-musl aarch64-unknown-linux-gnu aarch64-alpine-linux-musl; do
                    # Add licensing. TODO: generate rust libs to third-party CSV.
                    cp -v profiling/LICENSE* profiling/NOTICE "datadog-profiling/${triplet}/"
                    mkdir -vp "datadog-profiling/${triplet}/bin"
                    # Add undocumented installer currently used by relenv
                    cp -v profiling/datadog-profiling-install.sh "datadog-profiling/${triplet}/bin/"
                  done
                  find
                  tar -czf "datadog-profiling.tar.gz" "datadog-profiling/"
      - run:
          name: Build packages
          command: |
            <<# parameters.asan_build >>export DDTRACE_MAKE_PACKAGES_ASAN=1<</ parameters.asan_build >>
            make packages
      - run:
          name: Display sha256sums
          command: cd build/packages && find . -type f -exec sha256sum {} + && cd -
      - run:
          name: Spot-check shape of library name
          command: |
            version=$(awk -F\' '/const VERSION/ { print $2 }' < src/DDTrace/Tracer.php)
            filename="dd-library-php-${version}-x86_64-linux-gnu.tar.gz"
            if ! [[ -f "build/packages/$filename" ]] ; then
              echo "Expected file 'build/packages/$filename' to exist!"
              exit 1
            fi

            if ! [[ "$CIRCLE_BRANCH" =~ "ddtrace-" ]] ; then
              githash="${CIRCLE_SHA1?}"
              echo "Non-release branch detected. Checking for git sha1: $githash."
              if echo "$filename" | grep -q "+$githash" ; then
                echo "Confirmed: '$filename' contains git sha1 hash '$githash'."
              else
                echo "'$filename' didn't contain git sha1 hash '$githash'."
                exit 1
              fi
            fi

      - store_artifacts: { path: 'build/packages', destination: / }
      - store_artifacts: { path: 'packages.tar.gz', destination: '/all/packages.tar.gz' }
      - store_artifacts: { path: 'pecl', destination: '/pecl' }
      - persist_to_workspace:
          root: '.'
          paths: ['./build/packages', 'dockerfiles/verify_packages']

  "x-profiling phpt tests on Alpine":
    working_directory: ~/datadog
    parameters:
      php_major_minor:
        type: string
    docker:
      - image: datadog/dd-trace-ci:php-compile-extension-alpine-<< parameters.php_major_minor >>
    steps:
      - restore_cache:
          keys:
            - source-v1-{{ .Branch }}-{{ .Revision }}
      - <<: *STEP_CHECKOUT
      - <<: *STEP_ATTACH_WORKSPACE
      - run:
          name: Run cross-product profiling phpt tests
          command: |
              set -eu
              apk update
              apk add autoconf coreutils gcc make
              cd ./build/packages
              installable_bundle=$(find . -maxdepth 1 -name 'dd-library-php-*-x86_64-linux-musl.tar.gz')
              php datadog-setup.php --file "${installable_bundle}" --php-bin php --enable-profiling
              cd -
              # run phpize just to get run-tests.php
              phpize
              php run-tests.php -p $(which php) --show-diff -g "FAIL,XFAIL,BORK,WARN,LEAK,XLEAK,SKIP" tests/ext/profiling

  "cbindgen up-to-date":
    working_directory: ~/datadog
    docker:
      - image: datadog/dd-trace-ci:buster
    steps:
      - restore_cache:
          keys:
            - source-v1-{{ .Branch }}-{{ .Revision }}
      - <<: *STEP_CHECKOUT
      - <<: *STEP_ATTACH_WORKSPACE
      - run:
          name: Install cbindgen
          command: cargo install cbindgen
      - run:
          name: Regenerate cbindgen headers and
          command: |
            set -eu
            make cbindgen
            git diff --exit-code components-rs


  placeholder:
    docker:
      - image: busybox
    steps:
      - run: echo "."

  system_tests:
    machine:
      # https://support.circleci.com/hc/en-us/articles/360007324514-How-can-I-use-Docker-volume-mounting-on-CircleCI-
      image: ubuntu-2004:current
    parameters:
      build:
        type: string
      run:
        type: string
    resource_class: large
    working_directory: ~/datadog
    steps:
      - restore_cache:
          keys:
            - source-v1-{{ .Branch }}-{{ .Revision }}
      - <<: *STEP_CHECKOUT
      - <<: *STEP_ATTACH_WORKSPACE
      - run:
          # TODO: removes this step once host-in-runner is merged on system tests
          name: Install good version of docker-compose
          command: |
            sudo curl -L "https://github.com/docker/compose/releases/download/1.29.2/docker-compose-$(uname -s)-$(uname -m)" -o /usr/local/bin/docker-compose
            sudo chmod +x /usr/local/bin/docker-compose

      - run:
          name: Install python 3.9
          command: |
            sudo apt-get update
            sudo apt-get install python3.9-venv

      - run:
          name: versions
          command: |
            docker --version
            docker-compose --version
      - run:
          name: Clone System Tests repo
          command: git clone https://github.com/DataDog/system-tests.git
      - run:
          name: Copy .tar.gz file to system test binaries folder
          command: |
            ls -la build/packages
            installable_bundle=$(find build/packages -maxdepth 1 -name 'dd-library-php-*-x86_64-linux-gnu.tar.gz' | xargs)
            echo using $installable_bundle
            cp $installable_bundle build/packages/datadog-setup.php system-tests/binaries/
      - run:
          name: Build
          command: << parameters.build >>
      - run:
          name: Run
          command: << parameters.run >>
      - store_artifacts:
          path: system-tests/logs
          destination: system-tests.tar.gz

workflows:
  version: 2

  components-c:
    when: << pipeline.parameters.components-c >>
    jobs:
      # We need to prepare code because centos 6's git is too old for CircleCI, true story:
      # > error: unknown switch `B'
      - "Prepare Code"
      - ExtensionComponents:
          requires: [ 'Prepare Code' ]
          matrix:
            parameters:
              docker_image:
                # Don't need PHP, just basic toolchain
                - "datadog/dd-trace-ci:centos-7"
                - "datadog/dd-trace-ci:alpine"
                - "datadog/dd-trace-ci:buster"
              cmake_version:
                - "3.24.4"
              catch2_version:
                - "2.13.10"

  zend_abstract_interface:
    when: << pipeline.parameters.zend_abstract_interface >>
    jobs:
      - "Prepare Code"
      - Tea:
          requires: [ 'Prepare Code' ]
          matrix:
            parameters:
              os:
                # TODO Add CentOS & Alpine
                - "buster"
              php_version:
                - "7.0"
                - "7.1"
                - "7.2"
                - "7.3"
                - "7.4"
                - "8.0"
                - "8.1"
                - "8.2"
                - "8.3"
              cmake_version:
                - "3.24.4"
              catch2_version:
                - "2.13.10"

  zend_abstract_interface_shared_exts:
    when: << pipeline.parameters.zend_abstract_interface >>
    jobs:
      - "Prepare Code"
      - ZaiSharedExts:
          requires: [ 'Prepare Code' ]
          matrix:
            parameters:
              php_version:
                - "7.4"
                - "8.0"

  build_packages:
    when: << pipeline.parameters.build >>
    jobs:
      - "Prepare Code"

      # In the event the cache is broken, all cargo jobs will end up fetching
      # dependencies. Although this is a bit wasteful, when the cache isn't
      # broken this saves us about 30+ secs of build time on the critical path.
      # Since the tracer folks are unlikely to break the cache, they will save
      # time in their CI cycles and only profiler folks will have to pay.
      - "cache cargo deps":
          name: "cache cargo deps - x86_64-alpine-linux-musl"
          docker_image: "datadog/dd-trace-ci:php-compile-extension-alpine-8.1"
          triplet: "x86_64-alpine-linux-musl"
      - "cache cargo deps":
          name: "cache cargo deps - aarch64-alpine-linux-musl"
          docker_image: "datadog/dd-trace-ci:php-compile-extension-alpine-8.1"
          triplet: "aarch64-alpine-linux-musl"
          resource_class: "arm.medium"
      - "cargo build --release":
          name: "Profiler PHP v7.1 - x86_64-alpine-linux-musl"
          docker_image: "datadog/dd-trace-ci:php-compile-extension-alpine-7.1"
          abi_no: "20160303"
          triplet: "x86_64-alpine-linux-musl"
      - "cargo build --release":
          name: "Profiler PHP v7.1 - aarch64-alpine-linux-musl"
          docker_image: "datadog/dd-trace-ci:php-compile-extension-alpine-7.1"
          abi_no: "20160303"
          triplet: "aarch64-alpine-linux-musl"
          resource_class: "arm.medium"
      - "cargo build --release":
          name: "Profiler PHP v7.2 - x86_64-alpine-linux-musl"
          docker_image: "datadog/dd-trace-ci:php-compile-extension-alpine-7.2"
          abi_no: "20170718"
          triplet: "x86_64-alpine-linux-musl"
      - "cargo build --release":
          name: "Profiler PHP v7.2 - aarch64-alpine-linux-musl"
          docker_image: "datadog/dd-trace-ci:php-compile-extension-alpine-7.2"
          abi_no: "20170718"
          triplet: "aarch64-alpine-linux-musl"
          resource_class: "arm.medium"
      - "cargo build --release":
          name: "Profiler PHP v7.3 - x86_64-alpine-linux-musl"
          docker_image: "datadog/dd-trace-ci:php-compile-extension-alpine-7.3"
          abi_no: "20180731"
          triplet: "x86_64-alpine-linux-musl"
      - "cargo build --release":
          name: "Profiler PHP v7.3 - aarch64-alpine-linux-musl"
          docker_image: "datadog/dd-trace-ci:php-compile-extension-alpine-7.3"
          abi_no: "20180731"
          triplet: "aarch64-alpine-linux-musl"
          resource_class: "arm.medium"
      - "cargo build --release":
          name: "Profiler PHP v7.4 - x86_64-alpine-linux-musl"
          docker_image: "datadog/dd-trace-ci:php-compile-extension-alpine-7.4"
          abi_no: "20190902"
          triplet: "x86_64-alpine-linux-musl"
      - "cargo build --release":
          name: "Profiler PHP v7.4 - aarch64-alpine-linux-musl"
          docker_image: "datadog/dd-trace-ci:php-compile-extension-alpine-7.4"
          abi_no: "20190902"
          triplet: "aarch64-alpine-linux-musl"
          resource_class: "arm.medium"
      - "cargo build --release":
          name: "Profiler PHP v8.0 - x86_64-alpine-linux-musl"
          docker_image: "datadog/dd-trace-ci:php-compile-extension-alpine-8.0"
          abi_no: "20200930"
          triplet: "x86_64-alpine-linux-musl"
      - "cargo build --release":
          name: "Profiler PHP v8.0 - aarch64-alpine-linux-musl"
          docker_image: "datadog/dd-trace-ci:php-compile-extension-alpine-8.0"
          abi_no: "20200930"
          triplet: "aarch64-alpine-linux-musl"
          resource_class: "arm.medium"
      - "cargo build --release":
          name: "Profiler PHP v8.1 - x86_64-alpine-linux-musl"
          docker_image: "datadog/dd-trace-ci:php-compile-extension-alpine-8.1"
          abi_no: "20210902"
          triplet: "x86_64-alpine-linux-musl"
      - "cargo build --release":
          name: "Profiler PHP v8.1 - aarch64-alpine-linux-musl"
          docker_image: "datadog/dd-trace-ci:php-compile-extension-alpine-8.1"
          abi_no: "20210902"
          triplet: "aarch64-alpine-linux-musl"
          resource_class: "arm.medium"
      - "cargo build --release":
          name: "Profiler PHP v8.2 - x86_64-alpine-linux-musl"
          docker_image: "datadog/dd-trace-ci:php-compile-extension-alpine-8.2"
          abi_no: "20220829"
          triplet: "x86_64-alpine-linux-musl"
      - "cargo build --release":
          name: "Profiler PHP v8.2 - aarch64-alpine-linux-musl"
          docker_image: "datadog/dd-trace-ci:php-compile-extension-alpine-8.2"
          abi_no: "20220829"
          triplet: "aarch64-alpine-linux-musl"
          resource_class: "arm.medium"
      - "cargo build --release":
          name: "Profiler PHP v8.3 - x86_64-alpine-linux-musl"
          docker_image: "datadog/dd-trace-ci:php-compile-extension-alpine-8.3"
          abi_no: "20230831"
          triplet: "x86_64-alpine-linux-musl"
      - "cargo build --release":
          name: "Profiler PHP v8.3 - aarch64-alpine-linux-musl"
          docker_image: "datadog/dd-trace-ci:php-compile-extension-alpine-8.3"
          abi_no: "20230831"
          triplet: "aarch64-alpine-linux-musl"
          resource_class: "arm.medium"

      - "cache cargo deps":
          name: "cache cargo deps - x86_64-unknown-linux-gnu"
          docker_image: "datadog/dd-trace-ci:centos-7"
          triplet: "x86_64-unknown-linux-gnu"
      - "cache cargo deps":
          name: "cache cargo deps - aarch64-unknown-linux-gnu"
          docker_image: "datadog/dd-trace-ci:centos-7"
          triplet: "aarch64-unknown-linux-gnu"
          resource_class: "arm.medium"
      - "cargo build --release":
          name: "Profiler PHP v7.1 - x86_64-unknown-linux-gnu"
          docker_image: "datadog/dd-trace-ci:php-7.1_centos-7"
          abi_no: "20160303"
          triplet: "x86_64-unknown-linux-gnu"
      - "cargo build --release":
          name: "Profiler PHP v7.1 - aarch64-unknown-linux-gnu"
          docker_image: "datadog/dd-trace-ci:php-7.1_centos-7"
          abi_no: "20160303"
          triplet: "aarch64-unknown-linux-gnu"
          resource_class: "arm.medium"
      - "cargo build --release":
          name: "Profiler PHP v7.2 - x86_64-unknown-linux-gnu"
          docker_image: "datadog/dd-trace-ci:php-7.2_centos-7"
          abi_no: "20170718"
          triplet: "x86_64-unknown-linux-gnu"
      - "cargo build --release":
          name: "Profiler PHP v7.2 - aarch64-unknown-linux-gnu"
          docker_image: "datadog/dd-trace-ci:php-7.2_centos-7"
          abi_no: "20170718"
          triplet: "aarch64-unknown-linux-gnu"
          resource_class: "arm.medium"
      - "cargo build --release":
          name: "Profiler PHP v7.3 - x86_64-unknown-linux-gnu"
          docker_image: "datadog/dd-trace-ci:php-7.3_centos-7"
          abi_no: "20180731"
          triplet: "x86_64-unknown-linux-gnu"
      - "cargo build --release":
          name: "Profiler PHP v7.3 - aarch64-unknown-linux-gnu"
          docker_image: "datadog/dd-trace-ci:php-7.3_centos-7"
          abi_no: "20180731"
          triplet: "aarch64-unknown-linux-gnu"
          resource_class: "arm.medium"
      - "cargo build --release":
          name: "Profiler PHP v7.4 - x86_64-unknown-linux-gnu"
          docker_image: "datadog/dd-trace-ci:php-7.4_centos-7"
          abi_no: "20190902"
          triplet: "x86_64-unknown-linux-gnu"
      - "cargo build --release":
          name: "Profiler PHP v7.4 - aarch64-unknown-linux-gnu"
          docker_image: "datadog/dd-trace-ci:php-7.4_centos-7"
          abi_no: "20190902"
          triplet: "aarch64-unknown-linux-gnu"
          resource_class: "arm.medium"
      - "cargo build --release":
          name: "Profiler PHP v8.0 - x86_64-unknown-linux-gnu"
          docker_image: "datadog/dd-trace-ci:php-8.0_centos-7"
          abi_no: "20200930"
          triplet: "x86_64-unknown-linux-gnu"
      - "cargo build --release":
          name: "Profiler PHP v8.0 - aarch64-unknown-linux-gnu"
          docker_image: "datadog/dd-trace-ci:php-8.0_centos-7"
          abi_no: "20200930"
          triplet: "aarch64-unknown-linux-gnu"
          resource_class: "arm.medium"
      - "cargo build --release":
          name: "Profiler PHP v8.1 - x86_64-unknown-linux-gnu"
          docker_image: "datadog/dd-trace-ci:php-8.1_centos-7"
          abi_no: "20210902"
          triplet: "x86_64-unknown-linux-gnu"
      - "cargo build --release":
          name: "Profiler PHP v8.1 - aarch64-unknown-linux-gnu"
          docker_image: "datadog/dd-trace-ci:php-8.1_centos-7"
          abi_no: "20210902"
          triplet: "aarch64-unknown-linux-gnu"
          resource_class: "arm.medium"
      - "cargo build --release":
          name: "Profiler PHP v8.2 - x86_64-unknown-linux-gnu"
          docker_image: "datadog/dd-trace-ci:php-8.2_centos-7"
          abi_no: "20220829"
          triplet: "x86_64-unknown-linux-gnu"
      - "cargo build --release":
          name: "Profiler PHP v8.2 - aarch64-unknown-linux-gnu"
          docker_image: "datadog/dd-trace-ci:php-8.2_centos-7"
          abi_no: "20220829"
          triplet: "aarch64-unknown-linux-gnu"
          resource_class: "arm.medium"
      - "cargo build --release":
          name: "Profiler PHP v8.3 - x86_64-unknown-linux-gnu"
          docker_image: "datadog/dd-trace-ci:php-8.3_centos-7"
          abi_no: "20230831"
          triplet: "x86_64-unknown-linux-gnu"
      - "cargo build --release":
          name: "Profiler PHP v8.3 - aarch64-unknown-linux-gnu"
          docker_image: "datadog/dd-trace-ci:php-8.3_centos-7"
          abi_no: "20230831"
          triplet: "aarch64-unknown-linux-gnu"
          resource_class: "arm.medium"

      - compile_appsec_extension_centos:
          requires: [ 'Prepare Code' ]
          matrix:
            parameters:
              php_version:
                - '7.0'
                - '7.1'
                - '7.2'
                - '7.3'
                - '7.4'
                - '8.0'
                - '8.1'
                - '8.2'
                - '8.3'
              resource_class:
                - "medium"
                - "arm.medium"

      - compile_appsec_extension_alpine:
          requires: [ 'Prepare Code' ]
          matrix:
            parameters:
              php_version:
                - '7.0'
                - '7.1'
                - '7.2'
                - '7.3'
                - '7.4'
                - '8.0'
                - '8.1'
                - '8.2'
                - '8.3'
              resource_class:
                - "medium"
                - "arm.medium"

      - compile_appsec_helper:
          requires: [ 'Prepare Code' ]
          matrix:
            parameters:
              resource_class:
                - "medium"
                - "arm.medium"

      - compile_alpine:
          requires: [ 'Prepare Code' ]
          matrix:
            parameters:
              php_major_minor:
                - '7.0'
                - '7.1'
                - '7.2'
                - '7.3'
                - '7.4'
                - '8.0'
                - '8.1'
                - '8.2'
                - '8.3'
              resource_class:
                - "medium"
                - "arm.medium"
      - compile_extension_centos:
          requires: [ 'Prepare Code' ]
          name: "Compile x86_64 PHP 70 nts + zts + debug"
          php_version: "7.0"
          docker_image: "datadog/dd-trace-ci:php-7.0_centos-7"
          so_suffix: "20151012"
      - compile_extension_centos:
          requires: [ 'Prepare Code' ]
          name: "Compile aarch64 PHP 70 nts + zts + debug"
          php_version: "7.0"
          docker_image: "datadog/dd-trace-ci:php-7.0_centos-7"
          so_suffix: "20151012"
          resource_class: "arm.medium"
      - compile_extension_centos:
          requires: [ 'Prepare Code' ]
          name: "Compile x86_64 PHP 71 nts + zts + debug"
          php_version: "7.1"
          docker_image: "datadog/dd-trace-ci:php-7.1_centos-7"
          so_suffix: "20160303"
      - compile_extension_centos:
          requires: [ 'Prepare Code' ]
          name: "Compile aarch64 PHP 71 nts + zts + debug"
          php_version: "7.1"
          docker_image: "datadog/dd-trace-ci:php-7.1_centos-7"
          so_suffix: "20160303"
          resource_class: "arm.medium"
      - compile_extension_centos:
          requires: [ 'Prepare Code' ]
          name: "Compile x86_64 PHP 72 nts + zts + debug"
          php_version: "7.2"
          docker_image: "datadog/dd-trace-ci:php-7.2_centos-7"
          so_suffix: "20170718"
      - compile_extension_centos:
          requires: [ 'Prepare Code' ]
          name: "Compile aarch64 PHP 72 nts + zts + debug"
          php_version: "7.2"
          docker_image: "datadog/dd-trace-ci:php-7.2_centos-7"
          so_suffix: "20170718"
          resource_class: "arm.medium"
      - compile_extension_windows:
          requires: [ 'Prepare Code' ]
          name: "Compile Windows PHP 72 nts + zts"
          docker_image: "datadog/dd-trace-ci:php-7.2_windows"
          php_version: "7.2"
          so_suffix: "20170718"
      - compile_extension_centos:
          requires: [ 'Prepare Code' ]
          name: "Compile x86_64 PHP 73 nts + zts + debug"
          php_version: "7.3"
          docker_image: "datadog/dd-trace-ci:php-7.3_centos-7"
          so_suffix: "20180731"
          catch_warnings: false # On debug builds: unused parameter '__zend_filename'
      - compile_extension_centos:
          requires: [ 'Prepare Code' ]
          name: "Compile aarch64 PHP 73 nts + zts + debug"
          php_version: "7.3"
          docker_image: "datadog/dd-trace-ci:php-7.3_centos-7"
          so_suffix: "20180731"
          catch_warnings: false # On debug builds: unused parameter '__zend_filename'
          resource_class: "arm.medium"
      - compile_extension_windows:
          requires: [ 'Prepare Code' ]
          name: "Compile Windows PHP 73 nts + zts"
          docker_image: "datadog/dd-trace-ci:php-7.3_windows"
          php_version: "7.3"
          so_suffix: "20180731"
      - compile_extension_centos:
          requires: [ 'Prepare Code' ]
          name: "Compile x86_64 PHP 74 nts + zts + debug"
          php_version: "7.4"
          docker_image: "datadog/dd-trace-ci:php-7.4_centos-7"
          so_suffix: "20190902"
      - compile_extension_centos:
          requires: [ 'Prepare Code' ]
          name: "Compile aarch64 PHP 74 nts + zts + debug"
          php_version: "7.4"
          docker_image: "datadog/dd-trace-ci:php-7.4_centos-7"
          so_suffix: "20190902"
          resource_class: "arm.medium"
      - compile_extension_windows:
          requires: [ 'Prepare Code' ]
          name: "Compile Windows PHP 74 nts + zts"
          docker_image: "datadog/dd-trace-ci:php-7.4_windows"
          php_version: "7.4"
          so_suffix: "20190902"
      - compile_extension_centos:
          requires: [ 'Prepare Code' ]
          name: "Compile x86_64 PHP 80 nts + zts + debug"
          docker_image: "datadog/dd-trace-ci:php-8.0_centos-7"
          php_version: "8.0"
          so_suffix: "20200930"
      - compile_extension_centos:
          requires: [ 'Prepare Code' ]
          name: "Compile aarch64 PHP 80 nts + zts + debug"
          docker_image: "datadog/dd-trace-ci:php-8.0_centos-7"
          php_version: "8.0"
          so_suffix: "20200930"
          resource_class: "arm.medium"
      - compile_extension_windows:
          requires: [ 'Prepare Code' ]
          name: "Compile Windows PHP 80 nts + zts"
          docker_image: "datadog/dd-trace-ci:php-8.0_windows"
          php_version: "8.0"
          so_suffix: "20200930"
      - compile_extension_centos:
          requires: [ 'Prepare Code' ]
          name: "Compile x86_64 PHP 81 nts + zts + debug"
          docker_image: "datadog/dd-trace-ci:php-8.1_centos-7"
          php_version: "8.1"
          so_suffix: "20210902"
      - compile_extension_centos:
          requires: [ 'Prepare Code' ]
          name: "Compile aarch64 PHP 81 nts + zts + debug"
          docker_image: "datadog/dd-trace-ci:php-8.1_centos-7"
          php_version: "8.1"
          so_suffix: "20210902"
          resource_class: "arm.medium"
      - compile_extension_windows:
          requires: [ 'Prepare Code' ]
          name: "Compile Windows PHP 81 nts + zts"
          docker_image: "datadog/dd-trace-ci:php-8.1_windows"
          php_version: "8.1"
          so_suffix: "20210902"
      - compile_extension_centos:
          requires: [ 'Prepare Code' ]
          name: "Compile x86_64 PHP 82 nts + zts + debug"
          docker_image: "datadog/dd-trace-ci:php-8.2_centos-7"
          php_version: "8.2"
          so_suffix: "20220829"
      - compile_extension_centos:
          requires: [ 'Prepare Code' ]
          name: "Compile aarch64 PHP 82 nts + zts + debug"
          docker_image: "datadog/dd-trace-ci:php-8.2_centos-7"
          php_version: "8.2"
          so_suffix: "20220829"
          resource_class: "arm.medium"
<<<<<<< HEAD
      - compile_extension_windows:
          requires: [ 'Prepare Code' ]
          name: "Compile Windows PHP 82 nts + zts"
          docker_image: "datadog/dd-trace-ci:php-8.2_windows"
          php_version: "8.2"
          so_suffix: "20220829"
=======
      - compile_extension_centos:
          requires: [ 'Prepare Code' ]
          name: "Compile x86_64 PHP 83 nts + zts + debug"
          docker_image: "datadog/dd-trace-ci:php-8.3_centos-7"
          php_version: "8.3"
          so_suffix: "20230831"
      - compile_extension_centos:
          requires: [ 'Prepare Code' ]
          name: "Compile aarch64 PHP 83 nts + zts + debug"
          docker_image: "datadog/dd-trace-ci:php-8.3_centos-7"
          php_version: "8.3"
          so_suffix: "20230831"
          resource_class: "arm.medium"
>>>>>>> e71fb7ed
      - pecl_build:
          requires: [ 'Prepare Code' ]
          name: "Build PECL"

      - "package extension":
          requires:
            - compile_alpine
            - "Compile x86_64 PHP 70 nts + zts + debug"
            - "Compile aarch64 PHP 70 nts + zts + debug"
            - "Compile x86_64 PHP 71 nts + zts + debug"
            - "Compile aarch64 PHP 71 nts + zts + debug"
            - "Compile x86_64 PHP 72 nts + zts + debug"
            - "Compile aarch64 PHP 72 nts + zts + debug"
            - "Compile x86_64 PHP 73 nts + zts + debug"
            - "Compile aarch64 PHP 73 nts + zts + debug"
            - "Compile x86_64 PHP 74 nts + zts + debug"
            - "Compile aarch64 PHP 74 nts + zts + debug"
            - "Compile x86_64 PHP 80 nts + zts + debug"
            - "Compile aarch64 PHP 80 nts + zts + debug"
            - "Compile x86_64 PHP 81 nts + zts + debug"
            - "Compile aarch64 PHP 81 nts + zts + debug"
            - "Compile x86_64 PHP 82 nts + zts + debug"
            - "Compile aarch64 PHP 82 nts + zts + debug"
<<<<<<< HEAD
            - "Compile Windows PHP 72 nts + zts"
            - "Compile Windows PHP 73 nts + zts"
            - "Compile Windows PHP 74 nts + zts"
            - "Compile Windows PHP 80 nts + zts"
            - "Compile Windows PHP 81 nts + zts"
            - "Compile Windows PHP 82 nts + zts"
=======
            - "Compile x86_64 PHP 83 nts + zts + debug"
            - "Compile aarch64 PHP 83 nts + zts + debug"
>>>>>>> e71fb7ed
            - "Build PECL"

            - "Profiler PHP v7.1 - x86_64-alpine-linux-musl"
            - "Profiler PHP v7.2 - x86_64-alpine-linux-musl"
            - "Profiler PHP v7.3 - x86_64-alpine-linux-musl"
            - "Profiler PHP v7.4 - x86_64-alpine-linux-musl"
            - "Profiler PHP v8.0 - x86_64-alpine-linux-musl"
            - "Profiler PHP v8.1 - x86_64-alpine-linux-musl"
            - "Profiler PHP v8.2 - x86_64-alpine-linux-musl"
            - "Profiler PHP v8.3 - x86_64-alpine-linux-musl"

            - "Profiler PHP v7.1 - x86_64-unknown-linux-gnu"
            - "Profiler PHP v7.2 - x86_64-unknown-linux-gnu"
            - "Profiler PHP v7.3 - x86_64-unknown-linux-gnu"
            - "Profiler PHP v7.4 - x86_64-unknown-linux-gnu"
            - "Profiler PHP v8.0 - x86_64-unknown-linux-gnu"
            - "Profiler PHP v8.1 - x86_64-unknown-linux-gnu"
            - "Profiler PHP v8.2 - x86_64-unknown-linux-gnu"
            - "Profiler PHP v8.3 - x86_64-unknown-linux-gnu"

            - "Profiler PHP v7.1 - aarch64-alpine-linux-musl"
            - "Profiler PHP v7.2 - aarch64-alpine-linux-musl"
            - "Profiler PHP v7.3 - aarch64-alpine-linux-musl"
            - "Profiler PHP v7.4 - aarch64-alpine-linux-musl"
            - "Profiler PHP v8.0 - aarch64-alpine-linux-musl"
            - "Profiler PHP v8.1 - aarch64-alpine-linux-musl"
            - "Profiler PHP v8.2 - aarch64-alpine-linux-musl"
            - "Profiler PHP v8.3 - aarch64-alpine-linux-musl"

            - "Profiler PHP v7.1 - aarch64-unknown-linux-gnu"
            - "Profiler PHP v7.2 - aarch64-unknown-linux-gnu"
            - "Profiler PHP v7.3 - aarch64-unknown-linux-gnu"
            - "Profiler PHP v7.4 - aarch64-unknown-linux-gnu"
            - "Profiler PHP v8.0 - aarch64-unknown-linux-gnu"
            - "Profiler PHP v8.1 - aarch64-unknown-linux-gnu"
            - "Profiler PHP v8.2 - aarch64-unknown-linux-gnu"
            - "Profiler PHP v8.3 - aarch64-unknown-linux-gnu"

            - compile_appsec_extension_centos
            - compile_appsec_extension_alpine
            - compile_appsec_helper

      - compile_extension_asan:
          requires: [ 'Prepare Code' ]
          name: "Compile x86_64 PHP 74 debug-zts-asan"
          docker_image: "datadog/dd-trace-ci:php-7.4_buster"
          so_suffix: "20190902"
      - compile_extension_asan:
          requires: [ 'Prepare Code' ]
          name: "Compile aarch64 PHP 74 debug-zts-asan"
          docker_image: "datadog/dd-trace-ci:php-7.4_buster"
          so_suffix: "20190902"
          resource_class: "arm.medium"
      - compile_extension_asan:
          requires: [ 'Prepare Code' ]
          name: "Compile x86_64 PHP 80 debug-zts-asan"
          docker_image: "datadog/dd-trace-ci:php-8.0_buster"
          so_suffix: "20200930"
      - compile_extension_asan:
          requires: [ 'Prepare Code' ]
          name: "Compile aarch64 PHP 80 debug-zts-asan"
          docker_image: "datadog/dd-trace-ci:php-8.0_buster"
          so_suffix: "20200930"
          resource_class: "arm.medium"
      - compile_extension_asan:
          requires: [ 'Prepare Code' ]
          name: "Compile x86_64 PHP 81 debug-zts-asan"
          docker_image: "datadog/dd-trace-ci:php-8.1_buster"
          so_suffix: "20210902"
      - compile_extension_asan:
          requires: [ 'Prepare Code' ]
          name: "Compile aarch64 PHP 81 debug-zts-asan"
          docker_image: "datadog/dd-trace-ci:php-8.1_buster"
          so_suffix: "20210902"
          resource_class: "arm.medium"
      - compile_extension_asan:
          requires: [ 'Prepare Code' ]
          name: "Compile x86_64 PHP 82 debug-zts-asan"
          docker_image: "datadog/dd-trace-ci:php-8.2_buster"
          so_suffix: "20220829"
      - compile_extension_asan:
          requires: [ 'Prepare Code' ]
          name: "Compile aarch64 PHP 82 debug-zts-asan"
          docker_image: "datadog/dd-trace-ci:php-8.2_buster"
          so_suffix: "20220829"
          resource_class: "arm.medium"
      - compile_extension_asan:
          requires: [ 'Prepare Code' ]
          name: "Compile x86_64 PHP 83 debug-zts-asan"
          docker_image: "datadog/dd-trace-ci:php-8.3_buster"
          so_suffix: "20230831"
      - compile_extension_asan:
          requires: [ 'Prepare Code' ]
          name: "Compile aarch64 PHP 83 debug-zts-asan"
          docker_image: "datadog/dd-trace-ci:php-8.3_buster"
          so_suffix: "20230831"
          resource_class: "arm.medium"

      - "package extension":
          name: "package extension zts-debug-asan"
          asan_build: true
          requires:
            - "Compile x86_64 PHP 74 debug-zts-asan"
            - "Compile aarch64 PHP 74 debug-zts-asan"
            - "Compile x86_64 PHP 80 debug-zts-asan"
            - "Compile aarch64 PHP 80 debug-zts-asan"
            - "Compile x86_64 PHP 81 debug-zts-asan"
            - "Compile aarch64 PHP 81 debug-zts-asan"
            - "Compile x86_64 PHP 82 debug-zts-asan"
            - "Compile aarch64 PHP 82 debug-zts-asan"
            - "Compile x86_64 PHP 83 debug-zts-asan"
            - "Compile aarch64 PHP 83 debug-zts-asan"

      - "x-profiling phpt tests on Alpine":
          requires: [ 'package extension' ]
          matrix:
            parameters:
              php_major_minor:
                - '7.1'
                - '7.2'
                - '7.3'
                - '7.4'
                - '8.0'
                - '8.1'
                - '8.2'
                - '8.3'

      - randomized_tests:
          requires: [ 'package extension' ]
          matrix:
            parameters:
              batch: [ 1, 2, 3, 4, 5 ]
      - randomized_tests_arm:
          requires: [ 'package extension' ]
          matrix:
            parameters:
              batch: [ 1, 2, 3, 4, 5 ]
      - randomized_tests_asan:
          requires: [ 'package extension zts-debug-asan' ]
          matrix:
            parameters:
              batch: [ 6, 7, 8, 9, 10 ]
      - randomized_tests_arm_asan:
          requires: [ 'package extension zts-debug-asan' ]
          matrix:
            parameters:
              batch: [ 6, 7, 8, 9, 10 ]
      - installer_tests:
          requires: [ 'package extension' ]
      - placeholder:
          requires: [ 'package extension' ]
          name: Framework tests
      - framework_tests:
          requires: [ "Framework tests" ]
          framework_target: flow
          name: "Flow testsuite"
      - framework_tests:
          requires: [ "Framework tests" ]
          framework_target: flow_no_ddtrace
          name: "Flow baseline testsuite"
      # The dd-trace-ci:php-framework-laravel docker image needs to be modified to handle the laravel queue integration
      #- framework_tests:
      #    requires: [ "Framework tests" ]
      #    framework_target: laravel
      #    name: "Laravel testsuite"
      - framework_tests:
          requires: [ "Framework tests" ]
          framework_target: laravel_no_ddtrace
          name: "Laravel baseline testsuite"
      # Symfony path needs to be updated as symfony/contracts 2.0 has been released and it changes
      # test files where the patch is applied.
      # - framework_tests:
      #     requires: [ "Framework tests" ]
      #     framework_target: symfony
      #     name: "Symfony testsuite"
      # - framework_tests:
      #     requires: [ "Framework tests" ]
      #     framework_target: symfony_no_ddtrace
      #     name: "Symfony baseline testsuite"
      - framework_tests:
          requires: [ "Framework tests" ]
          framework_target: mongodb-driver
          name: "Mongodb driver testsuite"
      - framework_tests:
          requires: [ "Framework tests" ]
          framework_target: mongodb-driver_no_ddtrace
          name: "Mongodb driver baseline testsuite"
      - framework_tests:
          requires: [ "Framework tests" ]
          framework_target: phpredis3
          name: "PHPRedis 3 testsuite"
      - framework_tests:
          requires: [ "Framework tests" ]
          framework_target: phpredis3_no_ddtrace
          name: "PHPRedis 3 baseline testsuite"
      - framework_tests:
          requires: [ "Framework tests" ]
          framework_target: phpredis4
          name: "PHPRedis 4 testsuite"
      - framework_tests:
          requires: [ "Framework tests" ]
          framework_target: phpredis4_no_ddtrace
          name: "PHPRedis 4 baseline testsuite"
      - framework_tests:
          requires: [ "Framework tests" ]
          framework_target: phpredis5
          name: "PHPRedis 5 testsuite"
      - framework_tests:
          requires: [ "Framework tests" ]
          framework_target: phpredis5_no_ddtrace
          name: "PHPRedis 5 baseline testsuite"
      - framework_tests:
          requires: [ "Framework tests" ]
          framework_target: wordpress
          name: "WordPress testsuite"
      - framework_tests:
          requires: [ "Framework tests" ]
          framework_target: wordpress_no_ddtrace
          name: "WordPress baseline testsuite"
      - verify_alpine:
          requires: [ "package extension" ]
          matrix:
            parameters:
              php_package:
                - php php-fpm php-json
              install_type:
                - php_installer
                - native_package
              docker_image:
                - alpine:3.8
                - alpine:3.9
                - alpine:3.10
                - alpine:3.11
                - alpine:3.12
                - alpine:3.15
                - alpine:3.16
                - alpine:3.17
                - alpine:latest
      - verify_alpine:
          requires: [ "package extension" ]
          matrix:
            parameters:
              php_package:
                - php7 php7-fpm php7-json
              install_type:
                - php_installer
                - native_package
              docker_image:
                - alpine:3.7
                - alpine:3.8
                - alpine:3.9
                - alpine:3.9
                - alpine:3.10
                - alpine:3.11
                - alpine:3.12
                - alpine:3.15
      - verify_alpine:
          requires: [ "package extension" ]
          php_package: ''
          matrix:
            parameters:
              install_type:
                - php_installer
                - native_package
              docker_image:
                - php:7.0-fpm-alpine
                - php:7.1-fpm-alpine
                - php:7.2-fpm-alpine
                - php:7.3-fpm-alpine
                - php:7.4-fpm-alpine
                - php:8.0-fpm-alpine
                - php:8.1-fpm-alpine
                - php:8.2-fpm-alpine
                - php:8.3-fpm-alpine
      - verify_centos:
          requires: [ "package extension" ]
          matrix:
            parameters:
              docker_image:
                - centos:7
              install_type:
                - php_installer
                - native_package
              configuration:
                - PHP_MAJOR=7 PHP_MINOR=0
                - PHP_MAJOR=7 PHP_MINOR=1
                - PHP_MAJOR=7 PHP_MINOR=2
                - PHP_MAJOR=7 PHP_MINOR=3
                - PHP_MAJOR=7 PHP_MINOR=4
                - PHP_MAJOR=8 PHP_MINOR=0
                - PHP_MAJOR=8 PHP_MINOR=1
                - PHP_MAJOR=8 PHP_MINOR=2
                - PHP_MAJOR=8 PHP_MINOR=3
      - verify_debian:
          requires: [ "package extension" ]
          matrix:
            parameters:
              install_type:
                - php_installer
                - native_package
              install_mode:
                - sury
              docker_image:
                - debian:buster
                - debian:bullseye
              configuration:
                - PHP_VERSION=7.0
                - PHP_VERSION=7.1
                - PHP_VERSION=7.2
                - PHP_VERSION=7.3
                - PHP_VERSION=7.4
                - PHP_VERSION=8.0
                - PHP_VERSION=8.1
                - PHP_VERSION=8.2
                - PHP_VERSION=8.3

      - verify_tar_gz:
          requires: [ "package extension" ]
          name: "Verify x86_64 .tar.gz"
          php_major_minor: "7.0"
      - verify_tar_gz:
          requires: [ "package extension" ]
          name: "Verify aarch64 .tar.gz"
          php_major_minor: "8.1"
          resource_class: "arm.medium"
        # There is little value in testing several versions, since all the packages are already verified on the
        # respective platforms using the native packages. Let's save some CPU cycles.

      - verify_no_json_ext:
          requires: [ "package extension" ]

      - pecl_tests:
          requires: [ "Build PECL" ]
          name: "PHP 70 PECL tests"
          docker_image: "datadog/dd-trace-ci:php-7.0_buster"
      - pecl_tests:
          requires: [ "Build PECL" ]
          name: "PHP 71 PECL tests"
          docker_image: "datadog/dd-trace-ci:php-7.1_buster"
      - pecl_tests:
          requires: [ "Build PECL" ]
          name: "PHP 72 PECL tests"
          docker_image: "datadog/dd-trace-ci:php-7.2_buster"
      - pecl_tests:
          requires: [ "Build PECL" ]
          name: "PHP 73 PECL tests"
          docker_image: "datadog/dd-trace-ci:php-7.3_buster"
      - pecl_tests:
          requires: [ "Build PECL" ]
          name: "PHP 74 PECL tests"
          docker_image: "datadog/dd-trace-ci:php-7.4_buster"
      - pecl_tests:
          requires: [ "Build PECL" ]
          name: "PHP 80 PECL tests"
          docker_image: "datadog/dd-trace-ci:php-8.0_buster"
      - pecl_tests:
          requires: [ "Build PECL" ]
          name: "PHP 81 PECL tests"
          docker_image: "datadog/dd-trace-ci:php-8.1_buster"
      - pecl_tests:
          requires: [ "Build PECL" ]
          name: "PHP 82 PECL tests"
          docker_image: "datadog/dd-trace-ci:php-8.2_buster"
      - pecl_tests:
          requires: [ "Build PECL" ]
          name: "PHP 83 PECL tests"
          docker_image: "datadog/dd-trace-ci:php-8.3_buster"

      - integration_tests:
          requires: [ 'Prepare Code' ]
          name: "PHP 72 web tests with apache (+ opcache)"
          resource_class: medium+
          sapi: apache2handler
          integration_testsuite: "test_web"
          docker_image: "datadog/dd-trace-ci:php-7.2_buster"
          php_major_minor: "7.2"
      - integration_tests:
          requires: [ 'Prepare Code' ]
          name: "PHP 72 web tests with nginx + FastCGI"
          resource_class: medium+
          sapi: cgi-fcgi
          integration_testsuite: "test_web"
          docker_image: "datadog/dd-trace-ci:php-7.2_buster"
          php_major_minor: "7.2"
      - integration_tests:
          requires: [ 'Prepare Code' ]
          name: "PHP 73 web tests with nginx + FastCGI"
          resource_class: medium+
          sapi: cgi-fcgi
          integration_testsuite: "test_web"
          docker_image: "datadog/dd-trace-ci:php-7.3_buster"
          php_major_minor: "7.3"
      - integration_tests:
          requires: [ 'Prepare Code' ]
          name: "PHP 74 web tests with apache (+ opcache)"
          resource_class: medium+
          sapi: apache2handler
          integration_testsuite: "test_web"
          docker_image: "datadog/dd-trace-ci:php-7.4_buster"
          php_major_minor: "7.4"
      - integration_tests:
          requires: [ 'Prepare Code' ]
          name: "PHP 74 web tests with nginx + FastCGI"
          resource_class: medium+
          sapi: cgi-fcgi
          integration_testsuite: "test_web"
          docker_image: "datadog/dd-trace-ci:php-7.4_buster"
          php_major_minor: "7.4"
      - integration_tests:
          requires: [ 'Prepare Code' ]
          name: "PHP 80 web tests with apache (+ opcache)"
          resource_class: medium+
          sapi: apache2handler
          integration_testsuite: "test_web"
          docker_image: "datadog/dd-trace-ci:php-8.0_buster"
          php_major_minor: "8.0"
      - integration_tests:
          requires: [ 'Prepare Code' ]
          name: "PHP 80 web tests with nginx + FastCGI"
          resource_class: medium+
          sapi: cgi-fcgi
          integration_testsuite: "test_web"
          docker_image: "datadog/dd-trace-ci:php-8.0_buster"
          php_major_minor: "8.0"
      - integration_tests:
          requires: [ 'Prepare Code' ]
          name: "PHP 81 web tests with apache (+ opcache)"
          resource_class: medium+
          sapi: apache2handler
          integration_testsuite: "test_web"
          docker_image: "datadog/dd-trace-ci:php-8.1_buster"
          php_major_minor: "8.1"
      - integration_tests:
          requires: [ 'Prepare Code' ]
          name: "PHP 81 web tests with nginx + FastCGI"
          resource_class: medium+
          sapi: cgi-fcgi
          integration_testsuite: "test_web"
          docker_image: "datadog/dd-trace-ci:php-8.1_buster"
          php_major_minor: "8.1"
      - integration_tests:
          requires: [ 'Prepare Code' ]
          name: "PHP 82 web tests with apache (+ opcache)"
          resource_class: medium+
          sapi: apache2handler
          integration_testsuite: "test_web"
          docker_image: "datadog/dd-trace-ci:php-8.2_buster"
          php_major_minor: "8.2"
      - integration_tests:
          requires: [ 'Prepare Code' ]
          name: "PHP 82 web tests with nginx + FastCGI"
          resource_class: medium+
          sapi: cgi-fcgi
          integration_testsuite: "test_web"
          docker_image: "datadog/dd-trace-ci:php-8.2_buster"
          php_major_minor: "8.2"
      - integration_tests:
          requires: [ 'Prepare Code' ]
          name: "PHP 83 web tests with apache (+ opcache)"
          resource_class: medium+
          sapi: apache2handler
          integration_testsuite: "test_web"
          docker_image: "datadog/dd-trace-ci:php-8.3_buster"
          php_major_minor: "8.3"
      - integration_tests:
          requires: [ 'Prepare Code' ]
          name: "PHP 83 web tests with nginx + FastCGI"
          resource_class: medium+
          sapi: cgi-fcgi
          integration_testsuite: "test_web"
          docker_image: "datadog/dd-trace-ci:php-8.3_buster"
          php_major_minor: "8.3"
      - integration_tests:
          requires: [ 'Prepare Code' ]
          name: "PHP 74 custom autoloaded web tests with nginx + PHP-FPM"
          resource_class: medium+
          sapi: fpm-fcgi
          integration_testsuite: "test_web_custom"
          docker_image: "datadog/dd-trace-ci:php-7.4_buster"
          php_major_minor: "7.4"

      - min_install_tests:
          requires: [ 'package extension' ]
          name: "PHP min install tests"
          matrix:
            parameters:
              php_version:
                - '8.0'

      - system_tests:
          requires: [ 'package extension' ]
          name: "System tests"
          build: |
            cd system-tests
            ./build.sh php
          run: |
            cd system-tests
            DD_API_KEY=$SYSTEM_TESTS_DD_API_KEY ./run.sh

      - system_tests:
          requires: [ 'package extension' ]
          name: "Parametric tests"
          build: |
            cd system-tests
            export PATH=/usr/local/sbin:/usr/local/bin:/usr/sbin:/usr/bin:/sbin:/bin:/snap/bin
            sudo apt-get install -y python-is-python3
            ./build.sh -i runner
          run: |
            cd system-tests
            export PATH=/usr/local/sbin:/usr/local/bin:/usr/sbin:/usr/bin:/sbin:/bin:/snap/bin
            TEST_LIBRARY=php ./run.sh PARAMETRIC

  build:
    when: << pipeline.parameters.build >>
    jobs:

      - "Prepare Code"

      - test:
          requires: [ 'Prepare Code' ]
          matrix:
            parameters:
              php_major_minor:
                - "7.0"
                - "7.1"
                - "7.2"
                - "7.3"
                - "7.4"
                - "8.0"
                - "8.1"
                - "8.2"
                - "8.3"
              make_target:
                - test_coverage
                - test_extension_ci
                - test_unit
                - test_api_unit
                - test_c2php
                - test_c_disabled
                - test_internal_api_randomized
                - test_opcache

      - test_windows:
          requires: [ 'Prepare Code' ]
          matrix:
            parameters:
              docker_image:
                - "datadog/dd-trace-ci:php-7.2_windows"
                - "datadog/dd-trace-ci:php-7.3_windows"
                - "datadog/dd-trace-ci:php-7.4_windows"
                - "datadog/dd-trace-ci:php-8.0_windows"
                - "datadog/dd-trace-ci:php-8.1_windows"
                - "datadog/dd-trace-ci:php-8.2_windows"

      # sidecar is version independent
      - test_sidecar_sender:
          requires: [ 'Prepare Code' ]
          php_major_minor: '8.2'
          switch_php_version: debug-zts-asan
          resource_class: medium

      - test_multi_observer:
          requires: [ 'Prepare Code' ]
          matrix:
            parameters:
              php_major_minor:
                - "8.0"
                - "8.1"
                - "8.2"
                - "8.3"
              switch_php_version:
                - debug-zts-asan

      - coverage:
          requires: [ 'Prepare Code' ]
          matrix:
            parameters:
              php_major_minor:
                - "7.0"
                - "7.1"
                - "7.2"
                - "7.3"
                - "7.4"
                - "8.0"
                - "8.1"
                - "8.2"
                - "8.3"
              make_target:
                - test_coverage
      - asan:
          requires: [ 'Prepare Code' ]
          matrix:
            parameters:
              php_major_minor:
                - '7.4'
                - '8.0'
                - '8.1'
                - '8.2'
                - '8.3'
              switch_php_version:
                - debug-zts-asan
              resource_class:
                - medium
                - arm.medium
              make_target:
                - test_c
                - test_with_init_hook
                - test_internal_api_randomized
                - test_opcache
            exclude:
                # apparently for no discernible reason, on x86 asan builds PHP 7.4. fails to allocate opcache shared memory
              - php_major_minor: '7.4'
                resource_class: medium
                make_target: test_opcache
                switch_php_version: debug-zts-asan

      - integration:
          requires: [ 'Prepare Code' ]
          resource_class: medium+
          matrix:
            parameters:
              php_major_minor:
                - '7.0'
                - '7.1'
                - '7.2'
                - '7.3'
              make_target:
                - test_composer
                - test_integration
                - test_distributed_tracing
                - test_auto_instrumentation

      - integration:
          requires: [ 'Prepare Code' ]
          resource_class: medium+
          coverage: true
          matrix:
            parameters:
              php_major_minor:
                - '7.4'
                - '8.0'
                - '8.1'
                - '8.2'
                - '8.3'
              make_target:
                - test_composer_coverage
                - test_integration_coverage
                - test_distributed_tracing_coverage
                - test_auto_instrumentation_coverage

      - integration_snapshots:
          requires: [ 'Prepare Code' ]
          # Due to Symfony OOM during composer update
          resource_class: xlarge
          matrix:
            parameters:
              php_major_minor:
                - '7.0'
                - '7.1'
                - '7.2'
                - '7.3'
              make_target:
                - test_web
                - test_integrations

      - integration_snapshots:
          requires: [ 'Prepare Code' ]
          # Due to Symfony OOM during composer update
          resource_class: xlarge
          coverage: true
          matrix:
            parameters:
              php_major_minor:
                - '7.4'
                - '8.0'
                - '8.1'
                - '8.2'
                - '8.3'
              make_target:
                - test_web_coverage
                - test_integrations_coverage

      - integration:
          requires: [ 'Prepare Code' ]
          resource_class: medium+
          sapi: fpm-fcgi
          disable_runner_distributed_tracing: true
          matrix:
            parameters:
              php_major_minor:
                - '7.0'
                - '7.1'
                - '7.2'
                - '7.3'
              make_target:
                - test_distributed_tracing

      - integration:
          # NOTE: test_integrations_phpredis5 is not included in the PHP 8.0 integrations tests because of this bug that
          # only shows up in debug builds of PHP (https://github.com/phpredis/phpredis/issues/1869).
          # Since we run tests using php debug builds, we have to run test_integrations_phpredis5 in a separate runner
          # and switch to a non-debug PHP build.
          # Once the fix for https://github.com/phpredis/phpredis/issues/1869 is released, we can remove this additional
          # runner and add back again test_integrations_phpredis5 to the PHP 8.0 test suite.
          requires: [ 'Prepare Code' ]
          matrix:
            parameters:
              php_major_minor:
                - '8.0'
                - '8.1'
                - '8.2'
                - '8.3'
              switch_php_version:
                - nts
              make_target:
                - test_integrations_phpredis5

      - integration:
          requires: [ 'Prepare Code' ]
          resource_class: medium+
          sapi: fpm-fcgi
          disable_runner_distributed_tracing: true
          coverage: true
          matrix:
            parameters:
              php_major_minor:
                - '7.4'
                - '8.0'
                - '8.1'
                - '8.2'
                - '8.3'
              make_target:
                - test_distributed_tracing_coverage

      - xdebug_tests:
          requires: [ 'Prepare Code' ]
          name: "PHP 70 Xdebug tests"
          docker_image: "datadog/dd-trace-ci:php-7.0_buster"
          xdebug_version_one: "2.7.2"
      - xdebug_tests:
          requires: [ 'Prepare Code' ]
          name: "PHP 71 Xdebug tests"
          docker_image: "datadog/dd-trace-ci:php-7.1_buster"
          xdebug_version_one: "2.9.5"
          xdebug_version_two: "2.9.2"
      # - unit_tests: # disabled due to posisbly leaking tests
      #     requires: [ 'Prepare Code' ]
      #     name: "PHP 70 Unit tests-zts"
      #     docker_image: "datadog/docker-library:ddtrace_alpine_php-7.0-zts-debug"
      - xdebug_tests:
          requires: [ 'Prepare Code' ]
          name: "PHP 72 Xdebug tests"
          docker_image: "datadog/dd-trace-ci:php-7.2_buster"
          xdebug_version_one: "2.9.5"
          xdebug_version_two: "2.9.2"
      - xdebug_tests:
          requires: [ 'Prepare Code' ]
          name: "PHP 73 Xdebug tests"
          docker_image: "datadog/dd-trace-ci:php-7.3_buster"
          xdebug_version_one: "2.9.5"
          xdebug_version_two: "2.9.2"
      - xdebug_tests:
          requires: [ 'Prepare Code' ]
          name: "PHP 74 Xdebug tests"
          docker_image: "datadog/dd-trace-ci:php-7.4_buster"
          xdebug_version_one: "2.9.5"
          xdebug_version_two: "2.9.2"
      - xdebug_tests:
          requires: [ 'Prepare Code' ]
          name: "PHP 80 Xdebug tests"
          docker_image: "datadog/dd-trace-ci:php-8.0_buster"
          xdebug_version_one: "3.0.0"
      - xdebug_tests:
          requires: [ 'Prepare Code' ]
          name: "PHP 81 Xdebug tests"
          docker_image: "datadog/dd-trace-ci:php-8.1_buster"
          xdebug_version_one: "3.1.0"
      - xdebug_tests:
          requires: [ 'Prepare Code' ]
          name: "PHP 82 Xdebug tests"
          docker_image: "datadog/dd-trace-ci:php-8.2_buster"
          xdebug_version_one: "3.2.2"
      - xdebug_tests:
          requires: [ 'Prepare Code' ]
          name: "PHP 83 Xdebug tests"
          docker_image: "datadog/dd-trace-ci:php-8.3_buster"
          xdebug_version_one: "3.3.0"

      - placeholder:
          requires: [ 'Prepare Code' ]
          name: Language tests

      - php_language_tests:
          requires: [ 'Language tests' ]
          name: "PHP 83 language tests"
          xfail_list: dockerfiles/ci/xfail_tests/8.3.list
          docker_image: "datadog/dd-trace-ci:php-8.3_buster"
      - php_language_tests:
          requires: [ 'Language tests' ]
          name: "PHP 82 language tests"
          xfail_list: dockerfiles/ci/xfail_tests/8.2.list
          docker_image: "datadog/dd-trace-ci:php-8.2_buster"
          parallel_workers: true
      - php_language_tests:
          requires: [ 'Language tests' ]
          name: "PHP 81 language tests"
          xfail_list: dockerfiles/ci/xfail_tests/8.1.list
          docker_image: "datadog/dd-trace-ci:php-8.1_buster"
          parallel_workers: true
      - php_language_tests:
          requires: [ 'Language tests' ]
          name: "PHP 80 language tests"
          xfail_list: dockerfiles/ci/xfail_tests/8.0.list
          docker_image: "datadog/dd-trace-ci:php-8.0_buster"
          parallel_workers: true
      - php_language_tests:
          requires: [ 'Language tests' ]
          name: "PHP 74 language tests"
          xfail_list: dockerfiles/ci/xfail_tests/7.4.list
          docker_image: "datadog/dd-trace-ci:php-7.4_buster"
          parallel_workers: true
      - php_language_tests:
          requires: [ 'Language tests' ]
          name: "PHP 73 language tests"
          xfail_list: dockerfiles/ci/xfail_tests/7.3.list
          docker_image: "datadog/dd-trace-ci:php-7.3_buster"
      - php_language_tests:
          requires: [ 'Language tests' ]
          name: "PHP 72 language tests"
          xfail_list: dockerfiles/ci/xfail_tests/7.2.list
          docker_image: "datadog/dd-trace-ci:php-7.2_buster"
      - php_language_tests:
          requires: [ 'Language tests' ]
          name: "PHP 71 language tests"
          xfail_list: dockerfiles/ci/xfail_tests/7.1.list
          docker_image: "datadog/dd-trace-ci:php-7.1_buster"
      - php_language_tests:
          requires: [ 'Language tests' ]
          name: "PHP 70 language tests"
          xfail_list: dockerfiles/ci/xfail_tests/7.0.list
          docker_image: "datadog/dd-trace-ci:php-7.0_buster"
      - internal_integrations:
          requires: [ 'Prepare Code' ]
          name: "PHP 80 curl integration tests a shared lib"
          ext_name: "curl"
          docker_image: "datadog/dd-trace-ci:php-8.0-shared-ext"
      - "Lint PHP 5":
          requires: [ 'Prepare Code' ]
      - static_analysis:
          requires: [ 'Prepare Code' ]
          name: "Static Analysis 71"
          docker_image: datadog/dd-trace-ci:php-7.1_buster
          scenario: opentracing_beta6
      - static_analysis:
          requires: [ 'Prepare Code' ]
          name: "Static Analysis 80"
          docker_image: datadog/dd-trace-ci:php-8.0_buster
          scenario: opentracing10
      - "cbindgen up-to-date":
          requires: [ 'Prepare Code' ]
      - "Post-Install Hook":
          requires: [ 'Prepare Code' ]

  appsec_tests:
    when: << pipeline.parameters.appsec >>
    jobs:
    - "Prepare Code"
    - hunter_cache_debian:
        requires: [ 'Prepare Code' ]
        matrix:
          parameters:
            resource_class:
              - medium
              - arm.medium

    - hunter_cache_ubuntu:
        requires: [ 'Prepare Code' ]
        matrix:
          parameters:
            resource_class:
              - medium
              - arm.medium

    - test_appsec_extension:
        requires: [ hunter_cache_debian ]
        matrix:
          parameters:
            php_major_minor:
              - "7.0"
              - "7.1"
              - "7.2"
              - "7.3"
              - "7.4"
              - "8.0"
              - "8.1"
              - "8.2"
              - "8.3"
            resource_class:
              - medium
              - arm.medium
            switch_php_version:
              - debug

    - test_appsec_extension:
        requires: [ hunter_cache_debian ]
        matrix:
          parameters:
            php_major_minor:
              - "7.0"
              - "7.1"
              - "7.2"
              - "7.3"
            resource_class:
              - medium
              - arm.medium
            switch_php_version:
              - debug-zts

    - test_appsec_extension:
        requires: [ hunter_cache_debian ]
        matrix:
          parameters:
            php_major_minor:
              - "7.4"
              - "8.0"
              - "8.1"
              - "8.2"
              - "8.3"
            resource_class:
              - medium
              - arm.medium
            switch_php_version:
              - debug-zts-asan

    - test_appsec_integration:
        matrix:
          parameters:
            resource_class:
              - large
            targets:
              - test7.0-release test7.0-release-zts test7.1-release test7.1-release-zts test7.2-release test7.2-release-zts
              - test7.3-release test7.3-release-zts test7.4-release test7.4-release-zts test8.0-release test8.0-release-zts
              - test8.1-release test8.1-release-zts test8.2-release test8.2-release-zts test8.3-release test8.3-release-zts

    - coverage_appsec:
        requires: [ hunter_cache_ubuntu ]
        matrix:
          parameters:
            resource_class:
              - medium
              - arm.medium

    - lint_appsec:
        requires: [ hunter_cache_ubuntu ]

    - test_appsec_helper_asan:
        requires: [ hunter_cache_ubuntu ]
        matrix:
          parameters:
            resource_class:
              - medium
              - arm.medium

    - fuzz_appsec_helper:
        requires: [ hunter_cache_ubuntu ]
        matrix:
          parameters:
            resource_class:
              - medium
              - arm.medium

  profiling_tests:
    when: << pipeline.parameters.profiling >>
    jobs:
    - "profiling tests":
        name: "Profiler test PHP v7.1 - x86_64-alpine-linux-musl"
        docker_image: "datadog/dd-trace-ci:php-compile-extension-alpine-7.1"
        triplet: "x86_64-alpine-linux-musl"
    - "profiling tests":
        name: "Profiler test PHP v7.1 - aarch64-alpine-linux-musl"
        docker_image: "datadog/dd-trace-ci:php-compile-extension-alpine-7.1"
        triplet: "aarch64-alpine-linux-musl"
        resource_class: "arm.medium"
    - "profiling tests":
        name: "Profiler test PHP v7.2 - x86_64-alpine-linux-musl"
        docker_image: "datadog/dd-trace-ci:php-compile-extension-alpine-7.2"
        triplet: "x86_64-alpine-linux-musl"
    - "profiling tests":
        name: "Profiler test PHP v7.2 - aarch64-alpine-linux-musl"
        docker_image: "datadog/dd-trace-ci:php-compile-extension-alpine-7.2"
        triplet: "aarch64-alpine-linux-musl"
        resource_class: "arm.medium"
    - "profiling tests":
        name: "Profiler test PHP v7.3 - x86_64-alpine-linux-musl"
        docker_image: "datadog/dd-trace-ci:php-compile-extension-alpine-7.3"
        triplet: "x86_64-alpine-linux-musl"
    - "profiling tests":
        name: "Profiler test PHP v7.3 - aarch64-alpine-linux-musl"
        docker_image: "datadog/dd-trace-ci:php-compile-extension-alpine-7.3"
        triplet: "aarch64-alpine-linux-musl"
        resource_class: "arm.medium"
    - "profiling tests":
        name: "Profiler test PHP v7.4 - x86_64-alpine-linux-musl"
        docker_image: "datadog/dd-trace-ci:php-compile-extension-alpine-7.4"
        triplet: "x86_64-alpine-linux-musl"
    - "profiling tests":
        name: "Profiler test PHP v7.4 - aarch64-alpine-linux-musl"
        docker_image: "datadog/dd-trace-ci:php-compile-extension-alpine-7.4"
        triplet: "aarch64-alpine-linux-musl"
        resource_class: "arm.medium"
    - "profiling tests":
        name: "Profiler test PHP v8.0 - x86_64-alpine-linux-musl"
        docker_image: "datadog/dd-trace-ci:php-compile-extension-alpine-8.0"
        triplet: "x86_64-alpine-linux-musl"
    - "profiling tests":
        name: "Profiler test PHP v8.0 - aarch64-alpine-linux-musl"
        docker_image: "datadog/dd-trace-ci:php-compile-extension-alpine-8.0"
        triplet: "aarch64-alpine-linux-musl"
        resource_class: "arm.medium"
    - "profiling tests":
        name: "Profiler test PHP v8.1 - x86_64-alpine-linux-musl"
        docker_image: "datadog/dd-trace-ci:php-compile-extension-alpine-8.1"
        triplet: "x86_64-alpine-linux-musl"
    - "profiling tests":
        name: "Profiler test PHP v8.1 - aarch64-alpine-linux-musl"
        docker_image: "datadog/dd-trace-ci:php-compile-extension-alpine-8.1"
        triplet: "aarch64-alpine-linux-musl"
        resource_class: "arm.medium"
    - "profiling tests":
        name: "Profiler test PHP v8.2 - x86_64-alpine-linux-musl"
        docker_image: "datadog/dd-trace-ci:php-compile-extension-alpine-8.2"
        triplet: "x86_64-alpine-linux-musl"
    - "profiling tests":
        name: "Profiler test PHP v8.2 - aarch64-alpine-linux-musl"
        docker_image: "datadog/dd-trace-ci:php-compile-extension-alpine-8.2"
        triplet: "aarch64-alpine-linux-musl"
        resource_class: "arm.medium"
    - "profiling tests":
        name: "Profiler test PHP v8.3 - x86_64-alpine-linux-musl"
        docker_image: "datadog/dd-trace-ci:php-compile-extension-alpine-8.3"
        triplet: "x86_64-alpine-linux-musl"
    - "profiling tests":
        name: "Profiler test PHP v8.3 - aarch64-alpine-linux-musl"
        docker_image: "datadog/dd-trace-ci:php-compile-extension-alpine-8.3"
        triplet: "aarch64-alpine-linux-musl"
        resource_class: "arm.medium"

    - "profiling tests":
        name: "Profiler test PHP v7.1 - x86_64-unknown-linux-gnu"
        docker_image: "datadog/dd-trace-ci:php-7.1_centos-7"
        triplet: "x86_64-unknown-linux-gnu"
    - "profiling tests":
        name: "Profiler test PHP v7.1 - aarch64-unknown-linux-gnu"
        docker_image: "datadog/dd-trace-ci:php-7.1_centos-7"
        triplet: "aarch64-unknown-linux-gnu"
        resource_class: "arm.medium"
    - "profiling tests":
        name: "Profiler test PHP v7.2 - x86_64-unknown-linux-gnu"
        docker_image: "datadog/dd-trace-ci:php-7.2_centos-7"
        triplet: "x86_64-unknown-linux-gnu"
    - "profiling tests":
        name: "Profiler test PHP v7.2 - aarch64-unknown-linux-gnu"
        docker_image: "datadog/dd-trace-ci:php-7.2_centos-7"
        triplet: "aarch64-unknown-linux-gnu"
        resource_class: "arm.medium"
    - "profiling tests":
        name: "Profiler test PHP v7.3 - x86_64-unknown-linux-gnu"
        docker_image: "datadog/dd-trace-ci:php-7.3_centos-7"
        triplet: "x86_64-unknown-linux-gnu"
    - "profiling tests":
        name: "Profiler test PHP v7.3 - aarch64-unknown-linux-gnu"
        docker_image: "datadog/dd-trace-ci:php-7.3_centos-7"
        triplet: "aarch64-unknown-linux-gnu"
        resource_class: "arm.medium"
    - "profiling tests":
        name: "Profiler test PHP v7.4 - x86_64-unknown-linux-gnu"
        docker_image: "datadog/dd-trace-ci:php-7.4_centos-7"
        triplet: "x86_64-unknown-linux-gnu"
    - "profiling tests":
        name: "Profiler test PHP v7.4 - aarch64-unknown-linux-gnu"
        docker_image: "datadog/dd-trace-ci:php-7.4_centos-7"
        triplet: "aarch64-unknown-linux-gnu"
        resource_class: "arm.medium"
    - "profiling tests":
        name: "Profiler test PHP v8.0 - x86_64-unknown-linux-gnu"
        docker_image: "datadog/dd-trace-ci:php-8.0_centos-7"
        triplet: "x86_64-unknown-linux-gnu"
    - "profiling tests":
        name: "Profiler test PHP v8.0 - aarch64-unknown-linux-gnu"
        docker_image: "datadog/dd-trace-ci:php-8.0_centos-7"
        triplet: "aarch64-unknown-linux-gnu"
        resource_class: "arm.medium"
    - "profiling tests":
        name: "Profiler test PHP v8.1 - x86_64-unknown-linux-gnu"
        docker_image: "datadog/dd-trace-ci:php-8.1_centos-7"
        triplet: "x86_64-unknown-linux-gnu"
    - "profiling tests":
        name: "Profiler test PHP v8.1 - aarch64-unknown-linux-gnu"
        docker_image: "datadog/dd-trace-ci:php-8.1_centos-7"
        triplet: "aarch64-unknown-linux-gnu"
        resource_class: "arm.medium"
    - "profiling tests":
        name: "Profiler test PHP v8.2 - x86_64-unknown-linux-gnu"
        docker_image: "datadog/dd-trace-ci:php-8.2_centos-7"
        triplet: "x86_64-unknown-linux-gnu"
    - "profiling tests":
        name: "Profiler test PHP v8.2 - aarch64-unknown-linux-gnu"
        docker_image: "datadog/dd-trace-ci:php-8.2_centos-7"
        triplet: "aarch64-unknown-linux-gnu"
        resource_class: "arm.medium"
    - "profiling tests":
        name: "Profiler test PHP v8.3 - x86_64-unknown-linux-gnu"
        docker_image: "datadog/dd-trace-ci:php-8.3_centos-7"
        triplet: "x86_64-unknown-linux-gnu"
    - "profiling tests":
        name: "Profiler test PHP v8.3 - aarch64-unknown-linux-gnu"
        docker_image: "datadog/dd-trace-ci:php-8.3_centos-7"
        triplet: "aarch64-unknown-linux-gnu"
        resource_class: "arm.medium"<|MERGE_RESOLUTION|>--- conflicted
+++ resolved
@@ -2874,7 +2874,6 @@
           root: '.'
           paths: [ './extensions_*' ]
 
-<<<<<<< HEAD
   compile_extension_windows:
     resource_class: 'windows.medium'
     machine:
@@ -2917,7 +2916,7 @@
       - persist_to_workspace:
           root: '.'
           paths: [ './extensions_windows_x86_64', './extensions_windows_x86_64_debugsymbols' ]
-=======
+
   compile_appsec_extension_centos:
     working_directory: ~/datadog
     parameters:
@@ -3037,7 +3036,6 @@
       - persist_to_workspace:
           root: '.'
           paths: [ './appsec_*' ]
->>>>>>> e71fb7ed
 
   "Prepare Code":
     working_directory: ~/datadog
@@ -3720,14 +3718,12 @@
           php_version: "8.2"
           so_suffix: "20220829"
           resource_class: "arm.medium"
-<<<<<<< HEAD
       - compile_extension_windows:
           requires: [ 'Prepare Code' ]
           name: "Compile Windows PHP 82 nts + zts"
           docker_image: "datadog/dd-trace-ci:php-8.2_windows"
           php_version: "8.2"
           so_suffix: "20220829"
-=======
       - compile_extension_centos:
           requires: [ 'Prepare Code' ]
           name: "Compile x86_64 PHP 83 nts + zts + debug"
@@ -3741,7 +3737,12 @@
           php_version: "8.3"
           so_suffix: "20230831"
           resource_class: "arm.medium"
->>>>>>> e71fb7ed
+      - compile_extension_windows:
+          requires: [ 'Prepare Code' ]
+          name: "Compile Windows PHP 83 nts + zts"
+          docker_image: "datadog/dd-trace-ci:php-8.3_windows"
+          php_version: "8.3"
+          so_suffix: "20230831"
       - pecl_build:
           requires: [ 'Prepare Code' ]
           name: "Build PECL"
@@ -3765,17 +3766,15 @@
             - "Compile aarch64 PHP 81 nts + zts + debug"
             - "Compile x86_64 PHP 82 nts + zts + debug"
             - "Compile aarch64 PHP 82 nts + zts + debug"
-<<<<<<< HEAD
+            - "Compile x86_64 PHP 83 nts + zts + debug"
+            - "Compile aarch64 PHP 83 nts + zts + debug"
             - "Compile Windows PHP 72 nts + zts"
             - "Compile Windows PHP 73 nts + zts"
             - "Compile Windows PHP 74 nts + zts"
             - "Compile Windows PHP 80 nts + zts"
             - "Compile Windows PHP 81 nts + zts"
             - "Compile Windows PHP 82 nts + zts"
-=======
-            - "Compile x86_64 PHP 83 nts + zts + debug"
-            - "Compile aarch64 PHP 83 nts + zts + debug"
->>>>>>> e71fb7ed
+            - "Compile Windows PHP 83 nts + zts"
             - "Build PECL"
 
             - "Profiler PHP v7.1 - x86_64-alpine-linux-musl"
@@ -4329,6 +4328,7 @@
                 - "datadog/dd-trace-ci:php-8.0_windows"
                 - "datadog/dd-trace-ci:php-8.1_windows"
                 - "datadog/dd-trace-ci:php-8.2_windows"
+                - "datadog/dd-trace-ci:php-8.3_windows"
 
       # sidecar is version independent
       - test_sidecar_sender:
