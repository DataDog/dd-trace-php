--- conflicted
+++ resolved
@@ -288,16 +288,16 @@
           shell: "<<# parameters.is_windows >>bash.exe<</ parameters.is_windows >>"
           command: |
             git config --global gc.auto 0
-    
+
             export CIRCLE_REPOSITORY_URL="${CIRCLE_REPOSITORY_URL/git@github.com:/https://github.com/}"
-    
+
             APP_DIR="$HOME/datadog"
             if [ -e "$APP_DIR/.git" ] ; then
               echo 'Fetching into existing repository'
               existing_repo='true'
               cd "$APP_DIR"
               git remote set-url origin "$CIRCLE_REPOSITORY_URL" || true
-    
+
               echo 'Fetching from remote repository'
               retry_count=3
               if [ -n "$CIRCLE_TAG" ]; then
@@ -316,7 +316,7 @@
               cd "$APP_DIR"
               git clone --no-checkout "$CIRCLE_REPOSITORY_URL" .
             fi
-    
+
             if [ -n "$CIRCLE_TAG" ]; then
               echo 'Checking out tag'
               git checkout --force "$CIRCLE_TAG"
@@ -329,7 +329,7 @@
               git checkout --force -B "$CIRCLE_BRANCH" "$CIRCLE_SHA1"
               git --no-pager log --no-color -n 1 --format='HEAD is now at %h %s'
             fi
-    
+
             echo 'Updating submodules'
             # we don't need appsec submodules on windows
             <<# parameters.is_windows >>git submodule update --init libdatadog<</ parameters.is_windows >>
@@ -407,7 +407,7 @@
           command: |
             set +x
             cd << parameters.directory >>
-            if [[ '<< parameters.job >>' != "${LAST_ARTIFACTS_JOB:-}" ]]; then 
+            if [[ '<< parameters.job >>' != "${LAST_ARTIFACTS_JOB:-}" ]]; then
               job_id=$(curl -X GET "https://circleci.com/api/v2/workflow/$CIRCLE_WORKFLOW_ID/job" -H "Accept: application/json" | grep -Eo '\{[^}]*"<< parameters.job >>"[^}]*' | grep -Eo '"job_number":[^,]+' | tail -c +14)
               export LAST_ARTIFACTS_RESULT=$(curl -X GET "https://circleci.com/api/v2/project/github/DataDog/dd-trace-php/$job_id/artifacts" -H "Accept: application/json")
               export LAST_ARTIFACTS_JOB='<< parameters.job >>'
@@ -3160,7 +3160,7 @@
       - run:
           name: cargo fetch
           command: |
-            SUDO=$(! command -v sudo >/dev/null || echo "sudo") 
+            SUDO=$(! command -v sudo >/dev/null || echo "sudo")
             # On occasion, we've observed the .package-cache being in the cache.
             # If it's there, it will cause commands to stall, waiting for the file to be released.
             if [ -e '/rust/cargo/.package-cache' ] ; then
@@ -3170,7 +3170,7 @@
 
             $SUDO mkdir /.cargo
             $SUDO chmod 777 /.cargo
-            
+
             $SUDO cargo fetch -v --target << parameters.triplet >>
             $SUDO chmod -R 777 '/rust/cargo'
 
@@ -4940,138 +4940,6 @@
           name: "PHP 84 PECL tests"
           docker_image: "datadog/dd-trace-ci:php-8.4_buster"
 
-<<<<<<< HEAD
-      - integration_tests:
-          requires: [ 'Prepare Code' ]
-          name: "PHP 72 web tests with apache (+ opcache)"
-          resource_class: medium+
-          sapi: apache2handler
-          integration_testsuite: "test_web"
-          docker_image: "datadog/dd-trace-ci:php-7.2_buster"
-          php_major_minor: "7.2"
-      - integration_tests:
-          requires: [ 'Prepare Code' ]
-          name: "PHP 72 web tests with nginx + FastCGI"
-          resource_class: medium+
-          sapi: cgi-fcgi
-          integration_testsuite: "test_web"
-          docker_image: "datadog/dd-trace-ci:php-7.2_buster"
-          php_major_minor: "7.2"
-      - integration_tests:
-          requires: [ 'Prepare Code' ]
-          name: "PHP 73 web tests with nginx + FastCGI"
-          resource_class: medium+
-          sapi: cgi-fcgi
-          integration_testsuite: "test_web"
-          docker_image: "datadog/dd-trace-ci:php-7.3_buster"
-          php_major_minor: "7.3"
-      - integration_tests:
-          requires: [ 'Prepare Code' ]
-          name: "PHP 74 web tests with apache (+ opcache)"
-          resource_class: medium+
-          sapi: apache2handler
-          integration_testsuite: "test_web"
-          docker_image: "datadog/dd-trace-ci:php-7.4_buster"
-          php_major_minor: "7.4"
-      - integration_tests:
-          requires: [ 'Prepare Code' ]
-          name: "PHP 74 web tests with nginx + FastCGI"
-          resource_class: medium+
-          sapi: cgi-fcgi
-          integration_testsuite: "test_web"
-          docker_image: "datadog/dd-trace-ci:php-7.4_buster"
-          php_major_minor: "7.4"
-      - integration_tests:
-          requires: [ 'Prepare Code' ]
-          name: "PHP 80 web tests with apache (+ opcache)"
-          resource_class: medium+
-          sapi: apache2handler
-          integration_testsuite: "test_web"
-          docker_image: "datadog/dd-trace-ci:php-8.0_buster"
-          php_major_minor: "8.0"
-      - integration_tests:
-          requires: [ 'Prepare Code' ]
-          name: "PHP 80 web tests with nginx + FastCGI"
-          resource_class: medium+
-          sapi: cgi-fcgi
-          integration_testsuite: "test_web"
-          docker_image: "datadog/dd-trace-ci:php-8.0_buster"
-          php_major_minor: "8.0"
-      - integration_tests:
-          requires: [ 'Prepare Code' ]
-          name: "PHP 81 web tests with apache (+ opcache)"
-          resource_class: medium+
-          sapi: apache2handler
-          integration_testsuite: "test_web"
-          docker_image: "datadog/dd-trace-ci:php-8.1_buster"
-          php_major_minor: "8.1"
-      - integration_tests:
-          requires: [ 'Prepare Code' ]
-          name: "PHP 81 web tests with nginx + FastCGI"
-          resource_class: medium+
-          sapi: cgi-fcgi
-          integration_testsuite: "test_web"
-          docker_image: "datadog/dd-trace-ci:php-8.1_buster"
-          php_major_minor: "8.1"
-      - integration_tests:
-          requires: [ 'Prepare Code' ]
-          name: "PHP 82 web tests with apache (+ opcache)"
-          resource_class: medium+
-          sapi: apache2handler
-          integration_testsuite: "test_web"
-          docker_image: "datadog/dd-trace-ci:php-8.2_buster"
-          php_major_minor: "8.2"
-      - integration_tests:
-          requires: [ 'Prepare Code' ]
-          name: "PHP 82 web tests with nginx + FastCGI"
-          resource_class: medium+
-          sapi: cgi-fcgi
-          integration_testsuite: "test_web"
-          docker_image: "datadog/dd-trace-ci:php-8.2_buster"
-          php_major_minor: "8.2"
-      - integration_tests:
-          requires: [ 'Prepare Code' ]
-          name: "PHP 83 web tests with apache (+ opcache)"
-          resource_class: medium+
-          sapi: apache2handler
-          integration_testsuite: "test_web"
-          docker_image: "datadog/dd-trace-ci:php-8.3_buster"
-          php_major_minor: "8.3"
-      - integration_tests:
-          requires: [ 'Prepare Code' ]
-          name: "PHP 83 web tests with nginx + FastCGI"
-          resource_class: medium+
-          sapi: cgi-fcgi
-          integration_testsuite: "test_web"
-          docker_image: "datadog/dd-trace-ci:php-8.3_buster"
-          php_major_minor: "8.3"
-      - integration_tests:
-          requires: [ 'Prepare Code' ]
-          name: "PHP 84 web tests with apache (+ opcache)"
-          resource_class: medium+
-          sapi: apache2handler
-          integration_testsuite: "test_web"
-          docker_image: "datadog/dd-trace-ci:php-8.4_buster"
-          php_major_minor: "8.4"
-      - integration_tests:
-          requires: [ 'Prepare Code' ]
-          name: "PHP 84 web tests with nginx + FastCGI"
-          resource_class: medium+
-          sapi: cgi-fcgi
-          integration_testsuite: "test_web"
-          docker_image: "datadog/dd-trace-ci:php-8.4_buster"
-          php_major_minor: "8.4"
-      - integration_tests:
-          requires: [ 'Prepare Code' ]
-          name: "PHP 74 custom autoloaded web tests with nginx + PHP-FPM"
-          resource_class: medium+
-          sapi: fpm-fcgi
-          integration_testsuite: "test_web_custom"
-          docker_image: "datadog/dd-trace-ci:php-7.4_buster"
-          php_major_minor: "7.4"
-
-=======
->>>>>>> 6d159722
       - min_install_tests:
           requires: [ 'package extension' ]
           name: "PHP min install tests"
@@ -5643,6 +5511,22 @@
           docker_image: "datadog/dd-trace-ci:php-8.3_buster"
           php_major_minor: "8.3"
       - integration_tests:
+          requires: [ 'Prepare Code', 'Compile 8.4 extension for testing', 'Compile rust code for testing' ]
+          name: "PHP 84 web tests with apache (+ opcache)"
+          resource_class: medium+
+          sapi: apache2handler
+          integration_testsuite: "test_web"
+          docker_image: "datadog/dd-trace-ci:php-8.4_buster"
+          php_major_minor: "8.4"
+      - integration_tests:
+          requires: [ 'Prepare Code', 'Compile 8.4 extension for testing', 'Compile rust code for testing' ]
+          name: "PHP 84 web tests with nginx + FastCGI"
+          resource_class: medium+
+          sapi: cgi-fcgi
+          integration_testsuite: "test_web"
+          docker_image: "datadog/dd-trace-ci:php-8.4_buster"
+          php_major_minor: "8.4"
+      - integration_tests:
           requires: [ 'Prepare Code', 'Compile 7.4 extension for testing', 'Compile rust code for testing' ]
           name: "PHP 74 custom autoloaded web tests with nginx + PHP-FPM"
           resource_class: medium+
@@ -5723,17 +5607,13 @@
           xdebug_version_one: "3.4.0"
 
       - php_language_tests:
-<<<<<<< HEAD
-          requires: [ 'Language tests' ]
+          requires: [ 'Compile rust code for testing', 'Compile 8.4 extension for testing' ]
           name: "PHP 84 language tests"
           xfail_list: dockerfiles/ci/xfail_tests/8.4.list
           docker_image: "datadog/dd-trace-ci:php-8.4_buster"
           parallel_workers: true
       - php_language_tests:
-          requires: [ 'Language tests' ]
-=======
           requires: [ 'Compile rust code for testing', 'Compile 8.3 extension for testing' ]
->>>>>>> 6d159722
           name: "PHP 83 language tests"
           xfail_list: dockerfiles/ci/xfail_tests/8.3.list
           docker_image: "datadog/dd-trace-ci:php-8.3_buster"
