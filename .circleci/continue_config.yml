version: 2.1
orbs:
  codecov: codecov/codecov@3.2.2

parameters:
  build:
    type: boolean
    default: true
  components-c:
    type: boolean
    default: false
  profiling:
    type: boolean
    default: false
  zend_abstract_interface:
    type: boolean
    default: false
  appsec:
    type: boolean
    default: false

aliases:

  - &CACHE_COMPOSER_KEY
    key: 'betav2-composer-deps-{{ .Environment.CIRCLE_JOB }}-{{ checksum "composer.json" }}'

  - &IMAGE_DOCKER_REDIS
    image: datadog/dd-trace-ci:php-redis-5.0
    name: redis_integration

  - &IMAGE_DOCKER_ELASTICSEARCH2
    image: elasticsearch:2
    name: elasticsearch2_integration

  - &IMAGE_DOCKER_ELASTICSEARCH7
    image: elasticsearch:7.17.0
    name: elasticsearch7_integration
    environment:
      - discovery.type=single-node
      - ES_JAVA_OPTS=-Xms1g -Xmx1g

  - &IMAGE_DOCKER_HTTPBIN
    image: kong/httpbin
    name: httpbin_integration

  - &IMAGE_DOCKER_MEMCHACED
    image: memcached:1.5-alpine
    name: memcached_integration

  - &IMAGE_DOCKER_MYSQL
    image: datadog/dd-trace-ci:php-mysql-dev-5.6
    name: mysql_integration
    environment:
      - MYSQL_ROOT_PASSWORD=test
      - MYSQL_PASSWORD=test
      - MYSQL_USER=test
      - MYSQL_DATABASE=test

  - &IMAGE_DOCKER_MONGO
    image: "circleci/mongo:4.0"
    name: mongodb_integration
    environment:
      - MONGO_INITDB_ROOT_USERNAME=test
      - MONGO_INITDB_ROOT_PASSWORD=test

  - &IMAGE_DOCKER_RABBITMQ
    image: rabbitmq:3.8.9-alpine
    name: rabbitmq_integration

  - &IMAGE_DOCKER_REQUEST_REPLAYER
    image: datadog/dd-trace-ci:php-request-replayer-2.0
    name: request-replayer
    environment:
      DD_REQUEST_DUMPER_FILE: dump.json

  - &IMAGE_DOCKER_DD_TEST_AGENT
    image: ghcr.io/datadog/dd-apm-test-agent/ddapm-test-agent:v1.11.0
    name: test-agent
    environment:
      LOG_LEVEL: DEBUG
      TRACE_LANGUAGE: php
      DD_TRACE_AGENT_URL: http://request-replayer:80
      PORT: 9126
      SNAPSHOT_DIR: /snapshots
      SNAPSHOT_CI: 1
      DD_SUPPRESS_TRACE_PARSE_ERRORS: true
      ENABLED_CHECKS: trace_stall,trace_peer_service,trace_dd_service
      DD_POOL_TRACE_CHECK_FAILURES: true
      DD_DISABLE_ERROR_RESPONSES: true

  - &IMAGE_DOCKER_SQLSRV
    image: mcr.microsoft.com/mssql/server:2022-latest
    name: sqlsrv_integration
    environment:
      - ACCEPT_EULA=Y
      - MSSQL_SA_PASSWORD=Password12!
      - MSSQL_PID=Developer

  - &STEP_ATTACH_WORKSPACE
    attach_workspace:
      at: ~/datadog

  - &STEP_APPEND_BUILD_ID
    run:
      name: Append build id to version number
      command: |
        githash="${CIRCLE_SHA1?}"
        if [[ "x$CIRCLE_BRANCH" == "x" ]] ; then
          echo "The environment variable CIRCLE_BRANCH was not set or was empty."
          exit 1
        fi
        if [[ "$CIRCLE_BRANCH" =~ "ddtrace-" ]] ; then
          echo "Release branch detected; not adding git sha1 to version number."
        else
          sed -E -i "s/const\s+VERSION\s*=\s*'(.*)'/const VERSION = '\1+$githash'/g" "src/DDTrace/Tracer.php"
          sed -E -i "s/define\s+PHP_DDTRACE_VERSION\s*\"(.*)\"/define PHP_DDTRACE_VERSION \"\1+$githash\"/g" "ext/version.h"
          sed -E -i "s/^version\s*=\s*\"(.*)\"/version = \"\1+$githash\"/g" "profiling/Cargo.toml"
          echo "Appended +$githash to version number."
        fi

  - &STEP_EXT_INSTALL
    run:
      name: Build and install extension
      command: make sudo install install_ini BUILD_DIR=$(pwd)/tmp/build_extension

  - &STEP_COMPOSER_CACHE_RESTORE
    restore_cache:
      <<: *CACHE_COMPOSER_KEY

  - &STEP_COMPOSER_CACHE_SAVE
    save_cache:
      <<: *CACHE_COMPOSER_KEY
      paths:
        - ~/.composer/cache

  - &STEP_COMPOSER_SELF_UPDATE
    run:
      name: Upgrading composer
      command: sudo composer self-update --no-interaction

  - &STEP_COMPOSER_UPDATE
    run:
      name: Installing dependencies with composer
      command: |
        export COMPOSER_MEMORY_LIMIT=-1 # disable composer memory limit completely
        composer update --no-interaction

  - &STEP_COMPOSER_GENERATE
    run:
      name: Compiling dd-tace-php files into single file
      command: make generate

  - &STEP_COMPOSER_TESTS_UPDATE
    run:
      name: Updating tests' composer
      command: make composer_tests_update

  - &STEP_PREPARE_TEST_RESULTS_DIR
    run:
      name: testresults dir
      command: mkdir test-results

  - &STEP_EXPORT_CI_ENV
    run:
      name: export .env.circleci
      command: |
        echo "export $(cat .env.circleci | xargs)" >> $HOME/.profile

  - &STEP_DISABLE_XDEBUG
    run:
      name: Disable Xdebug for built-in web tests
      command: test -e /usr/local/etc/php/conf.d/docker-php-ext-xdebug.ini && sudo rm -f $_ || true

  - &STEP_WAIT_MYSQL
    run:
      name: Waiting for Dockerized MySQL
      command: wait-for mysql_integration:3306 --timeout=60

  - &STEP_WAIT_REQUEST_REPLAYER
    run:
      name: Waiting for Dockerized request replayer
      command: wait-for request-replayer:80 --timeout=120

  - &STEP_WAIT_TEST_AGENT
    run:
      name: Waiting for Dockerized APM Test Agent
      command: wait-for test-agent:9126 --timeout=30

  - &STEP_GET_TEST_AGENT_RESULTS
    run:
      name: Get APM Test Agent Trace Check Results
      when: always
      command: |
        sudo apt update
        sudo apt install -y jq
        set +e  # Disable exiting from testagent response failure
        SUMMARY_RESPONSE=$(curl -s -w "\n%{http_code}" -o summary_response.txt http://test-agent:9126/test/trace_check/summary)
        set -e
        SUMMARY_RESPONSE_CODE=$(echo "$SUMMARY_RESPONSE" | awk 'END {print $NF}')
        if [[ SUMMARY_RESPONSE_CODE -eq 200 ]]; then
          echo "APM Test Agent is running. (HTTP 200)"
        else
          echo "APM Test Agent is not running and was not used for testing. No checks failed."
          exit 0
        fi

        RESPONSE=$(curl -s -w "\n%{http_code}" -o response.txt http://test-agent:9126/test/trace_check/failures)
        RESPONSE_CODE=$(echo "$RESPONSE" | awk 'END {print $NF}')

        if [[ $RESPONSE_CODE -eq 200 ]]; then
          echo "All APM Test Agent Check Traces returned successful! (HTTP 200)"
          echo "APM Test Agent Check Traces Summary Results:"
          cat summary_response.txt | jq '.'
        elif [[ $RESPONSE_CODE -eq 404 ]]; then
          echo "Real APM Agent running in place of TestAgent, no checks to validate!"
        else
          echo "APM Test Agent Check Traces failed with response code: $RESPONSE_CODE"
          echo "Failures:"
          cat response.txt
          echo "APM Test Agent Check Traces Summary Results:"
          cat summary_response.txt | jq '.'
          exit 1
        fi

  # Fix intermittent error: "Could not resolve host: httpbin_integration"
  - &STEP_RESOLVE_HTTPBIN_HOSTNAME_TO_IP
    run:
      name: Resolving HTTPBIN_HOSTNAME to IP address
      command: |
        export HTTPBIN_HOSTNAME=$( \
          curl --verbose "http://httpbin_integration:80/headers" 2>&1 | \
          grep '* Connected to' | \
          awk -F' ' '{print $5}' | \
          sed 's/[()]//g' \
        );
        echo "Resolved httpbin_integration: HTTPBIN_HOSTNAME=${HTTPBIN_HOSTNAME}";
        echo "export HTTPBIN_HOSTNAME='${HTTPBIN_HOSTNAME}'" >> $BASH_ENV
        # Avoid intermittent DNS hangs: See https://github.com/curl/curl/issues/593#issuecomment-170146252
        echo "options single-request" | sudo tee -a /etc/resolv.conf

  - &STEP_STORE_TEST_RESULTS
    store_test_results:
      path: test-results

  - &STEP_CHECKOUT
    run:
      name: Checkout code
      command: |
        git config --global gc.auto 0

        export CIRCLE_REPOSITORY_URL="${CIRCLE_REPOSITORY_URL/git@github.com:/https://github.com/}"

        if [ -e "$HOME/datadog/.git" ] ; then
          echo 'Fetching into existing repository'
          existing_repo='true'
          cd "$HOME/datadog"
          git remote set-url origin "$CIRCLE_REPOSITORY_URL" || true

          echo 'Fetching from remote repository'
          retry_count=3
          if [ -n "$CIRCLE_TAG" ]; then
            for i in $(seq 1 $retry_count); do
              git fetch --force --no-recurse-submodules --tags origin && break || sleep 1
            done
          elif [ -z "$CIRCLE_PR_NUMBER" ]; then
            for i in $(seq 1 $retry_count); do
              git fetch --force --no-recurse-submodules origin "+refs/heads/$CIRCLE_BRANCH:refs/remotes/origin/$CIRCLE_BRANCH" && break || sleep 1
            done
          fi
        else
          echo 'Cloning git repository'
          existing_repo='false'
          mkdir -p "$HOME/datadog"
          cd "$HOME/datadog"
          git clone --no-checkout "$CIRCLE_REPOSITORY_URL" .
        fi

        if [ -n "$CIRCLE_TAG" ]; then
          echo 'Checking out tag'
          git checkout --force "$CIRCLE_TAG"
          git reset --hard "$CIRCLE_SHA1"
        else
          echo 'Checking out branch'
          if [ -n "$CIRCLE_PR_NUMBER" ]; then
            git fetch --force origin "+refs/pull/${CIRCLE_PR_NUMBER}/head:refs/remotes/origin/$CIRCLE_BRANCH"
          fi
          git checkout --force -B "$CIRCLE_BRANCH" "$CIRCLE_SHA1"
          git --no-pager log --no-color -n 1 --format='HEAD is now at %h %s'
        fi

        echo 'Updating submodules'
        git submodule update --init --recursive

  - &BARE_DOCKER_MACHINE
    resource_class: << parameters.resource_class >>
    machine:
      image: ubuntu-2004:current

commands:
  lib_curl_workaround:
    parameters:
      command:
        type: string
        default: none
    steps:
      - run:
          name: Installing missing libcurl workaround
          command: |
              if [[ ! "<<parameters.command>>" == "none" ]]; then
                << parameters.command >>
              fi;
  switch_php:
    parameters:
      php_version:
        type: string
        default: none
    steps:
      - run:
          name: Switch PHP version
          command: |
            if [[ ! "<<parameters.php_version>>" == "none" ]]; then
              switch-php << parameters.php_version >>
            fi;
  install_extension:
    parameters:
      lib_curl_command:
        type: string
        default: none
    steps:
      - lib_curl_workaround:
          command: << parameters.lib_curl_command >>
      - <<: *STEP_EXT_INSTALL

  copy_valgrind_rc:
    parameters:
      valgrind_config:
        type: string
        default: ""
    steps:
      - run:
          name: Copy valgrind.rc configuration and suppressions
          command: |
            if [ -e ".circleci/valgrind/<< parameters.valgrind_config >>_valgrind.rc" ]; then
              cp .circleci/valgrind/<< parameters.valgrind_config >>_valgrind.rc /home/circleci/.valgrindrc
              cp .circleci/valgrind/valgrind_<< parameters.valgrind_config >>_suppressions.lib /home/circleci/valgrind_<< parameters.valgrind_config >>_suppressions.lib
            fi
  prepare_extension_and_composer_with_cache:
    steps:
      - <<: *STEP_EXT_INSTALL
      - <<: *STEP_COMPOSER_CACHE_RESTORE
      - <<: *STEP_COMPOSER_UPDATE
      - <<: *STEP_COMPOSER_CACHE_SAVE

  docker_logs:
    parameters:
      docker_image:
        type: string
    steps:
      - run:
          name: Docker logs for << parameters.docker_image >>
          command: docker logs -f << parameters.docker_image >>
          background: true

  setup_docker:
    parameters:
      docker_image:
        type: string
      extra:
        type: string
        default: none
    steps:
      - run:
          name: Fix mounted folder permissions mismatch on buster (user 1000 vs user 3434 in docker)
          command: |
            if [[ "<< parameters.docker_image >>" == *buster* ]]; then
              sudo useradd -u 3434 docker-circleci
              sudo chown -R docker-circleci .
            fi
      - run:
          name: Setup container dependencies
          command: |
            set -x
            max_retries=3
            extra=<< parameters.extra >>
            docker network create net --driver=bridge -o "com.docker.network.bridge.name=br"

            function retry_docker() {
              retries=$max_retries
              while
                ! docker "${@}"
              do
                if [[ $((--retries)) -eq 0 ]]; then
                  exit 1
                fi
                sleep 1
              done
              true # Success
            }

            if [[ $extra == "with_httpbin_and_request_replayer" || $extra == "with_snapshots" ]]; then
              retry_docker run --detach --rm --net net \
                -e DD_APM_ENABLED=true \
                -e DD_BIND_HOST=0.0.0.0 \
                -e DD_API_KEY=invalid_key_but_this_is_fine \
                -e LOG_LEVEL=DEBUG \
                -e TRACE_LANGUAGE=php \
                -e DD_TRACE_AGENT_URL=http://request-replayer:80 \
                -e ENABLED_CHECKS=trace_stall,trace_peer_service,trace_dd_service \
                -e DD_SUPPRESS_TRACE_PARSE_ERRORS=true \
                -e DD_POOL_TRACE_CHECK_FAILURES=true \
                -e DD_DISABLE_ERROR_RESPONSES=true \
                -e PORT=9126 \
                -e SNAPSHOT_DIR=/snapshots \
                -p "127.0.0.1:9126:9126" \
                -v $(pwd)/tests/snapshots:/snapshots \
                --name test-agent ghcr.io/datadog/dd-apm-test-agent/ddapm-test-agent:v1.11.0
              retry_docker run --detach --rm --net net \
                --name httpbin_integration kong/httpbin
              retry_docker run --detach --rm --net net \
                -e DD_REQUEST_DUMPER_FILE=dump.json \
                --name request-replayer datadog/dd-trace-ci:php-request-replayer-2.0
            fi
            if [[ $extra == "with_snapshots" ]]; then
              retry_docker run --detach --rm --net net \
                --name elasticsearch2_integration elasticsearch:2
              retry_docker run --detach --rm --net net \
                -e ES_JAVA_OPTS="-Xms1g -Xmx1g" \
                -e discovery.type=single-node \
                --name elasticsearch7_integration elasticsearch:7.17.0
              retry_docker run --detach --rm --net net \
                --name redis_integration datadog/dd-trace-ci:php-redis-5.0
              retry_docker run --detach --rm --net net \
                --name memcached_integration memcached:1.5-alpine
              retry_docker run --detach --rm --net net \
                -e MYSQL_ROOT_PASSWORD=test \
                -e MYSQL_PASSWORD=test \
                -e MYSQL_USER=test \
                -e MYSQL_DATABASE=test \
                --name mysql_integration datadog/dd-trace-ci:php-mysql-dev-5.6
              retry_docker run --detach --rm --net net \
                --name rabbitmq_integration rabbitmq:3.8.9-alpine
              retry_docker run --detach --rm --net net \
                -e MONGO_INITDB_ROOT_USERNAME=test \
                -e MONGO_INITDB_ROOT_PASSWORD=test \
                --name mongodb_integration circleci/mongo:4.0
              retry_docker run --detach --rm --net net \
                -e ACCEPT_EULA=Y \
                -e MSSQL_SA_PASSWORD=Password12! \
                -e MSSQL_PID=Developer \
                --name sqlsrv_integration mcr.microsoft.com/mssql/server:2022-latest
            fi
      - when:
          condition:
            or:
              - equal: [ "with_httpbin_and_request_replayer", << parameters.extra >> ]
              - equal: [ "with_snapshots", << parameters.extra >> ]
          steps:
            - docker_logs:
                docker_image: test-agent
            - docker_logs:
                docker_image: httpbin_integration
            - docker_logs:
                docker_image: request-replayer
      - when:
          condition:
            equal: [ "with_snapshots", << parameters.extra >> ]
          steps:
            - docker_logs:
                docker_image: elasticsearch2_integration
            - docker_logs:
                docker_image: elasticsearch7_integration
            - docker_logs:
                docker_image: redis_integration
            - docker_logs:
                docker_image: memcached_integration
            - docker_logs:
                docker_image: mysql_integration
            - docker_logs:
                docker_image: rabbitmq_integration
            - docker_logs:
                docker_image: mongodb_integration
            - docker_logs:
                docker_image: sqlsrv_integration
      - run:
          name: Setup docker image << parameters.docker_image >>
          command: |
            touch /tmp/docker.out
            mkdir /tmp/bashenv
            sudo mkdir /rust
            sudo chmod 777 /rust
            image=<< parameters.docker_image >>
            retries=$max_retries
            while
              nohup docker run --rm --net net \
                  --cap-add=SYS_PTRACE --security-opt seccomp=unconfined \
                  -e DDAGENT_HOSTNAME=127.0.0.1 \
                  -e DD_AGENT_HOST=127.0.0.1 \
                  -e DATADOG_HAVE_DEV_ENV=1 \
                  -e BASH_ENV=/home/circleci/bashenv/bash.sh \
                  -e CIRCLE_SHA1 \
                  -e CIRCLE_BRANCH \
                  -e CODECOV_TOKEN \
                  -e CI \
                  -e CIRCLECI \
                  -e CIRCLE_PROJECT_USERNAME \
                  -e CIRCLE_PROJECT_REPONAME \
                  -v $(pwd):/home/circleci/datadog \
                  -v /tmp/bashenv:/home/circleci/bashenv \
                  -v /rust:/rust \
                  $(if [ -n "${CARGO_TARGET_DIR:-}" ]; then echo -v ${CARGO_TARGET_DIR}:${CARGO_TARGET_DIR} -e CARGO_TARGET_DIR=${CARGO_TARGET_DIR}; fi) \
                  $image \
                  bash -c 'echo Started; sleep 10000' 2>&1 | tee /tmp/docker.out &
              tail -F /tmp/docker.out | grep -Em1 'Started|Error response from daemon'
              if ! grep -q "Error response from daemon" /tmp/docker.out; then
                container_name=$(docker ps | grep "$image" | awk '{ print $NF }' | head -1)
                [[ -z $container_name ]]
              fi
            do
              if [[ $((--retries)) -eq 0 ]]; then
                cat /tmp/docker.out
                echo ---
                echo "Could not start container $image"
                exit 1
              fi
              sleep 1
            done
            echo 'if [ -f /usr/bin/docker ]; then pid=$$; IFS= readarray -d "" args < <(cat /proc/$pid/cmdline); exec docker exec -w /home/circleci/datadog -i '"${container_name}"' "${args[@]}"; fi' | tee -a $BASH_ENV
            cp $BASH_ENV /tmp/bashenv/bash.sh
            chmod 777 /tmp/bashenv/bash.sh

  build_profiler:
    parameters:
      prefix:
        type: string
    steps:
      - run:
          name: Build Profiler NTS
          command: |
            if [ -d '/opt/rh/devtoolset-7' ] ; then
                set +eo pipefail
                source scl_source enable devtoolset-7
                set -eo pipefail
            fi
            set -u
            prefix="<< parameters.prefix >>"
            mkdir -vp "${prefix}"
            command -v switch-php && switch-php "${PHP_VERSION}"
            cd profiling
            echo "${CARGO_TARGET_DIR}"
            cargo build --release
            cd -
            cp -v "${CARGO_TARGET_DIR}/release/libdatadog_php_profiling.so" "${prefix}/datadog-profiling.so"
            objcopy --compress-debug-sections "${prefix}/datadog-profiling.so"
      - run:
          name: Build Profiler ZTS
          command: |
            if [ -d '/opt/rh/devtoolset-7' ] ; then
                set +eo pipefail
                source scl_source enable devtoolset-7
                set -eo pipefail
            fi
            set -u
            prefix="<< parameters.prefix >>"
            mkdir -vp "${prefix}"
            command -v switch-php && switch-php "${PHP_VERSION}-zts"
            cd profiling
            echo "${CARGO_TARGET_DIR}"
            touch build.rs #make sure `build.rs` gets executed after `switch-php` call
            cargo build --release
            cd -
            cp -v "${CARGO_TARGET_DIR}/release/libdatadog_php_profiling.so" "${prefix}/datadog-profiling-zts.so"
            objcopy --compress-debug-sections "${prefix}/datadog-profiling-zts.so"

executors:
  with_agent:
    environment:
      DDAGENT_HOSTNAME: 127.0.0.1
    parameters:
      docker_image:
        type: string
    docker:
      - image: << parameters.docker_image >>
      - <<: *IMAGE_DOCKER_DD_TEST_AGENT
  with_httpbin_and_request_replayer:
    environment:
      DDAGENT_HOSTNAME: 127.0.0.1
    parameters:
      docker_image:
        type: string
    docker:
      - image: << parameters.docker_image >>
      - <<: *IMAGE_DOCKER_HTTPBIN
      - <<: *IMAGE_DOCKER_REQUEST_REPLAYER
      - <<: *IMAGE_DOCKER_DD_TEST_AGENT
  with_integrations:
    environment:
      DDAGENT_HOSTNAME: 127.0.0.1
      COMPOSER_MEMORY_LIMIT: -1 # disable composer memory limit completely
    parameters:
      docker_image:
        type: string
    docker:
      - image: << parameters.docker_image >>
      - <<: *IMAGE_DOCKER_ELASTICSEARCH2
      - <<: *IMAGE_DOCKER_ELASTICSEARCH7
      - <<: *IMAGE_DOCKER_HTTPBIN
      - <<: *IMAGE_DOCKER_REDIS
      - <<: *IMAGE_DOCKER_MEMCHACED
      - <<: *IMAGE_DOCKER_MYSQL
      - <<: *IMAGE_DOCKER_RABBITMQ
      - <<: *IMAGE_DOCKER_MONGO
      - <<: *IMAGE_DOCKER_REQUEST_REPLAYER
      - <<: *IMAGE_DOCKER_DD_TEST_AGENT
      - <<: *IMAGE_DOCKER_SQLSRV
  with_redis:
    environment:
      DDAGENT_HOSTNAME: 127.0.0.1
      COMPOSER_MEMORY_LIMIT: -1 # disable composer memory limit completely
    parameters:
      docker_image:
        type: string
    docker:
        - image: << parameters.docker_image >>
        - <<: *IMAGE_DOCKER_HTTPBIN
        - <<: *IMAGE_DOCKER_REDIS
        - <<: *IMAGE_DOCKER_REQUEST_REPLAYER
        - <<: *IMAGE_DOCKER_DD_TEST_AGENT


jobs:
  "Lint PHP 5":
    parameters:
      resource_class:
        type: string
        default: small
    <<: *BARE_DOCKER_MACHINE
    steps:
      - restore_cache:
          keys:
            - source-v1-{{ .Branch }}-{{ .Revision }}
      - <<: *STEP_CHECKOUT
      - <<: *STEP_ATTACH_WORKSPACE
      - run:
          command: |
            docker run --rm -v "$HOME/datadog:/src" -i php:5.4-cli bash \<<'CMD'
              set -eu
              cd /src
              php -l datadog-setup.php
              cd /src/bridge
              for file in *.php; do
                if [ "$file" != "_generated_integrations.php" ]; then
                  php -l "$file"
                fi
              done
            CMD

  static_analysis:
    parameters:
      docker_image:
        type: string
        default: ""
      scenario:
        type: string
        default: ""
      composer_root:
        type: string
        default: "~/.composer"
    working_directory: ~/datadog
    docker:
      - image: << parameters.docker_image >>
    steps:
      - restore_cache:
          keys:
            - source-v1-{{ .Branch }}-{{ .Revision }}
      - <<: *STEP_CHECKOUT
      - <<: *STEP_ATTACH_WORKSPACE
      - lib_curl_workaround:
          command: sudo apt update; sudo apt -y install libcurl4-nss-dev
      - prepare_extension_and_composer_with_cache
      - run:
          name: Install phpstan
          command: |
            composer global require phpstan/phpstan:0.12.*
            composer global require psr/log
            composer scenario:update
      - run:
          name: Running phpstan
          command: composer scenario << parameters.scenario >> ; PATH=$PATH:$(composer --global config home)/vendor/bin composer static-analyze

  "Post-Install Hook":
    working_directory: ~/datadog
    docker:
      - image: datadog/dd-trace-ci:php-nginx-apache2
    steps:
      - restore_cache:
          keys:
            - source-v1-{{ .Branch }}-{{ .Revision }}
      - run:
          name: Install git
          command: |
            apt-get update
            apt-get install -y git
      - <<: *STEP_CHECKOUT
      - <<: *STEP_ATTACH_WORKSPACE
      - run:
          name: Start Supervisor
          command: supervisord
          background: true
      - run:
          name: Copy post-install script
          command: |
            mkdir -p /src/ddtrace-scripts
            cp package/post-install.sh /src/ddtrace-scripts
      - run:
          name: Test post-install hook
          command: bash tests/PostInstallHook/run-tests.sh

  xdebug_tests:
    parameters:
      docker_image:
        type: string
      xdebug_version_one:
        type: string
      xdebug_version_two:
        type: string
        default: none
    working_directory: ~/datadog
    executor:
      name: with_agent
      docker_image: << parameters.docker_image >>
    steps:
      - restore_cache:
          keys:
            - source-v1-{{ .Branch }}-{{ .Revision }}
      - <<: *STEP_CHECKOUT
      - <<: *STEP_ATTACH_WORKSPACE
      - <<: *STEP_EXT_INSTALL
      - <<: *STEP_EXPORT_CI_ENV
      - <<: *STEP_PREPARE_TEST_RESULTS_DIR
      - run:
          name: Run xdebug tests
          command: |
            export REPORT_EXIT_STATUS=1
            export DD_TRACE_CLI_ENABLED=1
            cd tmp/build_extension
            targetdir() {
              if [[ ${1:0:1} -eq 2 ]]; then
                echo $1
              else
                echo "3.0.0"
              fi
            }
            php run-tests.php -g FAIL,XFAIL,BORK,WARN,LEAK,XLEAK,SKIP -p $(which php) --show-all -d zend_extension=xdebug-<< parameters.xdebug_version_one >>.so ../../tests/xdebug/$(targetdir << parameters.xdebug_version_one >>)
            if [[ ! "<<parameters.xdebug_version_two>>" == "none" ]]; then
              php run-tests.php -g FAIL,XFAIL,BORK,WARN,LEAK,XLEAK,SKIP -p $(which php) --show-all -d zend_extension=xdebug-<< parameters.xdebug_version_two >>.so ../../tests/xdebug/$(targetdir << parameters.xdebug_version_two >>)
            fi;
      - run:
          name: Run unit tests with xdebug
          command: |
            if [[ "<<parameters.xdebug_version_one>>" != "2.7.2" ]]; then
              TEST_EXTRA_INI='-d zend_extension=xdebug-<< parameters.xdebug_version_one >>.so' make test_unit RUST_DEBUG_BUILD=1 PHPUNIT_OPTS="--log-junit test-results/php-unit/results_unit.xml"
            fi
      - <<: *STEP_STORE_TEST_RESULTS

  test:
    parameters:
      php_major_minor:
        # Expected in the format: <major>.<minor>, e.g. 8.2
        type: string
      make_target:
        type: string
      switch_php_version:
        type: string
        default: none
      resource_class:
        type: string
        default: medium
    working_directory: ~/datadog
    <<: *BARE_DOCKER_MACHINE
    steps:
      - restore_cache:
          keys:
            - source-v1-{{ .Branch }}-{{ .Revision }}
      - <<: *STEP_CHECKOUT
      - <<: *STEP_ATTACH_WORKSPACE
      - run:
          name: Set core pattern
          command: |
            sudo sh -c "echo '/tmp/core.%e.%p.%t' > /proc/sys/kernel/core_pattern"
      - setup_docker:
          docker_image: datadog/dd-trace-ci:php-<< parameters.php_major_minor >>_buster
          extra: with_httpbin_and_request_replayer
      - switch_php:
          php_version: << parameters.switch_php_version >>
      - prepare_extension_and_composer_with_cache
      - <<: *STEP_COMPOSER_TESTS_UPDATE
      - <<: *STEP_PREPARE_TEST_RESULTS_DIR
      - <<: *STEP_EXPORT_CI_ENV
      - <<: *STEP_WAIT_REQUEST_REPLAYER
      - <<: *STEP_RESOLVE_HTTPBIN_HOSTNAME_TO_IP
      - <<: *STEP_WAIT_TEST_AGENT
      - run:
          name: Run tests
          command: |
            set -euo pipefail
            make << parameters.make_target >> RUST_DEBUG_BUILD=1 PHPUNIT_OPTS="--log-junit test-results/php-unit/results.xml" 2>&1 | tee /dev/stderr | { ! grep -qe "=== Total [0-9]+ memory leaks detected ==="; }
            rm -rf tmp/build_extension/tests/opcache/file_cache/* || true
      - <<: *STEP_STORE_TEST_RESULTS
      - run:
          command: |
            mkdir -p /tmp/artifacts/core_dumps
            find /tmp -name "core*" -type f | xargs -I % -n 1 cp % /tmp/artifacts/core_dumps
            cp -a tmp/build_extension/tests/$(if [[ << parameters.make_target >> == *opcache* ]]; then echo opcache; else echo ext; fi) /tmp/artifacts/tests
          when: on_fail
      - store_artifacts:
          path: /tmp/artifacts
      - <<: *STEP_GET_TEST_AGENT_RESULTS

  test_sidecar_sender:
    parameters:
      php_major_minor:
        # Expected in the format: <major>.<minor>, e.g. 8.2
        type: string
      switch_php_version:
        type: string
        default: none
      resource_class:
        type: string
        default: medium
    working_directory: ~/datadog
    <<: *BARE_DOCKER_MACHINE
    steps:
      - restore_cache:
          keys:
            - source-v1-{{ .Branch }}-{{ .Revision }}
      - <<: *STEP_CHECKOUT
      - <<: *STEP_ATTACH_WORKSPACE
      - run:
          name: Set core pattern
          command: |
            sudo sh -c "echo '/tmp/core.%e.%p.%t' > /proc/sys/kernel/core_pattern"
      - setup_docker:
          docker_image: datadog/dd-trace-ci:php-<< parameters.php_major_minor >>_buster
          extra: with_httpbin_and_request_replayer
      - switch_php:
          php_version: << parameters.switch_php_version >>
      - prepare_extension_and_composer_with_cache
      - <<: *STEP_COMPOSER_TESTS_UPDATE
      - <<: *STEP_PREPARE_TEST_RESULTS_DIR
      - <<: *STEP_EXPORT_CI_ENV
      - <<: *STEP_WAIT_REQUEST_REPLAYER
      - run:
          name: Run tests
          command: |
            set -euo pipefail
            DD_TRACE_SIDECAR_TRACE_SENDER=1 make test_c RUST_DEBUG_BUILD=1 PHPUNIT_OPTS="--log-junit test-results/php-unit/results.xml" TESTS=tests/ext/background-sender 2>&1 | tee /dev/stderr | { ! grep -qe "=== Total [0-9]+ memory leaks detected ==="; }
      - <<: *STEP_STORE_TEST_RESULTS
      - run:
          command: |
            mkdir -p /tmp/artifacts/core_dumps
            find /tmp -name "core*" -type f | xargs -I % -n 1 cp % /tmp/artifacts/core_dumps
            cp -a tmp/build_extension/tests/ext /tmp/artifacts/tests
          when: on_fail
      - store_artifacts:
          path: /tmp/artifacts

  test_multi_observer:
    parameters:
      php_major_minor:
        # Expected in the format: <major>.<minor>, e.g. 8.2
        type: string
      switch_php_version:
        type: string
        default: none
      resource_class:
        type: string
        default: medium
    working_directory: ~/datadog
    <<: *BARE_DOCKER_MACHINE
    steps:
      - restore_cache:
          keys:
            - source-v1-{{ .Branch }}-{{ .Revision }}
      - <<: *STEP_CHECKOUT
      - <<: *STEP_ATTACH_WORKSPACE
      - setup_docker:
          docker_image: datadog/dd-trace-ci:php-<< parameters.php_major_minor >>_buster
          extra: with_httpbin_and_request_replayer
      - switch_php:
          php_version: << parameters.switch_php_version >>
      - prepare_extension_and_composer_with_cache
      - <<: *STEP_COMPOSER_TESTS_UPDATE
      - <<: *STEP_PREPARE_TEST_RESULTS_DIR
      - <<: *STEP_EXPORT_CI_ENV
      - <<: *STEP_WAIT_REQUEST_REPLAYER
      - <<: *STEP_RESOLVE_HTTPBIN_HOSTNAME_TO_IP
      - <<: *STEP_WAIT_TEST_AGENT
      - run:
          name: Run tests
          command: |
            set -euo pipefail
            make test_c_observer RUST_DEBUG_BUILD=1 PHPUNIT_OPTS="--log-junit test-results/php-unit/results.xml" 2>&1 | tee /dev/stderr | { ! grep -qe "=== Total [0-9]+ memory leaks detected ==="; }
      - <<: *STEP_STORE_TEST_RESULTS
      - run:
          command: |
            mkdir -p /tmp/artifacts/core_dumps
            find tmp -name "core.*" | xargs -I % -n 1 cp % /tmp/artifacts/core_dumps
          when: on_fail
      - store_artifacts:
          path: /tmp/artifacts
      - <<: *STEP_GET_TEST_AGENT_RESULTS

  test_arm:
    machine:
      image: ubuntu-2004:2023.04.2
    resource_class: arm.medium
    parameters:
      php_major_minor:
        # Expected in the format: <major>.<minor>, e.g. 7.4
        type: string
      make_target:
        type: string
      switch_php_version:
        type: string
        default: debug
    working_directory: ~/datadog
    # environment:
    #   DDAGENT_HOSTNAME: 127.0.0.1
    #   DD_AGENT_HOST: 127.0.0.1
    #   DATADOG_HAVE_DEV_ENV: 1
    steps:
      - restore_cache:
          keys:
            - source-v1-{{ .Branch }}-{{ .Revision }}
      - <<: *STEP_CHECKOUT
      - <<: *STEP_ATTACH_WORKSPACE
      - run:
          name: Install php
          command: sudo apt update; sudo apt install -y php
      - run:
          name: Make executor script executable
          command: chmod a+x ./tooling/bin/run-in-docker-with-ext.sh
      - run:
          name: Fix mounted folder permissions mismatch (user 1000 vs user 3434 in docker)
          command: |
            sudo useradd -u 3434 docker-circleci
            sudo chown -R docker-circleci . tests
      # - <<: *STEP_WAIT_REQUEST_REPLAYER
      - run:
          name: Run tests
          command: |
            docker-compose run --rm \
              -e DDAGENT_HOSTNAME=127.0.0.1 \
              -e DD_AGENT_HOST=127.0.0.1 \
              -e DATADOG_HAVE_DEV_ENV=1 \
              -e PHP_VARIANT=<< parameters.switch_php_version >> \
              -e PHPUNIT_OPTS="--log-junit test-results/php-unit/results.xml" \
              << parameters.php_major_minor >>-buster-arm64 \
                ./tooling/bin/run-in-docker-with-ext.sh make fix_socket_permissions << parameters.make_target >> RUST_DEBUG_BUILD=1
      # - <<: *STEP_COMPOSER_TESTS_UPDATE
      # - <<: *STEP_PREPARE_TEST_RESULTS_DIR
      # - <<: *STEP_EXPORT_CI_ENV
      # - <<: *STEP_RESOLVE_HTTPBIN_HOSTNAME_TO_IP
      # - run:
      #     name: Run tests
      #     command: |
      #       set -euo pipefail
      #        make << parameters.make_target >> PHPUNIT_OPTS="--log-junit test-results/php-unit/results.xml" 2>&1 | tee /dev/stderr | { ! grep -qe "=== Total [0-9]+ memory leaks detected ==="; }
      - <<: *STEP_STORE_TEST_RESULTS
      - run:
          command: |
            mkdir -p /tmp/artifacts/core_dumps
            find tmp -name "core.*" | xargs -I % -n 1 cp % /tmp/artifacts/core_dumps
            cp -a tmp/build_extension/tests/ext /tmp/artifacts/tests
          when: on_fail
      - store_artifacts:
          path: /tmp/artifacts

  test_windows:
    resource_class: 'windows.medium'
    machine:
      image: 'windows-server-2019-vs2019:2022.08.1'
      shell: 'powershell.exe -ExecutionPolicy Bypass'
    parameters:
      docker_image:
        type: string
    steps:
      - checkout
      - run:
          name: Pull submodules
          shell: powershell.exe
          command: |
            git submodule update --init --recursive
      - run:
          name: Setup docker container
          shell: powershell.exe
          command: |
            mkdir dumps
            docker network create -d "nat" -o com.docker.network.windowsshim.dnsservers="1.1.1.1" net
            docker run --network net -d --name httpbin_integration datadog/dd-trace-ci:httpbin-windows
            docker run --network net -d --name request-replayer datadog/dd-trace-ci:php-request-replayer-2.0-windows
            docker run -v ${pwd}:C:\Users\ContainerAdministrator\app --network net -d --name php << parameters.docker_image >> ping -t localhost
      - run:
          name: Build nts
          shell: powershell.exe
          command: |
            docker exec php powershell.exe "cd app; switch-php nts; C:\php\SDK\phpize.bat; .\configure.bat --enable-debug-pack; nmake"
      - run:
          name: Set test environment variables
          shell: powershell.exe
          command: |
            docker exec php powershell.exe 'setx DD_AUTOLOAD_NO_COMPILE true; setx DD_TRACE_CLI_ENABLED 1; setx DATADOG_HAVE_DEV_ENV 1'
      - run:
          name: Run extension tests
          shell: powershell.exe
          command: |
            docker exec php powershell.exe 'cd app; $env:_DD_DEBUG_SIDECAR_LOG_METHOD="""file://${pwd}\sidecar.log"""; C:\php\php.exe -n -d memory_limit=-1 -d output_buffering=0 run-tests.php -g FAIL,XFAIL,BORK,WARN,LEAK,XLEAK,SKIP --show-diff -p C:\php\php.exe -d "extension=${pwd}\x64\Release\php_ddtrace.dll" "${pwd}\tests\ext"'
#      - run:
#          name: Install the extension and setup composer
#          shell: powershell.exe
#          command: |
#            docker exec php powershell.exe 'cd app; composer --working-dir=.\tests update; $PSDefaultParameterValues["""Out-File:Encoding"""] = """utf8"""; echo """extension=${pwd}\x64\Release\php_ddtrace.dll""" >> /php/php.ini'
#      - run:
#          name: Run some integration tests
#          shell: powershell.exe
#          command: |
#            docker exec php powershell.exe 'cd app; php -d ddtrace.request_init_hook=$pwd\bridge\dd_wrap_autoloader.php'
      - run:
          when: always
          command: |
            docker exec php cmd.exe /s /c xcopy /y /c /s /e C:\ProgramData\Microsoft\Windows\WER\ReportQueue .\app\dumps\
            exit 0
      - store_artifacts:
          path: sidecar.log
      - store_artifacts:
          path: x64/Release/php_ddtrace.dll
      - store_artifacts:
          path: x64/Release/php_ddtrace.pdb
      - store_artifacts:
          path: dumps

  coverage: &TEST_BASE
    parameters:
      php_major_minor:
        # Expected in the format: <major>.<minor>, e.g. 8.2
        type: string
      make_target:
        type: string
      switch_php_version:
        type: string
        default: none
      resource_class:
        type: string
        default: medium
    working_directory: ~/datadog
    <<: *BARE_DOCKER_MACHINE
    steps:
      - restore_cache:
          keys:
            - source-v1-{{ .Branch }}-{{ .Revision }}
      - <<: *STEP_CHECKOUT
      - <<: *STEP_ATTACH_WORKSPACE
      - setup_docker:
          docker_image: datadog/dd-trace-ci:php-<< parameters.php_major_minor >>_buster
          extra: with_httpbin_and_request_replayer
      - switch_php:
          php_version: << parameters.switch_php_version >>
      - <<: *STEP_EXPORT_CI_ENV
      - <<: *STEP_WAIT_REQUEST_REPLAYER
      - <<: *STEP_RESOLVE_HTTPBIN_HOSTNAME_TO_IP
      - <<: *STEP_WAIT_TEST_AGENT
      - run:
          name: Run tests
          command: |
            set -euo pipefail
            if [[ << parameters.switch_php_version >> == *asan* ]]; then export TEST_PHP_JUNIT=$(pwd)/asan-extension-test.xml; fi
            make << parameters.make_target >> RUST_DEBUG_BUILD=1 2>&1 | tee /dev/stderr | { ! grep -qe "=== Total [0-9]+ memory leaks detected ==="; }
      - when:
          # codecov uploader only on amd64
          condition:
            matches:
              pattern: "^[^.]+$"
              value: << parameters.resource_class >>
          steps:
            - run:
                name: Install CodeCov Uploader Dependencies
                command: |
                  sudo apt update
                  sudo apt install -y gpg
            - codecov/upload:
                file: tmp/coverage.info
                upload_name: "PHP<< parameters.php_major_minor >>.extension.dd-trace-php"
                flags: tracer-extension
      - run:
          command: |
            mkdir -p /tmp/artifacts/core_dumps
            find tmp -name "core.*" | xargs -I % -n 1 cp % /tmp/artifacts/core_dumps
            cp -a tmp/build_extension/tests/ext /tmp/artifacts/tests
          when: on_fail
      - store_artifacts:
          path: /tmp/artifacts
      - <<: *STEP_GET_TEST_AGENT_RESULTS

  asan: *TEST_BASE

  hunter_cache_debian:
    parameters:
      resource_class:
        type: string
        default: medium
    working_directory: ~/datadog
    <<: *BARE_DOCKER_MACHINE
    steps:
      - <<: *STEP_CHECKOUT
      - <<: *STEP_ATTACH_WORKSPACE
      - restore_cache:
          name: "Restore Cache"
          keys:
            - hunter-cache-debian-<< parameters.resource_class >>-
      - setup_docker:
          docker_image: datadog/dd-trace-ci:php-7.4_buster
      - run:
          name: Install cmake 3.24.4
          command: |
            if [ ! -d "/opt/cmake/3.24.4" ]
            then
              cd /tmp && curl -OL https://github.com/Kitware/CMake/releases/download/v3.24.4/cmake-3.24.4-Linux-$(uname -m).tar.gz
              mkdir -p /opt/cmake/3.24.4
              cd /opt/cmake/3.24.4 && tar -xf /tmp/cmake-3.24.4-Linux-$(uname -m).tar.gz --strip 1
            fi
            echo 'export PATH="/opt/cmake/3.24.4/bin:$PATH"' >> "$BASH_ENV"
            source "$BASH_ENV"
      - run:
          name: CMake
          command: |
            mkdir -p appsec/build ; cd appsec/build
            cmake .. -DCMAKE_BUILD_TYPE=Debug -DDD_APPSEC_TESTING=ON -DHUNTER_ROOT=~/datadog/hunter-cache
            find ~/datadog/hunter-cache -name "*.a"  -printf "%f\n" | sort -u | sha256sum | awk '{print "Dependencies-ID: "$1}' >> ../hunter-cache.id
      - save_cache:
          name: "Save Cache"
          key: hunter-cache-debian-<< parameters.resource_class >>-{{ checksum "appsec/hunter-cache.id" }}
          paths:
            - ~/datadog/hunter-cache

  test_appsec_extension:
    parameters:
      php_major_minor:
        # Expected in the format: <major>.<minor>, e.g. 8.2
        type: string
      switch_php_version:
        type: string
        default: nts
      resource_class:
        type: string
        default: medium
    working_directory: ~/datadog
    <<: *BARE_DOCKER_MACHINE
    steps:
      - <<: *STEP_CHECKOUT
      - <<: *STEP_ATTACH_WORKSPACE
      - restore_cache:
          name: "Restore Hunter Cache"
          keys:
            - hunter-cache-debian-<< parameters.resource_class >>-
      - setup_docker:
          docker_image: datadog/dd-trace-ci:php-<< parameters.php_major_minor >>_buster
      - switch_php:
          php_version: << parameters.switch_php_version >>
      - run:
          name: Install cmake 3.24.4
          command: |
            if [ ! -d "/opt/cmake/3.24.4" ]
            then
              cd /tmp && curl -OL https://github.com/Kitware/CMake/releases/download/v3.24.4/cmake-3.24.4-Linux-$(uname -m).tar.gz
              mkdir -p /opt/cmake/3.24.4
              cd /opt/cmake/3.24.4 && tar -xf /tmp/cmake-3.24.4-Linux-$(uname -m).tar.gz --strip 1
            fi
            echo 'export PATH="/opt/cmake/3.24.4/bin:$PATH"' >> "$BASH_ENV"
            source "$BASH_ENV"
      - run:
          name: CMake
          command: |
            mkdir -p appsec/build ; cd appsec/build
            cmake .. -DCMAKE_BUILD_TYPE=Debug -DDD_APPSEC_BUILD_HELPER=OFF \
              -DDD_APPSEC_TESTING=ON -DHUNTER_ROOT=~/datadog/hunter-cache
      - run:
          name: Test
          command: make -C appsec/build -j $(nproc) xtest

  test_appsec_integration:
    parameters:
      resource_class:
        type: string
        default: large
      targets:
        type: string
    working_directory: ~/datadog
    <<: *BARE_DOCKER_MACHINE
    steps:
      - <<: *STEP_CHECKOUT
      - <<: *STEP_ATTACH_WORKSPACE
      - run:
          name: Integration tests
          command: |
            cd appsec/tests/integration && \
            TERM=dumb ./gradlew loadCaches << parameters.targets >> --info -Pbuildscan --scan

  hunter_cache_ubuntu:
    parameters:
      resource_class:
        type: string
        default: medium
    working_directory: ~/datadog
    <<: *BARE_DOCKER_MACHINE
    steps:
      - <<: *STEP_CHECKOUT
      - <<: *STEP_ATTACH_WORKSPACE
      - restore_cache:
          name: "Restore Cache"
          keys:
            - hunter-cache-ubuntu-<< parameters.resource_class >>-
      - setup_docker:
          docker_image: ubuntu:23.10
      - run:
          name: Install dependencies
          command: |
            export DEBIAN_FRONTEND=noninteractive
            apt update
            apt install -y wget git g++ gcc cmake make curl libcurl4-gnutls-dev git php-dev php-cgi
      - run: git config --global --add safe.directory /home/circleci/datadog/appsec/third_party/libddwaf
      - run:
          name: CMake
          command: |
            mkdir -p appsec/build ; cd appsec/build
            cmake .. -DCMAKE_BUILD_TYPE=Debug -DDD_APPSEC_TESTING=ON -DHUNTER_ROOT=/home/circleci/datadog/hunter-cache
            find /home/circleci/datadog/hunter-cache -name "*.a"  -printf "%f\n" | sort -u | sha256sum | awk '{print "Dependencies-ID: "$1}' >> ../hunter-cache.id
      - save_cache:
          name: "Save Cache"
          key: hunter-cache-ubuntu-<< parameters.resource_class >>-{{ checksum "appsec/hunter-cache.id" }}
          paths:
            - ~/datadog/hunter-cache

  coverage_appsec:
    parameters:
      resource_class:
        type: string
        default: medium
    working_directory: ~/datadog
    <<: *BARE_DOCKER_MACHINE
    steps:
      - <<: *STEP_CHECKOUT
      - <<: *STEP_ATTACH_WORKSPACE
      - restore_cache:
          name: "Restore Cache"
          keys:
            - hunter-cache-ubuntu-<< parameters.resource_class >>-
      - setup_docker:
          docker_image: ubuntu:23.10
      - run:
          name: Install dependencies
          command: |
            export DEBIAN_FRONTEND=noninteractive
            apt update
            apt install -y wget sudo git g++ gcc gcovr cmake make curl libcurl4-gnutls-dev clang clang-tidy clang-format git php-dev php8.2-xml php-cgi cargo
      - run: git config --global --add safe.directory /home/circleci/datadog/appsec/third_party/libddwaf
      - run:
          name: CMake
          command: |
            mkdir -p appsec/build ; cd appsec/build
            cmake .. -DCMAKE_BUILD_TYPE=Debug -DDD_APPSEC_ENABLE_COVERAGE=ON \
              -DDD_APPSEC_TESTING=ON -DHUNTER_ROOT=/home/circleci/datadog/hunter-cache
      - run:
          name: Test
          command: |
            make -C appsec/build -j $(nproc) xtest ddappsec_helper_test
            ./appsec/build/tests/helper/ddappsec_helper_test
      - run:
          name: Generate XML coverage
          command: |
            cd appsec
            gcovr -f '.*src/extension/.*' -x -o coverage.xml
      - run:
          name: Generate HTML coverage
          command: |
            mkdir -p appsec/coverage ; cd appsec
            gcovr --html-details coverage/coverage.html -f ".*src/.*" -d
            tar -cvzf appsec-extension-coverage.tar.gz coverage/
      - store_artifacts:
          path: appsec/appsec-coverage.tar.gz
      - when:
          # codecov uploader only on amd64
          condition:
            matches:
              pattern: "^[^.]+$"
              value: << parameters.resource_class >>
          steps:
            - run:
                name: Install CodeCov Uploader Dependencies
                command: |
                  sudo apt update
                  sudo apt install -y gpg gnupg
                  sudo mkdir -p /root/.gnupg
                  sudo touch /root/.gnupg/trustedkeys.gpg
            - codecov/upload:
                file: appsec/coverage.xml
                upload_name: "appsec-coverage >>"
                flags: appsec-extension

  lint_appsec:
    parameters:
      resource_class:
        type: string
        default: medium
    working_directory: ~/datadog
    <<: *BARE_DOCKER_MACHINE
    steps:
      - <<: *STEP_CHECKOUT
      - <<: *STEP_ATTACH_WORKSPACE
      - restore_cache:
          name: "Restore Cache"
          keys:
            - hunter-cache-ubuntu-<< parameters.resource_class >>-
      - setup_docker:
          docker_image: ubuntu:23.10
      - run:
          name: Install dependencies
          command: |
            export DEBIAN_FRONTEND=noninteractive
            apt update
            # clang-tidy 16 crashes so we use 17 instead
            apt install -y wget git g++ gcc cmake make curl libcurl4-gnutls-dev clang clang-tidy-17 clang-format-17 git php-dev php-cgi
      - run: git config --global --add safe.directory /home/circleci/datadog/appsec/third_party/libddwaf
      - run:
          name: CMake
          command: |
            mkdir -p appsec/build ; cd appsec/build
            cmake .. -DCMAKE_BUILD_TYPE=Debug -DDD_APPSEC_ENABLE_COVERAGE=OFF \
              -DDD_APPSEC_TESTING=OFF -DHUNTER_ROOT=/home/circleci/datadog/hunter-cache \
              -DCLANG_TIDY=/usr/bin/run-clang-tidy-17 -DCLANG_FORMAT=/usr/bin/clang-format-17
      - run:
          name: Build
          command: make -C appsec/build -j $(nproc) extension ddappsec-helper
      - run:
          name: Lint and Format
          command: make -C appsec/build format tidy

  test_appsec_helper_asan:
    parameters:
      resource_class:
        type: string
        default: medium
    working_directory: ~/datadog
    <<: *BARE_DOCKER_MACHINE
    steps:
      - <<: *STEP_CHECKOUT
      - <<: *STEP_ATTACH_WORKSPACE
      - restore_cache:
          name: "Restore Cache"
          keys:
            - hunter-cache-ubuntu-<< parameters.resource_class >>-
      - setup_docker:
          docker_image: ubuntu:23.10
      - run:
          name: Install dependencies
          command: |
            export DEBIAN_FRONTEND=noninteractive
            apt update
            apt install -y wget git g++ gcc gcovr cmake make curl libcurl4-gnutls-dev clang clang-tidy clang-format git
      - run: git config --global --add safe.directory /home/circleci/datadog/appsec/third_party/libddwaf
      - run:
          name: CMake
          command: |
            mkdir -p appsec/build ; cd appsec/build
            cmake .. -DCMAKE_BUILD_TYPE=Debug -DDD_APPSEC_BUILD_EXTENSION=OFF \
              -DDD_APPSEC_ENABLE_COVERAGE=OFF -DDD_APPSEC_TESTING=ON \
              -DCMAKE_CXX_FLAGS="-fsanitize=address -fsanitize=leak -DASAN_BUILD" \
              -DCMAKE_C_FLAGS="-fsanitize=address -fsanitize=leak -DASAN_BUILD" \
              -DCMAKE_EXE_LINKER_FLAGS="-fsanitize=address -fsanitize=leak" \
              -DCMAKE_MODULE_LINKER_FLAGS="-fsanitize=address -fsanitize=leak" \
              -DHUNTER_ROOT=/home/circleci/datadog/hunter-cache
      - run:
          name: Test
          command: |
            make -C appsec/build -j $(nproc) ddappsec_helper_test
            ./appsec/build/tests/helper/ddappsec_helper_test

  fuzz_appsec_helper:
    parameters:
      resource_class:
        type: string
        default: medium
    working_directory: ~/datadog
    <<: *BARE_DOCKER_MACHINE
    steps:
      - <<: *STEP_CHECKOUT
      - <<: *STEP_ATTACH_WORKSPACE
      - restore_cache:
          name: "Restore Cache"
          keys:
            - hunter-cache-ubuntu-<< parameters.resource_class >>-
      - setup_docker:
          docker_image: ubuntu:23.10
      - run:
          name: Install dependencies
          command: |
            export DEBIAN_FRONTEND=noninteractive
            apt update
            apt install -y wget llvm-17 clang-17 cmake make curl libcurl4-gnutls-dev git
            ln -s /usr/bin/clang-17 /usr/bin/clang
            ln -s /usr/bin/clang++-17 /usr/bin/clang++
      - run: git config --global --add safe.directory /home/circleci/datadog/appsec/third_party/libddwaf
      - run:
          name: CMake
          command: |
            export CC=/usr/bin/clang-17
            export CXX=/usr/bin/clang++-17
            mkdir -p appsec/build ; cd appsec/build
            cmake .. -DCMAKE_BUILD_TYPE=Debug -DDD_APPSEC_BUILD_EXTENSION=OFF \
              -DHUNTER_ROOT=/home/circleci/datadog/hunter-cache
      - run:
          name: Build
          command: make -C appsec/build -j $(nproc) ddappsec_helper_fuzzer corpus_generator
      - run: mkdir -p appsec/tests/fuzzer/{corpus,results,logs}
      - run:
          name: Generate Corpus
          command: |
            cd appsec
            rm -f tests/fuzzer/corpus/*
            ./build/tests/fuzzer/corpus_generator tests/fuzzer/corpus 500
      - run:
          name: Run fuzzer in nop mode
          command: |
            export LLVM_PROFILE_FILE=off.profraw
            cd appsec
            ./build/tests/fuzzer/ddappsec_helper_fuzzer --log_level=off --fuzz-mode=off -max_total_time=60 -rss_limit_mb=4096 -artifact_prefix=tests/fuzzer/results/ tests/fuzzer/corpus/
      - run:
          name: Generate Corpus
          command: |
            cd appsec
            rm -f tests/fuzzer/corpus/*
            ./build/tests/fuzzer/corpus_generator tests/fuzzer/corpus 500
      - run:
          name: Run fuzzer in raw mode
          command: |
            export LLVM_PROFILE_FILE=raw.profraw
            cd appsec
            ./build/tests/fuzzer/ddappsec_helper_fuzzer --log_level=off --fuzz-mode=raw -max_total_time=60 -rss_limit_mb=4096 -artifact_prefix=tests/fuzzer/results/ tests/fuzzer/corpus/
      - run:
          name: Generate Corpus
          command: |
            cd appsec
            rm -f tests/fuzzer/corpus/*
            ./build/tests/fuzzer/corpus_generator tests/fuzzer/corpus 500
      - run:
          name: Run fuzzer in body mode
          command: |
            export LLVM_PROFILE_FILE=body.profraw
            cd appsec
            ./build/tests/fuzzer/ddappsec_helper_fuzzer --log_level=off --fuzz-mode=body -max_total_time=60 -rss_limit_mb=4096 -artifact_prefix=tests/fuzzer/results/ tests/fuzzer/corpus/
      - run:
          name: Generate coverage
          command: |
            cd appsec
            llvm-profdata-17 merge -sparse *.profraw -o default.profdata
            llvm-cov-17 show build/tests/fuzzer/ddappsec_helper_fuzzer -instr-profile=default.profdata -ignore-filename-regex="(tests|third_party|build)" -format=html > fuzzer-coverage.html
            llvm-cov-17 report -instr-profile default.profdata build/tests/fuzzer/ddappsec_helper_fuzzer -ignore-filename-regex="(tests|third_party|build)" -show-region-summary=false
      - store_artifacts:
          path: appsec/fuzzer-coverage.html

  integration_snapshots:
    working_directory: ~/datadog
    parameters:
      php_major_minor:
        # Expected in the format: <major>.<minor>, e.g. 8.2
        type: string
      make_target:
        type: string
      switch_php_version:
        type: string
        default: none
      resource_class:
        type: string
        default: medium
      sapi:
        type: string
        default: cli-server
      disable_runner_distributed_tracing:
        type: boolean
        default: false
      coverage:
        type: boolean
        default: false
    <<: *BARE_DOCKER_MACHINE
    environment:
      COMPOSER_PROCESS_TIMEOUT: 0
    steps:
      - restore_cache:
          keys:
            - source-v1-{{ .Branch }}-{{ .Revision }}
      - <<: *STEP_CHECKOUT
      - <<: *STEP_ATTACH_WORKSPACE
      - setup_docker:
          docker_image: datadog/dd-trace-ci:php-<< parameters.php_major_minor >>_buster
          extra: with_snapshots
      - switch_php:
          php_version: << parameters.switch_php_version >>
      - when:
          condition:
            and:
              - or:
                  - equal: [ "8.0", << parameters.php_major_minor >> ]
                  - equal: [ "8.1", << parameters.php_major_minor >> ]
              - not:
                equal: [ "test_composer", << parameters.make_target >> ]
          steps:
            - run:
                name: Updating composer to v2
                command: sudo composer self-update --2 --no-interaction
      - install_extension
      - <<: *STEP_COMPOSER_CACHE_RESTORE
      - <<: *STEP_COMPOSER_UPDATE
      - <<: *STEP_COMPOSER_TESTS_UPDATE
      - <<: *STEP_PREPARE_TEST_RESULTS_DIR
      - <<: *STEP_EXPORT_CI_ENV
      - <<: *STEP_DISABLE_XDEBUG
      - <<: *STEP_WAIT_MYSQL
      - <<: *STEP_WAIT_REQUEST_REPLAYER
      - <<: *STEP_WAIT_TEST_AGENT
      - run:
          name: Run tests
          command: DD_TRACE_AGENT_TIMEOUT=1000 <<# parameters.disable_runner_distributed_tracing >> DD_DISTRIBUTED_TRACING=false <</ parameters.disable_runner_distributed_tracing >> DD_TRACE_TEST_SAPI=<< parameters.sapi >> make << parameters.make_target >> PHPUNIT_OPTS="--log-junit test-results/php-composer/results.xml"
      - when:
          # codecov uploader only on amd64
          condition:
            and:
              - equal: [ true, << parameters.coverage >> ]
              - matches:
                  pattern: "^[^.]+$"
                  value: << parameters.resource_class >>
          steps:
            - run:
                name: Merge coverage reports
                command: |
                  make merge_coverage_reports
            - run:
                name: Install CodeCov Uploader Dependencies
                command: |
                  sudo apt update
                  sudo apt install -y gpg
            - codecov/upload:
                file: reports/coverage.xml
                upload_name: "PHP<< parameters.php_major_minor >>.<< parameters.make_target >>.dd-trace-php"
                flags: tracer-integrations
      - run:
          command: |
            mkdir -p /tmp/artifacts
            find ~/datadog/tests -type f \( -name 'phpunit_error.log' -o -name 'nginx_*.log' -o -name 'apache_*.log' -o -name 'php_fpm_*.log' -o -name 'dd_php_error.log' -o -name 'core*' \) -exec cp --parents '{}' /tmp/artifacts \;
          when: on_fail
      - store_artifacts:
          path: /tmp/artifacts/
      - <<: *STEP_COMPOSER_CACHE_SAVE
      - <<: *STEP_STORE_TEST_RESULTS
      - <<: *STEP_GET_TEST_AGENT_RESULTS

  integration:
    working_directory: ~/datadog
    parameters:
      php_major_minor:
        # Expected in the format: <major>.<minor>, e.g. 8.2
        type: string
      make_target:
        type: string
      switch_php_version:
        type: string
        default: none
      resource_class:
        type: string
        default: medium
      sapi:
        type: string
        default: cli-server
      disable_runner_distributed_tracing:
        type: boolean
        default: false
      coverage:
        type: boolean
        default: false
      with_executor:
        type: string
        default: 'with_integrations'
    resource_class: << parameters.resource_class >>
    executor:
      name: << parameters.with_executor >>
      docker_image: datadog/dd-trace-ci:php-<< parameters.php_major_minor >>_buster
    environment:
      COMPOSER_PROCESS_TIMEOUT: 0
    steps:
      - restore_cache:
          keys:
            - source-v1-{{ .Branch }}-{{ .Revision }}
      - when:
          condition:
            and:
              - or:
                - equal: [ "8.0", << parameters.php_major_minor >> ]
                - equal: [ "8.1", << parameters.php_major_minor >> ]
              - not:
                equal: [ "test_composer", << parameters.make_target >> ]
          steps:
            - run:
                name: Updating composer to v2
                command: sudo composer self-update --2 --no-interaction
      - <<: *STEP_CHECKOUT
      - <<: *STEP_ATTACH_WORKSPACE
      - switch_php:
          php_version: << parameters.switch_php_version >>
      - install_extension
      - <<: *STEP_COMPOSER_CACHE_RESTORE
      - <<: *STEP_COMPOSER_UPDATE
      - <<: *STEP_COMPOSER_TESTS_UPDATE
      - <<: *STEP_PREPARE_TEST_RESULTS_DIR
      - <<: *STEP_EXPORT_CI_ENV
      - <<: *STEP_DISABLE_XDEBUG
      - when:
            condition:
                equal: [ "with_integrations", << parameters.with_executor >> ]
            steps:
              - <<: *STEP_WAIT_MYSQL
      - <<: *STEP_WAIT_REQUEST_REPLAYER
      - <<: *STEP_WAIT_TEST_AGENT
      - run:
          name: Run tests
          command: DD_TRACE_AGENT_TIMEOUT=1000 <<# parameters.disable_runner_distributed_tracing >> DD_DISTRIBUTED_TRACING=false <</ parameters.disable_runner_distributed_tracing >> DD_TRACE_TEST_SAPI=<< parameters.sapi >> make << parameters.make_target >> RUST_DEBUG_BUILD=1 PHPUNIT_OPTS="--log-junit test-results/php-composer/results.xml"
      - when:
          # codecov uploader only on amd64
          condition:
            and:
              - equal: [ true, << parameters.coverage >> ]
              - matches:
                  pattern: "^[^.]+$"
                  value: << parameters.resource_class >>
          steps:
            - run:
                name: Merge coverage reports
                command: |
                  make merge_coverage_reports
            - run:
                name: Install CodeCov Uploader Dependencies
                command: |
                  sudo apt update
                  sudo apt install -y gpg
            - codecov/upload:
                file: reports/coverage.xml
                upload_name: "PHP<< parameters.php_major_minor >>.<< parameters.make_target >>.dd-trace-php"
                flags: tracer-integrations
      - run:
          command: |
            mkdir -p /tmp/artifacts
            find ~/datadog/tests -type f \( -name 'phpunit_error.log' -o -name 'nginx_*.log' -o -name 'apache_*.log' -o -name 'php_fpm_*.log' -o -name 'dd_php_error.log' -o -name 'core*' \) -exec cp --parents '{}' /tmp/artifacts \;
          when: on_fail
      - store_artifacts:
          path: /tmp/artifacts/
      - <<: *STEP_COMPOSER_CACHE_SAVE
      - <<: *STEP_STORE_TEST_RESULTS
      - <<: *STEP_GET_TEST_AGENT_RESULTS

  php_language_tests:
    parameters:
      docker_image:
        type: string
      xfail_list:
        type: string
        default: none
      parallel_workers: # Only available for PHP 7.4+
        type: boolean
        default: false
    working_directory: ~/datadog
    environment:
      DDAGENT_HOSTNAME: 127.0.0.1
      DD_AGENT_HOST: 127.0.0.1
      SKIP_ONLINE_TESTS: 1 # too flaky
    executor:
      name: with_agent
      docker_image: << parameters.docker_image >>
    steps:
      - restore_cache:
          keys:
            - source-v1-{{ .Branch }}-{{ .Revision }}
      - <<: *STEP_CHECKOUT
      - <<: *STEP_ATTACH_WORKSPACE
      - prepare_extension_and_composer_with_cache
      - <<: *STEP_PREPARE_TEST_RESULTS_DIR
      - <<: *STEP_EXPORT_CI_ENV
      - <<: *STEP_WAIT_TEST_AGENT
      - run:
          name: Run tests
          command: |
            sudo rm -f /opt/php/debug/conf.d/memcached.ini
            if [[ ! "<<parameters.xfail_list>>" == "none" ]]; then
              cp "<<parameters.xfail_list>>" /usr/local/src/php/xfail_tests.list
              (
                cd /usr/local/src/php
                cat xfail_tests.list | xargs -n 1 -I{} find {} -name "*.phpt" -delete || true
              )
            fi
            cd /usr/local/src/php
            export DD_TRACE_CLI_ENABLED=true
            export DD_TRACE_STARTUP_LOGS=0
            export DD_TRACE_WARN_CALL_STACK_DEPTH=0
            export DD_TRACE_WARN_LEGACY_DD_TRACE=0
            export REPORT_EXIT_STATUS=1
            export TEST_PHP_JUNIT=/tmp/artifacts/tests/php-tests.xml
            mkdir -p /tmp/artifacts/tests
            # replace all hardcoded object ids in tests by %d as ddtrace creates its own objects
            php \<<'PHP'
            <?php
            foreach (explode("\0", trim(shell_exec("find . -type f -name '*.phpt' -print0"))) as $f) {
                $c = file_get_contents($f);
                $n = preg_replace(["/\)#[0-9]+ \(/", "/[0-9]+ is not a valid/"], [")#%d (", "%d is not a valid"], $c);
                if ($c !== $n) {
                    file_put_contents($f, str_replace("--EXPECT--", "--EXPECTF--", $n));
                }
            }
            PHP
            php run-tests.php -q \
              -p /usr/local/bin/php \
              --show-diff \
              -g FAIL,XFAIL,BORK,WARN,LEAK,XLEAK,SKIP \
              -d ddtrace.request_init_hook=/home/circleci/datadog/bridge/dd_wrap_autoloader.php \
              $(if [[ "<<parameters.parallel_workers>>" == "true" ]]; then echo -j5; fi)
      - run:
          command: |
            cd /usr/local/src/php
            mkdir -p /tmp/artifacts/core_dumps
            find ./ -name "core.*" | xargs -I % -n 1 cp % /tmp/artifacts/core_dumps
            mkdir -p /tmp/artifacts/diffs
            find -type f -name '*.diff' -exec cp --parents '{}' /tmp/artifacts/diffs \;
          when: on_fail
      - store_test_results:
          path: /tmp/artifacts/tests/
      - store_artifacts:
          path: /tmp/artifacts/
      - <<: *STEP_GET_TEST_AGENT_RESULTS

  integration_tests:
    working_directory: ~/datadog
    parameters:
      php_major_minor:
        # Expected in the format: <major>.<minor>, e.g. 8.2
        type: string
      docker_image:
        type: string
      integration_testsuite:
        type: string
      lib_curl_command:
        type: string
        default: none
      switch_php_version:
        type: string
        default: none
      resource_class:
        type: string
        default: medium
      sapi:
        type: string
        default: cli-server
      disable_runner_distributed_tracing:
        type: boolean
        default: false
    <<: *BARE_DOCKER_MACHINE
    environment:
      COMPOSER_PROCESS_TIMEOUT: 0
    steps:
      - restore_cache:
          keys:
            - source-v1-{{ .Branch }}-{{ .Revision }}
      - <<: *STEP_CHECKOUT
      - <<: *STEP_ATTACH_WORKSPACE
      - setup_docker:
          docker_image: datadog/dd-trace-ci:php-<< parameters.php_major_minor >>_buster
          extra: with_snapshots
      - when:
          condition:
            or:
              - equal: [ "8.0", << parameters.php_major_minor >> ]
              - equal: [ "8.1", << parameters.php_major_minor >> ]
          steps:
            - run:
                name: Updating composer to v2
                command: sudo composer self-update --2 --no-interaction
      - switch_php:
          php_version: << parameters.switch_php_version >>
      - install_extension:
          lib_curl_command: << parameters.lib_curl_command >>
      - <<: *STEP_COMPOSER_CACHE_RESTORE
      - <<: *STEP_COMPOSER_UPDATE
      - <<: *STEP_COMPOSER_TESTS_UPDATE
      - <<: *STEP_EXPORT_CI_ENV
      - <<: *STEP_DISABLE_XDEBUG
      - <<: *STEP_WAIT_MYSQL
      - <<: *STEP_WAIT_REQUEST_REPLAYER
      - <<: *STEP_WAIT_TEST_AGENT
      - run:
          name: Run << parameters.integration_testsuite >> integration test
          command: DD_TRACE_AGENT_TIMEOUT=1000 <<# parameters.disable_runner_distributed_tracing >> DD_DISTRIBUTED_TRACING=false <</ parameters.disable_runner_distributed_tracing >> DD_TRACE_TEST_SAPI=<< parameters.sapi >> make << parameters.integration_testsuite >> RUST_DEBUG_BUILD=1
      - run:
          command: |
            mkdir -p /tmp/artifacts
            find ~/datadog/tests -type f \( -name 'phpunit_error.log' -o -name 'nginx_*.log' -o -name 'apache_*.log' -o -name 'php_fpm_*.log' -o -name 'dd_php_error.log' -o -name 'core*' \) -exec cp --parents '{}' /tmp/artifacts \;
          when: on_fail
      - store_artifacts:
          path: /tmp/artifacts/
      - <<: *STEP_COMPOSER_CACHE_SAVE
      - <<: *STEP_GET_TEST_AGENT_RESULTS

  internal_integrations:
    parameters:
      docker_image:
        type: string
      switch_php_version:
        type: string
        default: none
      ext_name:
        type: string
    working_directory: ~/datadog
    environment:
      DDAGENT_HOSTNAME: 127.0.0.1
      DD_AGENT_HOST: 127.0.0.1
      DATADOG_HAVE_DEV_ENV: 1
    executor:
      name: with_httpbin_and_request_replayer
      docker_image: << parameters.docker_image >>
    steps:
      - restore_cache:
          keys:
            - source-v1-{{ .Branch }}-{{ .Revision }}
      - <<: *STEP_CHECKOUT
      - <<: *STEP_ATTACH_WORKSPACE
      - switch_php:
          php_version: << parameters.switch_php_version >>
      - <<: *STEP_PREPARE_TEST_RESULTS_DIR
      - <<: *STEP_EXPORT_CI_ENV
      - <<: *STEP_WAIT_REQUEST_REPLAYER
      - <<: *STEP_RESOLVE_HTTPBIN_HOSTNAME_TO_IP
      - <<: *STEP_WAIT_TEST_AGENT
      - run:
          name: Ensure ext/<< parameters.ext_name >> is missing
          command: |
            if php --ri=<< parameters.ext_name >> &> /dev/null
            then
              echo 'ext/<< parameters.ext_name >> is enabled but should not be installed'
              exit 1
            fi
      - run:
          name: Run << parameters.ext_name >> integration tests with ext/<< parameters.ext_name >> as shared lib + leak detection
          command: |
            make test_extension_ci \
              RUST_DEBUG_BUILD=1 \
              BUILD_DIR=$(pwd)/tmp/build_extension \
              JUNIT_RESULTS_DIR=$(pwd)/test-results \
              RUN_TESTS_EXTRA_ARGS="-d extension=mbstring.so -d extension=<< parameters.ext_name >>.so" \
              TESTS="tests/ext/integrations/<< parameters.ext_name >>"
            if [ "<< parameters.ext_name >>" = "curl" ]
            then
              for curlVersion in 7.72.0 7.77.0
              do
                make test_c \
                  RUST_DEBUG_BUILD=1 \
                  BUILD_DIR=$(pwd)/tmp/build_extension \
                  JUNIT_RESULTS_DIR=$(pwd)/test-results \
                  RUN_TESTS_EXTRA_ARGS="-d extension=mbstring.so -d extension=<< parameters.ext_name >>-${curlVersion}.so" \
                  TESTS="tests/ext/integrations/<< parameters.ext_name >>"
              done
            fi
      - <<: *STEP_STORE_TEST_RESULTS
      - run:
          command: |
            mkdir -p /tmp/artifacts/core_dumps
            find tmp -name "core.*" | xargs -I % -n 1 cp % /tmp/artifacts/core_dumps
            cp -a tmp/build_extension/tests/ext /tmp/artifacts/tests
          when: on_fail
      - store_artifacts:
          path: /tmp/artifacts
      - <<: *STEP_GET_TEST_AGENT_RESULTS

  min_install_tests:
    parameters:
      php_version:
        type: string
    working_directory: ~/datadog
    environment:
      DDAGENT_HOSTNAME: 127.0.0.1
      DD_AGENT_HOST: 127.0.0.1
      DATADOG_HAVE_DEV_ENV: 1
    executor:
      name: with_httpbin_and_request_replayer
      docker_image: datadog/dd-trace-ci:php-<< parameters.php_version >>-shared-ext
    steps:
      - restore_cache:
          keys:
            - source-v1-{{ .Branch }}-{{ .Revision }}
      - <<: *STEP_CHECKOUT
      - <<: *STEP_ATTACH_WORKSPACE
      - <<: *STEP_PREPARE_TEST_RESULTS_DIR
      - <<: *STEP_EXPORT_CI_ENV
      - <<: *STEP_WAIT_REQUEST_REPLAYER
      - <<: *STEP_RESOLVE_HTTPBIN_HOSTNAME_TO_IP
      - <<: *STEP_WAIT_TEST_AGENT
      - run:
          name: Install .deb from artifacts
          command: |
            sudo dpkg -i ./build/packages/*$(if [ $(uname -m) = "aarch64" ]; then echo aarch64; else echo amd64; fi)*.deb
            php --ri=ddtrace
      - run:
          name: Run phpt tests against shippable package
          command: |
            switch-php debug
            export DDTRACE_PKG_SO="/opt/datadog-php/extensions/ddtrace-$(php -i | awk '/^PHP[ \t]+API[ \t]+=>/ { print $NF }')-debug.so"
            make run_tests TESTS="-d 'extension=$DDTRACE_PKG_SO'"
      - run:
          name: Run phpt tests against build from source
          command: |
            make test_c
      - <<: *STEP_STORE_TEST_RESULTS
      - run:
          command: |
            mkdir -p /tmp/artifacts/core_dumps
            find tmp -name "core.*" | xargs -I % -n 1 cp % /tmp/artifacts/core_dumps
            cp -a tmp/build_extension/tests/ext /tmp/artifacts/tests
          when: on_fail
      - store_artifacts:
          path: /tmp/artifacts
      - <<: *STEP_GET_TEST_AGENT_RESULTS

  framework_tests:
    working_directory: ~/datadog
    parameters:
      framework_target:
        type: string
        default: all
    executor:
      name: with_agent
      docker_image: cimg/php:7.3
    steps:
      - restore_cache:
          keys:
            - source-v1-{{ .Branch }}-{{ .Revision }}
      - <<: *STEP_CHECKOUT
      - <<: *STEP_ATTACH_WORKSPACE
      - setup_remote_docker
      - run: make -f dockerfiles/frameworks/Makefile << parameters.framework_target >>

  verify_alpine:
    working_directory: ~/datadog
    resource_class: small
    parameters:
      docker_image:
        type: string
      php_package:
        type: string
      install_type:
        type: string
        # Possible values: php_installer, native_package
        default: php_installer
    docker:
      - image: << parameters.docker_image >>
        environment:
          PHP_PACKAGE: << parameters.php_package >>
          OS_NAME: alpine
          DD_AGENT_HOST: request-replayer
          DD_TRACE_AGENT_PORT: 80
          DD_TRACE_AGENT_FLUSH_INTERVAL: 1000
          INSTALL_TYPE: << parameters.install_type >>
          VERIFY_APACHE: 'no'
      - <<: *IMAGE_DOCKER_REQUEST_REPLAYER
    steps:
      - run:
          # see https://support.circleci.com/hc/en-us/articles/360016505753-Resolve-Certificate-Signed-By-Unknown-Authority-error-in-Alpine-images?flash_digest=39b76521a337cecacac0cc10cb28f3747bb5fc6a
          name: Install ca-certificates
          command: apk add --no-cache ca-certificates
      - run:
          name: Install git
          command: apk add git
      - restore_cache:
          keys:
            - source-v1-{{ .Branch }}-{{ .Revision }}
      - <<: *STEP_CHECKOUT
      - <<: *STEP_ATTACH_WORKSPACE
      - run:
          name: Validate alpine package
          command: ./dockerfiles/verify_packages/verify.sh

  verify_centos:
    working_directory: ~/datadog
    resource_class: small
    parameters:
      docker_image:
        type: string
      configuration:
        type: string
      php_package:
        type: string
        default: ""
      install_type:
        type: string
        # Possible values: php_installer, native_package
        default: php_installer
    docker:
      - image: << parameters.docker_image >>
        environment:
          PHP_PACKAGE: << parameters.php_package >>
          DD_AGENT_HOST: request-replayer
          DD_TRACE_AGENT_PORT: 80
          DD_TRACE_AGENT_FLUSH_INTERVAL: 1000
          INSTALL_TYPE: << parameters.install_type >>
          RUST_BACKTRACE: 1
      - <<: *IMAGE_DOCKER_REQUEST_REPLAYER
    steps:
      - restore_cache:
          keys:
            - source-v1-{{ .Branch }}-{{ .Revision }}
      - run:
          name: Install git
          command: |
            yum update -y
            yum install -y git
      - <<: *STEP_CHECKOUT
      - <<: *STEP_ATTACH_WORKSPACE
      - run:
          name: Validate centos package
          command: << parameters.configuration >> ./dockerfiles/verify_packages/verify.sh

  verify_centos_6:
    working_directory: ~/datadog
    resource_class: small
    parameters:
      install_type:
        type: string
        # Possible values: php_installer, native_package
        default: php_installer
    machine:
      image: ubuntu-2004:2023.04.2
    steps:
      - restore_cache:
          keys:
            - source-v1-{{ .Branch }}-{{ .Revision }}
      - run:
          name: Install git
          command: |
            yum update -y
            yum install -y git
      - <<: *STEP_CHECKOUT
      - <<: *STEP_ATTACH_WORKSPACE
      - run: mkdir -p test-results
      - run:
          name: Test installing packages on target systems
          command: make -f dockerfiles/verify_packages/Makefile INSTALL_TYPE=<< parameters.install_type >> verify_centos_6
      - store_test_results:
          path: test-results

  verify_debian:
    working_directory: ~/datadog
    resource_class: small
    parameters:
      docker_image:
        type: string
      install_mode:
        type: string
      verify_apache:
        # yes|no
        type: string
        default: "yes"
      install_type:
        type: string
        # Possible values: php_installer, native_package
        default: php_installer
      configuration:
        type: string
    docker:
      - image: << parameters.docker_image >>
        environment:
          DD_AGENT_HOST: request-replayer
          DD_TRACE_AGENT_PORT: 80
          DD_TRACE_AGENT_FLUSH_INTERVAL: 1000
          VERIFY_APACHE: << parameters.verify_apache >>
          INSTALL_MODE: << parameters.install_mode >>
          INSTALL_TYPE: << parameters.install_type >>
          RUST_BACKTRACE: 1
      - <<: *IMAGE_DOCKER_REQUEST_REPLAYER
    steps:
      - restore_cache:
          keys:
            - source-v1-{{ .Branch }}-{{ .Revision }}
      - run:
          name: Install git
          command: |
            apt-get update
            apt-get install -y git
      - <<: *STEP_CHECKOUT
      - <<: *STEP_ATTACH_WORKSPACE
      - run:
          name: Validate debian package
          command: << parameters.configuration >> bash ./dockerfiles/verify_packages/verify.sh

  verify_tar_gz:
    working_directory: ~/datadog
    parameters:
      php_major_minor:
        type: string
      resource_class:
        type: string
        default: medium
    <<: *BARE_DOCKER_MACHINE
    steps:
      - restore_cache:
          keys:
            - source-v1-{{ .Branch }}-{{ .Revision }}
      - run:
          name: Install git
          command: |
            sudo apt-get update
            sudo apt-get install -y git
      - <<: *STEP_CHECKOUT
      - <<: *STEP_ATTACH_WORKSPACE
      - setup_docker:
          docker_image: debian:buster
      - run:
          name: Validate .tar.gz package
          command: PHP_VERSION=<< parameters.php_major_minor >> bash ./dockerfiles/verify_packages/verify_tar_gz_root.sh

  verify_no_json_ext:
    working_directory: ~/datadog
    resource_class: small
    docker:
      - image: alpine:3.12
    steps:
      - run:
          # see https://support.circleci.com/hc/en-us/articles/360016505753-Resolve-Certificate-Signed-By-Unknown-Authority-error-in-Alpine-images?flash_digest=39b76521a337cecacac0cc10cb28f3747bb5fc6a
          name: Install ca-certificates
          command: apk add --no-cache ca-certificates
      - run:
          name: Install git
          command: apk add git
      - restore_cache:
          keys:
            - source-v1-{{ .Branch }}-{{ .Revision }}
      - <<: *STEP_CHECKOUT
      - <<: *STEP_ATTACH_WORKSPACE
      - run:
          name: Test
          command: ./dockerfiles/verify_packages/verify_no_ext_json.sh

  installer_tests:
    working_directory: ~/datadog
    machine:
      image: ubuntu-2004:2023.04.2
    steps:
      - restore_cache:
          keys:
            - source-v1-{{ .Branch }}-{{ .Revision }}
      - <<: *STEP_CHECKOUT
      - <<: *STEP_ATTACH_WORKSPACE
      - run:
          # In order to hard-code the proper version required in tests, we need to regenerate the 'released' installer
          # scripts which are saved to build/packages
          name: Let testing images to write to build/packages dir
          command: chmod a+w build/packages
      - run:
          name: Run tests
          command: make -C dockerfiles/verify_packages test_installer
          environment:
              RUST_BACKTRACE: 1

  randomized_tests:
    working_directory: ~/datadog
    machine:
      image: ubuntu-2004:2023.04.2
    resource_class: xlarge
    environment:
      - RANDOMIZED_RESTRICT_PLATFORMS: centos7
    parameters:
      batch:
        # Batch is only used to run a number of these jobs in parallel via a testing matrix.
        type: integer
    steps: &randomized_tests_steps
      - run:
          name: Ensure enough memory via swapfile
          command: |
            sudo fallocate -l 16G /swapfile
            sudo chmod 600 /swapfile
            sudo mkswap /swapfile
            sudo swapon /swapfile
      - restore_cache:
          keys:
            - source-v1-{{ .Branch }}-{{ .Revision }}
      - <<: *STEP_CHECKOUT
      - <<: *STEP_ATTACH_WORKSPACE
      - run:
          command: ls -al
      - run:
          name: Install required packages
          command: sudo apt update && sudo apt install -y php git
      - run:
          name: "Increase virtual memory limit for elasticsearch"
          command: sudo sysctl -w vm.max_map_count=262144
      - run:
          name: Copy tracer package
          command: make -C tests/randomized library.local
      - run:
          name: Generate scenarios
          command: make -C tests/randomized generate PLATFORMS=$RANDOMIZED_RESTRICT_PLATFORMS NUMBER_OF_SCENARIOS=4
      - run:
          name: Execute tests
          command: make -C tests/randomized test CONCURRENT_JOBS=2 DURATION=1m30s
      - run:
          name: Fix PHP-FPM logs permissions before storing artifacts
          command: sudo chown -R circleci:circleci tests/randomized/.tmp.scenarios/.results
      - run:
          name: Analyze results
          command: make -C tests/randomized analyze
      - store_artifacts:
          path: 'tests/randomized/.tmp.scenarios/.results'

  randomized_tests_arm:
    working_directory: ~/datadog
    machine:
      image: ubuntu-2004:2023.04.2
    resource_class: arm.xlarge
    environment:
      - RANDOMIZED_RESTRICT_PLATFORMS: centos7
    parameters:
      batch:
        # Batch is only used to run a number of these jobs in parallel via a testing matrix.
        type: integer
    steps: *randomized_tests_steps

  randomized_tests_asan:
    working_directory: ~/datadog
    machine:
      image: ubuntu-2004:2023.04.2
    resource_class: xlarge
    environment:
      - RANDOMIZED_RESTRICT_PLATFORMS: buster
    parameters:
      batch:
        # Batch is only used to run a number of these jobs in parallel via a testing matrix.
        type: integer
    steps: *randomized_tests_steps

  randomized_tests_arm_asan:
    working_directory: ~/datadog
    machine:
      image: ubuntu-2004:2023.04.2
    resource_class: arm.xlarge
    environment:
      - RANDOMIZED_RESTRICT_PLATFORMS: buster
    parameters:
      batch:
        # Batch is only used to run a number of these jobs in parallel via a testing matrix.
        type: integer
    steps: *randomized_tests_steps

  pecl_build:
    working_directory: ~/datadog
    executor:
      name: with_agent
      docker_image: "datadog/dd-trace-ci:php-7.4_buster"
    steps:
      - restore_cache:
          keys:
            - source-v1-{{ .Branch }}-{{ .Revision }}
      - <<: *STEP_CHECKOUT
      - <<: *STEP_ATTACH_WORKSPACE
      - run:
          name: Make PECL build
          command: |
            make build_pecl_package
            mkdir -p ./pecl && cp datadog_trace-*.tgz ./pecl
      #- store_artifacts:
      #    path: pecl
      - persist_to_workspace:
          root: .
          paths: [pecl]

  pecl_tests:
    parameters:
      docker_image:
        type: string
      showdiff:
        type: boolean
        default: true
    working_directory: ~/datadog
    executor:
      name: with_httpbin_and_request_replayer
      docker_image: << parameters.docker_image >>
    steps:
      - restore_cache:
          keys:
            - source-v1-{{ .Branch }}-{{ .Revision }}
      - <<: *STEP_CHECKOUT
      - <<: *STEP_ATTACH_WORKSPACE
      - run:
          name: Install from PECL build
          command: |
            cp ./pecl/datadog_trace-*.tgz ./datadog_trace.tgz
            sudo pecl install datadog_trace.tgz
            echo "extension=ddtrace.so" | sudo tee $(php -i | awk -F"=> " '/Scan this dir for additional .ini files/ {print $2}')/ddtrace.ini
            php --ri=ddtrace
      - <<: *STEP_WAIT_REQUEST_REPLAYER
      - <<: *STEP_RESOLVE_HTTPBIN_HOSTNAME_TO_IP
      - run:
          name: Run phpt tests with PECL
          command: |
            sudo \
            TERM=dumb \
            HTTPBIN_HOSTNAME=${HTTPBIN_HOSTNAME} \
            DATADOG_HAVE_DEV_ENV=1 \
            DD_TRACE_CLI_ENABLED=1 \
            pecl run-tests <<# parameters.showdiff >> --showdiff <</ parameters.showdiff >> --ini=" -d ddtrace.request_init_hook=" -p datadog_trace
      - run:
          name: Gather .diff files for artifacts
          command: |
            mkdir -p /tmp/artifacts
            find $(pecl config-get test_dir) -type f -name '*.diff' -exec cp --parents '{}' /tmp/artifacts \;
          when: on_fail
      - store_artifacts: { path: '/tmp/artifacts' }

  ExtensionComponents:
    working_directory: ~/datadog
    parameters:
      docker_image:
        type: string
      cmake_version:
        type: string
      catch2_version:
        type: string
    docker:
      - image: << parameters.docker_image >>
    steps:
      - restore_cache:
          keys:
            - source-v1-{{ .Branch }}-{{ .Revision }}
      - <<: *STEP_CHECKOUT
      - <<: *STEP_ATTACH_WORKSPACE
      - run:
          name: Install cmake << parameters.cmake_version >>
          command: |
            if [ -d "/opt/cmake/<< parameters.cmake_version >>" ]
            then
              echo 'cmake << parameters.cmake_version >> already installed'
              exit 0
            fi

            if [ -e /etc/alpine-release ]
            then
              # We build from source on Alpine (slow)
              mkdir -p /tmp/cmake /opt/cmake/<< parameters.cmake_version >>
              cd /tmp/cmake
              curl -OL https://github.com/Kitware/CMake/releases/download/v<< parameters.cmake_version >>/cmake-<< parameters.cmake_version >>.tar.gz
              tar -xf *.tar.gz --strip 1
              ./bootstrap --prefix=/opt/cmake/<< parameters.cmake_version >> --parallel=2 && make -j 2 && make install
            else
              # We use prebuilt Linux packages everywhere else (fast)
              cd /tmp && curl -OL https://github.com/Kitware/CMake/releases/download/v<< parameters.cmake_version >>/cmake-<< parameters.cmake_version >>-Linux-x86_64.tar.gz
              mkdir -p /opt/cmake/<< parameters.cmake_version >>
              cd /opt/cmake/<< parameters.cmake_version >> && tar -xf /tmp/cmake-<< parameters.cmake_version >>-Linux-x86_64.tar.gz --strip 1
            fi

      - run:
          name: Install Catch2
          command: |
            if [ -d "/opt/catch2" ]
            then
              echo 'catch2 already installed'
              exit 0
            fi
            export PATH="/opt/cmake/<< parameters.cmake_version >>/bin:$PATH"
            cd /tmp
            curl -OL https://github.com/catchorg/Catch2/archive/v<< parameters.catch2_version >>.tar.gz
            mkdir catch2
            cd catch2
            tar -xf ../v<< parameters.catch2_version >>.tar.gz --strip 1
            cmake -Bbuild -H. -DBUILD_TESTING=OFF -DCMAKE_INSTALL_PREFIX=/opt/catch2
            cmake --build build/ --target install

      - run:
          name: Build and test Datadog::Php::Components (ASan)
          command: |
            export PATH="/opt/cmake/<< parameters.cmake_version >>/bin:$PATH"
            if [ -f "/opt/libuv/lib/pkgconfig/libuv.pc" ] ; then
              export PKG_CONFIG_PATH="/opt/libuv/lib/pkgconfig:$PKG_CONFIG_PATH"
            fi
            mkdir -p /tmp/build/datadog_php_components_asan
            cd /tmp/build/datadog_php_components_asan
            if [ -f "/etc/debian_version" ]
            then
              toolchain="-DCMAKE_TOOLCHAIN_FILE=~/datadog/cmake/asan.cmake"
            fi
            CMAKE_PREFIX_PATH=/opt/catch2 cmake \
              $toolchain \
              -DCMAKE_BUILD_TYPE=Debug \
              -DDATADOG_PHP_TESTING=ON \
              ~/datadog/components
            make -j all
            make test

      - run:
          name: Build and test Datadog::Php::Components (UBSan)
          command: |
            if [ ! -f "/etc/debian_version" ]
            then
              echo 'UBSan only supported on Buster for now'
              exit 0
            fi
            export PATH="/opt/cmake/<< parameters.cmake_version >>/bin:$PATH"
            mkdir -p /tmp/build/datadog_php_components_ubsan
            cd /tmp/build/datadog_php_components_ubsan
            CMAKE_PREFIX_PATH=/opt/catch2 cmake \
              -DCMAKE_TOOLCHAIN_FILE=~/datadog/cmake/ubsan.cmake \
              -DCMAKE_BUILD_TYPE=Debug \
              -DDATADOG_PHP_TESTING=ON \
              ~/datadog/components
            make -j all

            # channel is non-deterministic, so run tests a few more times. At
            # the moment, Catch2 tests are not automatically adding labels, so
            # run all tests instead of just channel's:
            # https://github.com/catchorg/Catch2/issues/1590
            make test ARGS="--output-on-failure --repeat until-fail:10"

      - run:
          command: |
            mkdir -p /tmp/artifacts
            cp /tmp/build/datadog_php_components_asan/Testing/Temporary/LastTest.log /tmp/artifacts/LastTestASan.log
            cp /tmp/build/datadog_php_components_ubsan/Testing/Temporary/LastTest.log /tmp/artifacts/LastTestUBSan.log
          when: on_fail
      - store_artifacts:
          path: /tmp/artifacts

  Tea:
    working_directory: ~/datadog
    parameters:
      os:
        type: string
      php_version:
        type: string
      cmake_version:
        type: string
      catch2_version:
        type: string
    docker:
      - image: datadog/dd-trace-ci:php-<< parameters.php_version >>_<< parameters.os >>
    steps:
      - restore_cache:
          keys:
            - source-v1-{{ .Branch }}-{{ .Revision }}
      - <<: *STEP_CHECKOUT
      - <<: *STEP_ATTACH_WORKSPACE
      - run:
          name: Install cmake << parameters.cmake_version >>
          command: |
            if [ -d "/opt/cmake/<< parameters.cmake_version >>" ]
            then
              echo 'cmake << parameters.cmake_version >> already installed'
              exit 0
            fi
            cd /tmp && curl -OL https://github.com/Kitware/CMake/releases/download/v<< parameters.cmake_version >>/cmake-<< parameters.cmake_version >>-Linux-x86_64.tar.gz
            sudo mkdir -p /opt/cmake/<< parameters.cmake_version >>
            cd /opt/cmake/<< parameters.cmake_version >> && sudo tar -xf /tmp/cmake-<< parameters.cmake_version >>-Linux-x86_64.tar.gz --strip 1
            PATH="/opt/cmake/<< parameters.cmake_version >>/bin:$PATH"
      - run:
          name: Install Catch2
          command: |
            if [ -d "/opt/catch2" ]
            then
              echo 'catch2 already installed'
              exit 0
            fi
            cd /tmp
            curl -OL https://github.com/catchorg/Catch2/archive/v<< parameters.catch2_version >>.tar.gz
            mkdir catch2
            cd catch2
            tar -xf ../v<< parameters.catch2_version >>.tar.gz --strip 1
            cmake -Bbuild -H. -DBUILD_TESTING=OFF -DCMAKE_INSTALL_PREFIX=/opt/catch2
            cmake --build build/ --target install

      - run:
          name: TEA (build, test, & install on all PHP builds)
          command: |
            for phpBuild in $(ls /opt/php)
            do
              switch-php ${phpBuild}
              toolchain=""
              if [ "${phpBuild}" = "debug-zts-asan" ]
              then
                toolchain="-DCMAKE_TOOLCHAIN_FILE=~/datadog/cmake/asan.cmake"
              fi
              mkdir -p /tmp/build/tea-${phpBuild}
              cd /tmp/build/tea-${phpBuild}
              CMAKE_PREFIX_PATH=/opt/catch2 \
              cmake \
                ${toolchain} \
                -DCMAKE_INSTALL_PREFIX=/opt/tea/${phpBuild} \
                -DCMAKE_BUILD_TYPE=Debug \
                -DBUILD_TEA_TESTING=ON \
                ~/datadog/tea
              make -j all
              make test
              grep -e "=== Total [0-9]+ memory leaks detected ===" Testing/Temporary/LastTest.log && exit 1 || true
              make install
            done

      - run:
          name: Zend Abstract Interface (build & test on all PHP builds)
          command: |
            for phpBuild in $(ls /opt/php)
            do
              switch-php ${phpBuild}
              toolchain=""
              if [ "${phpBuild}" = "debug-zts-asan" ]
              then
                toolchain="-DCMAKE_TOOLCHAIN_FILE=~/datadog/cmake/asan.cmake"
              fi
              mkdir -p /tmp/build/zai-${phpBuild}
              cd /tmp/build/zai-${phpBuild}
              CMAKE_PREFIX_PATH=/opt/catch2 \
              Tea_ROOT=/opt/tea/${phpBuild} \
              cmake \
                ${toolchain} \
                -DCMAKE_BUILD_TYPE=Debug \
                -DBUILD_ZAI_TESTING=ON \
                -DPhpConfig_ROOT=$(php-config --prefix) \
                ~/datadog/zend_abstract_interface
              make -j all
              make test
              grep -e "=== Total [0-9]+ memory leaks detected ===" Testing/Temporary/LastTest.log && exit 1 || true
            done

      - run:
          name: Build and test Zend Abstract Interface (debug + UBSan)
          command: |
            switch-php debug
            mkdir -p /tmp/build/zai-debug-ubsan
            cd /tmp/build/zai-debug-ubsan
            CMAKE_PREFIX_PATH=/opt/catch2 \
            Tea_ROOT=/opt/tea/debug \
            cmake \
              -DCMAKE_TOOLCHAIN_FILE=~/datadog/cmake/ubsan.cmake \
              -DCMAKE_BUILD_TYPE=Debug \
              -DBUILD_ZAI_TESTING=ON \
              -DPhpConfig_ROOT=$(php-config --prefix) \
              ~/datadog/zend_abstract_interface
            make -j all
            make test
            grep -e "=== Total [0-9]+ memory leaks detected ===" Testing/Temporary/LastTest.log && exit 1 || true

      - run:
          name: Extension Tea Tests
          command: |
            for phpBuild in $(ls /opt/php)
            do
              switch-php ${phpBuild}
              toolchain=""
              if [ "${phpBuild}" = "debug-zts-asan" ]
              then
                toolchain="-DCMAKE_TOOLCHAIN_FILE=~/datadog/cmake/asan.cmake"
              fi

              # build ddtrace.so
              cd ~/datadog
              make clean
              make install

              # Build ext Tea tests
              builddir="/tmp/build/ext-tea-${phpBuild}"
              mkdir -p "${builddir}"
              cd "${builddir}"
              export CMAKE_PREFIX_PATH=/opt/catch2
              export Tea_ROOT=/opt/tea/${phpBuild}
              cmake ${toolchain} -DCMAKE_BUILD_TYPE=Debug -S ~/datadog/tests/tea
              cmake --build . --parallel
              make test ARGS="--output-on-failure"
              grep -e "=== Total [0-9]+ memory leaks detected ===" Testing/Temporary/LastTest.log && exit 1 || true
            done

      - run:
          command: |
            mkdir -p /tmp/artifacts
            cp --parents /tmp/build/zai-*/Testing/Temporary/LastTest.log /tmp/artifacts/
          when: on_fail
      - store_artifacts:
          path: /tmp/artifacts

  ZaiSharedExts:
    working_directory: ~/datadog
    parameters:
      php_version:
        type: string
    docker:
      - image: datadog/dd-trace-ci:php-<< parameters.php_version >>-shared-ext
    steps:
      - restore_cache:
          keys:
            - source-v1-{{ .Branch }}-{{ .Revision }}
      - <<: *STEP_CHECKOUT
      - <<: *STEP_ATTACH_WORKSPACE
      - run:
          name: Switch PHP to nts
          command: |
            switch-php nts

      - run:
          name: TEA (build & install on nts)
          command: |
            mkdir -p /tmp/build/tea-nts
            cd /tmp/build/tea-nts
            CMAKE_PREFIX_PATH=/opt/catch2 \
            cmake \
              -DCMAKE_INSTALL_PREFIX=/opt/tea/nts \
              -DCMAKE_BUILD_TYPE=Debug \
              -DBUILD_TEA_TESTING=ON \
              -DPhpConfig_ROOT=$(php-config --prefix) \
              ~/datadog/tea
            make -j all
            make install

      # Starting in PHP 8.0, ext/json is a core extension
      - when:
          condition:
            or:
              - equal: [ "7.0", << parameters.php_version >> ]
              - equal: [ "7.1", << parameters.php_version >> ]
              - equal: [ "7.2", << parameters.php_version >> ]
              - equal: [ "7.3", << parameters.php_version >> ]
              - equal: [ "7.4", << parameters.php_version >> ]
          steps:
            - run:
                name: Ensure ext/json is loaded as shared lib
                command: |
                  if php --ri=json &> /dev/null
                  then
                    echo 'ext/json is enabled but should not be installed'
                    exit 1
                  fi
                  echo "extension=json.so" | sudo tee $(php -i | awk -F"=> " '/Scan this dir for additional .ini files/ {print $2}')/json.ini

      - run:
          name: Ensure ext/curl is loaded as shared lib
          command: |
            if php --ri=curl &> /dev/null
            then
              echo 'ext/curl is enabled but should not be installed'
              exit 1
            fi
            echo "extension=curl.so" | sudo tee $(php -i | awk -F"=> " '/Scan this dir for additional .ini files/ {print $2}')/curl.ini
      - run:
          name: Build and test Zend Abstract Interface (nts)
          command: |
            mkdir -p /tmp/build/zai-nts
            cd /tmp/build/zai-nts
            CMAKE_PREFIX_PATH=/opt/catch2 \
            Tea_ROOT=/opt/tea/nts \
            cmake \
              -DCMAKE_BUILD_TYPE=Debug \
              -DBUILD_ZAI_TESTING=ON \
              -DPhpConfig_ROOT=$(php-config --prefix) \
              -DRUN_SHARED_EXTS_TESTS=1 \
              ~/datadog/zend_abstract_interface
            make -j all
            TEA_INI_IGNORE=0 make test
            grep -e "=== Total [0-9]+ memory leaks detected ===" Testing/Temporary/LastTest.log && exit 1 || true

      - run:
          command: |
            mkdir -p /tmp/artifacts
            cp --parents /tmp/build/zai-*/Testing/Temporary/LastTest.log /tmp/artifacts/
          when: on_fail
      - store_artifacts:
          path: /tmp/artifacts

  compile_alpine:
    working_directory: ~/datadog
    parameters:
      php_major_minor:
        # Expected in the format: <major>.<minor>, e.g. 8.2
        type: string
      resource_class:
        type: string
        default: medium
    <<: *BARE_DOCKER_MACHINE
    steps:
      - restore_cache:
          keys:
            - source-v1-{{ .Branch }}-{{ .Revision }}
      - <<: *STEP_CHECKOUT
      - <<: *STEP_ATTACH_WORKSPACE
      - setup_docker:
          docker_image: datadog/dd-trace-ci:php-compile-extension-alpine-<< parameters.php_major_minor >>
      - run:
          name: Build extension
          command: |
            # Backtraces on Alpine are apparently sketchy, and removed in Alpine 3.17:
            # https://gitlab.alpinelinux.org/alpine/aports/-/merge_requests/36722
            # Ensure libexecinfo is _not_ installed, so support isn't detected
            # by config.m4
            alpine_version=$(cat /etc/os-release | awk -F= '$1 == "VERSION_ID" { print $2 }')
            alpine_major_version=$(echo $version | cut -d . -f 1)
            alpine_minor_version=$(echo $version | cut -d . -f 2)
            if [ $alpine_major_version -eq 3 ] && [ $alpine_minor_version -lt 17 ] ; then
                apk update && apk del libexecinfo libexecinfo-dev
            fi
            build-dd-trace-php
            mv extensions extensions_$(uname -m)
      - run:
          name: Compress debug info
          command: |
            cd extensions_$(uname -m)
            for FILE in $(find . -name "*.so"); do
                objcopy --compress-debug-sections $FILE
            done
      - persist_to_workspace:
          root: '.'
          paths: ['./extensions_*']

  compile_extension_asan:
    working_directory: ~/datadog
    parameters:
      docker_image:
        type: string
      so_suffix:
        type: string
        default: unknown
      resource_class:
        type: string
        default: medium # mostly for more RAM for ramdisk
    <<: *BARE_DOCKER_MACHINE
    steps:
      - restore_cache:
          keys:
            - source-v1-{{ .Branch }}-{{ .Revision }}
      - <<: *STEP_CHECKOUT
      - <<: *STEP_ATTACH_WORKSPACE
      - setup_docker:
          docker_image: << parameters.docker_image >>
      - run: mkdir -p extensions_$(uname -m)
      - run:
          name: Build extension basic .so
          command: |
            set -eo pipefail
            switch-php debug-zts-asan
            make RUST_DEBUG_BUILD=1
            cp -v tmp/build_extension/.libs/ddtrace.so extensions_$(uname -m)/ddtrace-<< parameters.so_suffix >>-debug-zts.so
      - run:
          name: Compress debug info
          command: |
            cd extensions_$(uname -m)
            for FILE in $(find . -name "*.so"); do
                objcopy --compress-debug-sections $FILE
            done
      - persist_to_workspace:
          root: '.'
          paths: ['./extensions_*']

  "cache cargo deps":
    working_directory: ~/datadog
    parameters:
      docker_image:
        type: string
      triplet:
        type: string
      resource_class:
        type: string
        default: medium # mostly for more RAM for ramdisk
    <<: *BARE_DOCKER_MACHINE
    steps:
      - <<: *STEP_CHECKOUT
      - setup_docker:
          docker_image: << parameters.docker_image >>
      - restore_cache:
          name: Restore Cargo Package Cache
          keys:
            - profiling-cargo-cache-<< parameters.triplet >>-{{ checksum "profiling/Cargo.toml" }}
      - run:
          name: cargo fetch
          command: |
            cd profiling
            # On occasion, we've observed the .package-cache being in the cache.
            # If it's there, it will cause commands to stall, waiting for the file to be released.
            if [ -e '/rust/cargo/.package-cache' ] ; then
                echo "WARNING: .package-cache was part of the cache and shouldn't be!"
                rm -vf '/rust/cargo/.package-cache'
            fi

            cargo fetch -v --target << parameters.triplet >>
            chmod -R 777 '/rust/cargo'

            # ensure the .package-cache isn't there
            rm -vf '/rust/cargo/.package-cache'

      - save_cache:
          name: Save Cargo Package Cache
          key: profiling-cargo-cache-<< parameters.triplet >>-{{ checksum "profiling/Cargo.toml" }}
          paths:
            - /rust/cargo

  "cargo build --release":
    working_directory: ~/datadog
    parameters:
      docker_image:
        type: string
      abi_no:
        type: string
      triplet:
        type: string
      resource_class:
        type: string
        default: large # mostly for more RAM for ramdisk
    <<: *BARE_DOCKER_MACHINE
    environment:
      - CARGO_TARGET_DIR: /mnt/ramdisk/cargo
    steps:
      - <<: *STEP_CHECKOUT
      - setup_docker:
          docker_image: << parameters.docker_image >>
      - restore_cache:
          name: Restore Cargo Package Cache
          keys:
            - profiling-cargo-cache-<< parameters.triplet >>-{{ checksum "profiling/Cargo.toml" }}
      - <<: *STEP_APPEND_BUILD_ID
      - build_profiler:
          prefix: datadog-profiling/<< parameters.triplet >>/lib/php/<< parameters.abi_no >>
      - persist_to_workspace:
          root: .
          paths:
            - datadog-profiling

  "profiling tests":
    working_directory: ~/datadog
    parameters:
      docker_image:
        type: string
      triplet:
        type: string
      resource_class:
        type: string
        default: large # mostly for more RAM for ramdisk
    <<: *BARE_DOCKER_MACHINE
    environment:
      - CARGO_TARGET_DIR: /mnt/ramdisk/cargo
    steps:
      - restore_cache:
          keys:
            - source-v1-{{ .Branch }}-{{ .Revision }}
      - <<: *STEP_CHECKOUT
      - <<: *STEP_ATTACH_WORKSPACE
      - setup_docker:
          docker_image: << parameters.docker_image >>
      - restore_cache:
          name: Restore Cargo Package Cache
          keys:
            - profiling-cargo-cache-<< parameters.triplet >>-{{ checksum "profiling/Cargo.toml" }}
      - run:
          name: cargo tests
          command: |
            if [ -d '/opt/rh/devtoolset-7' ] ; then
                set +eo pipefail
                source scl_source enable devtoolset-7
                set -eo pipefail
            fi
            set -u
            command -v switch-php && switch-php "${PHP_VERSION}"
            cd profiling
            cargo test --release --all-features
      - run:
          name: phpt tests NTS
          command: |
            set -u
            command -v switch-php && switch-php "${PHP_VERSION}"
            set -e
            libdir="/tmp/datadog-profiling"
            cd profiling
            cargo build --release --all-features
            cd tests
            # don't anticipate there being more than one
            run_tests_php=$(find $(php-config --prefix) -name run-tests.php)
            cp -v "${run_tests_php}" .
            export TEST_PHP_EXECUTABLE=$(which php)
            php run-tests.php -d "extension=/mnt/ramdisk/cargo/release/libdatadog_php_profiling.so" --show-diff -g "FAIL,XFAIL,BORK,WARN,LEAK,XLEAK,SKIP" "phpt"
      - run:
          name: phpt tests ZTS
          command: |
            set -u
            command -v switch-php && switch-php "${PHP_VERSION}-zts"
            set -e
            libdir="/tmp/datadog-profiling"
            cd profiling
            touch build.rs #make sure `build.rs` gets executed after `switch-php` call
            cargo build --release --all-features
            cd tests
            # don't anticipate there being more than one
            run_tests_php=$(find $(php-config --prefix) -name run-tests.php)
            cp -v "${run_tests_php}" .
            export TEST_PHP_EXECUTABLE=$(which php)
            php run-tests.php -d "extension=/mnt/ramdisk/cargo/release/libdatadog_php_profiling.so" --show-diff -g "FAIL,XFAIL,BORK,WARN,LEAK,XLEAK,SKIP" "phpt"

  compile_extension_centos:
    working_directory: ~/datadog
    parameters:
      resource_class:
        type: string
        default: medium
      docker_image:
        type: string
      so_suffix:
        type: string
        default: unknown
      catch_warnings:
        type: boolean
        default: true
      php_version:
        type: string
    <<: *BARE_DOCKER_MACHINE
    steps:
      - restore_cache:
          keys:
            - source-v1-{{ .Branch }}-{{ .Revision }}
      - <<: *STEP_CHECKOUT
      - <<: *STEP_ATTACH_WORKSPACE
      - setup_docker:
          docker_image: << parameters.docker_image >>
      - run: mkdir -p extensions_$(uname -m)
      - run:
          name: Build ndebug, nts configuration
          command: |
            set +eo pipefail; source scl_source enable devtoolset-7; set -eo pipefail
            switch-php << parameters.php_version >>
            make clean && make -j all ECHO_ARG="-e" CFLAGS="-std=gnu11 -O2 -g -Wall -Wextra <<# parameters.catch_warnings >> -Werror <</ parameters.catch_warnings >>"
            cp -v tmp/build_extension/.libs/ddtrace.so extensions_$(uname -m)/ddtrace-<< parameters.so_suffix >>.so
      - run:
          name: Build debug, nts configuration
          command: |
            set +eo pipefail; source scl_source enable devtoolset-7; set -eo pipefail
            switch-php << parameters.php_version >>-debug
            make clean && make -j all ECHO_ARG="-e" CFLAGS="-std=gnu11 -O0 -g -Wall -Wextra <<# parameters.catch_warnings >> -Werror <</ parameters.catch_warnings >>"
            cp -v tmp/build_extension/.libs/ddtrace.so extensions_$(uname -m)/ddtrace-<< parameters.so_suffix >>-debug.so
      - run:
          name: Build zts configuration
          command: |
            set +eo pipefail; source scl_source enable devtoolset-7; set -eo pipefail
            switch-php << parameters.php_version >>-zts
            make clean && make -j all ECHO_ARG="-e" CFLAGS="-std=gnu11 -O2 -g -Wall -Wextra <<# parameters.catch_warnings >> -Werror <</ parameters.catch_warnings >>"
            cp -v tmp/build_extension/.libs/ddtrace.so extensions_$(uname -m)/ddtrace-<< parameters.so_suffix >>-zts.so
      - run:
          name: Compress debug info
          command: |
            cd extensions_$(uname -m)
            for FILE in $(find . -name "*.so"); do
                objcopy --compress-debug-sections $FILE
            done
      - persist_to_workspace:
          root: '.'
          paths: [ './extensions_*' ]

  compile_extension_windows:
    resource_class: 'windows.medium'
    machine:
      image: 'windows-server-2019-vs2019:2022.08.1'
      shell: 'powershell.exe -ExecutionPolicy Bypass'
    parameters:
      docker_image:
        type: string
      so_suffix:
        type: string
        default: unknown
      php_version:
        type: string
    steps:
      - checkout
      - run:
          name: Pull submodules
          shell: powershell.exe
          command: |
            git submodule update --init --recursive
      - run:
          name: Setup docker container
          shell: powershell.exe
          command: |
            mkdir extensions_windows_x86_64
            mkdir extensions_windows_x86_64_debugsymbols
            # No DNS for you by default in circleci docker containers
            docker network create -d "nat" -o com.docker.network.windowsshim.dnsservers="1.1.1.1" net
            docker run -v ${pwd}:C:\Users\ContainerAdministrator\app -d --network net --name php << parameters.docker_image >> ping -t localhost
      - run:
          name: Build nts
          shell: powershell.exe
          command: |
            docker exec php powershell.exe "cd app; switch-php nts; C:\php\SDK\phpize.bat; .\configure.bat --enable-debug-pack; nmake; move x64\Release\php_ddtrace.dll extensions_windows_x86_64\php_ddtrace-<< parameters.so_suffix >>.dll; move x64\Release\php_ddtrace.pdb extensions_windows_x86_64_debugsymbols\php_ddtrace-<< parameters.so_suffix >>.pdb"
      - run:
          name: Build zts
          shell: powershell.exe
          command: |
            docker exec php powershell.exe "cd app; switch-php zts; nmake clean; C:\php\SDK\phpize.bat; .\configure.bat --enable-debug-pack; nmake; move x64\Release_TS\php_ddtrace.dll extensions_windows_x86_64\php_ddtrace-<< parameters.so_suffix >>-zts.dll; move x64\Release_TS\php_ddtrace.pdb extensions_windows_x86_64_debugsymbols\php_ddtrace-<< parameters.so_suffix >>-zts.pdb"
      - persist_to_workspace:
          root: '.'
          paths: [ './extensions_windows_x86_64', './extensions_windows_x86_64_debugsymbols' ]

  compile_appsec_extension_centos:
    working_directory: ~/datadog
    parameters:
      resource_class:
        type: string
        default: medium
      php_version:
        type: string
    <<: *BARE_DOCKER_MACHINE
    steps:
      - <<: *STEP_CHECKOUT
      - <<: *STEP_ATTACH_WORKSPACE
      - setup_docker:
          docker_image: "datadog/dd-trace-ci:php-<< parameters.php_version >>_centos-7"
      - run: mkdir -p appsec_$(uname -m)
      - run:
          name: Install cmake 3.24.4
          command: |
            if [ ! -d "/opt/cmake/3.24.4" ]
            then
              cd /tmp && curl -OL https://github.com/Kitware/CMake/releases/download/v3.24.4/cmake-3.24.4-Linux-$(uname -m).tar.gz
              mkdir -p /opt/cmake/3.24.4
              cd /opt/cmake/3.24.4 && tar -xf /tmp/cmake-3.24.4-Linux-$(uname -m).tar.gz --strip 1
            fi
            echo 'export PATH="/opt/cmake/3.24.4/bin:$PATH"' >> "$BASH_ENV"
            echo 'export PHP_API=$(php -i | grep "PHP Extension => " | sed "s/PHP Extension => //g")' >> "$BASH_ENV"
            source "$BASH_ENV"
      - run:
          name: Build ndebug, nts configuration
          command: |
            set +eo pipefail; source scl_source enable devtoolset-7; set -eo pipefail
            switch-php << parameters.php_version >>
            mkdir -p appsec/build-release ; cd appsec/build-release
            cmake .. -DCMAKE_BUILD_TYPE=RelWithDebInfo -DDD_APPSEC_BUILD_HELPER=OFF  -DDD_APPSEC_TESTING=OFF ; make -j $(nproc)
            cp -v ddappsec.so ../../appsec_$(uname -m)/ddappsec-$PHP_API.so
      - run:
          name: Build ndebug, zts configuration
          command: |
            set +eo pipefail; source scl_source enable devtoolset-7; set -eo pipefail
            switch-php << parameters.php_version >>-zts
            mkdir -p appsec/build-release-zts ; cd appsec/build-release-zts
            cmake .. -DCMAKE_BUILD_TYPE=RelWithDebInfo -DDD_APPSEC_BUILD_HELPER=OFF  -DDD_APPSEC_TESTING=OFF ; make -j $(nproc)
            cp -v ddappsec.so ../../appsec_$(uname -m)/ddappsec-$PHP_API-zts.so
      - run:
          name: Compress debug info
          command: |
            cd appsec_$(uname -m)
            for FILE in $(find . -name "*.so"); do
                objcopy --compress-debug-sections $FILE
            done
      - persist_to_workspace:
          root: '.'
          paths: [ './appsec_*' ]

  compile_appsec_extension_alpine:
    working_directory: ~/datadog
    parameters:
      resource_class:
        type: string
        default: medium
      php_version:
        type: string
    <<: *BARE_DOCKER_MACHINE
    steps:
      - <<: *STEP_CHECKOUT
      - <<: *STEP_ATTACH_WORKSPACE
      - setup_docker:
          docker_image: "datadog/dd-trace-ci:php-compile-extension-alpine-<< parameters.php_version >>"
      - run: mkdir -p appsec_$(uname -m)
      - run:
          name: Install dependencies
          command: |
            apk add cmake gcc g++ git python3 autoconf coreutils
            echo 'export PHP_API=$(php -i | grep "PHP Extension => " | sed "s/PHP Extension => //g")' >> "$BASH_ENV"
            source "$BASH_ENV"
      - run:
          name: Build
          command: |
            mkdir -p appsec/build ; cd appsec/build
            cmake .. -DCMAKE_BUILD_TYPE=RelWithDebInfo -DDD_APPSEC_BUILD_HELPER=OFF  -DDD_APPSEC_TESTING=OFF ; make -j $(nproc)
            cp -v ddappsec.so ../../appsec_$(uname -m)/ddappsec-$PHP_API-alpine.so
      - run:
          name: Compress debug info
          command: |
            cd appsec_$(uname -m)
            for FILE in $(find . -name "*.so"); do
                objcopy --compress-debug-sections $FILE
            done
      - persist_to_workspace:
          root: '.'
          paths: [ './appsec_*' ]

  compile_appsec_helper:
    working_directory: ~/datadog
    parameters:
      resource_class:
        type: string
        default: medium
    <<: *BARE_DOCKER_MACHINE
    steps:
      - <<: *STEP_CHECKOUT
      - <<: *STEP_ATTACH_WORKSPACE
      - setup_docker:
          docker_image: "datadog/libddwaf:toolchain"
      - run: mkdir -p appsec_$(uname -m)
      - run:
          name: Create clang symlinks
          command: |
            ln -s /usr/bin/clang++-16 /usr/bin/clang++
            ln -s /usr/bin/clang-16 /usr/bin/clang
            ln -s /usr/bin/clang-cpp-16 /usr/bin/clang-cpp
      - run:
          name: Build
          command: |
            git config --global --add safe.directory $(pwd)/appsec/third_party/libddwaf
            mkdir -p appsec/build ; cd appsec/build
            cmake .. -DCMAKE_BUILD_TYPE=RelWithDebInfo -DDD_APPSEC_BUILD_EXTENSION=OFF -DCMAKE_TOOLCHAIN_FILE=$(pwd)/../cmake/Toolchain.$(uname -m).cmake
            make -j $(nproc)
            objcopy --compress-debug-sections ddappsec-helper
            cp -v ddappsec-helper ../../appsec_$(uname -m)/ddappsec-helper
      - run:
          name: Test
          command: |
            cd appsec/build
            make -j $(nproc) ddappsec_helper_test
            ./tests/helper/ddappsec_helper_test
      - run:
          name: Copy ruleset
          command: |
            cd appsec
            cp recommended.json ../appsec_$(uname -m)/
      - persist_to_workspace:
          root: '.'
          paths: [ './appsec_*' ]

  "Prepare Code":
    working_directory: ~/datadog
    docker: [ image: 'cimg/php:7.3' ]
    steps:
      - restore_cache:
          keys:
            - source-v1-{{ .Branch }}-{{ .Revision }}
            - source-v1-{{ .Branch }}-
            - source-v1-
      - <<: *STEP_CHECKOUT
      - save_cache:
          key: source-v1-{{ .Branch }}-{{ .Revision }}
          paths:
            - ".git"
      - <<: *STEP_ATTACH_WORKSPACE
      - <<: *STEP_APPEND_BUILD_ID
      - <<: *STEP_COMPOSER_SELF_UPDATE
      - <<: *STEP_COMPOSER_UPDATE
      - <<: *STEP_COMPOSER_GENERATE
      - run:
          name: Showing folder containing generated files
          command: ls -al ~/datadog/bridge
      - persist_to_workspace:
          root: '.'
          paths:
            - './bridge/_generated*.php'
            # Persist files below because we generate a new version number.
            - './src/DDTrace/Tracer.php'
            - './ext/version.h'
            - './profiling/Cargo.toml'

  "package extension":
    working_directory: ~/datadog
    # The `Dockerfile` to this image is located at https://github.com/DataDog/docker-library/blob/master/dd-trace-php/Dockerfile_fpm
    docker: [ image: 'datadog/docker-library:ddtrace_php_fpm_packaging' ]
    parameters:
      asan_build:
        type: boolean
        default: false
    steps:
      - restore_cache:
          keys:
            - source-v1-{{ .Branch }}-{{ .Revision }}
      - <<: *STEP_CHECKOUT
      - <<: *STEP_ATTACH_WORKSPACE
      - unless:
          condition: << parameters.asan_build >>
          steps:
            - run:
                name: Fetch PHP 5 packages
                command: |
                  set -eu
                  PIPELINE_ID=$(curl 'https://circleci.com/api/v2/project/gh/DataDog/dd-trace-php/pipeline?branch=PHP-5' | jq -r '.items[0].id')
                  WORKFLOW_ID=$(curl "https://circleci.com/api/v2/pipeline/$PIPELINE_ID/workflow" | jq -r '.items[]|select(.name == "build_packages").id' | head -1)
                  JOB_ID=$(curl "https://circleci.com/api/v2/workflow/$WORKFLOW_ID/job" | jq -r '.items[]|select(.name == "package extension").id')
                  curl -Lo php5.tar.gz "https://output.circle-artifacts.com/output/job/$JOB_ID/artifacts/0/datadog-php-tracer-1.0.0-nightly.x86_64.tar.gz"
                  tar xzf php5.tar.gz
                  mv opt/datadog-php/extensions/* extensions_x86_64/
            - run:
                name: Package Profiler
                command: |
                  # The layout matches what the dd-prof-php releases had to minimize
                  # transition work.
                  for triplet in x86_64-unknown-linux-gnu x86_64-alpine-linux-musl aarch64-unknown-linux-gnu aarch64-alpine-linux-musl; do
                    # Add licensing. TODO: generate rust libs to third-party CSV.
                    cp -v profiling/LICENSE* profiling/NOTICE "datadog-profiling/${triplet}/"
                    mkdir -vp "datadog-profiling/${triplet}/bin"
                    # Add undocumented installer currently used by relenv
                    cp -v profiling/datadog-profiling-install.sh "datadog-profiling/${triplet}/bin/"
                  done
                  find
                  tar -czf "datadog-profiling.tar.gz" "datadog-profiling/"
      - run:
          name: Build packages
          command: |
            <<# parameters.asan_build >>export DDTRACE_MAKE_PACKAGES_ASAN=1<</ parameters.asan_build >>
            make packages
      - run:
          name: Display sha256sums
          command: cd build/packages && find . -type f -exec sha256sum {} + && cd -
      - run:
          name: Spot-check shape of library name
          command: |
            version=$(awk -F\' '/const VERSION/ { print $2 }' < src/DDTrace/Tracer.php)
            filename="dd-library-php-${version}-x86_64-linux-gnu.tar.gz"
            if ! [[ -f "build/packages/$filename" ]] ; then
              echo "Expected file 'build/packages/$filename' to exist!"
              exit 1
            fi

            if ! [[ "$CIRCLE_BRANCH" =~ "ddtrace-" ]] ; then
              githash="${CIRCLE_SHA1?}"
              echo "Non-release branch detected. Checking for git sha1: $githash."
              if echo "$filename" | grep -q "+$githash" ; then
                echo "Confirmed: '$filename' contains git sha1 hash '$githash'."
              else
                echo "'$filename' didn't contain git sha1 hash '$githash'."
                exit 1
              fi
            fi

      - store_artifacts: { path: 'build/packages', destination: / }
      - store_artifacts: { path: 'packages.tar.gz', destination: '/all/packages.tar.gz' }
      - store_artifacts: { path: 'pecl', destination: '/pecl' }
      - persist_to_workspace:
          root: '.'
          paths: ['./build/packages', 'dockerfiles/verify_packages']

  "x-profiling phpt tests on Alpine":
    working_directory: ~/datadog
    parameters:
      php_major_minor:
        type: string
    docker:
      - image: datadog/dd-trace-ci:php-compile-extension-alpine-<< parameters.php_major_minor >>
    steps:
      - restore_cache:
          keys:
            - source-v1-{{ .Branch }}-{{ .Revision }}
      - <<: *STEP_CHECKOUT
      - <<: *STEP_ATTACH_WORKSPACE
      - run:
          name: Run cross-product profiling phpt tests
          command: |
              set -eu
              apk update
              apk add autoconf coreutils gcc make
              cd ./build/packages
              installable_bundle=$(find . -maxdepth 1 -name 'dd-library-php-*-x86_64-linux-musl.tar.gz')
              php datadog-setup.php --file "${installable_bundle}" --php-bin php --enable-profiling
              cd -
              # run phpize just to get run-tests.php
              phpize
              php run-tests.php -p $(which php) --show-diff -g "FAIL,XFAIL,BORK,WARN,LEAK,XLEAK,SKIP" tests/ext/profiling

  "cbindgen up-to-date":
    working_directory: ~/datadog
    docker:
      - image: datadog/dd-trace-ci:buster
    steps:
      - restore_cache:
          keys:
            - source-v1-{{ .Branch }}-{{ .Revision }}
      - <<: *STEP_CHECKOUT
      - <<: *STEP_ATTACH_WORKSPACE
      - run:
          name: Install cbindgen
          command: cargo install cbindgen
      - run:
          name: Regenerate cbindgen headers and
          command: |
            set -eu
            make cbindgen
            git diff --exit-code components-rs


  placeholder:
    docker:
      - image: busybox
    steps:
      - run: echo "."

  system_tests:
    machine:
      # https://support.circleci.com/hc/en-us/articles/360007324514-How-can-I-use-Docker-volume-mounting-on-CircleCI-
      image: ubuntu-2004:current
    parameters:
      build:
        type: string
      run:
        type: string
    resource_class: large
    working_directory: ~/datadog
    steps:
      - restore_cache:
          keys:
            - source-v1-{{ .Branch }}-{{ .Revision }}
      - <<: *STEP_CHECKOUT
      - <<: *STEP_ATTACH_WORKSPACE
      - run:
          # TODO: removes this step once host-in-runner is merged on system tests
          name: Install good version of docker-compose
          command: |
            sudo curl -L "https://github.com/docker/compose/releases/download/1.29.2/docker-compose-$(uname -s)-$(uname -m)" -o /usr/local/bin/docker-compose
            sudo chmod +x /usr/local/bin/docker-compose

      - run:
          name: Install python 3.9
          command: |
            sudo apt-get update
            sudo apt-get install python3.9-venv

      - run:
          name: versions
          command: |
            docker --version
            docker-compose --version
      - run:
          name: Clone System Tests repo
          command: git clone https://github.com/DataDog/system-tests.git
      - run:
          name: Copy .tar.gz file to system test binaries folder
          command: |
            ls -la build/packages
            installable_bundle=$(find build/packages -maxdepth 1 -name 'dd-library-php-*-x86_64-linux-gnu.tar.gz' | xargs)
            echo using $installable_bundle
            cp $installable_bundle build/packages/datadog-setup.php system-tests/binaries/
      - run:
          name: Build
          command: << parameters.build >>
      - run:
          name: Run
          command: << parameters.run >>
      - store_artifacts:
          path: system-tests/logs
          destination: system-tests.tar.gz

workflows:
  version: 2

  components-c:
    when: << pipeline.parameters.components-c >>
    jobs:
      # We need to prepare code because centos 6's git is too old for CircleCI, true story:
      # > error: unknown switch `B'
      - "Prepare Code"
      - ExtensionComponents:
          requires: [ 'Prepare Code' ]
          matrix:
            parameters:
              docker_image:
                # Don't need PHP, just basic toolchain
                - "datadog/dd-trace-ci:centos-7"
                - "datadog/dd-trace-ci:alpine"
                - "datadog/dd-trace-ci:buster"
              cmake_version:
                - "3.24.4"
              catch2_version:
                - "2.13.10"

  zend_abstract_interface:
    when: << pipeline.parameters.zend_abstract_interface >>
    jobs:
      - "Prepare Code"
      - Tea:
          requires: [ 'Prepare Code' ]
          matrix:
            parameters:
              os:
                # TODO Add CentOS & Alpine
                - "buster"
              php_version:
                - "7.0"
                - "7.1"
                - "7.2"
                - "7.3"
                - "7.4"
                - "8.0"
                - "8.1"
                - "8.2"
                - "8.3"
              cmake_version:
                - "3.24.4"
              catch2_version:
                - "2.13.10"

  zend_abstract_interface_shared_exts:
    when: << pipeline.parameters.zend_abstract_interface >>
    jobs:
      - "Prepare Code"
      - ZaiSharedExts:
          requires: [ 'Prepare Code' ]
          matrix:
            parameters:
              php_version:
                - "7.4"
                - "8.0"

  build_packages:
    when: << pipeline.parameters.build >>
    jobs:
      - "Prepare Code"

      # In the event the cache is broken, all cargo jobs will end up fetching
      # dependencies. Although this is a bit wasteful, when the cache isn't
      # broken this saves us about 30+ secs of build time on the critical path.
      # Since the tracer folks are unlikely to break the cache, they will save
      # time in their CI cycles and only profiler folks will have to pay.
      - "cache cargo deps":
          name: "cache cargo deps - x86_64-alpine-linux-musl"
          docker_image: "datadog/dd-trace-ci:php-compile-extension-alpine-8.1"
          triplet: "x86_64-alpine-linux-musl"
      - "cache cargo deps":
          name: "cache cargo deps - aarch64-alpine-linux-musl"
          docker_image: "datadog/dd-trace-ci:php-compile-extension-alpine-8.1"
          triplet: "aarch64-alpine-linux-musl"
          resource_class: "arm.medium"
      - "cargo build --release":
          name: "Profiler PHP v7.1 - x86_64-alpine-linux-musl"
          docker_image: "datadog/dd-trace-ci:php-compile-extension-alpine-7.1"
          abi_no: "20160303"
          triplet: "x86_64-alpine-linux-musl"
      - "cargo build --release":
          name: "Profiler PHP v7.1 - aarch64-alpine-linux-musl"
          docker_image: "datadog/dd-trace-ci:php-compile-extension-alpine-7.1"
          abi_no: "20160303"
          triplet: "aarch64-alpine-linux-musl"
          resource_class: "arm.medium"
      - "cargo build --release":
          name: "Profiler PHP v7.2 - x86_64-alpine-linux-musl"
          docker_image: "datadog/dd-trace-ci:php-compile-extension-alpine-7.2"
          abi_no: "20170718"
          triplet: "x86_64-alpine-linux-musl"
      - "cargo build --release":
          name: "Profiler PHP v7.2 - aarch64-alpine-linux-musl"
          docker_image: "datadog/dd-trace-ci:php-compile-extension-alpine-7.2"
          abi_no: "20170718"
          triplet: "aarch64-alpine-linux-musl"
          resource_class: "arm.medium"
      - "cargo build --release":
          name: "Profiler PHP v7.3 - x86_64-alpine-linux-musl"
          docker_image: "datadog/dd-trace-ci:php-compile-extension-alpine-7.3"
          abi_no: "20180731"
          triplet: "x86_64-alpine-linux-musl"
      - "cargo build --release":
          name: "Profiler PHP v7.3 - aarch64-alpine-linux-musl"
          docker_image: "datadog/dd-trace-ci:php-compile-extension-alpine-7.3"
          abi_no: "20180731"
          triplet: "aarch64-alpine-linux-musl"
          resource_class: "arm.medium"
      - "cargo build --release":
          name: "Profiler PHP v7.4 - x86_64-alpine-linux-musl"
          docker_image: "datadog/dd-trace-ci:php-compile-extension-alpine-7.4"
          abi_no: "20190902"
          triplet: "x86_64-alpine-linux-musl"
      - "cargo build --release":
          name: "Profiler PHP v7.4 - aarch64-alpine-linux-musl"
          docker_image: "datadog/dd-trace-ci:php-compile-extension-alpine-7.4"
          abi_no: "20190902"
          triplet: "aarch64-alpine-linux-musl"
          resource_class: "arm.medium"
      - "cargo build --release":
          name: "Profiler PHP v8.0 - x86_64-alpine-linux-musl"
          docker_image: "datadog/dd-trace-ci:php-compile-extension-alpine-8.0"
          abi_no: "20200930"
          triplet: "x86_64-alpine-linux-musl"
      - "cargo build --release":
          name: "Profiler PHP v8.0 - aarch64-alpine-linux-musl"
          docker_image: "datadog/dd-trace-ci:php-compile-extension-alpine-8.0"
          abi_no: "20200930"
          triplet: "aarch64-alpine-linux-musl"
          resource_class: "arm.medium"
      - "cargo build --release":
          name: "Profiler PHP v8.1 - x86_64-alpine-linux-musl"
          docker_image: "datadog/dd-trace-ci:php-compile-extension-alpine-8.1"
          abi_no: "20210902"
          triplet: "x86_64-alpine-linux-musl"
      - "cargo build --release":
          name: "Profiler PHP v8.1 - aarch64-alpine-linux-musl"
          docker_image: "datadog/dd-trace-ci:php-compile-extension-alpine-8.1"
          abi_no: "20210902"
          triplet: "aarch64-alpine-linux-musl"
          resource_class: "arm.medium"
      - "cargo build --release":
          name: "Profiler PHP v8.2 - x86_64-alpine-linux-musl"
          docker_image: "datadog/dd-trace-ci:php-compile-extension-alpine-8.2"
          abi_no: "20220829"
          triplet: "x86_64-alpine-linux-musl"
      - "cargo build --release":
          name: "Profiler PHP v8.2 - aarch64-alpine-linux-musl"
          docker_image: "datadog/dd-trace-ci:php-compile-extension-alpine-8.2"
          abi_no: "20220829"
          triplet: "aarch64-alpine-linux-musl"
          resource_class: "arm.medium"
      - "cargo build --release":
          name: "Profiler PHP v8.3 - x86_64-alpine-linux-musl"
          docker_image: "datadog/dd-trace-ci:php-compile-extension-alpine-8.3"
          abi_no: "20230831"
          triplet: "x86_64-alpine-linux-musl"
      - "cargo build --release":
          name: "Profiler PHP v8.3 - aarch64-alpine-linux-musl"
          docker_image: "datadog/dd-trace-ci:php-compile-extension-alpine-8.3"
          abi_no: "20230831"
          triplet: "aarch64-alpine-linux-musl"
          resource_class: "arm.medium"

      - "cache cargo deps":
          name: "cache cargo deps - x86_64-unknown-linux-gnu"
          docker_image: "datadog/dd-trace-ci:centos-7"
          triplet: "x86_64-unknown-linux-gnu"
      - "cache cargo deps":
          name: "cache cargo deps - aarch64-unknown-linux-gnu"
          docker_image: "datadog/dd-trace-ci:centos-7"
          triplet: "aarch64-unknown-linux-gnu"
          resource_class: "arm.medium"
      - "cargo build --release":
          name: "Profiler PHP v7.1 - x86_64-unknown-linux-gnu"
          docker_image: "datadog/dd-trace-ci:php-7.1_centos-7"
          abi_no: "20160303"
          triplet: "x86_64-unknown-linux-gnu"
      - "cargo build --release":
          name: "Profiler PHP v7.1 - aarch64-unknown-linux-gnu"
          docker_image: "datadog/dd-trace-ci:php-7.1_centos-7"
          abi_no: "20160303"
          triplet: "aarch64-unknown-linux-gnu"
          resource_class: "arm.medium"
      - "cargo build --release":
          name: "Profiler PHP v7.2 - x86_64-unknown-linux-gnu"
          docker_image: "datadog/dd-trace-ci:php-7.2_centos-7"
          abi_no: "20170718"
          triplet: "x86_64-unknown-linux-gnu"
      - "cargo build --release":
          name: "Profiler PHP v7.2 - aarch64-unknown-linux-gnu"
          docker_image: "datadog/dd-trace-ci:php-7.2_centos-7"
          abi_no: "20170718"
          triplet: "aarch64-unknown-linux-gnu"
          resource_class: "arm.medium"
      - "cargo build --release":
          name: "Profiler PHP v7.3 - x86_64-unknown-linux-gnu"
          docker_image: "datadog/dd-trace-ci:php-7.3_centos-7"
          abi_no: "20180731"
          triplet: "x86_64-unknown-linux-gnu"
      - "cargo build --release":
          name: "Profiler PHP v7.3 - aarch64-unknown-linux-gnu"
          docker_image: "datadog/dd-trace-ci:php-7.3_centos-7"
          abi_no: "20180731"
          triplet: "aarch64-unknown-linux-gnu"
          resource_class: "arm.medium"
      - "cargo build --release":
          name: "Profiler PHP v7.4 - x86_64-unknown-linux-gnu"
          docker_image: "datadog/dd-trace-ci:php-7.4_centos-7"
          abi_no: "20190902"
          triplet: "x86_64-unknown-linux-gnu"
      - "cargo build --release":
          name: "Profiler PHP v7.4 - aarch64-unknown-linux-gnu"
          docker_image: "datadog/dd-trace-ci:php-7.4_centos-7"
          abi_no: "20190902"
          triplet: "aarch64-unknown-linux-gnu"
          resource_class: "arm.medium"
      - "cargo build --release":
          name: "Profiler PHP v8.0 - x86_64-unknown-linux-gnu"
          docker_image: "datadog/dd-trace-ci:php-8.0_centos-7"
          abi_no: "20200930"
          triplet: "x86_64-unknown-linux-gnu"
      - "cargo build --release":
          name: "Profiler PHP v8.0 - aarch64-unknown-linux-gnu"
          docker_image: "datadog/dd-trace-ci:php-8.0_centos-7"
          abi_no: "20200930"
          triplet: "aarch64-unknown-linux-gnu"
          resource_class: "arm.medium"
      - "cargo build --release":
          name: "Profiler PHP v8.1 - x86_64-unknown-linux-gnu"
          docker_image: "datadog/dd-trace-ci:php-8.1_centos-7"
          abi_no: "20210902"
          triplet: "x86_64-unknown-linux-gnu"
      - "cargo build --release":
          name: "Profiler PHP v8.1 - aarch64-unknown-linux-gnu"
          docker_image: "datadog/dd-trace-ci:php-8.1_centos-7"
          abi_no: "20210902"
          triplet: "aarch64-unknown-linux-gnu"
          resource_class: "arm.medium"
      - "cargo build --release":
          name: "Profiler PHP v8.2 - x86_64-unknown-linux-gnu"
          docker_image: "datadog/dd-trace-ci:php-8.2_centos-7"
          abi_no: "20220829"
          triplet: "x86_64-unknown-linux-gnu"
      - "cargo build --release":
          name: "Profiler PHP v8.2 - aarch64-unknown-linux-gnu"
          docker_image: "datadog/dd-trace-ci:php-8.2_centos-7"
          abi_no: "20220829"
          triplet: "aarch64-unknown-linux-gnu"
          resource_class: "arm.medium"
      - "cargo build --release":
          name: "Profiler PHP v8.3 - x86_64-unknown-linux-gnu"
          docker_image: "datadog/dd-trace-ci:php-8.3_centos-7"
          abi_no: "20230831"
          triplet: "x86_64-unknown-linux-gnu"
      - "cargo build --release":
          name: "Profiler PHP v8.3 - aarch64-unknown-linux-gnu"
          docker_image: "datadog/dd-trace-ci:php-8.3_centos-7"
          abi_no: "20230831"
          triplet: "aarch64-unknown-linux-gnu"
          resource_class: "arm.medium"

      - compile_appsec_extension_centos:
          requires: [ 'Prepare Code' ]
          matrix:
            parameters:
              php_version:
                - '7.0'
                - '7.1'
                - '7.2'
                - '7.3'
                - '7.4'
                - '8.0'
                - '8.1'
                - '8.2'
                - '8.3'
              resource_class:
                - "medium"
                - "arm.medium"

      - compile_appsec_extension_alpine:
          requires: [ 'Prepare Code' ]
          matrix:
            parameters:
              php_version:
                - '7.0'
                - '7.1'
                - '7.2'
                - '7.3'
                - '7.4'
                - '8.0'
                - '8.1'
                - '8.2'
                - '8.3'
              resource_class:
                - "medium"
                - "arm.medium"

      - compile_appsec_helper:
          requires: [ 'Prepare Code' ]
          matrix:
            parameters:
              resource_class:
                - "medium"
                - "arm.medium"

      - compile_alpine:
          requires: [ 'Prepare Code' ]
          matrix:
            parameters:
              php_major_minor:
                - '7.0'
                - '7.1'
                - '7.2'
                - '7.3'
                - '7.4'
                - '8.0'
                - '8.1'
                - '8.2'
                - '8.3'
              resource_class:
                - "medium"
                - "arm.medium"
      - compile_extension_centos:
          requires: [ 'Prepare Code' ]
          name: "Compile x86_64 PHP 70 nts + zts + debug"
          php_version: "7.0"
          docker_image: "datadog/dd-trace-ci:php-7.0_centos-7"
          so_suffix: "20151012"
      - compile_extension_centos:
          requires: [ 'Prepare Code' ]
          name: "Compile aarch64 PHP 70 nts + zts + debug"
          php_version: "7.0"
          docker_image: "datadog/dd-trace-ci:php-7.0_centos-7"
          so_suffix: "20151012"
          resource_class: "arm.medium"
      - compile_extension_centos:
          requires: [ 'Prepare Code' ]
          name: "Compile x86_64 PHP 71 nts + zts + debug"
          php_version: "7.1"
          docker_image: "datadog/dd-trace-ci:php-7.1_centos-7"
          so_suffix: "20160303"
      - compile_extension_centos:
          requires: [ 'Prepare Code' ]
          name: "Compile aarch64 PHP 71 nts + zts + debug"
          php_version: "7.1"
          docker_image: "datadog/dd-trace-ci:php-7.1_centos-7"
          so_suffix: "20160303"
          resource_class: "arm.medium"
      - compile_extension_centos:
          requires: [ 'Prepare Code' ]
          name: "Compile x86_64 PHP 72 nts + zts + debug"
          php_version: "7.2"
          docker_image: "datadog/dd-trace-ci:php-7.2_centos-7"
          so_suffix: "20170718"
      - compile_extension_centos:
          requires: [ 'Prepare Code' ]
          name: "Compile aarch64 PHP 72 nts + zts + debug"
          php_version: "7.2"
          docker_image: "datadog/dd-trace-ci:php-7.2_centos-7"
          so_suffix: "20170718"
          resource_class: "arm.medium"
      - compile_extension_windows:
          requires: [ 'Prepare Code' ]
          name: "Compile Windows PHP 72 nts + zts"
          docker_image: "datadog/dd-trace-ci:php-7.2_windows"
          php_version: "7.2"
          so_suffix: "20170718"
      - compile_extension_centos:
          requires: [ 'Prepare Code' ]
          name: "Compile x86_64 PHP 73 nts + zts + debug"
          php_version: "7.3"
          docker_image: "datadog/dd-trace-ci:php-7.3_centos-7"
          so_suffix: "20180731"
          catch_warnings: false # On debug builds: unused parameter '__zend_filename'
      - compile_extension_centos:
          requires: [ 'Prepare Code' ]
          name: "Compile aarch64 PHP 73 nts + zts + debug"
          php_version: "7.3"
          docker_image: "datadog/dd-trace-ci:php-7.3_centos-7"
          so_suffix: "20180731"
          catch_warnings: false # On debug builds: unused parameter '__zend_filename'
          resource_class: "arm.medium"
      - compile_extension_windows:
          requires: [ 'Prepare Code' ]
          name: "Compile Windows PHP 73 nts + zts"
          docker_image: "datadog/dd-trace-ci:php-7.3_windows"
          php_version: "7.3"
          so_suffix: "20180731"
      - compile_extension_centos:
          requires: [ 'Prepare Code' ]
          name: "Compile x86_64 PHP 74 nts + zts + debug"
          php_version: "7.4"
          docker_image: "datadog/dd-trace-ci:php-7.4_centos-7"
          so_suffix: "20190902"
      - compile_extension_centos:
          requires: [ 'Prepare Code' ]
          name: "Compile aarch64 PHP 74 nts + zts + debug"
          php_version: "7.4"
          docker_image: "datadog/dd-trace-ci:php-7.4_centos-7"
          so_suffix: "20190902"
          resource_class: "arm.medium"
      - compile_extension_windows:
          requires: [ 'Prepare Code' ]
          name: "Compile Windows PHP 74 nts + zts"
          docker_image: "datadog/dd-trace-ci:php-7.4_windows"
          php_version: "7.4"
          so_suffix: "20190902"
      - compile_extension_centos:
          requires: [ 'Prepare Code' ]
          name: "Compile x86_64 PHP 80 nts + zts + debug"
          docker_image: "datadog/dd-trace-ci:php-8.0_centos-7"
          php_version: "8.0"
          so_suffix: "20200930"
      - compile_extension_centos:
          requires: [ 'Prepare Code' ]
          name: "Compile aarch64 PHP 80 nts + zts + debug"
          docker_image: "datadog/dd-trace-ci:php-8.0_centos-7"
          php_version: "8.0"
          so_suffix: "20200930"
          resource_class: "arm.medium"
      - compile_extension_windows:
          requires: [ 'Prepare Code' ]
          name: "Compile Windows PHP 80 nts + zts"
          docker_image: "datadog/dd-trace-ci:php-8.0_windows"
          php_version: "8.0"
          so_suffix: "20200930"
      - compile_extension_centos:
          requires: [ 'Prepare Code' ]
          name: "Compile x86_64 PHP 81 nts + zts + debug"
          docker_image: "datadog/dd-trace-ci:php-8.1_centos-7"
          php_version: "8.1"
          so_suffix: "20210902"
      - compile_extension_centos:
          requires: [ 'Prepare Code' ]
          name: "Compile aarch64 PHP 81 nts + zts + debug"
          docker_image: "datadog/dd-trace-ci:php-8.1_centos-7"
          php_version: "8.1"
          so_suffix: "20210902"
          resource_class: "arm.medium"
      - compile_extension_windows:
          requires: [ 'Prepare Code' ]
          name: "Compile Windows PHP 81 nts + zts"
          docker_image: "datadog/dd-trace-ci:php-8.1_windows"
          php_version: "8.1"
          so_suffix: "20210902"
      - compile_extension_centos:
          requires: [ 'Prepare Code' ]
          name: "Compile x86_64 PHP 82 nts + zts + debug"
          docker_image: "datadog/dd-trace-ci:php-8.2_centos-7"
          php_version: "8.2"
          so_suffix: "20220829"
      - compile_extension_centos:
          requires: [ 'Prepare Code' ]
          name: "Compile aarch64 PHP 82 nts + zts + debug"
          docker_image: "datadog/dd-trace-ci:php-8.2_centos-7"
          php_version: "8.2"
          so_suffix: "20220829"
          resource_class: "arm.medium"
      - compile_extension_windows:
          requires: [ 'Prepare Code' ]
          name: "Compile Windows PHP 82 nts + zts"
          docker_image: "datadog/dd-trace-ci:php-8.2_windows"
          php_version: "8.2"
          so_suffix: "20220829"
      - compile_extension_centos:
          requires: [ 'Prepare Code' ]
          name: "Compile x86_64 PHP 83 nts + zts + debug"
          docker_image: "datadog/dd-trace-ci:php-8.3_centos-7"
          php_version: "8.3"
          so_suffix: "20230831"
      - compile_extension_centos:
          requires: [ 'Prepare Code' ]
          name: "Compile aarch64 PHP 83 nts + zts + debug"
          docker_image: "datadog/dd-trace-ci:php-8.3_centos-7"
          php_version: "8.3"
          so_suffix: "20230831"
          resource_class: "arm.medium"
      - compile_extension_windows:
          requires: [ 'Prepare Code' ]
          name: "Compile Windows PHP 83 nts + zts"
          docker_image: "datadog/dd-trace-ci:php-8.3_windows"
          php_version: "8.3"
          so_suffix: "20230831"
      - pecl_build:
          requires: [ 'Prepare Code' ]
          name: "Build PECL"

      - "package extension":
          requires:
            - compile_alpine
            - "Compile x86_64 PHP 70 nts + zts + debug"
            - "Compile aarch64 PHP 70 nts + zts + debug"
            - "Compile x86_64 PHP 71 nts + zts + debug"
            - "Compile aarch64 PHP 71 nts + zts + debug"
            - "Compile x86_64 PHP 72 nts + zts + debug"
            - "Compile aarch64 PHP 72 nts + zts + debug"
            - "Compile x86_64 PHP 73 nts + zts + debug"
            - "Compile aarch64 PHP 73 nts + zts + debug"
            - "Compile x86_64 PHP 74 nts + zts + debug"
            - "Compile aarch64 PHP 74 nts + zts + debug"
            - "Compile x86_64 PHP 80 nts + zts + debug"
            - "Compile aarch64 PHP 80 nts + zts + debug"
            - "Compile x86_64 PHP 81 nts + zts + debug"
            - "Compile aarch64 PHP 81 nts + zts + debug"
            - "Compile x86_64 PHP 82 nts + zts + debug"
            - "Compile aarch64 PHP 82 nts + zts + debug"
            - "Compile x86_64 PHP 83 nts + zts + debug"
            - "Compile aarch64 PHP 83 nts + zts + debug"
            - "Compile Windows PHP 72 nts + zts"
            - "Compile Windows PHP 73 nts + zts"
            - "Compile Windows PHP 74 nts + zts"
            - "Compile Windows PHP 80 nts + zts"
            - "Compile Windows PHP 81 nts + zts"
            - "Compile Windows PHP 82 nts + zts"
            - "Compile Windows PHP 83 nts + zts"
            - "Build PECL"

            - "Profiler PHP v7.1 - x86_64-alpine-linux-musl"
            - "Profiler PHP v7.2 - x86_64-alpine-linux-musl"
            - "Profiler PHP v7.3 - x86_64-alpine-linux-musl"
            - "Profiler PHP v7.4 - x86_64-alpine-linux-musl"
            - "Profiler PHP v8.0 - x86_64-alpine-linux-musl"
            - "Profiler PHP v8.1 - x86_64-alpine-linux-musl"
            - "Profiler PHP v8.2 - x86_64-alpine-linux-musl"
            - "Profiler PHP v8.3 - x86_64-alpine-linux-musl"

            - "Profiler PHP v7.1 - x86_64-unknown-linux-gnu"
            - "Profiler PHP v7.2 - x86_64-unknown-linux-gnu"
            - "Profiler PHP v7.3 - x86_64-unknown-linux-gnu"
            - "Profiler PHP v7.4 - x86_64-unknown-linux-gnu"
            - "Profiler PHP v8.0 - x86_64-unknown-linux-gnu"
            - "Profiler PHP v8.1 - x86_64-unknown-linux-gnu"
            - "Profiler PHP v8.2 - x86_64-unknown-linux-gnu"
            - "Profiler PHP v8.3 - x86_64-unknown-linux-gnu"

            - "Profiler PHP v7.1 - aarch64-alpine-linux-musl"
            - "Profiler PHP v7.2 - aarch64-alpine-linux-musl"
            - "Profiler PHP v7.3 - aarch64-alpine-linux-musl"
            - "Profiler PHP v7.4 - aarch64-alpine-linux-musl"
            - "Profiler PHP v8.0 - aarch64-alpine-linux-musl"
            - "Profiler PHP v8.1 - aarch64-alpine-linux-musl"
            - "Profiler PHP v8.2 - aarch64-alpine-linux-musl"
            - "Profiler PHP v8.3 - aarch64-alpine-linux-musl"

            - "Profiler PHP v7.1 - aarch64-unknown-linux-gnu"
            - "Profiler PHP v7.2 - aarch64-unknown-linux-gnu"
            - "Profiler PHP v7.3 - aarch64-unknown-linux-gnu"
            - "Profiler PHP v7.4 - aarch64-unknown-linux-gnu"
            - "Profiler PHP v8.0 - aarch64-unknown-linux-gnu"
            - "Profiler PHP v8.1 - aarch64-unknown-linux-gnu"
            - "Profiler PHP v8.2 - aarch64-unknown-linux-gnu"
            - "Profiler PHP v8.3 - aarch64-unknown-linux-gnu"

            - compile_appsec_extension_centos
            - compile_appsec_extension_alpine
            - compile_appsec_helper

      - compile_extension_asan:
          requires: [ 'Prepare Code' ]
          name: "Compile x86_64 PHP 74 debug-zts-asan"
          docker_image: "datadog/dd-trace-ci:php-7.4_buster"
          so_suffix: "20190902"
      - compile_extension_asan:
          requires: [ 'Prepare Code' ]
          name: "Compile aarch64 PHP 74 debug-zts-asan"
          docker_image: "datadog/dd-trace-ci:php-7.4_buster"
          so_suffix: "20190902"
          resource_class: "arm.medium"
      - compile_extension_asan:
          requires: [ 'Prepare Code' ]
          name: "Compile x86_64 PHP 80 debug-zts-asan"
          docker_image: "datadog/dd-trace-ci:php-8.0_buster"
          so_suffix: "20200930"
      - compile_extension_asan:
          requires: [ 'Prepare Code' ]
          name: "Compile aarch64 PHP 80 debug-zts-asan"
          docker_image: "datadog/dd-trace-ci:php-8.0_buster"
          so_suffix: "20200930"
          resource_class: "arm.medium"
      - compile_extension_asan:
          requires: [ 'Prepare Code' ]
          name: "Compile x86_64 PHP 81 debug-zts-asan"
          docker_image: "datadog/dd-trace-ci:php-8.1_buster"
          so_suffix: "20210902"
      - compile_extension_asan:
          requires: [ 'Prepare Code' ]
          name: "Compile aarch64 PHP 81 debug-zts-asan"
          docker_image: "datadog/dd-trace-ci:php-8.1_buster"
          so_suffix: "20210902"
          resource_class: "arm.medium"
      - compile_extension_asan:
          requires: [ 'Prepare Code' ]
          name: "Compile x86_64 PHP 82 debug-zts-asan"
          docker_image: "datadog/dd-trace-ci:php-8.2_buster"
          so_suffix: "20220829"
      - compile_extension_asan:
          requires: [ 'Prepare Code' ]
          name: "Compile aarch64 PHP 82 debug-zts-asan"
          docker_image: "datadog/dd-trace-ci:php-8.2_buster"
          so_suffix: "20220829"
          resource_class: "arm.medium"
      - compile_extension_asan:
          requires: [ 'Prepare Code' ]
          name: "Compile x86_64 PHP 83 debug-zts-asan"
          docker_image: "datadog/dd-trace-ci:php-8.3_buster"
          so_suffix: "20230831"
      - compile_extension_asan:
          requires: [ 'Prepare Code' ]
          name: "Compile aarch64 PHP 83 debug-zts-asan"
          docker_image: "datadog/dd-trace-ci:php-8.3_buster"
          so_suffix: "20230831"
          resource_class: "arm.medium"

      - "package extension":
          name: "package extension zts-debug-asan"
          asan_build: true
          requires:
            - "Compile x86_64 PHP 74 debug-zts-asan"
            - "Compile aarch64 PHP 74 debug-zts-asan"
            - "Compile x86_64 PHP 80 debug-zts-asan"
            - "Compile aarch64 PHP 80 debug-zts-asan"
            - "Compile x86_64 PHP 81 debug-zts-asan"
            - "Compile aarch64 PHP 81 debug-zts-asan"
            - "Compile x86_64 PHP 82 debug-zts-asan"
            - "Compile aarch64 PHP 82 debug-zts-asan"
            - "Compile x86_64 PHP 83 debug-zts-asan"
            - "Compile aarch64 PHP 83 debug-zts-asan"

      - "x-profiling phpt tests on Alpine":
          requires: [ 'package extension' ]
          matrix:
            parameters:
              php_major_minor:
                - '7.1'
                - '7.2'
                - '7.3'
                - '7.4'
                - '8.0'
                - '8.1'
                - '8.2'
                - '8.3'

      - randomized_tests:
          requires: [ 'package extension' ]
          matrix:
            parameters:
              batch: [ 1, 2, 3, 4, 5 ]
      - randomized_tests_arm:
          requires: [ 'package extension' ]
          matrix:
            parameters:
              batch: [ 1, 2, 3, 4, 5 ]
      - randomized_tests_asan:
          requires: [ 'package extension zts-debug-asan' ]
          matrix:
            parameters:
              batch: [ 6, 7, 8, 9, 10 ]
      - randomized_tests_arm_asan:
          requires: [ 'package extension zts-debug-asan' ]
          matrix:
            parameters:
              batch: [ 6, 7, 8, 9, 10 ]
      - installer_tests:
          requires: [ 'package extension' ]
      - placeholder:
          requires: [ 'package extension' ]
          name: Framework tests
      - framework_tests:
          requires: [ "Framework tests" ]
          framework_target: flow
          name: "Flow testsuite"
      - framework_tests:
          requires: [ "Framework tests" ]
          framework_target: flow_no_ddtrace
          name: "Flow baseline testsuite"
      # The dd-trace-ci:php-framework-laravel docker image needs to be modified to handle the laravel queue integration
      #- framework_tests:
      #    requires: [ "Framework tests" ]
      #    framework_target: laravel
      #    name: "Laravel testsuite"
      - framework_tests:
          requires: [ "Framework tests" ]
          framework_target: laravel_no_ddtrace
          name: "Laravel baseline testsuite"
      # Symfony path needs to be updated as symfony/contracts 2.0 has been released and it changes
      # test files where the patch is applied.
      # - framework_tests:
      #     requires: [ "Framework tests" ]
      #     framework_target: symfony
      #     name: "Symfony testsuite"
      # - framework_tests:
      #     requires: [ "Framework tests" ]
      #     framework_target: symfony_no_ddtrace
      #     name: "Symfony baseline testsuite"
      - framework_tests:
          requires: [ "Framework tests" ]
          framework_target: mongodb-driver
          name: "Mongodb driver testsuite"
      - framework_tests:
          requires: [ "Framework tests" ]
          framework_target: mongodb-driver_no_ddtrace
          name: "Mongodb driver baseline testsuite"
      - framework_tests:
          requires: [ "Framework tests" ]
          framework_target: phpredis3
          name: "PHPRedis 3 testsuite"
      - framework_tests:
          requires: [ "Framework tests" ]
          framework_target: phpredis3_no_ddtrace
          name: "PHPRedis 3 baseline testsuite"
      - framework_tests:
          requires: [ "Framework tests" ]
          framework_target: phpredis4
          name: "PHPRedis 4 testsuite"
      - framework_tests:
          requires: [ "Framework tests" ]
          framework_target: phpredis4_no_ddtrace
          name: "PHPRedis 4 baseline testsuite"
      - framework_tests:
          requires: [ "Framework tests" ]
          framework_target: phpredis5
          name: "PHPRedis 5 testsuite"
      - framework_tests:
          requires: [ "Framework tests" ]
          framework_target: phpredis5_no_ddtrace
          name: "PHPRedis 5 baseline testsuite"
      - framework_tests:
          requires: [ "Framework tests" ]
          framework_target: wordpress
          name: "WordPress testsuite"
      - framework_tests:
          requires: [ "Framework tests" ]
          framework_target: wordpress_no_ddtrace
          name: "WordPress baseline testsuite"
      - verify_alpine:
          requires: [ "package extension" ]
          matrix:
            parameters:
              php_package:
                - php php-fpm php-json
              install_type:
                - php_installer
                - native_package
              docker_image:
                - alpine:3.8
                - alpine:3.9
                - alpine:3.10
                - alpine:3.11
                - alpine:3.12
                - alpine:3.15
                - alpine:3.16
                - alpine:3.17
                - alpine:latest
      - verify_alpine:
          requires: [ "package extension" ]
          matrix:
            parameters:
              php_package:
                - php7 php7-fpm php7-json
              install_type:
                - php_installer
                - native_package
              docker_image:
                - alpine:3.7
                - alpine:3.8
                - alpine:3.9
                - alpine:3.9
                - alpine:3.10
                - alpine:3.11
                - alpine:3.12
                - alpine:3.15
      - verify_alpine:
          requires: [ "package extension" ]
          php_package: ''
          matrix:
            parameters:
              install_type:
                - php_installer
                - native_package
              docker_image:
                - php:7.0-fpm-alpine
                - php:7.1-fpm-alpine
                - php:7.2-fpm-alpine
                - php:7.3-fpm-alpine
                - php:7.4-fpm-alpine
                - php:8.0-fpm-alpine
                - php:8.1-fpm-alpine
                - php:8.2-fpm-alpine
                - php:8.3-fpm-alpine
      - verify_centos:
          requires: [ "package extension" ]
          matrix:
            parameters:
              docker_image:
                - centos:7
              install_type:
                - php_installer
                - native_package
              configuration:
                - PHP_MAJOR=7 PHP_MINOR=0
                - PHP_MAJOR=7 PHP_MINOR=1
                - PHP_MAJOR=7 PHP_MINOR=2
                - PHP_MAJOR=7 PHP_MINOR=3
                - PHP_MAJOR=7 PHP_MINOR=4
                - PHP_MAJOR=8 PHP_MINOR=0
                - PHP_MAJOR=8 PHP_MINOR=1
                - PHP_MAJOR=8 PHP_MINOR=2
                - PHP_MAJOR=8 PHP_MINOR=3
      - verify_debian:
          requires: [ "package extension" ]
          matrix:
            parameters:
              install_type:
                - php_installer
                - native_package
              install_mode:
                - sury
              docker_image:
                - debian:buster
                - debian:bullseye
              configuration:
                - PHP_VERSION=7.0
                - PHP_VERSION=7.1
                - PHP_VERSION=7.2
                - PHP_VERSION=7.3
                - PHP_VERSION=7.4
                - PHP_VERSION=8.0
                - PHP_VERSION=8.1
                - PHP_VERSION=8.2
                - PHP_VERSION=8.3

      - verify_tar_gz:
          requires: [ "package extension" ]
          name: "Verify x86_64 .tar.gz"
          php_major_minor: "7.0"
      - verify_tar_gz:
          requires: [ "package extension" ]
          name: "Verify aarch64 .tar.gz"
          php_major_minor: "8.1"
          resource_class: "arm.medium"
        # There is little value in testing several versions, since all the packages are already verified on the
        # respective platforms using the native packages. Let's save some CPU cycles.

      - verify_no_json_ext:
          requires: [ "package extension" ]

      - pecl_tests:
          requires: [ "Build PECL" ]
          name: "PHP 70 PECL tests"
          docker_image: "datadog/dd-trace-ci:php-7.0_buster"
      - pecl_tests:
          requires: [ "Build PECL" ]
          name: "PHP 71 PECL tests"
          docker_image: "datadog/dd-trace-ci:php-7.1_buster"
      - pecl_tests:
          requires: [ "Build PECL" ]
          name: "PHP 72 PECL tests"
          docker_image: "datadog/dd-trace-ci:php-7.2_buster"
      - pecl_tests:
          requires: [ "Build PECL" ]
          name: "PHP 73 PECL tests"
          docker_image: "datadog/dd-trace-ci:php-7.3_buster"
      - pecl_tests:
          requires: [ "Build PECL" ]
          name: "PHP 74 PECL tests"
          docker_image: "datadog/dd-trace-ci:php-7.4_buster"
      - pecl_tests:
          requires: [ "Build PECL" ]
          name: "PHP 80 PECL tests"
          docker_image: "datadog/dd-trace-ci:php-8.0_buster"
      - pecl_tests:
          requires: [ "Build PECL" ]
          name: "PHP 81 PECL tests"
          docker_image: "datadog/dd-trace-ci:php-8.1_buster"
      - pecl_tests:
          requires: [ "Build PECL" ]
          name: "PHP 82 PECL tests"
          docker_image: "datadog/dd-trace-ci:php-8.2_buster"
      - pecl_tests:
          requires: [ "Build PECL" ]
          name: "PHP 83 PECL tests"
          docker_image: "datadog/dd-trace-ci:php-8.3_buster"

      - integration_tests:
          requires: [ 'Prepare Code' ]
          name: "PHP 72 web tests with apache (+ opcache)"
          resource_class: medium+
          sapi: apache2handler
          integration_testsuite: "test_web"
          docker_image: "datadog/dd-trace-ci:php-7.2_buster"
          php_major_minor: "7.2"
      - integration_tests:
          requires: [ 'Prepare Code' ]
          name: "PHP 72 web tests with nginx + FastCGI"
          resource_class: medium+
          sapi: cgi-fcgi
          integration_testsuite: "test_web"
          docker_image: "datadog/dd-trace-ci:php-7.2_buster"
          php_major_minor: "7.2"
      - integration_tests:
          requires: [ 'Prepare Code' ]
          name: "PHP 73 web tests with nginx + FastCGI"
          resource_class: medium+
          sapi: cgi-fcgi
          integration_testsuite: "test_web"
          docker_image: "datadog/dd-trace-ci:php-7.3_buster"
          php_major_minor: "7.3"
      - integration_tests:
          requires: [ 'Prepare Code' ]
          name: "PHP 74 web tests with apache (+ opcache)"
          resource_class: medium+
          sapi: apache2handler
          integration_testsuite: "test_web"
          docker_image: "datadog/dd-trace-ci:php-7.4_buster"
          php_major_minor: "7.4"
      - integration_tests:
          requires: [ 'Prepare Code' ]
          name: "PHP 74 web tests with nginx + FastCGI"
          resource_class: medium+
          sapi: cgi-fcgi
          integration_testsuite: "test_web"
          docker_image: "datadog/dd-trace-ci:php-7.4_buster"
          php_major_minor: "7.4"
      - integration_tests:
          requires: [ 'Prepare Code' ]
          name: "PHP 80 web tests with apache (+ opcache)"
          resource_class: medium+
          sapi: apache2handler
          integration_testsuite: "test_web"
          docker_image: "datadog/dd-trace-ci:php-8.0_buster"
          php_major_minor: "8.0"
      - integration_tests:
          requires: [ 'Prepare Code' ]
          name: "PHP 80 web tests with nginx + FastCGI"
          resource_class: medium+
          sapi: cgi-fcgi
          integration_testsuite: "test_web"
          docker_image: "datadog/dd-trace-ci:php-8.0_buster"
          php_major_minor: "8.0"
      - integration_tests:
          requires: [ 'Prepare Code' ]
          name: "PHP 81 web tests with apache (+ opcache)"
          resource_class: medium+
          sapi: apache2handler
          integration_testsuite: "test_web"
          docker_image: "datadog/dd-trace-ci:php-8.1_buster"
          php_major_minor: "8.1"
      - integration_tests:
          requires: [ 'Prepare Code' ]
          name: "PHP 81 web tests with nginx + FastCGI"
          resource_class: medium+
          sapi: cgi-fcgi
          integration_testsuite: "test_web"
          docker_image: "datadog/dd-trace-ci:php-8.1_buster"
          php_major_minor: "8.1"
      - integration_tests:
          requires: [ 'Prepare Code' ]
          name: "PHP 82 web tests with apache (+ opcache)"
          resource_class: medium+
          sapi: apache2handler
          integration_testsuite: "test_web"
          docker_image: "datadog/dd-trace-ci:php-8.2_buster"
          php_major_minor: "8.2"
      - integration_tests:
          requires: [ 'Prepare Code' ]
          name: "PHP 82 web tests with nginx + FastCGI"
          resource_class: medium+
          sapi: cgi-fcgi
          integration_testsuite: "test_web"
          docker_image: "datadog/dd-trace-ci:php-8.2_buster"
          php_major_minor: "8.2"
      - integration_tests:
          requires: [ 'Prepare Code' ]
          name: "PHP 83 web tests with apache (+ opcache)"
          resource_class: medium+
          sapi: apache2handler
          integration_testsuite: "test_web"
          docker_image: "datadog/dd-trace-ci:php-8.3_buster"
          php_major_minor: "8.3"
      - integration_tests:
          requires: [ 'Prepare Code' ]
          name: "PHP 83 web tests with nginx + FastCGI"
          resource_class: medium+
          sapi: cgi-fcgi
          integration_testsuite: "test_web"
          docker_image: "datadog/dd-trace-ci:php-8.3_buster"
          php_major_minor: "8.3"
      - integration_tests:
          requires: [ 'Prepare Code' ]
          name: "PHP 74 custom autoloaded web tests with nginx + PHP-FPM"
          resource_class: medium+
          sapi: fpm-fcgi
          integration_testsuite: "test_web_custom"
          docker_image: "datadog/dd-trace-ci:php-7.4_buster"
          php_major_minor: "7.4"

      - min_install_tests:
          requires: [ 'package extension' ]
          name: "PHP min install tests"
          matrix:
            parameters:
              php_version:
                - '8.0'

      - system_tests:
          requires: [ 'package extension' ]
          name: "System tests"
          build: |
            cd system-tests
            ./build.sh php
          run: |
            cd system-tests
            DD_API_KEY=$SYSTEM_TESTS_DD_API_KEY ./run.sh

      - system_tests:
          requires: [ 'package extension' ]
          name: "Parametric tests"
          build: |
            cd system-tests
            export PATH=/usr/local/sbin:/usr/local/bin:/usr/sbin:/usr/bin:/sbin:/bin:/snap/bin
            sudo apt-get install -y python-is-python3
            ./build.sh -i runner
          run: |
            cd system-tests
            export PATH=/usr/local/sbin:/usr/local/bin:/usr/sbin:/usr/bin:/sbin:/bin:/snap/bin
            TEST_LIBRARY=php ./run.sh PARAMETRIC

  build:
    when: << pipeline.parameters.build >>
    jobs:

      - "Prepare Code"

      - test:
          requires: [ 'Prepare Code' ]
          matrix:
            parameters:
              php_major_minor:
                - "7.0"
                - "7.1"
                - "7.2"
                - "7.3"
                - "7.4"
                - "8.0"
                - "8.1"
                - "8.2"
                - "8.3"
              make_target:
                - test_coverage
                - test_unit
                - test_api_unit
                - test_c2php
                - test_c_disabled
                - test_internal_api_randomized
                - test_opcache

<<<<<<< HEAD
      - test_windows:
          requires: [ 'Prepare Code' ]
          matrix:
            parameters:
              docker_image:
                - "datadog/dd-trace-ci:php-7.2_windows"
                - "datadog/dd-trace-ci:php-7.3_windows"
                - "datadog/dd-trace-ci:php-7.4_windows"
                - "datadog/dd-trace-ci:php-8.0_windows"
                - "datadog/dd-trace-ci:php-8.1_windows"
                - "datadog/dd-trace-ci:php-8.2_windows"
                - "datadog/dd-trace-ci:php-8.3_windows"
=======
      - test:
          requires: [ 'Prepare Code' ]
          matrix:
            parameters:
              php_major_minor:
                - "7.0"
                - "7.1"
                - "7.2"
                - "7.3"
              make_target:
                - test_extension_ci

      - test:
          requires: [ 'Prepare Code' ]
          matrix:
            parameters:
              resource_class:
                - medium+
              php_major_minor:
                - "7.4"
                - "8.0"
                - "8.1"
                - "8.2"
                - "8.3"
              make_target:
                - test_extension_ci
>>>>>>> bf53bdfc

      # sidecar is version independent
      - test_sidecar_sender:
          requires: [ 'Prepare Code' ]
          php_major_minor: '8.2'
          switch_php_version: debug-zts-asan
          resource_class: medium

      - test_multi_observer:
          requires: [ 'Prepare Code' ]
          matrix:
            parameters:
              php_major_minor:
                - "8.0"
                - "8.1"
                - "8.2"
                - "8.3"
              switch_php_version:
                - debug-zts-asan

      - coverage:
          requires: [ 'Prepare Code' ]
          matrix:
            parameters:
              php_major_minor:
                - "7.0"
                - "7.1"
                - "7.2"
                - "7.3"
                - "7.4"
                - "8.0"
                - "8.1"
                - "8.2"
                - "8.3"
              make_target:
                - test_coverage
      - asan:
          requires: [ 'Prepare Code' ]
          matrix:
            parameters:
              php_major_minor:
                - '7.4'
                - '8.0'
                - '8.1'
                - '8.2'
                - '8.3'
              switch_php_version:
                - debug-zts-asan
              resource_class:
                - medium
                - arm.medium
              make_target:
                - test_c
                - test_with_init_hook
                - test_internal_api_randomized
                - test_opcache
            exclude:
                # apparently for no discernible reason, on x86 asan builds PHP 7.4. fails to allocate opcache shared memory
              - php_major_minor: '7.4'
                resource_class: medium
                make_target: test_opcache
                switch_php_version: debug-zts-asan

      - integration:
          requires: [ 'Prepare Code' ]
          resource_class: medium+
          matrix:
            parameters:
              php_major_minor:
                - '7.0'
                - '7.1'
                - '7.2'
                - '7.3'
              make_target:
                - test_composer
                - test_integration
                - test_distributed_tracing
                - test_auto_instrumentation

      - integration:
          requires: [ 'Prepare Code' ]
          resource_class: medium+
          coverage: true
          matrix:
            parameters:
              php_major_minor:
                - '7.4'
                - '8.0'
                - '8.1'
                - '8.2'
                - '8.3'
              make_target:
                - test_composer_coverage
                - test_integration_coverage
                - test_distributed_tracing_coverage
                - test_auto_instrumentation_coverage

      - integration_snapshots:
          requires: [ 'Prepare Code' ]
          # Due to Symfony OOM during composer update
          resource_class: xlarge
          matrix:
            parameters:
              php_major_minor:
                - '7.0'
                - '7.1'
                - '7.2'
                - '7.3'
              make_target:
                - test_web
                - test_integrations

      - integration_snapshots:
          requires: [ 'Prepare Code' ]
          # Due to Symfony OOM during composer update
          resource_class: xlarge
          coverage: true
          matrix:
            parameters:
              php_major_minor:
                - '7.4'
                - '8.0'
                - '8.1'
                - '8.2'
                - '8.3'
              make_target:
                - test_web_coverage
                - test_integrations_coverage

      - integration:
          requires: [ 'Prepare Code' ]
          resource_class: medium+
          sapi: fpm-fcgi
          disable_runner_distributed_tracing: true
          with_executor: 'with_httpbin_and_request_replayer'
          matrix:
            parameters:
              php_major_minor:
                - '7.0'
                - '7.1'
                - '7.2'
                - '7.3'
              make_target:
                - test_distributed_tracing

      - integration:
          # NOTE: test_integrations_phpredis5 is not included in the PHP 8.0 integrations tests because of this bug that
          # only shows up in debug builds of PHP (https://github.com/phpredis/phpredis/issues/1869).
          # Since we run tests using php debug builds, we have to run test_integrations_phpredis5 in a separate runner
          # and switch to a non-debug PHP build.
          # Once the fix for https://github.com/phpredis/phpredis/issues/1869 is released, we can remove this additional
          # runner and add back again test_integrations_phpredis5 to the PHP 8.0 test suite.
          requires: [ 'Prepare Code' ]
          with_executor: 'with_redis'
          matrix:
            parameters:
              php_major_minor:
                - '8.0'
                - '8.1'
                - '8.2'
                - '8.3'
              switch_php_version:
                - nts
              make_target:
                - test_integrations_phpredis5

      - integration:
          requires: [ 'Prepare Code' ]
          resource_class: medium+
          sapi: fpm-fcgi
          disable_runner_distributed_tracing: true
          coverage: true
          with_executor: 'with_httpbin_and_request_replayer'
          matrix:
            parameters:
              php_major_minor:
                - '7.4'
                - '8.0'
                - '8.1'
                - '8.2'
                - '8.3'
              make_target:
                - test_distributed_tracing_coverage

      - xdebug_tests:
          requires: [ 'Prepare Code' ]
          name: "PHP 70 Xdebug tests"
          docker_image: "datadog/dd-trace-ci:php-7.0_buster"
          xdebug_version_one: "2.7.2"
      - xdebug_tests:
          requires: [ 'Prepare Code' ]
          name: "PHP 71 Xdebug tests"
          docker_image: "datadog/dd-trace-ci:php-7.1_buster"
          xdebug_version_one: "2.9.5"
          xdebug_version_two: "2.9.2"
      # - unit_tests: # disabled due to posisbly leaking tests
      #     requires: [ 'Prepare Code' ]
      #     name: "PHP 70 Unit tests-zts"
      #     docker_image: "datadog/docker-library:ddtrace_alpine_php-7.0-zts-debug"
      - xdebug_tests:
          requires: [ 'Prepare Code' ]
          name: "PHP 72 Xdebug tests"
          docker_image: "datadog/dd-trace-ci:php-7.2_buster"
          xdebug_version_one: "2.9.5"
          xdebug_version_two: "2.9.2"
      - xdebug_tests:
          requires: [ 'Prepare Code' ]
          name: "PHP 73 Xdebug tests"
          docker_image: "datadog/dd-trace-ci:php-7.3_buster"
          xdebug_version_one: "2.9.5"
          xdebug_version_two: "2.9.2"
      - xdebug_tests:
          requires: [ 'Prepare Code' ]
          name: "PHP 74 Xdebug tests"
          docker_image: "datadog/dd-trace-ci:php-7.4_buster"
          xdebug_version_one: "2.9.5"
          xdebug_version_two: "2.9.2"
      - xdebug_tests:
          requires: [ 'Prepare Code' ]
          name: "PHP 80 Xdebug tests"
          docker_image: "datadog/dd-trace-ci:php-8.0_buster"
          xdebug_version_one: "3.0.0"
      - xdebug_tests:
          requires: [ 'Prepare Code' ]
          name: "PHP 81 Xdebug tests"
          docker_image: "datadog/dd-trace-ci:php-8.1_buster"
          xdebug_version_one: "3.1.0"
      - xdebug_tests:
          requires: [ 'Prepare Code' ]
          name: "PHP 82 Xdebug tests"
          docker_image: "datadog/dd-trace-ci:php-8.2_buster"
          xdebug_version_one: "3.2.2"
      - xdebug_tests:
          requires: [ 'Prepare Code' ]
          name: "PHP 83 Xdebug tests"
          docker_image: "datadog/dd-trace-ci:php-8.3_buster"
          xdebug_version_one: "3.3.0"

      - placeholder:
          requires: [ 'Prepare Code' ]
          name: Language tests

      - php_language_tests:
          requires: [ 'Language tests' ]
          name: "PHP 83 language tests"
          xfail_list: dockerfiles/ci/xfail_tests/8.3.list
          docker_image: "datadog/dd-trace-ci:php-8.3_buster"
          parallel_workers: true
      - php_language_tests:
          requires: [ 'Language tests' ]
          name: "PHP 82 language tests"
          xfail_list: dockerfiles/ci/xfail_tests/8.2.list
          docker_image: "datadog/dd-trace-ci:php-8.2_buster"
          parallel_workers: true
      - php_language_tests:
          requires: [ 'Language tests' ]
          name: "PHP 81 language tests"
          xfail_list: dockerfiles/ci/xfail_tests/8.1.list
          docker_image: "datadog/dd-trace-ci:php-8.1_buster"
          parallel_workers: true
      - php_language_tests:
          requires: [ 'Language tests' ]
          name: "PHP 80 language tests"
          xfail_list: dockerfiles/ci/xfail_tests/8.0.list
          docker_image: "datadog/dd-trace-ci:php-8.0_buster"
          parallel_workers: true
      - php_language_tests:
          requires: [ 'Language tests' ]
          name: "PHP 74 language tests"
          xfail_list: dockerfiles/ci/xfail_tests/7.4.list
          docker_image: "datadog/dd-trace-ci:php-7.4_buster"
          parallel_workers: true
      - php_language_tests:
          requires: [ 'Language tests' ]
          name: "PHP 73 language tests"
          xfail_list: dockerfiles/ci/xfail_tests/7.3.list
          docker_image: "datadog/dd-trace-ci:php-7.3_buster"
      - php_language_tests:
          requires: [ 'Language tests' ]
          name: "PHP 72 language tests"
          xfail_list: dockerfiles/ci/xfail_tests/7.2.list
          docker_image: "datadog/dd-trace-ci:php-7.2_buster"
      - php_language_tests:
          requires: [ 'Language tests' ]
          name: "PHP 71 language tests"
          xfail_list: dockerfiles/ci/xfail_tests/7.1.list
          docker_image: "datadog/dd-trace-ci:php-7.1_buster"
      - php_language_tests:
          requires: [ 'Language tests' ]
          name: "PHP 70 language tests"
          xfail_list: dockerfiles/ci/xfail_tests/7.0.list
          docker_image: "datadog/dd-trace-ci:php-7.0_buster"
      - internal_integrations:
          requires: [ 'Prepare Code' ]
          name: "PHP 80 curl integration tests a shared lib"
          ext_name: "curl"
          docker_image: "datadog/dd-trace-ci:php-8.0-shared-ext"
      - "Lint PHP 5":
          requires: [ 'Prepare Code' ]
      - static_analysis:
          requires: [ 'Prepare Code' ]
          name: "Static Analysis 71"
          docker_image: datadog/dd-trace-ci:php-7.1_buster
          scenario: opentracing_beta6
      - static_analysis:
          requires: [ 'Prepare Code' ]
          name: "Static Analysis 80"
          docker_image: datadog/dd-trace-ci:php-8.0_buster
          scenario: opentracing10
      - "cbindgen up-to-date":
          requires: [ 'Prepare Code' ]
      - "Post-Install Hook":
          requires: [ 'Prepare Code' ]

  appsec_tests:
    when: << pipeline.parameters.appsec >>
    jobs:
    - "Prepare Code"
    - hunter_cache_debian:
        requires: [ 'Prepare Code' ]
        matrix:
          parameters:
            resource_class:
              - medium
              - arm.medium

    - hunter_cache_ubuntu:
        requires: [ 'Prepare Code' ]
        matrix:
          parameters:
            resource_class:
              - medium
              - arm.medium

    - test_appsec_extension:
        requires: [ hunter_cache_debian ]
        matrix:
          parameters:
            php_major_minor:
              - "7.0"
              - "7.1"
              - "7.2"
              - "7.3"
              - "7.4"
              - "8.0"
              - "8.1"
              - "8.2"
              - "8.3"
            resource_class:
              - medium
              - arm.medium
            switch_php_version:
              - debug

    - test_appsec_extension:
        requires: [ hunter_cache_debian ]
        matrix:
          parameters:
            php_major_minor:
              - "7.0"
              - "7.1"
              - "7.2"
              - "7.3"
            resource_class:
              - medium
              - arm.medium
            switch_php_version:
              - debug-zts

    - test_appsec_extension:
        requires: [ hunter_cache_debian ]
        matrix:
          parameters:
            php_major_minor:
              - "7.4"
              - "8.0"
              - "8.1"
              - "8.2"
              - "8.3"
            resource_class:
              - medium
              - arm.medium
            switch_php_version:
              - debug-zts-asan

    - test_appsec_integration:
        matrix:
          parameters:
            resource_class:
              - large
            targets:
              - test7.0-release test7.0-release-zts test7.1-release test7.1-release-zts test7.2-release test7.2-release-zts
              - test7.3-release test7.3-release-zts test7.4-release test7.4-release-zts test8.0-release test8.0-release-zts
              - test8.1-release test8.1-release-zts test8.2-release test8.2-release-zts test8.3-release test8.3-release-zts

    - coverage_appsec:
        requires: [ hunter_cache_ubuntu ]
        matrix:
          parameters:
            resource_class:
              - medium
              - arm.medium

    - lint_appsec:
        requires: [ hunter_cache_ubuntu ]

    - test_appsec_helper_asan:
        requires: [ hunter_cache_ubuntu ]
        matrix:
          parameters:
            resource_class:
              - medium
              - arm.medium

    - fuzz_appsec_helper:
        requires: [ hunter_cache_ubuntu ]
        matrix:
          parameters:
            resource_class:
              - medium
              - arm.medium

  profiling_tests:
    when: << pipeline.parameters.profiling >>
    jobs:
    - "profiling tests":
        name: "Profiler test PHP v7.1 - x86_64-alpine-linux-musl"
        docker_image: "datadog/dd-trace-ci:php-compile-extension-alpine-7.1"
        triplet: "x86_64-alpine-linux-musl"
    - "profiling tests":
        name: "Profiler test PHP v7.1 - aarch64-alpine-linux-musl"
        docker_image: "datadog/dd-trace-ci:php-compile-extension-alpine-7.1"
        triplet: "aarch64-alpine-linux-musl"
        resource_class: "arm.medium"
    - "profiling tests":
        name: "Profiler test PHP v7.2 - x86_64-alpine-linux-musl"
        docker_image: "datadog/dd-trace-ci:php-compile-extension-alpine-7.2"
        triplet: "x86_64-alpine-linux-musl"
    - "profiling tests":
        name: "Profiler test PHP v7.2 - aarch64-alpine-linux-musl"
        docker_image: "datadog/dd-trace-ci:php-compile-extension-alpine-7.2"
        triplet: "aarch64-alpine-linux-musl"
        resource_class: "arm.medium"
    - "profiling tests":
        name: "Profiler test PHP v7.3 - x86_64-alpine-linux-musl"
        docker_image: "datadog/dd-trace-ci:php-compile-extension-alpine-7.3"
        triplet: "x86_64-alpine-linux-musl"
    - "profiling tests":
        name: "Profiler test PHP v7.3 - aarch64-alpine-linux-musl"
        docker_image: "datadog/dd-trace-ci:php-compile-extension-alpine-7.3"
        triplet: "aarch64-alpine-linux-musl"
        resource_class: "arm.medium"
    - "profiling tests":
        name: "Profiler test PHP v7.4 - x86_64-alpine-linux-musl"
        docker_image: "datadog/dd-trace-ci:php-compile-extension-alpine-7.4"
        triplet: "x86_64-alpine-linux-musl"
    - "profiling tests":
        name: "Profiler test PHP v7.4 - aarch64-alpine-linux-musl"
        docker_image: "datadog/dd-trace-ci:php-compile-extension-alpine-7.4"
        triplet: "aarch64-alpine-linux-musl"
        resource_class: "arm.medium"
    - "profiling tests":
        name: "Profiler test PHP v8.0 - x86_64-alpine-linux-musl"
        docker_image: "datadog/dd-trace-ci:php-compile-extension-alpine-8.0"
        triplet: "x86_64-alpine-linux-musl"
    - "profiling tests":
        name: "Profiler test PHP v8.0 - aarch64-alpine-linux-musl"
        docker_image: "datadog/dd-trace-ci:php-compile-extension-alpine-8.0"
        triplet: "aarch64-alpine-linux-musl"
        resource_class: "arm.medium"
    - "profiling tests":
        name: "Profiler test PHP v8.1 - x86_64-alpine-linux-musl"
        docker_image: "datadog/dd-trace-ci:php-compile-extension-alpine-8.1"
        triplet: "x86_64-alpine-linux-musl"
    - "profiling tests":
        name: "Profiler test PHP v8.1 - aarch64-alpine-linux-musl"
        docker_image: "datadog/dd-trace-ci:php-compile-extension-alpine-8.1"
        triplet: "aarch64-alpine-linux-musl"
        resource_class: "arm.medium"
    - "profiling tests":
        name: "Profiler test PHP v8.2 - x86_64-alpine-linux-musl"
        docker_image: "datadog/dd-trace-ci:php-compile-extension-alpine-8.2"
        triplet: "x86_64-alpine-linux-musl"
    - "profiling tests":
        name: "Profiler test PHP v8.2 - aarch64-alpine-linux-musl"
        docker_image: "datadog/dd-trace-ci:php-compile-extension-alpine-8.2"
        triplet: "aarch64-alpine-linux-musl"
        resource_class: "arm.medium"
    - "profiling tests":
        name: "Profiler test PHP v8.3 - x86_64-alpine-linux-musl"
        docker_image: "datadog/dd-trace-ci:php-compile-extension-alpine-8.3"
        triplet: "x86_64-alpine-linux-musl"
    - "profiling tests":
        name: "Profiler test PHP v8.3 - aarch64-alpine-linux-musl"
        docker_image: "datadog/dd-trace-ci:php-compile-extension-alpine-8.3"
        triplet: "aarch64-alpine-linux-musl"
        resource_class: "arm.medium"

    - "profiling tests":
        name: "Profiler test PHP v7.1 - x86_64-unknown-linux-gnu"
        docker_image: "datadog/dd-trace-ci:php-7.1_centos-7"
        triplet: "x86_64-unknown-linux-gnu"
    - "profiling tests":
        name: "Profiler test PHP v7.1 - aarch64-unknown-linux-gnu"
        docker_image: "datadog/dd-trace-ci:php-7.1_centos-7"
        triplet: "aarch64-unknown-linux-gnu"
        resource_class: "arm.medium"
    - "profiling tests":
        name: "Profiler test PHP v7.2 - x86_64-unknown-linux-gnu"
        docker_image: "datadog/dd-trace-ci:php-7.2_centos-7"
        triplet: "x86_64-unknown-linux-gnu"
    - "profiling tests":
        name: "Profiler test PHP v7.2 - aarch64-unknown-linux-gnu"
        docker_image: "datadog/dd-trace-ci:php-7.2_centos-7"
        triplet: "aarch64-unknown-linux-gnu"
        resource_class: "arm.medium"
    - "profiling tests":
        name: "Profiler test PHP v7.3 - x86_64-unknown-linux-gnu"
        docker_image: "datadog/dd-trace-ci:php-7.3_centos-7"
        triplet: "x86_64-unknown-linux-gnu"
    - "profiling tests":
        name: "Profiler test PHP v7.3 - aarch64-unknown-linux-gnu"
        docker_image: "datadog/dd-trace-ci:php-7.3_centos-7"
        triplet: "aarch64-unknown-linux-gnu"
        resource_class: "arm.medium"
    - "profiling tests":
        name: "Profiler test PHP v7.4 - x86_64-unknown-linux-gnu"
        docker_image: "datadog/dd-trace-ci:php-7.4_centos-7"
        triplet: "x86_64-unknown-linux-gnu"
    - "profiling tests":
        name: "Profiler test PHP v7.4 - aarch64-unknown-linux-gnu"
        docker_image: "datadog/dd-trace-ci:php-7.4_centos-7"
        triplet: "aarch64-unknown-linux-gnu"
        resource_class: "arm.medium"
    - "profiling tests":
        name: "Profiler test PHP v8.0 - x86_64-unknown-linux-gnu"
        docker_image: "datadog/dd-trace-ci:php-8.0_centos-7"
        triplet: "x86_64-unknown-linux-gnu"
    - "profiling tests":
        name: "Profiler test PHP v8.0 - aarch64-unknown-linux-gnu"
        docker_image: "datadog/dd-trace-ci:php-8.0_centos-7"
        triplet: "aarch64-unknown-linux-gnu"
        resource_class: "arm.medium"
    - "profiling tests":
        name: "Profiler test PHP v8.1 - x86_64-unknown-linux-gnu"
        docker_image: "datadog/dd-trace-ci:php-8.1_centos-7"
        triplet: "x86_64-unknown-linux-gnu"
    - "profiling tests":
        name: "Profiler test PHP v8.1 - aarch64-unknown-linux-gnu"
        docker_image: "datadog/dd-trace-ci:php-8.1_centos-7"
        triplet: "aarch64-unknown-linux-gnu"
        resource_class: "arm.medium"
    - "profiling tests":
        name: "Profiler test PHP v8.2 - x86_64-unknown-linux-gnu"
        docker_image: "datadog/dd-trace-ci:php-8.2_centos-7"
        triplet: "x86_64-unknown-linux-gnu"
    - "profiling tests":
        name: "Profiler test PHP v8.2 - aarch64-unknown-linux-gnu"
        docker_image: "datadog/dd-trace-ci:php-8.2_centos-7"
        triplet: "aarch64-unknown-linux-gnu"
        resource_class: "arm.medium"
    - "profiling tests":
        name: "Profiler test PHP v8.3 - x86_64-unknown-linux-gnu"
        docker_image: "datadog/dd-trace-ci:php-8.3_centos-7"
        triplet: "x86_64-unknown-linux-gnu"
    - "profiling tests":
        name: "Profiler test PHP v8.3 - aarch64-unknown-linux-gnu"
        docker_image: "datadog/dd-trace-ci:php-8.3_centos-7"
        triplet: "aarch64-unknown-linux-gnu"
        resource_class: "arm.medium"<|MERGE_RESOLUTION|>--- conflicted
+++ resolved
@@ -4418,20 +4418,6 @@
                 - test_internal_api_randomized
                 - test_opcache
 
-<<<<<<< HEAD
-      - test_windows:
-          requires: [ 'Prepare Code' ]
-          matrix:
-            parameters:
-              docker_image:
-                - "datadog/dd-trace-ci:php-7.2_windows"
-                - "datadog/dd-trace-ci:php-7.3_windows"
-                - "datadog/dd-trace-ci:php-7.4_windows"
-                - "datadog/dd-trace-ci:php-8.0_windows"
-                - "datadog/dd-trace-ci:php-8.1_windows"
-                - "datadog/dd-trace-ci:php-8.2_windows"
-                - "datadog/dd-trace-ci:php-8.3_windows"
-=======
       - test:
           requires: [ 'Prepare Code' ]
           matrix:
@@ -4458,7 +4444,19 @@
                 - "8.3"
               make_target:
                 - test_extension_ci
->>>>>>> bf53bdfc
+
+      - test_windows:
+          requires: [ 'Prepare Code' ]
+          matrix:
+            parameters:
+              docker_image:
+                - "datadog/dd-trace-ci:php-7.2_windows"
+                - "datadog/dd-trace-ci:php-7.3_windows"
+                - "datadog/dd-trace-ci:php-7.4_windows"
+                - "datadog/dd-trace-ci:php-8.0_windows"
+                - "datadog/dd-trace-ci:php-8.1_windows"
+                - "datadog/dd-trace-ci:php-8.2_windows"
+                - "datadog/dd-trace-ci:php-8.3_windows"
 
       # sidecar is version independent
       - test_sidecar_sender:
