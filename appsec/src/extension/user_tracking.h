--- conflicted
+++ resolved
@@ -5,13 +5,9 @@
 // (https://www.datadoghq.com/). Copyright 2021 Datadog, Inc.
 #pragma once
 
-<<<<<<< HEAD
-=======
 #include "configuration.h"
 #include "attributes.h"
->>>>>>> e29a1195
 #include <zend.h>
-#include "attributes.h"
 
 typedef enum _user_collection_mode {
     user_mode_disabled = 0,
