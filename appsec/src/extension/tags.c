--- conflicted
+++ resolved
@@ -3,12 +3,9 @@
 //
 // This product includes software developed at Datadog
 // (https://www.datadoghq.com/). Copyright 2021 Datadog, Inc.
-#include "tags.h"
-<<<<<<< HEAD
+
 #include "compatibility.h"
-=======
 #include "configuration.h"
->>>>>>> e29a1195
 #include "ddappsec.h"
 #include "ddtrace.h"
 #include "ext/pcre/php_pcre.h"
