--- conflicted
+++ resolved
@@ -38,13 +38,8 @@
 }
 tasks['test'].enabled(false)
 
-<<<<<<< HEAD
-ext.testMatrix = ['7.0', '7.1', '7.2', '7.3', '7.4', '8.0', '8.1', '8.2', '8.3','8.4'].collectMany {
-    [[it, 'release'], [it, 'release-zts']]
-=======
-ext.testMatrix = ['7.0', '7.1', '7.2', '7.3', '7.4', '8.0', '8.1', '8.2', '8.3'].collectMany {
+ext.testMatrix = ['7.0', '7.1', '7.2', '7.3', '7.4', '8.0', '8.1', '8.2', '8.3', '8.4'].collectMany {
     [[it, 'release'], [it, 'debug'], [it, 'release-zts']]
->>>>>>> e29a1195
 }
 ext.uuid = "id -u".execute().text.trim()
 
