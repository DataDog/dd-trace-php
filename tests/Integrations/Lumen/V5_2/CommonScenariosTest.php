--- conflicted
+++ resolved
@@ -41,24 +41,7 @@
     {
         return $this->buildDataProvider(
             [
-<<<<<<< HEAD
-                'A simple GET request returning a string' => [
-                    SpanAssertion::build(
-                        'lumen.request',
-                        'lumen_test_app',
-                        'web',
-                        'GET simple_route'
-                    )->withExactTags([
-                        'lumen.route.name' => 'simple_route',
-                        'lumen.route.action' => 'App\Http\Controllers\ExampleController@simple',
-                        'http.method' => 'GET',
-                        'http.url' => 'http://localhost:9999/simple',
-                        'http.status_code' => '200',
-                    ]),
-                ],
-=======
                 'A simple GET request returning a string' => $this->getSimpleTrace(),
->>>>>>> 5c1e7644
                 'A simple GET request with a view' => [
                     SpanAssertion::build(
                         'lumen.request',
@@ -70,44 +53,16 @@
                         'http.method' => 'GET',
                         'http.url' => 'http://localhost:9999/simple_view',
                         'http.status_code' => '200',
-<<<<<<< HEAD
-                    ]),
-                    SpanAssertion::build(
-                        'lumen.view',
-                        'lumen_test_app',
-                        'web',
-                        'lumen.view'
-                    )->withExactTags([
-                    ]),
-                ],
-                'A GET request with an exception' => [
-                    SpanAssertion::build(
-                        'lumen.request',
-                        'lumen_test_app',
-                        'web',
-                        'GET App\Http\Controllers\ExampleController@error'
-                    )->withExactTags([
-                        'lumen.route.action' => 'App\Http\Controllers\ExampleController@error',
-                        'http.method' => 'GET',
-                        'http.url' => 'http://localhost:9999/error',
-                        'http.status_code' => '500',
-                    ])->setError(),
-                ],
-=======
-                        'integration.name' => 'lumen',
                     ])->withChildren([
                         SpanAssertion::build(
                             'lumen.view',
                             'lumen_test_app',
                             'web',
                             'lumen.view'
-                        )->withExactTags([
-                            'integration.name' => 'lumen',
-                        ]),
+                        )->withExactTags([]),
                     ]),
                 ],
                 'A GET request with an exception' => $this->getErrorTrace(),
->>>>>>> 5c1e7644
             ]
         );
     }
@@ -126,7 +81,6 @@
                 'http.method' => 'GET',
                 'http.url' => 'http://localhost:9999/simple',
                 'http.status_code' => '200',
-                'integration.name' => 'lumen',
             ]),
         ];
     }
@@ -144,7 +98,6 @@
                 'http.method' => 'GET',
                 'http.url' => 'http://localhost:9999/error',
                 'http.status_code' => '500',
-                'integration.name' => 'lumen',
             ])->setError(),
         ];
     }
