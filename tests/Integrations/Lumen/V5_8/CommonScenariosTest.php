--- conflicted
+++ resolved
@@ -66,26 +66,13 @@
                         'http.method' => 'GET',
                         'http.url' => 'http://localhost:9999/simple_view',
                         'http.status_code' => '200',
-<<<<<<< HEAD
-                    ]),
-                    SpanAssertion::build(
-                        'lumen.view',
-                        'lumen_test_app',
-                        'web',
-                        'lumen.view'
-                    )->withExactTags([
-=======
-                        'integration.name' => 'lumen',
                     ])->withChildren([
                         SpanAssertion::build(
                             'lumen.view',
                             'lumen_test_app',
                             'web',
                             'lumen.view'
-                        )->withExactTags([
-                            'integration.name' => 'lumen',
-                        ]),
->>>>>>> 5c1e7644
+                        )->withExactTags([]),
                     ]),
                 ],
                 'A GET request with an exception' => [
