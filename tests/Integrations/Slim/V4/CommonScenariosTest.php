<?php

namespace DDTrace\Tests\Integrations\Slim\V4;

use DDTrace\Tag;
use DDTrace\Tests\Common\SpanAssertion;
use DDTrace\Tests\Common\WebFrameworkTestCase;
use DDTrace\Tests\Frameworks\Util\Request\RequestSpec;

final class CommonScenariosTest extends WebFrameworkTestCase
{
    protected static function getAppIndexScript()
    {
        return __DIR__ . '/../../../Frameworks/Slim/Version_4/public/index.php';
    }

    protected static function getEnvs()
    {
        return array_merge(parent::getEnvs(), [
            'DD_SERVICE' => 'slim_test_app',
        ]);
    }

    /**
     * @dataProvider provideSpecs
     * @param RequestSpec $spec
     * @param array $spanExpectations
     * @throws \Exception
     */
    public function testScenario(RequestSpec $spec, array $spanExpectations)
    {
        $traces = $this->tracesFromWebRequest(function () use ($spec) {
            $this->call($spec);
        });

        $this->assertFlameGraph($traces, $spanExpectations);
    }

    private function wrapMiddleware(array $children, array $setError = []): SpanAssertion
    {
        if (!empty($setError)) {
            return SpanAssertion::build(
                'slim.middleware',
                'slim_test_app',
                'web',
                'Slim\\Middleware\\ErrorMiddleware'
            )->withChildren([
                SpanAssertion::build(
                    'slim.middleware',
                    'slim_test_app',
                    'web',
                    'Slim\Middleware\RoutingMiddleware'
                )->withChildren([
                    SpanAssertion::build(
                        'slim.middleware',
                        'slim_test_app',
                        'web',
                        'Slim\\Views\\TwigMiddleware'
                    )
                    ->withChildren($children)
                    ->withExistingTagsNames(['error.stack'])
                    ->setError(...$setError)
                ])->withExistingTagsNames(['error.stack'])->setError(...$setError),
            ])/* ->setError(...$setError) ; no error on ErrorMiddleware*/;
        } else {
            return SpanAssertion::build(
                'slim.middleware',
                'slim_test_app',
                'web',
                'Slim\\Middleware\\ErrorMiddleware'
            )->withChildren([
                SpanAssertion::build(
                    'slim.middleware',
                    'slim_test_app',
                    'web',
                    'Slim\Middleware\RoutingMiddleware'
                )->withChildren([
                    SpanAssertion::build(
                        'slim.middleware',
                        'slim_test_app',
                        'web',
                        'Slim\\Views\\TwigMiddleware'
                    )->withChildren($children)
                ]),
            ]);
        }
    }

    public function provideSpecs()
    {
        return $this->buildDataProvider(
            [
                'A simple GET request returning a string' => [
                    SpanAssertion::build(
                        'web.request',
                        'slim_test_app',
                        'web',
                        'GET /simple'
                    )->withExactTags([
                        'slim.route.name' => 'simple-route',
                        'slim.route.handler' => 'Closure::__invoke',
                        'http.method' => 'GET',
                        'http.url' => 'http://localhost:9999/simple?key=value&<redacted>',
                        'http.status_code' => '200',
                        Tag::SPAN_KIND => 'server',
                    ])->withChildren([
                        $this->wrapMiddleware([
                            SpanAssertion::build(
                                'slim.route',
                                'slim_test_app',
                                'web',
                                'Closure::__invoke'
                            )->withExactTags([
                                'slim.route.name' => 'simple-route',
                                Tag::SPAN_KIND => 'server',
                            ])
                        ]),
                    ]),
                ],
                'A simple GET request with a view' => [
                    SpanAssertion::build(
                        'web.request',
                        'slim_test_app',
                        'web',
                        'GET /simple_view'
                    )->withExactTags([
                        'slim.route.handler' => 'Closure::__invoke',
                        'http.method' => 'GET',
                        'http.url' => 'http://localhost:9999/simple_view?key=value&<redacted>',
                        'http.status_code' => '200',
                        Tag::SPAN_KIND => 'server',
                    ])->withChildren([
                        $this->wrapMiddleware([
                            SpanAssertion::build(
                                'slim.route',
                                'slim_test_app',
                                'web',
                                'Closure::__invoke'
                            )->withExactTags([
                                Tag::SPAN_KIND => 'server',
                            ])->withChildren([
                                SpanAssertion::build(
                                    'slim.view',
                                    'slim_test_app',
                                    'web',
                                    'simple_view.phtml'
                                )->withExactTags([
                                    'slim.view' => 'simple_view.phtml',
                                ]),
                            ]),
                        ]),
                    ]),
                ],
                'A GET request with an exception' => [
                    SpanAssertion::build(
                        'web.request',
                        'slim_test_app',
                        'web',
                        'GET /error'
                    )->withExactTags([
                        'slim.route.handler' => 'Closure::__invoke',
                        'http.method' => 'GET',
                        'http.url' => 'http://localhost:9999/error?key=value&<redacted>',
                        'http.status_code' => '500',
                        Tag::SPAN_KIND => 'server',
                    ])
                    ->setError(null, null)
                    ->withChildren([
                        $this->wrapMiddleware(
                            [
                                SpanAssertion::build(
                                    'slim.route',
                                    'slim_test_app',
                                    'web',
                                    'Closure::__invoke'
<<<<<<< HEAD
                                )->withExactTags([
                                    Tag::SPAN_KIND => 'server',
                                ])->withExistingTagsNames([
                                    'error.stack'
=======
                                )->withExistingTagsNames([
                                    'error.stack',
>>>>>>> fd5d8d99
                                ])->setError(null, 'Foo error')
                            ],
                            [null, 'Foo error']
                        )
                    ]),
                ],
            ]
        );
    }
}<|MERGE_RESOLUTION|>--- conflicted
+++ resolved
@@ -112,7 +112,6 @@
                                 'Closure::__invoke'
                             )->withExactTags([
                                 'slim.route.name' => 'simple-route',
-                                Tag::SPAN_KIND => 'server',
                             ])
                         ]),
                     ]),
@@ -136,9 +135,7 @@
                                 'slim_test_app',
                                 'web',
                                 'Closure::__invoke'
-                            )->withExactTags([
-                                Tag::SPAN_KIND => 'server',
-                            ])->withChildren([
+                            )->withChildren([
                                 SpanAssertion::build(
                                     'slim.view',
                                     'slim_test_app',
@@ -173,15 +170,8 @@
                                     'slim_test_app',
                                     'web',
                                     'Closure::__invoke'
-<<<<<<< HEAD
-                                )->withExactTags([
-                                    Tag::SPAN_KIND => 'server',
-                                ])->withExistingTagsNames([
-                                    'error.stack'
-=======
                                 )->withExistingTagsNames([
                                     'error.stack',
->>>>>>> fd5d8d99
                                 ])->setError(null, 'Foo error')
                             ],
                             [null, 'Foo error']
