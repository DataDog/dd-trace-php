<?php

namespace DDTrace\Tests\Integrations\Slim\V3_12;

use DDTrace\Tests\Common\SpanAssertion;
use DDTrace\Tests\Common\WebFrameworkTestCase;
use DDTrace\Tests\Frameworks\Util\Request\RequestSpec;

class CommonScenariosTest extends WebFrameworkTestCase
{
    const IS_SANDBOX = false;

    protected static function getAppIndexScript()
    {
        return __DIR__ . '/../../../Frameworks/Slim/Version_3_12/public/index.php';
    }

    protected static function getEnvs()
    {
        return array_merge(parent::getEnvs(), [
            'DD_SERVICE_NAME' => 'slim_test_app',
        ]);
    }

    /**
     * @dataProvider provideSpecs
     * @param RequestSpec $spec
     * @param array $spanExpectations
     * @throws \Exception
     */
    public function testScenario(RequestSpec $spec, array $spanExpectations)
    {
        $traces = $this->tracesFromWebRequest(function () use ($spec) {
            $this->call($spec);
        });

        $this->assertFlameGraph($traces, $spanExpectations);
    }

    public function provideSpecs()
    {
        return $this->buildDataProvider(
            [
                'A simple GET request returning a string' => [
                    SpanAssertion::build(
                        'slim.request',
                        'slim_test_app',
                        'web',
                        'GET simple-route'
                    )->withExactTags([
                        'slim.route.controller' => 'Closure::__invoke',
                        'http.method' => 'GET',
                        'http.url' => 'http://localhost:9999/simple',
                        'http.status_code' => '200',
                    ]),
                ],
                'A simple GET request with a view' => [
                    SpanAssertion::build(
                        'slim.request',
                        'slim_test_app',
                        'web',
                        'GET /simple_view'
                    )->withExactTags([
                        'slim.route.controller' => 'App\SimpleViewController::index',
                        'http.method' => 'GET',
                        'http.url' => 'http://localhost:9999/simple_view',
                        'http.status_code' => '200',
<<<<<<< HEAD
                    ]),
                    SpanAssertion::build(
                        'slim.view',
                        'slim_test_app',
                        'web',
                        'simple_view.phtml'
                    )->withExactTags([
                        'slim.view' => 'simple_view.phtml',
=======
                        'integration.name' => 'slim',
                    ])->withChildren([
                        SpanAssertion::build(
                            'slim.view',
                            'slim_test_app',
                            'web',
                            'simple_view.phtml'
                        )->withExactTags([
                            'slim.view' => 'simple_view.phtml',
                            'integration.name' => 'slim',
                        ])
>>>>>>> 28d0b2c8
                    ]),
                ],
                'A GET request with an exception' => [
                    SpanAssertion::build(
                        'slim.request',
                        'slim_test_app',
                        'web',
                        'GET /error'
                    )->withExactTags([
                        'slim.route.controller' => 'Closure::__invoke',
                        'http.method' => 'GET',
                        'http.url' => 'http://localhost:9999/error',
                        'http.status_code' => '500',
                    ])->withExistingTagsNames([
                        'error.stack'
                    ])->setError(null, 'Foo error'),
                ],
            ]
        );
    }
}<|MERGE_RESOLUTION|>--- conflicted
+++ resolved
@@ -65,17 +65,6 @@
                         'http.method' => 'GET',
                         'http.url' => 'http://localhost:9999/simple_view',
                         'http.status_code' => '200',
-<<<<<<< HEAD
-                    ]),
-                    SpanAssertion::build(
-                        'slim.view',
-                        'slim_test_app',
-                        'web',
-                        'simple_view.phtml'
-                    )->withExactTags([
-                        'slim.view' => 'simple_view.phtml',
-=======
-                        'integration.name' => 'slim',
                     ])->withChildren([
                         SpanAssertion::build(
                             'slim.view',
@@ -84,9 +73,7 @@
                             'simple_view.phtml'
                         )->withExactTags([
                             'slim.view' => 'simple_view.phtml',
-                            'integration.name' => 'slim',
                         ])
->>>>>>> 28d0b2c8
                     ]),
                 ],
                 'A GET request with an exception' => [
