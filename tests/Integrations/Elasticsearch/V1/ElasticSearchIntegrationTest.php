<?php

namespace DDTrace\Tests\Integrations\Elasticsearch\V1;

use DDTrace\Tag;
use DDTrace\Integrations\ElasticSearch\V1\ElasticSearchIntegration;
use DDTrace\Tests\Common\IntegrationTestCase;
use DDTrace\Tests\Common\SpanAssertion;
use Elasticsearch\Client;
use Elasticsearch\ClientBuilder;

// also drops empty arrays
function keep_non_symfony_and_curl_spans($span)
{
    if (!\is_array($span)) {
        return true;
    }
    if (isset($span['name'])) {
        return \strpos($span['name'], 'symfony.') !== 0 && \strpos($span['name'], 'curl') !== 0 ;
    }
    return !empty($span);
}

function array_filter_recursive(callable $keep_fn, array $input)
{
    foreach ($input as &$value) {
        if (\is_array($value)) {
            $value = array_filter_recursive($keep_fn, $value);
        }
    }
    return \array_filter($input, $keep_fn);
}

/**
 * Tests for Elasticsearch Client. We test specifically only most commonly used tests, for the other tests we just make
 * sure that if a non existing method is provided, that for example does not exists for the used client version
 * the integration does not throw an exception.
 */
class ElasticSearchIntegrationTest extends IntegrationTestCase
{
    const HOST2 = 'elasticsearch2_integration';
    const HOST7 = 'elasticsearch7_integration';

    public function testNamespaceMethodNotExistsDoesNotCrashApps()
    {
        $integration = new ElasticSearchIntegration();
        $integration->traceNamespaceMethod('\Wrong\Namespace', 'wrong_method');
        $this->addToAssertionCount(1);
    }

    public function testMethodNotExistsDoesNotCrashApps()
    {
        $integration = new ElasticSearchIntegration();
        $integration->traceSimpleMethod('\Wrong\Class', 'wrong_method');
        $this->addToAssertionCount(1);
    }

    public function testConstructor()
    {
        $traces = $this->isolateTracer(function () {
            $this->client();
        });

        $this->assertSpans($traces, [
            SpanAssertion::build(
                'Elasticsearch.Client.__construct',
                'elasticsearch',
                'elasticsearch',
                '__construct'
<<<<<<< HEAD
            )->withExactTags([
                Tag::SPAN_KIND => 'client',
            ]),
=======
            )
>>>>>>> fd5d8d99
        ]);
    }

    public function testCount()
    {
        $client = $this->client();
        $traces = $this->isolateTracer(function () use ($client) {
            $this->assertArrayHasKey('count', $client->count());
        });

        $this->assertFlameGraph($traces, [
            SpanAssertion::build(
                'Elasticsearch.Client.count',
                'elasticsearch',
                'elasticsearch',
                'count'
            )->withExactTags([
                Tag::SPAN_KIND => 'client',
            ])->withChildren([
                SpanAssertion::exists('Elasticsearch.Endpoint.performRequest', 'performRequest')
                    ->withChildren([
                        SpanAssertion::exists(
                            'Elasticsearch.Serializers.SmartSerializer.deserialize',
                            'Elasticsearch.Serializers.SmartSerializer.deserialize'
                        ),
                    ]),
            ]),
        ]);
    }

    public function testDelete()
    {
        $client = $this->client();
        $client->index([
            'id' => 1,
            'index' => 'my_index',
            'type' => 'my_type',
            'body' => ['my' => 'body'],
        ]);
        $client->indices()->flush();
        $traces = $this->isolateTracer(function () use ($client) {
            $this->assertSame('array', gettype($client->delete([
                'id' => 1,
                'index' => 'my_index',
                'type' => 'my_type',
            ])));
        });

        $this->assertFlameGraph($traces, [
            SpanAssertion::build(
                'Elasticsearch.Client.delete',
                'elasticsearch',
                'elasticsearch',
                'delete index:my_index type:my_type'
            )->withExactTags([
                Tag::SPAN_KIND => 'client',
            ])->withChildren([
                SpanAssertion::exists('Elasticsearch.Endpoint.performRequest', 'performRequest')
                    ->withChildren([
                        SpanAssertion::exists(
                            'Elasticsearch.Serializers.SmartSerializer.deserialize',
                            'Elasticsearch.Serializers.SmartSerializer.deserialize'
                        ),
                    ]),
            ]),
        ]);
    }

    public function testExists()
    {
        $client = $this->client();
        $client->index([
            'id' => 1,
            'index' => 'my_index',
            'type' => 'my_type',
            'body' => ['my' => 'body'],
        ]);
        $client->indices()->flush();
        $traces = $this->isolateTracer(function () use ($client) {
            $this->assertTrue($client->exists([
                'id' => 1,
                'index' => 'my_index',
                'type' => 'my_type',
            ]));
        });

        $this->assertFlameGraph($traces, [
            SpanAssertion::build(
                'Elasticsearch.Client.exists',
                'elasticsearch',
                'elasticsearch',
                'exists index:my_index type:my_type'
            )->withExactTags([
                Tag::SPAN_KIND => 'client',
            ])->withChildren([
                SpanAssertion::exists('Elasticsearch.Endpoint.performRequest', 'performRequest')
                    ->withChildren([
                        SpanAssertion::exists(
                            'Elasticsearch.Serializers.SmartSerializer.deserialize',
                            'Elasticsearch.Serializers.SmartSerializer.deserialize'
                        ),
                    ]),
            ]),
        ]);
    }

    public function testExplain()
    {
        $client = $this->client();
        $client->index([
            'id' => 1,
            'index' => 'my_index',
            'type' => 'my_type',
            'body' => ['my' => 'body'],
        ]);
        $client->indices()->flush();
        if (PHP_VERSION_ID >= 70300) {
            sleep(1); // to flush it fully
        }
        $traces = $this->isolateTracer(function () use ($client) {
            $this->assertArrayHasKey('explanation', $client->explain([
                'id' => 1,
                'index' => 'my_index',
                'type' => 'my_type',
                'body' => [
                    'query' => [
                        'match' => [ 'my' => 'elasticsearch' ],
                    ],
                ],
            ]));
        });

        $this->assertFlameGraph($traces, [
            SpanAssertion::build(
                'Elasticsearch.Client.explain',
                'elasticsearch',
                'elasticsearch',
                'explain index:my_index type:my_type'
            )->withExactTags([
                Tag::SPAN_KIND => 'client',
            ])->withChildren([
                SpanAssertion::exists('Elasticsearch.Endpoint.performRequest', 'performRequest')
                    ->withChildren([
                        SpanAssertion::exists(
                            'Elasticsearch.Serializers.SmartSerializer.serialize',
                            'Elasticsearch.Serializers.SmartSerializer.serialize'
                        ),
                        SpanAssertion::exists(
                            'Elasticsearch.Serializers.SmartSerializer.deserialize',
                            'Elasticsearch.Serializers.SmartSerializer.deserialize'
                        ),
                    ]),
            ]),
        ]);
    }

    public function testGet()
    {
        $client = $this->client();
        $client->index([
            'id' => 1,
            'index' => 'my_index',
            'type' => 'my_type',
            'body' => ['my' => 'body'],
        ]);
        $client->indices()->flush();
        $traces = $this->isolateTracer(function () use ($client) {
            $this->assertArrayHasKey('found', $client->get([
                'id' => 1,
                'index' => 'my_index',
                'type' => 'my_type',
            ]));
        });

        $this->assertFlameGraph($traces, [
            SpanAssertion::build(
                'Elasticsearch.Client.get',
                'elasticsearch',
                'elasticsearch',
                'get index:my_index type:my_type'
            )->withExactTags([
                Tag::SPAN_KIND => 'client',
            ])->setTraceAnalyticsCandidate()
            ->withChildren([
                SpanAssertion::exists('Elasticsearch.Endpoint.performRequest', 'performRequest')
                    ->withChildren([
                        SpanAssertion::exists(
                            'Elasticsearch.Serializers.SmartSerializer.deserialize',
                            'Elasticsearch.Serializers.SmartSerializer.deserialize'
                        ),
                    ]),
            ]),
        ]);
    }

    public function testIndex()
    {
        $client = $this->client();
        $traces = $this->isolateTracer(function () use ($client) {
            $response = $client->index([
                'id' => 1,
                'index' => 'my_index',
                'type' => 'my_type',
                'body' => ['my' => 'body'],
            ]);
            $this->assertTrue(empty($response['created']) || $response['result'] === 'updated');
        });

        $this->assertFlameGraph($traces, [
            SpanAssertion::build(
                'Elasticsearch.Client.index',
                'elasticsearch',
                'elasticsearch',
                'index index:my_index type:my_type'
            )->withExactTags([
                Tag::SPAN_KIND => 'client',
            ])->withChildren([
                SpanAssertion::exists('Elasticsearch.Endpoint.performRequest', 'performRequest')
                    ->withChildren([
                        SpanAssertion::exists(
                            'Elasticsearch.Serializers.SmartSerializer.serialize',
                            'Elasticsearch.Serializers.SmartSerializer.serialize'
                        ),
                        SpanAssertion::exists(
                            'Elasticsearch.Serializers.SmartSerializer.deserialize',
                            'Elasticsearch.Serializers.SmartSerializer.deserialize'
                        ),
                    ]),
            ]),
        ]);
    }

    public function testLimitedTracer()
    {
        $client = $this->client();
        $traces = $this->isolateLimitedTracer(function () use ($client) {
            $client->indices()->delete(['index' => 'my_index']);
            $client->index([
                'id' => 1,
                'index' => 'my_index',
                'type' => 'my_type',
                'body' => ['my' => 'body'],
            ]);
            $client->indices()->flush();
            $docs = $client->search([
                'scroll' => '1s',
                'size' => 1,
                'index' => 'my_index',
                'body' => [
                    'query' => [
                        'match_all' => new \stdClass(),
                    ],
                ],
            ]);

            // Now we loop until the scroll "cursors" are exhausted
            $scroll_id = $docs['_scroll_id'];
            while (\true) {
                // Execute a Scroll request
                $response = $client->scroll(
                    [
                        "scroll_id" => $scroll_id,
                        "scroll" => "1s",
                    ]
                );

                // Check to see if we got any search hits from the scroll
                if (count($response['hits']['hits']) > 0) {
                    // If yes, Do Work Here

                    // Get new scroll_id
                    // Must always refresh your _scroll_id!  It can change sometimes
                    $scroll_id = $response['_scroll_id'];
                } else {
                    // No results, scroll cursor is empty.  You've exported all the data
                    break;
                }
            }
        });

        $this->assertEmpty($traces);
    }


    public function testScroll()
    {
        $client = $this->client();
        $client->indices()->delete(['index' => 'my_index']);
        $client->index([
            'id' => 1,
            'index' => 'my_index',
            'type' => 'my_type',
            'body' => ['my' => 'body'],
        ]);
        $client->index([
            'id' => 2,
            'index' => 'my_index',
            'type' => 'my_type',
            'body' => ['my' => 'second'],
        ]);
        $client->indices()->flush();
        if (PHP_VERSION_ID >= 70300) {
            sleep(1); // to flush it fully
        }
        $docs = $client->search([
            'scroll' => '1s',
            'size' => 1,
            'index' => 'my_index',
            'body' => [
                'query' => [
                    'match_all' => new \stdClass(),
                ],
            ],
        ]);
        $traces = $this->isolateTracer(function () use ($client, $docs) {
            // Now we loop until the scroll "cursors" are exhausted
            $scroll_id = $docs['_scroll_id'];
            while (\true) {
                // Execute a Scroll request
                $response = $client->scroll(
                    [
                        "scroll_id" => $scroll_id,
                        "scroll" => "1s",
                    ]
                );

                // Check to see if we got any search hits from the scroll
                if (count($response['hits']['hits']) > 0) {
                    // If yes, Do Work Here

                    // Get new scroll_id
                    // Must always refresh your _scroll_id!  It can change sometimes
                    $scroll_id = $response['_scroll_id'];
                } else {
                    // No results, scroll cursor is empty.  You've exported all the data
                    break;
                }
            }
        });

        $this->assertSpans($traces, [
            SpanAssertion::exists('Elasticsearch.Serializers.SmartSerializer.deserialize'),
            SpanAssertion::exists('Elasticsearch.Endpoint.performRequest'),
            SpanAssertion::build(
                'Elasticsearch.Client.scroll',
                'elasticsearch',
                'elasticsearch',
                'scroll'
            )->withExactTags([
                Tag::SPAN_KIND => 'client',
            ]),
            SpanAssertion::exists('Elasticsearch.Serializers.SmartSerializer.deserialize'),
            SpanAssertion::exists('Elasticsearch.Endpoint.performRequest'),
            SpanAssertion::build(
                'Elasticsearch.Client.scroll',
                'elasticsearch',
                'elasticsearch',
                'scroll'
            )->withExactTags([
                Tag::SPAN_KIND => 'client',
            ]),
        ]);
    }

    public function testSearch()
    {
        $client = $this->client();
        $client->index([
            'id' => 1,
            'index' => 'my_index',
            'type' => 'my_type',
            'body' => ['my' => 'body'],
        ]);
        $client->indices()->flush();
        $traces = $this->isolateTracer(function () use ($client) {
            $client->search([
                'index' => 'my_index',
                'body' => [
                    'query' => [
                        'match_all' => new \stdClass(),
                    ],
                ],
            ]);
        });

        $this->assertFlameGraph($traces, [
            SpanAssertion::build(
                'Elasticsearch.Client.search',
                'elasticsearch',
                'elasticsearch',
                'search index:' . 'my_index'
            )->withExactTags([
                Tag::SPAN_KIND => 'client',
            ])->setTraceAnalyticsCandidate()
            ->withChildren([
                SpanAssertion::exists('Elasticsearch.Endpoint.performRequest', 'performRequest')
                    ->withChildren([
                        SpanAssertion::exists(
                            'Elasticsearch.Serializers.SmartSerializer.serialize',
                            'Elasticsearch.Serializers.SmartSerializer.serialize'
                        ),
                        SpanAssertion::exists(
                            'Elasticsearch.Serializers.SmartSerializer.deserialize',
                            'Elasticsearch.Serializers.SmartSerializer.deserialize'
                        ),
                    ]),
            ]),
        ]);
    }

    public function testPerformRequest()
    {
        $client = $this->client();
        $client->index([
            'id' => 1,
            'index' => 'my_index',
            'type' => 'my_type',
            'body' => ['my' => 'body'],
        ]);
        $client->indices()->flush();
        $traces = $this->isolateTracer(function () use ($client) {
            $client->search([
                'index' => 'my_index',
                'body' => [
                    'query' => [
                        'match_all' => new \stdClass(),
                    ],
                ],
            ]);
        });

        $this->assertFlameGraph($traces, [
            SpanAssertion::exists('Elasticsearch.Client.search', 'search index:my_index')
                ->withChildren([
                    SpanAssertion::build(
                        'Elasticsearch.Endpoint.performRequest',
                        'elasticsearch',
                        'elasticsearch',
                        'performRequest'
                    )->withExactTags([
                        'elasticsearch.url' => '/my_index/_search',
                        'elasticsearch.method' => \PHP_VERSION_ID >= 70300 ? 'POST' : 'GET',
                        'elasticsearch.params' => '[]',
                        'elasticsearch.body' => '{"query":{"match_all":{}}}',
                        Tag::SPAN_KIND => 'client',
                    ])->withChildren([
                        SpanAssertion::exists(
                            'Elasticsearch.Serializers.SmartSerializer.serialize',
                            'Elasticsearch.Serializers.SmartSerializer.serialize'
                        ),
                        SpanAssertion::exists(
                            'Elasticsearch.Serializers.SmartSerializer.deserialize',
                            'Elasticsearch.Serializers.SmartSerializer.deserialize'
                        ),
                    ]),
                ]),
        ]);
    }

    public function testUpdate()
    {
        $client = $this->client();
        $client->index([
            'id' => 1,
            'index' => 'my_index',
            'type' => 'my_type',
            'body' => ['my' => 'body'],
        ]);
        $client->indices()->flush();
        $traces = $this->isolateTracer(function () use ($client) {
            $this->assertArrayHasKey('_type', $client->update([
                'id' => 1,
                'index' => 'my_index',
                'type' => 'my_type',
                'body' => ['doc' => ['my' => 'body']],
            ]));
        });

        $this->assertFlameGraph($traces, [
            SpanAssertion::build(
                'Elasticsearch.Client.update',
                'elasticsearch',
                'elasticsearch',
                'update index:my_index type:my_type'
            )->withExactTags([
                Tag::SPAN_KIND => 'client',
            ])->withChildren(
                SpanAssertion::exists('Elasticsearch.Endpoint.performRequest', 'performRequest')
                    ->withChildren([
                        SpanAssertion::exists(
                            'Elasticsearch.Serializers.SmartSerializer.serialize',
                            'Elasticsearch.Serializers.SmartSerializer.serialize'
                        ),
                        SpanAssertion::exists(
                            'Elasticsearch.Serializers.SmartSerializer.deserialize',
                            'Elasticsearch.Serializers.SmartSerializer.deserialize'
                        ),
                    ])
            ),
        ]);
    }

    /**
     * In the case of namespaces we are not storing any additional info in the spans, so we only want
     * to make sure that the appropriate methods are traced.
     *
     * @dataProvider namespacesDataProvider
     * @param string $namespace
     * @param string $method
     */
    public function testNamespaces($namespace, $method)
    {
        $client = $this->client();

        $traces = $this->isolateTracer(function () use ($client, $namespace, $method) {
            try {
                $client->$namespace()->$method([]);
            } catch (\Elasticsearch\Common\Exceptions\BadRequest400Exception $ex) {
            } catch (\Elasticsearch\Common\Exceptions\RuntimeException $ex) {
            }
        });

        $fragment = ucfirst($namespace);
        $this->assertOneSpan($traces, SpanAssertion::exists("Elasticsearch.${fragment}Namespace.$method"));
    }

    public function namespacesDataProvider()
    {
        return array_map(function ($i) {
            unset($i[2]);
            return $i;
        }, array_filter([
            // indices operations
            ['indices', 'analyze'],
            ['indices', 'analyze'],
            ['indices', 'clearCache'],
            ['indices', 'close'],
            ['indices', 'create'],
            ['indices', 'delete'],
            ['indices', 'deleteAlias'],
            ['indices', 'deleteMapping', \PHP_VERSION_ID < 70300],
            ['indices', 'deleteTemplate'],
            ['indices', 'deleteWarmer', \PHP_VERSION_ID < 70300],
            ['indices', 'exists'],
            ['indices', 'existsAlias'],
            ['indices', 'existsTemplate'],
            ['indices', 'existsType'],
            ['indices', 'flush'],
            ['indices', 'getAlias'],
            ['indices', 'getAliases'],
            ['indices', 'getFieldMapping'],
            ['indices', 'getMapping'],
            ['indices', 'getSettings'],
            ['indices', 'getTemplate'],
            ['indices', 'getWarmer', \PHP_VERSION_ID < 70300],
            ['indices', 'open'],
            ['indices', 'optimize', \PHP_VERSION_ID < 70300],
            ['indices', 'putAlias'],
            ['indices', 'putMapping'],
            ['indices', 'putSettings'],
            ['indices', 'putTemplate'],
            ['indices', 'putWarmer', \PHP_VERSION_ID < 70300],
            ['indices', 'recovery'],
            ['indices', 'refresh'],
            ['indices', 'segments'],
            ['indices', 'snapshotIndex', \PHP_VERSION_ID < 70300],
            ['indices', 'stats'],
            ['indices', 'status', \PHP_VERSION_ID < 70300],
            ['indices', 'updateAliases'],
            ['indices', 'validateQuery'],

            // cat operations
            ['cat', 'aliases'],
            ['cat', 'allocation'],
            ['cat', 'count'],
            ['cat', 'fielddata'],
            ['cat', 'health'],
            ['cat', 'help'],
            ['cat', 'indices'],
            ['cat', 'master'],
            ['cat', 'nodes'],
            ['cat', 'pendingTasks'],
            ['cat', 'recovery'],
            ['cat', 'shards'],
            ['cat', 'threadPool'],

            // snapshot operations
            ['snapshot', 'create'],
            ['snapshot', 'createRepository'],
            ['snapshot', 'delete'],
            ['snapshot', 'deleteRepository'],
            ['snapshot', 'get'],
            ['snapshot', 'getRepository'],
            ['snapshot', 'restore'],
            ['snapshot', 'status'],

            // cluster operations
            ['cluster', 'getSettings'],
            ['cluster', 'health'],
            ['cluster', 'pendingTasks'],
            ['cluster', 'putSettings'],
            ['cluster', 'reroute'],
            ['cluster', 'state'],
            ['cluster', 'stats'],

            // nodes operations
            ['nodes', 'hotThreads'],
            ['nodes', 'info'],
            ['nodes', 'shutdown', \PHP_VERSION_ID < 70300],
            ['nodes', 'stats'],
        ], function ($i) {
            return !isset($i[2]) || $i[2];
        }));
    }

    /**
     * @return Client
     */
    protected function client()
    {
        if (PHP_VERSION_ID >= 70300) {
            return ClientBuilder::create()->setHosts([self::HOST7])->build();
        } else {
            return new Client(['hosts' => [self::HOST2]]);
        }
    }

    /**
     * @param $fn
     * @param null $tracer
     * @return array[]
     */
    public function isolateLimitedTracer($fn, $tracer = null)
    {
        $traces = parent::isolateLimitedTracer($fn, $tracer);
        return array_filter_recursive(__NAMESPACE__ . '\\keep_non_symfony_and_curl_spans', $traces);
    }

    /**
     * @param $fn
     * @param null $tracer
     * @param array $config
     * @return array[]
     */
    public function isolateTracer($fn, $tracer = null, $config = [])
    {
        $traces = parent::isolateTracer($fn, $tracer);
        return array_filter_recursive(__NAMESPACE__ . '\\keep_non_symfony_and_curl_spans', $traces);
    }
}<|MERGE_RESOLUTION|>--- conflicted
+++ resolved
@@ -67,13 +67,7 @@
                 'elasticsearch',
                 'elasticsearch',
                 '__construct'
-<<<<<<< HEAD
-            )->withExactTags([
-                Tag::SPAN_KIND => 'client',
-            ]),
-=======
             )
->>>>>>> fd5d8d99
         ]);
     }
 
