<?php

namespace DDTrace\Tests\Integrations\CLI\Laravel\Latest;

use DDTrace\Tag;
use DDTrace\Tests\Common\SpanAssertion;
use DDTrace\Tests\Common\CLITestCase;

class CommonScenariosTest extends \DDTrace\Tests\Integrations\CLI\Laravel\V10_X\CommonScenariosTest
{
    protected function getScriptLocation()
<<<<<<< HEAD
    {
        return __DIR__ . '/../../../../Frameworks/Laravel/Latest/artisan';
    }

    public function testCommandWithNoArguments()
=======
>>>>>>> 47ce337b
    {
        return __DIR__ . '/../../../../Frameworks/Laravel/Latest/artisan';
    }
}<|MERGE_RESOLUTION|>--- conflicted
+++ resolved
@@ -9,14 +9,6 @@
 class CommonScenariosTest extends \DDTrace\Tests\Integrations\CLI\Laravel\V10_X\CommonScenariosTest
 {
     protected function getScriptLocation()
-<<<<<<< HEAD
-    {
-        return __DIR__ . '/../../../../Frameworks/Laravel/Latest/artisan';
-    }
-
-    public function testCommandWithNoArguments()
-=======
->>>>>>> 47ce337b
     {
         return __DIR__ . '/../../../../Frameworks/Laravel/Latest/artisan';
     }
