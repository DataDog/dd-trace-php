<?php

namespace DDTrace\Tests\Integrations\PHPRedis\V5;

use DDTrace\Tag;
use DDTrace\Integrations\PHPRedis\PHPRedisIntegration;
use DDTrace\Tests\Common\IntegrationTestCase;
use DDTrace\Tests\Common\SpanAssertion;
use Exception;

// Note: PHPRedis 5 has many deprecated methodsd (comapred to 4) that we still want to test
\error_reporting(E_ALL ^ \E_DEPRECATED);

class PHPRedisTest extends IntegrationTestCase
{
    const A_STRING = 'A_STRING';
    const A_FLOAT = 'A_FLOAT';
    const ARRAY_COUNT_1 = 'ARRAY_COUNT_1';
    const ARRAY_COUNT_2 = 'ARRAY_COUNT_2';
    const ARRAY_COUNT_3 = 'ARRAY_COUNT_3';
    const ARRAY_COUNT_4 = 'ARRAY_COUNT_4';
    const ARRAY_COUNT_5 = 'ARRAY_COUNT_5';

    const SCRIPT_SHA = 'e0e1f9fabfc9d4800c877a703b823ac0578ff8db';

    private $host = 'redis_integration';
    private $port = '6379';
    private $portSecondInstance = '6380';

    /** Redis */
    private $redis;
    private $redisSecondInstance;

    public function ddSetUp()
    {
        parent::ddSetUp();
        $this->redis = new \Redis();
        $this->redis->connect($this->host, $this->port);
        $this->redis->flushAll();
        $this->redisSecondInstance = new \Redis();
        $this->redisSecondInstance->connect($this->host, $this->portSecondInstance);
        $this->redisSecondInstance->flushAll();
    }

    public function ddTearDown()
    {
        $this->redis->close();
        $this->redisSecondInstance->close();
        $this->putEnvAndReloadConfig(['DD_TRACE_REDIS_CLIENT_SPLIT_BY_HOST']);
        parent::ddTearDown();
    }

    /**
     * @dataProvider dataProviderTestConnectionOk
     */
    public function testConnectionOk($method)
    {
        $redis = new \Redis();
        $traces = $this->isolateTracer(function () use ($redis, $method) {
            $redis->$method($this->host);
        });
        $redis->close();

        $this->assertFlameGraph($traces, [
            SpanAssertion::build(
                "Redis.$method",
                'phpredis',
                'redis',
                "Redis.$method"
            )->withExactTags([
                'out.host' => $this->host,
                'out.port' => $this->port,
                Tag::SPAN_KIND => 'client',
            ]),
        ]);
    }

    public function dataProviderTestConnectionOk()
    {
        return [
            'connect' => ['connect'],
            'pconnect' => ['pconnect'],
            'open' => ['open'],
            'popen' => ['popen'],
        ];
    }

    /**
     * @dataProvider dataProviderTestConnectionError
     */
    public function testConnectionError($host, $port, $method)
    {
        $redis = new \Redis();
        $traces = $this->isolateTracer(function () use ($redis, $method, $host, $port) {
            try {
                if (null !== $host && null !== $port) {
                    $redis->$method($host, $port);
                } elseif (null !== $host) {
                    $redis->$method($host);
                }
            } catch (\Exception $e) {
            }
        });

        $this->assertFlameGraph($traces, [
            SpanAssertion::build(
                "Redis.$method",
                'phpredis',
                'redis',
                "Redis.$method"
            )
            ->setError()
            ->withExactTags([
                'out.host' => $host,
                'out.port' => $port ?: $this->port,
                Tag::SPAN_KIND => 'client',
            ])
            ->withExistingTagsNames([Tag::ERROR_MSG, 'error.stack']),
        ]);
    }

    public function dataProviderTestConnectionError()
    {
        return [
            // Unreachable
            'connect host unreachable' => ['not_existing_host', null, 'connect'],
            'open host unreachable' => ['not_existing_host', null, 'open'],
            'pconnect host unreachable' => ['not_existing_host', null, 'pconnect'],
            'popen host unreachable' => ['not_existing_host', null, 'popen'],
            // Not listening
            'connect host not listening' => ['127.0.01', null, 'connect'],
            'open host not listening' => ['127.0.01', null, 'open'],
            'pconnect host not listening' => ['127.0.01', null, 'pconnect'],
            'popen host not listening' => ['127.0.01', null, 'popen'],
            // Wrong port
            'connect wrong port' => [$this->host, 1111, 'connect'],
            'open wrong port' => [$this->host, 1111, 'open'],
            'pconnect wrong port' => [$this->host, 1111, 'pconnect'],
            'popen wrong port' => [$this->host, 1111, 'popen'],
        ];
    }

    public function testClose()
    {
        $redis = new \Redis();
        $redis->connect($this->host);
        $traces = $this->isolateTracer(function () use ($redis) {
            $redis->close();
        });

        $this->assertFlameGraph($traces, [
            SpanAssertion::build(
                "Redis.close",
                'phpredis',
                'redis',
                "Redis.close"
            )->withExactTags([Tag::SPAN_KIND => 'client']),
        ]);
    }

    /**
     * This function tests ALL the methods that are also tested in the phpredis own test suite. For this reason here
     * we are not testing results (i.e. the fact that the method still works).
     * We are only testing the fact that the span is generated.
     * See ./PHPredisProjectTestsuite folder for original library testsuites.
     *
     * @dataProvider dataProviderTestMethodsSpansOnly
     */
    public function testMethodsSpansOnly($method, $args, $rawCommand)
    {
        $this->redis->set('k1', 'v1');
        $traces = $this->isolateTracer(function () use ($method, $args) {
            if (count($args) === 0) {
                $this->redis->$method();
            } elseif (count($args) === 1) {
                $this->redis->$method($args[0]);
            } elseif (count($args) === 2) {
                $this->redis->$method($args[0], $args[1]);
            } else {
                throw new \Exception('number of args not supported');
            }
        });

        $rawCommand = empty($rawCommand) ? $method : "$method $rawCommand";
        $this->assertFlameGraph($traces, [
            SpanAssertion::build(
                "Redis.$method",
                'phpredis',
                'redis',
                "Redis.$method"
            )->withExactTags(['redis.raw_command' => $rawCommand, Tag::SPAN_KIND => 'client']),
        ]);
    }

    public function dataProviderTestMethodsSpansOnly()
    {
        return [
            ['del', ['k1'], 'k1'],
            ['del', [['k1', 'k2']], 'k1 k2'],
            ['delete', ['k1'], 'k1'],
            ['delete', [['k1', 'k2']], 'k1 k2'],
            ['exists', ['k1'], 'k1'],
            ['setTimeout', ['k1', 2], 'k1 2'],
            ['expire', ['k1', 2], 'k1 2'],
            ['pexpire', ['k1', 2], 'k1 2'],
            ['expireAt', ['k1', 2], 'k1 2'],
            ['keys', ['*'], '*'],
            ['getKeys', ['*'], '*'],
            ['scan', [null], '0'], // the argument is the LONG (reference), initialized to NULL
            ['object', ['encoding', 'k1'], 'encoding k1'],
            ['persist', ['k1'], 'k1'],
            ['randomKey', [], ''],
            ['rename', ['k1', 'k3'], 'k1 k3'],
            ['renameKey', ['k1', 'k3'], 'k1 k3'],
            ['renameNx', ['k1', 'k3'], 'k1 k3'],
            ['type', ['k1'], 'k1'],
            ['sort', ['k1'], 'k1'],
            ['sort', ['k1', ['sort' => 'desc']], 'k1 sort desc'],
            ['ttl', ['k1'], 'k1'],
            ['pttl', ['k1'], 'k1'],
            ['swapdb', ['0', '1'], '0 1'],
        ];
    }

    /**
     * @dataProvider dataProviderTestMethodsSimpleSpan
     */
    public function testMethodsOnlySpan($method, $arg)
    {
        $redis = $this->redis;
        $traces = $this->isolateTracer(function () use ($redis, $method, $arg) {
            null === $arg ? $redis->$method() : $redis->$method($arg);
        });

        $this->assertFlameGraph($traces, [
            SpanAssertion::build(
                "Redis.$method",
                'phpredis',
                'redis',
                "Redis.$method"
            )->withExactTags([Tag::SPAN_KIND => 'client']),
        ]);
    }

    public function dataProviderTestMethodsSimpleSpan()
    {
        return [
            'auth' => ['auth', 'user'],
            'ping' => ['ping', null],
            'echo' => ['echo', 'hey'],
            'save' => ['save', null],
            'bgRewriteAOF' => ['bgRewriteAOF', null],
            'bgSave' => ['bgSave', null],
            'flushAll' => ['flushAll', null],
            'flushDb' => ['flushDb', null],
        ];
    }

    public function testSelect()
    {
        $redis = $this->redis;
        $traces = $this->isolateTracer(function () use ($redis) {
            $redis->select(1);
        });

        $this->assertFlameGraph($traces, [
            SpanAssertion::build(
                "Redis.select",
                'phpredis',
                'redis',
                "Redis.select"
            )->withExactTags(['db.index' => '1', Tag::SPAN_KIND => 'client']),
        ]);
    }

    /**
     * @dataProvider dataProviderTestStringCommandSet
     */
    public function testStringCommandsSet($method, $args, $expected, $rawCommand, $initial = null)
    {
        $redis = $this->redis;

        if (null !== $initial) {
            $redis->set($args[0], $initial);
        }

        $traces = $this->isolateTracer(function () use ($redis, $method, $args) {
            if (count($args) === 1) {
                $redis->$method($args[0]);
            } elseif (count($args) === 2) {
                $redis->$method($args[0], $args[1]);
            } elseif (count($args) === 3) {
                $redis->$method($args[0], $args[1], $args[2]);
            } else {
                throw new \Exception('Number of arguments not supported: ' . \count($args));
            }
        });

        $this->assertFlameGraph($traces, [
            SpanAssertion::build(
                "Redis.$method",
                'phpredis',
                'redis',
                "Redis.$method"
            )->withExactTags(['redis.raw_command' => $rawCommand, Tag::SPAN_KIND => 'client']),
        ]);

        $this->assertSame($expected, $redis->get($args[0]));
    }

    public function dataProviderTestStringCommandSet()
    {
        return [
            [
                'append', // method
                [ 'k1' , 'v1' ], // arguments
                'v1', // expected final value
                'append k1 v1', // raw command
            ],
            [
                'append', // method
                [ 'k1' , 'v1' ], // arguments
                'beforev1', // expected final value
                'append k1 v1', // raw command
                'before', // initial
            ],
            [
                'decr', // method
                [ 'k1' ], // arguments
                '-1', // expected final value
                'decr k1', // raw command
            ],
            [
                'decr', // method
                [ 'k1', '10' ], // arguments
                '-10', // expected final value
                'decr k1 10', // raw command
            ],
            [
                'decrBy', // method
                [ 'k1', '10' ], // arguments
                '-10', // expected final value
                'decrBy k1 10', // raw command
            ],
            [
                'incr', // method
                [ 'k1' ], // arguments
                '1', // expected final value
                'incr k1', // raw command
            ],
            [
                'incr', // method
                [ 'k1', '10' ], // arguments
                '10', // expected final value
                'incr k1 10', // raw command
            ],
            [
                'incrBy', // method
                [ 'k1', '10' ], // arguments
                '10', // expected final value
                'incrBy k1 10', // raw command
            ],
            [
                'incrByFloat', // method
                [ 'k1', '1.3' ], // arguments
                '1.3', // expected final value
                'incrByFloat k1 1.3', // raw command
            ],
            [
                'set', // method
                [ 'k1', 'a' ], // arguments
                'a', // expected final value
                'set k1 a', // raw command
            ],
            [
                'setBit', // method
                [ 'k1', 7, 1 ], // arguments
                '1', // expected final value
                'setBit k1 7 1', // raw command
                '0', // initial "0010 1010"
            ],
            [
                'setEx', // method
                [ 'k1', 1000, 'b' ], // arguments
                'b', // expected final value
                'setEx k1 1000 b', // raw command
                'a', // initial "0010 1010"
            ],
            [
                'pSetEx', // method
                [ 'k1', 1000, 'b' ], // arguments
                'b', // expected final value
                'pSetEx k1 1000 b', // raw command
                'a', // initial "0010 1010"
            ],
            [
                'setNx', // method
                [ 'k1', 'b' ], // arguments
                'a', // expected final value
                'setNx k1 b', // raw command
                'a', // initial "0010 1010"
            ],
            [
                'setRange', // method
                [ 'k1', 6, 'redis' ], // arguments
                'Hello redis', // expected final value
                'setRange k1 6 redis', // raw command
                'Hello world', // initial "0010 1010"
            ],
            [
                'expire', // method
                [ 'k1', 6 ], // arguments
                'value', // expected final value
                'expire k1 6', // raw command
                'value', // initial "0010 1010"
            ],
            [
                'setTimeout', // method
                [ 'k1', 6 ], // arguments
                'value', // expected final value
                'setTimeout k1 6', // raw command
                'value', // initial "0010 1010"
            ],
            [
                'pexpire', // method
                [ 'k1', 6 ], // arguments
                'value', // expected final value
                'pexpire k1 6', // raw command
                'value', // initial "0010 1010"
            ],
            [
                'delete', // method
                [ 'k1'], // arguments
                false, // expected final value
                'delete k1', // raw command
                'v1', // initial
            ],
        ];
    }

    public function testMSet()
    {
        $redis = $this->redis;

        $traces = $this->isolateTracer(function () use ($redis) {
            $redis->mSet([ 'k1' => 'v1', 'k2' => 'v2' ]);
        });

        $this->assertFlameGraph($traces, [
            SpanAssertion::build(
                "Redis.mSet",
                'phpredis',
                'redis',
                "Redis.mSet"
            )->withExactTags(['redis.raw_command' => 'mSet k1 v1 k2 v2', Tag::SPAN_KIND => 'client']),
        ]);

        $this->assertSame('v1', $redis->get('k1'));
        $this->assertSame('v2', $redis->get('k2'));
    }

    public function testMSetNx()
    {
        $redis = $this->redis;

        $traces = $this->isolateTracer(function () use ($redis) {
            $redis->mSetNx([ 'k1' => 'v1', 'k2' => 'v2' ]);
        });

        $this->assertFlameGraph($traces, [
            SpanAssertion::build(
                "Redis.mSetNx",
                'phpredis',
                'redis',
                "Redis.mSetNx"
            )->withExactTags(['redis.raw_command' => 'mSetNx k1 v1 k2 v2', Tag::SPAN_KIND => 'client']),
        ]);

        $this->assertSame('v1', $redis->get('k1'));
        $this->assertSame('v2', $redis->get('k2'));
    }

    public function testRawCommand()
    {
        $redis = $this->redis;

        $traces = $this->isolateTracer(function () use ($redis) {
            $redis->rawCommand('set', 'k1', 'v1');
        });

        $this->assertFlameGraph($traces, [
            SpanAssertion::build(
                "Redis.rawCommand",
                'phpredis',
                'redis',
                "Redis.rawCommand"
            )->withExactTags(['redis.raw_command' => 'rawCommand set k1 v1', Tag::SPAN_KIND => 'client']),
        ]);

        $this->assertSame('v1', $redis->get('k1'));
    }

    /**
     * @dataProvider dataProviderTestCommandsWithResult
     */
    public function testCommandsWithResult($method, $args, $expected, $rawCommand, array $initial = [])
    {
        $redis = $this->redis;

        $redis->mSet($initial);

        $result = null;

        $traces = $this->isolateTracer(function () use ($redis, $method, $args, &$result) {
            if (count($args) === 1) {
                $result = $redis->$method($args[0]);
            } elseif (count($args) === 2) {
                $result = $redis->$method($args[0], $args[1]);
            } elseif (count($args) === 3) {
                $result = $redis->$method($args[0], $args[1], $args[2]);
            } else {
                throw new \Exception('Number of arguments not supported: ' . \count($args));
            }
        });

        $this->assertFlameGraph($traces, [
            SpanAssertion::build(
                "Redis.$method",
                'phpredis',
                'redis',
                "Redis.$method"
            )->withExactTags(['redis.raw_command' => $rawCommand, Tag::SPAN_KIND => 'client']),
        ]);
        $this->assertSame($expected, $result);
    }

    public function dataProviderTestCommandsWithResult()
    {
        return [
            [
                'get', // method
                [ 'k1' ], // arguments
                false, // expected final value
                'get k1', // raw command
            ],
            [
                'get', // method
                [ 'k1' ], // arguments
                'v1', // expected final value
                'get k1', // raw command
                ['k1' => 'v1'], // initial
            ],
            [
                'getBit', // method
                [ 'k1', 1 ], // arguments
                1, // expected final value
                'getBit k1 1', // raw command
                ['k1' => '\x7f'], // initial
            ],
            [
                'getRange', // method
                [ 'k1', 1, 3], // arguments
                'bcd', // expected final value
                'getRange k1 1 3', // raw command
                ['k1' => 'abcdef'], // initial
            ],
            [
                'getSet', // method
                [ 'k1', 'v1'], // arguments
                'old', // expected final value
                'getSet k1 v1', // raw command
                ['k1' => 'old'], // initial
            ],
            [
                'mGet', // method
                [ ['k1', 'k2'] ], // arguments
                [ 'v1', 'v2' ], // expected final value
                'mGet k1 k2', // raw command
                [ 'k1' => 'v1', 'k2' => 'v2'], // initial
            ],
            [
                'getMultiple', // method
                [ ['k1', 'k2'] ], // arguments
                [ 'v1', 'v2' ], // expected final value
                'getMultiple k1 k2', // raw command
                [ 'k1' => 'v1', 'k2' => 'v2'], // initial
            ],
            [
                'strLen', // method
                [ 'k1'], // arguments
                3, // expected final value
                'strLen k1', // raw command
                ['k1' => 'old'], // initial
            ],
            [
                'del', // method
                [ 'k1'], // arguments
                1, // expected final value
                'del k1', // raw command
                ['k1' => 'v1'], // initial
            ],
            [
                'exists', // method
                [ 'k1'], // arguments
                1, // expected final value
                'exists k1', // raw command
                ['k1' => 'v1'], // initial
            ],
            [
                'getKeys', // method
                [ '*'], // arguments
                [ 'k1' ], // expected final value
                'getKeys *', // raw command
                ['k1' => 'v1'], // initial
            ],
            [
                'pexpireAt', // method
                [ 'k1', 3000 ], // arguments
                true, // expected final value
                'pexpireAt k1 3000', // raw command
                ['k1' => 'v1'], // initial
            ],
        ];
    }

    /**
     * @dataProvider dataProviderTestHashFunctions
     */
    public function testHashFunctions($method, $args, $expectedResult, $expectedFinal, $rawCommand)
    {
        $this->redis->hSet('h1', 'k1', 'v1');
        $this->redis->hSet('h1', 'k2', 'v2');
        $this->redis->hSet('h1', 'k3', 3);
        $result = null;

        $traces = $this->isolateTracer(function () use ($method, $args, &$result) {
            if (count($args) === 1) {
                $result = $this->redis->$method($args[0]);
            } elseif (count($args) === 2) {
                $result = $this->redis->$method($args[0], $args[1]);
            } elseif (count($args) === 3) {
                $result = $this->redis->$method($args[0], $args[1], $args[2]);
            } else {
                throw new \Exception('Number of arguments not supported: ' . \count($args));
            }
        });

        $this->assertFlameGraph($traces, [
            SpanAssertion::build(
                "Redis.$method",
                'phpredis',
                'redis',
                "Redis.$method"
            )->withExactTags(['redis.raw_command' => $rawCommand, Tag::SPAN_KIND => 'client']),
        ]);

        $this->assertSame($expectedResult, $result);
        $this->assertSame($expectedFinal, $this->redis->hGetAll('h1'));
    }

    public function dataProviderTestHashFunctions()
    {
        $all = [ 'k1' => 'v1', 'k2' => 'v2', 'k3' => '3' ];
        return [
            [
                'hDel', // method
                [ 'h1', 'k1', 'k2' ], // arguments
                2, // expected result
                [ 'k3' => '3' ], // expected final hash value
                'hDel h1 k1 k2', // raw command
            ],
            [
                'hExists', // method
                [ 'h1', 'k1' ], // arguments
                true, // expected result
                $all, // expected final hash value
                'hExists h1 k1', // raw command
            ],
            [
                'hGet', // method
                [ 'h1', 'k1' ], // arguments
                'v1', // expected result
                $all, // expected final hash value
                'hGet h1 k1', // raw command
            ],
            [
                'hGetAll', // method
                [ 'h1' ], // arguments
                $all, // expected result
                $all, // expected final hash value
                'hGetAll h1', // raw command
            ],
            [
                'hIncrBy', // method
                [ 'h1', 'k3', 1 ], // arguments
                4, // expected result
                [ 'k1' => 'v1', 'k2' => 'v2', 'k3' => '4' ], // expected final hash value
                'hIncrBy h1 k3 1', // raw command
            ],
            [
                'hIncrByFloat', // method
                [ 'h1', 'k3', 1.5 ], // arguments
                4.5, // expected result
                [ 'k1' => 'v1', 'k2' => 'v2', 'k3' => '4.5' ], // expected final hash value
                'hIncrByFloat h1 k3 1.5', // raw command
            ],
            [
                'hKeys', // method
                [ 'h1' ], // arguments
                array_keys($all), // expected result
                [ 'k1' => 'v1', 'k2' => 'v2', 'k3' => '3' ], // expected final hash value
                'hKeys h1', // raw command
            ],
            [
                'hLen', // method
                [ 'h1' ], // arguments
                3, // expected result
                $all, // expected final hash value
                'hLen h1', // raw command
            ],
            [
                'hMGet', // method
                [ 'h1', ['k1', 'k3'] ], // arguments
                [ 'k1' => 'v1', 'k3' => '3' ], // expected result
                $all, // expected final hash value
                'hMGet h1 k1 k3', // raw command
            ],
            [
                'hMSet', // method
                [ 'h1', ['k1' => 'a', 'k3' => 'b'] ], // arguments
                true, // expected result
                [ 'k1' => 'a', 'k2' => 'v2', 'k3' => 'b' ], // expected final hash value
                'hMSet h1 k1 a k3 b', // raw command
            ],
            [
                'hSet', // method
                [ 'h1', 'k1', 'a' ], // arguments
                0, // expected result
                [ 'k1' => 'a', 'k2' => 'v2', 'k3' => '3' ], // expected final hash value
                'hSet h1 k1 a', // raw command
            ],
            [
                'hSetNx', // method
                [ 'h1', 'k4', 'a' ], // arguments
                true, // expected result
                [ 'k1' => 'v1', 'k2' => 'v2', 'k3' => '3', 'k4' => 'a' ], // expected final hash value
                'hSetNx h1 k4 a', // raw command
            ],
            [
                'hVals', // method
                [ 'h1' ], // arguments
                [ 'v1', 'v2', '3' ], // expected result
                $all, // expected final hash value
                'hVals h1', // raw command
            ],
            [
                'hScan', // method
                [ 'h1', null ], // arguments
                $all, // expected result
                $all, // expected final hash value
                'hScan h1 0', // raw command
            ],
            [
                'hStrLen', // method
                [ 'h1', 'k1' ], // arguments
                2, // expected result
                $all, // expected final hash value
                'hStrLen h1 k1', // raw command
            ],
        ];
    }

    /**
     * @dataProvider dataProviderTestListFunctions
     */
    public function testListFunctions($method, $args, $expectedResult, $expectedFinal, $rawCommand)
    {
        $this->redis->rPush('l1', 'v1');
        $this->redis->rPush('l1', 'v2');
        $this->redis->rPush('l2', 'z1');
        $result = null;

        $traces = $this->isolateTracer(function () use ($method, $args, &$result) {
            if (count($args) === 1) {
                $result = $this->redis->$method($args[0]);
            } elseif (count($args) === 2) {
                $result = $this->redis->$method($args[0], $args[1]);
            } elseif (count($args) === 3) {
                $result = $this->redis->$method($args[0], $args[1], $args[2]);
            } elseif (count($args) === 4) {
                $result = $this->redis->$method($args[0], $args[1], $args[2], $args[3]);
            } else {
                throw new \Exception('Number of arguments not supported: ' . \count($args));
            }
        });

        $this->assertFlameGraph($traces, [
            SpanAssertion::build(
                "Redis.$method",
                'phpredis',
                'redis',
                "Redis.$method"
            )->withExactTags(['redis.raw_command' => $rawCommand, Tag::SPAN_KIND => 'client']),
        ]);

        $this->assertSame($expectedResult, $result);

        foreach ($expectedFinal as $list => $values) {
            $this->assertCount($this->redis->lSize($list), $values);
            for ($element = 0; $element < count($values); $element++) {
                $this->assertSame($expectedFinal[$list][$element], $this->redis->lGet($list, $element));
            }
        }
    }

    public function dataProviderTestListFunctions()
    {
        $l1 = [ 'v1', 'v2' ];
        $l2 = [ 'z1' ];
        return [
            [
                'blPop', // method
                [ 'l1', 'l2', 10 ], // arguments
                [ 'l1', 'v1' ], // expected result
                [
                    'l1' => [ 'v2' ],
                    'l2' => $l2,
                ], // expected final value
                'blPop l1 l2 10', // raw command
            ],
            [
                'brPop', // method
                [ 'l1', 'l2', 10 ], // arguments
                [ 'l1', 'v2' ], // expected result
                [
                    'l1' => [ 'v1' ],
                    'l2' => $l2,
                ], // expected final value
                'brPop l1 l2 10', // raw command
            ],
            [
                'bRPopLPush', // method
                [ 'l1', 'l2', 10 ], // arguments
                'v2', // expected result
                [
                    'l1' => [ 'v1' ],
                    'l2' => [ 'v2', 'z1' ],
                ], // expected final value
                'bRPopLPush l1 l2 10', // raw command
            ],
            [
                'rPopLPush', // method
                [ 'l1', 'l2' ], // arguments
                'v2', // expected result
                [
                    'l1' => [ 'v1' ],
                    'l2' => [ 'v2', 'z1' ],
                ], // expected final value
                'rPopLPush l1 l2', // raw command
            ],
            [
                'lIndex', // method
                [ 'l1', 0 ], // arguments
                'v1', // expected result
                [
                    'l1' => $l1,
                    'l2' => $l2,
                ], // expected final value
                'lIndex l1 0', // raw command
            ],
            [
                'lGet', // method
                [ 'l1', 0 ], // arguments
                'v1', // expected result
                [
                    'l1' => $l1,
                    'l2' => $l2,
                ], // expected final value
                'lGet l1 0', // raw command
            ],
            [
                'lInsert', // method
                [ 'l1', \Redis::BEFORE, 'v2', 'v3' ], // arguments
                3, // expected result
                [
                    'l1' => ['v1', 'v3', 'v2'],
                    'l2' => $l2,
                ], // expected final value
                'lInsert l1 before v2 v3', // raw command
            ],
            [
                'lLen', // method
                [ 'l1' ], // arguments
                2, // expected result
                [
                    'l1' => $l1,
                    'l2' => $l2,
                ], // expected final value
                'lLen l1', // raw command
            ],
            [
                'lSize', // method
                [ 'l1' ], // arguments
                2, // expected result
                [
                    'l1' => $l1,
                    'l2' => $l2,
                ], // expected final value
                'lSize l1', // raw command
            ],
            [
                'lPop', // method
                [ 'l1' ], // arguments
                'v1', // expected result
                [
                    'l1' => [ 'v2' ],
                    'l2' => $l2,
                ], // expected final value
                'lPop l1', // raw command
            ],
            [
                'lPush', // method
                [ 'l1', 'v3' ], // arguments
                3, // expected result
                [
                    'l1' => [ 'v3', 'v1', 'v2' ],
                    'l2' => $l2,
                ], // expected final value
                'lPush l1 v3', // raw command
            ],
            [
                'lPushx', // method
                [ 'l1', 'v3' ], // arguments
                3, // expected result
                [
                    'l1' => [ 'v3', 'v1', 'v2' ],
                    'l2' => $l2,
                ], // expected final value
                'lPushx l1 v3', // raw command
            ],
            [
                'lRange', // method
                [ 'l1', '0', '0' ], // arguments
                [ 'v1' ], // expected result
                [
                    'l1' => $l1,
                    'l2' => $l2,
                ], // expected final value
                'lRange l1 0 0', // raw command
            ],
            [
                'lGetRange', // method
                [ 'l1', '0', '0' ], // arguments
                [ 'v1' ], // expected result
                [
                    'l1' => $l1,
                    'l2' => $l2,
                ], // expected final value
                'lGetRange l1 0 0', // raw command
            ],
            [
                'lRem', // method
                [ 'l1', 'v1', '2' ], // arguments
                1, // expected result
                [
                    'l1' => [ 'v2' ],
                    'l2' => $l2,
                ], // expected final value
                'lRem l1 v1 2', // raw command
            ],
            [
                'lRemove', // method
                [ 'l1', 'v1', '2' ], // arguments
                1, // expected result
                [
                    'l1' => [ 'v2' ],
                    'l2' => $l2,
                ], // expected final value
                'lRemove l1 v1 2', // raw command
            ],
            [
                'lSet', // method
                [ 'l1', 1, 'changed' ], // arguments
                true, // expected result
                [
                    'l1' => [ 'v1', 'changed' ],
                    'l2' => $l2,
                ], // expected final value
                'lSet l1 1 changed', // raw command
            ],
            [
                'lTrim', // method
                [ 'l1', 1, 2 ], // arguments
                true, // expected result
                [
                    'l1' => [ 'v2' ],
                    'l2' => $l2,
                ], // expected final value
                'lTrim l1 1 2', // raw command
            ],
            [
                'listTrim', // method
                [ 'l1', 1, 2 ], // arguments
                true, // expected result
                [
                    'l1' => [ 'v2' ],
                    'l2' => $l2,
                ], // expected final value
                'listTrim l1 1 2', // raw command
            ],
            [
                'rPop', // method
                [ 'l1' ], // arguments
                'v2', // expected result
                [
                    'l1' => [ 'v1' ],
                    'l2' => $l2,
                ], // expected final value
                'rPop l1', // raw command
            ],
            [
                'rPush', // method
                [ 'l1', 'v3' ], // arguments
                3, // expected result
                [
                    'l1' => [ 'v1', 'v2', 'v3' ],
                    'l2' => $l2,
                ], // expected final value
                'rPush l1 v3', // raw command
            ],
            [
                'rPushX', // method
                [ 'l1', 'v3' ], // arguments
                3, // expected result
                [
                    'l1' => [ 'v1', 'v2', 'v3' ],
                    'l2' => $l2,
                ], // expected final value
                'rPushX l1 v3', // raw command
            ],
        ];
    }

    /**
     * @dataProvider dataProviderTestSetFunctions
     */
    public function testSetFunctions($method, $args, $expectedResult, $expectedFinal, $rawCommand)
    {
        $this->redis->sAdd('s1', 'v1', 'v2', 'v3');
        $this->redis->sAdd('s2', 'z1', 'v2' /* 'v2' not a typo */, 'z3');
        $result = null;

        $traces = $this->isolateTracer(function () use ($method, $args, &$result) {
            if (count($args) === 1) {
                $result = $this->redis->$method($args[0]);
            } elseif (count($args) === 2) {
                $result = $this->redis->$method($args[0], $args[1]);
            } elseif (count($args) === 3) {
                $result = $this->redis->$method($args[0], $args[1], $args[2]);
            } elseif (count($args) === 4) {
                $result = $this->redis->$method($args[0], $args[1], $args[2], $args[3]);
            } else {
                throw new \Exception('Number of arguments not supported: ' . \count($args));
            }
        });

        $this->assertFlameGraph($traces, [
            SpanAssertion::build(
                "Redis.$method",
                'phpredis',
                'redis',
                "Redis.$method"
            )->withExactTags(['redis.raw_command' => $rawCommand, Tag::SPAN_KIND => 'client']),
        ]);

        if ($expectedResult === self::A_STRING) {
            $this->assertGreaterThan(0, \strlen($result));
        } elseif ($expectedResult === self::ARRAY_COUNT_1) {
            $this->assertCount(1, $result);
        } elseif ($expectedResult === self::ARRAY_COUNT_2) {
            $this->assertCount(2, $result);
        } elseif ($expectedResult === self::ARRAY_COUNT_3) {
            $this->assertCount(3, $result);
        } elseif ($expectedResult === self::ARRAY_COUNT_4) {
            $this->assertCount(4, $result);
        } elseif ($expectedResult === self::ARRAY_COUNT_5) {
            $this->assertCount(5, $result);
        } else {
            $this->assertSame($expectedResult, $result);
        }

        foreach ($expectedFinal as $set => $value) {
            $this->assertSame($this->redis->sSize($set), $value);
        }
    }

    public function dataProviderTestSetFunctions()
    {
        return [
            [
                'sAdd', // method
                [ 's1', 'v4' ], // arguments
                1, // expected result
                [ 's1' => 4, 's2' => 3 ], // expected final value
                'sAdd s1 v4', // raw command
            ],
            [
                'sCard', // method
                [ 's1' ], // arguments
                3, // expected result
                [ 's1' => 3, 's2' => 3 ], // expected final value
                'sCard s1', // raw command
            ],
            [
                'sSize', // method
                [ 's1' ], // arguments
                3, // expected result
                [ 's1' => 3, 's2' => 3 ], // expected final value
                'sSize s1', // raw command
            ],
            [
                'sDiff', // method
                [ 's1', 's2' ], // arguments
                self::ARRAY_COUNT_2, // expected result
                [ 's1' => 3, 's2' => 3 ], // expected final value
                'sDiff s1 s2', // raw command
            ],
            [
                'sDiffStore', // method
                [ 'out', 's1', 's2' ], // arguments
                2, // expected result
                [ 's1' => 3, 's2' => 3, 'out' => 2 ], // expected final value
                'sDiffStore out s1 s2', // raw command
            ],
            [
                'sInter', // method
                [ 's1', 's2' ], // arguments
                [ 'v2' ], // expected result
                [ 's1' => 3, 's2' => 3 ], // expected final value
                'sInter s1 s2', // raw command
            ],
            [
                'sInterStore', // method
                [ 'out', 's1', 's2' ], // arguments
                1, // expected result
                [ 's1' => 3, 's2' => 3, 'out' => 1 ], // expected final value
                'sInterStore out s1 s2', // raw command
            ],
            [
                'sIsMember', // method
                [ 's1', 'v3' ], // arguments
                true, // expected result
                [ 's1' => 3, 's2' => 3 ], // expected final value
                'sIsMember s1 v3', // raw command
            ],
            [
                'sContains', // method
                [ 's1', 'v3' ], // arguments
                true, // expected result
                [ 's1' => 3, 's2' => 3 ], // expected final value
                'sContains s1 v3', // raw command
            ],
            [
                'sMembers', // method
                [ 's1' ], // arguments
                self::ARRAY_COUNT_3, // expected result
                [ 's1' => 3, 's2' => 3 ], // expected final value
                'sMembers s1', // raw command
            ],
            [
                'sGetMembers', // method
                [ 's1' ], // arguments
                self::ARRAY_COUNT_3, // expected result
                [ 's1' => 3, 's2' => 3 ], // expected final value
                'sGetMembers s1', // raw command
            ],
            [
                'sMove', // method
                [ 's1', 's2', 'v1' ], // arguments
                true, // expected result
                [ 's1' => 2, 's2' => 4 ], // expected final value
                'sMove s1 s2 v1', // raw command
            ],
            [
                'sPop', // method
                [ 's1', 2 ], // arguments
                self::ARRAY_COUNT_2, // expected result
                [ 's1' => 1, 's2' => 3 ], // expected final value
                'sPop s1 2', // raw command
            ],
            [
                'sRandMember', // method
                [ 's1' ], // arguments
                self::A_STRING, // expected result
                [ 's1' => 3, 's2' => 3 ], // expected final value
                'sRandMember s1', // raw command
            ],
            [
                'sRem', // method
                [ 's1', 'v1' ], // arguments
                1, // expected result
                [ 's1' => 2, 's2' => 3 ], // expected final value
                'sRem s1 v1', // raw command
            ],
            [
                'sRemove', // method
                [ 's1', 'v1' ], // arguments
                1, // expected result
                [ 's1' => 2, 's2' => 3 ], // expected final value
                'sRemove s1 v1', // raw command
            ],
            [
                'sUnion', // method
                [ 's1', 's2' ], // arguments
                self::ARRAY_COUNT_5, // expected result
                [ 's1' => 3, 's2' => 3 ], // expected final value
                'sUnion s1 s2', // raw command
            ],
            [
                'sUnionStore', // method
                [ 'out', 's1', 's2' ], // arguments
                5, // expected result
                [ 's1' => 3, 's2' => 3, 'out' => 5 ], // expected final value
                'sUnionStore out s1 s2', // raw command
            ],
            [
                'sScan', // method
                [ 's1', null ], // arguments
                self::ARRAY_COUNT_3, // expected result
                [ 's1' => 3, 's2' => 3 ], // expected final value
                'sScan s1 0', // raw command
            ],
        ];
    }

    /**
     * @dataProvider dataProviderTestSortedSetFunctions
     */
    public function testSortedSetFunctions($method, $args, $expectedResult, $expectedFinal, $rawCommand)
    {
        $this->redis->zAdd('s1', 1, 'v1');
        $this->redis->zAdd('s1', 0, 'v2');
        $this->redis->zAdd('s1', 5, 'v3');
        $this->redis->zAdd('s2', 1, 'z1');
        $this->redis->zAdd('s2', 0, 'v2' /* 'v2' is not a typo */);
        $this->redis->zAdd('s2', 5, 'z3');
        $result = null;

        $traces = $this->isolateTracer(function () use ($method, $args, &$result) {
            if (count($args) === 1) {
                $result = $this->redis->$method($args[0]);
            } elseif (count($args) === 2) {
                $result = $this->redis->$method($args[0], $args[1]);
            } elseif (count($args) === 3) {
                $result = $this->redis->$method($args[0], $args[1], $args[2]);
            } elseif (count($args) === 4) {
                $result = $this->redis->$method($args[0], $args[1], $args[2], $args[3]);
            } else {
                throw new \Exception('Number of arguments not supported: ' . \count($args));
            }
        });

        $this->assertFlameGraph($traces, [
            SpanAssertion::build(
                "Redis.$method",
                'phpredis',
                'redis',
                "Redis.$method"
            )->withExactTags(['redis.raw_command' => $rawCommand, Tag::SPAN_KIND => 'client']),
        ]);

        if ($expectedResult === self::A_STRING) {
            $this->assertGreaterThan(0, \strlen($result));
        } elseif ($expectedResult === self::ARRAY_COUNT_1) {
            $this->assertCount(1, $result);
        } elseif ($expectedResult === self::ARRAY_COUNT_2) {
            $this->assertCount(2, $result);
        } elseif ($expectedResult === self::ARRAY_COUNT_3) {
            $this->assertCount(3, $result);
        } elseif ($expectedResult === self::ARRAY_COUNT_4) {
            $this->assertCount(4, $result);
        } elseif ($expectedResult === self::ARRAY_COUNT_5) {
            $this->assertCount(5, $result);
        } else {
            $this->assertEquals($expectedResult, $result);
        }

        foreach ($expectedFinal as $set => $value) {
            $this->assertSame($this->redis->zSize($set), $value);
        }
    }

    public function dataProviderTestSortedSetFunctions()
    {
        return [
            [
                'zAdd', // method
                [ 's1', 1, 'v4' ], // arguments
                1, // expected result
                [ 's1' => 4, 's2' => 3 ], // expected final sizes
                'zAdd s1 1 v4', // raw command
            ],
            [
                'zCard', // method
                [ 's1' ], // arguments
                3, // expected result
                [ 's1' => 3, 's2' => 3 ], // expected final sizes
                'zCard s1', // raw command
            ],
            [
                'zSize', // method
                [ 's1' ], // arguments
                3, // expected result
                [ 's1' => 3, 's2' => 3 ], // expected final sizes
                'zSize s1', // raw command
            ],
            [
                'zCount', // method
                [ 's1', 0, 3 ], // arguments
                2, // expected result
                [ 's1' => 3, 's2' => 3 ], // expected final sizes
                'zCount s1 0 3', // raw command
            ],
            [
                'zIncrBy', // method
                [ 's1', 2.5, 'v1' ], // arguments
                3.5, // expected result
                [ 's1' => 3, 's2' => 3 ], // expected final sizes
                'zIncrBy s1 2.5 v1', // raw command
            ],
            [
                'zInter', // method
                [ 'out', ['s1', 's2'] ], // arguments
                1, // expected result
                [ 's1' => 3, 's2' => 3, 'out' => 1 ], // expected final sizes
                'zInter out s1 s2', // raw command
            ],
            [
                'zRange', // method
                [ 's1', 0, 1, true ], // arguments
                ['v1' => 1.0, 'v2' => 0.0], // expected result
                [ 's1' => 3, 's2' => 3, ], // expected final sizes
                'zRange s1 0 1 true', // raw command
            ],
            [
                'zRangeByScore', // method
                [ 's1', 0, 2, ['withscores' => true] ], // arguments
                self::ARRAY_COUNT_2, // expected result
                [ 's1' => 3, 's2' => 3, ], // expected final sizes
                'zRangeByScore s1 0 2 withscores true', // raw command
            ],
            [
                'zRevRangeByScore', // method
                [ 's1', 2, 0 ], // arguments
                self::ARRAY_COUNT_2, // expected result
                [ 's1' => 3, 's2' => 3, ], // expected final sizes
                'zRevRangeByScore s1 2 0', // raw command
            ],
            [
                'zRangeByLex', // method
                [ 's1', '-', '[v2' ], // arguments
                self::ARRAY_COUNT_2, // expected result
                [ 's1' => 3, 's2' => 3, ], // expected final sizes
                'zRangeByLex s1 - [v2', // raw command
            ],
            [
                'zRank', // method
                [ 's1', 'v2' ], // arguments
                0, // expected result
                [ 's1' => 3, 's2' => 3, ], // expected final sizes
                'zRank s1 v2', // raw command
            ],
            [
                'zRevRank', // method
                [ 's1', 'v2' ], // arguments
                2, // expected result
                [ 's1' => 3, 's2' => 3, ], // expected final sizes
                'zRevRank s1 v2', // raw command
            ],
            [
                'zRem', // method
                [ 's1', 'v2' ], // arguments
                1, // expected result
                [ 's1' => 2, 's2' => 3, ], // expected final sizes
                'zRem s1 v2', // raw command
            ],
            [
                'zDelete', // method
                [ 's1', 'v2' ], // arguments
                1, // expected result
                [ 's1' => 2, 's2' => 3, ], // expected final sizes
                'zDelete s1 v2', // raw command
            ],
            [
                'zRemove', // method
                [ 's1', 'v2' ], // arguments
                1, // expected result
                [ 's1' => 2, 's2' => 3, ], // expected final sizes
                'zRemove s1 v2', // raw command
            ],
            [
                'zRemRangeByRank', // method
                [ 's1', 0, 1 ], // arguments
                2, // expected result
                [ 's1' => 1, 's2' => 3, ], // expected final sizes
                'zRemRangeByRank s1 0 1', // raw command
            ],
            [
                'zDeleteRangeByRank', // method
                [ 's1', 0, 1 ], // arguments
                2, // expected result
                [ 's1' => 1, 's2' => 3, ], // expected final sizes
                'zDeleteRangeByRank s1 0 1', // raw command
            ],
            [
                'zRemRangeByScore', // method
                [ 's1', 0, 1 ], // arguments
                2, // expected result
                [ 's1' => 1, 's2' => 3, ], // expected final sizes
                'zRemRangeByScore s1 0 1', // raw command
            ],
            [
                'zDeleteRangeByScore', // method
                [ 's1', 0, 1 ], // arguments
                2, // expected result
                [ 's1' => 1, 's2' => 3, ], // expected final sizes
                'zDeleteRangeByScore s1 0 1', // raw command
            ],
            [
                'zRemoveRangeByScore', // method
                [ 's1', 0, 1 ], // arguments
                2, // expected result
                [ 's1' => 1, 's2' => 3, ], // expected final sizes
                'zRemoveRangeByScore s1 0 1', // raw command
            ],
            [
                'zRevRange', // method
                [ 's1', 0, -2 ], // arguments
                [ 'v3', 'v1' ], // expected result
                [ 's1' => 3, 's2' => 3, ], // expected final sizes
                'zRevRange s1 0 -2', // raw command
            ],
            [
                'zPopMax', // method
                [ 's1', 1 ], // arguments
                [ 'v3' => 5.0 ], // expected result
                [ 's1' => 2, 's2' => 3, ], // expected final sizes
                'zPopMax s1 1', // raw command
            ],
            [
                'zPopMin', // method
                [ 's1', 1 ], // arguments
                [ 'v2' => 0.0 ], // expected result
                [ 's1' => 2, 's2' => 3, ], // expected final sizes
                'zPopMin s1 1', // raw command
            ],
            [
                'zScore', // method
                [ 's1', 'v3' ], // arguments
                5, // expected result
                [ 's1' => 3, 's2' => 3, ], // expected final sizes
                'zScore s1 v3', // raw command
            ],
            [
                'zUnion', // method
                [ 'out', ['s1', 's2'] ], // arguments
                5, // expected result
                [ 's1' => 3, 's2' => 3, 'out' => 5 ], // expected final sizes
                'zUnion out s1 s2', // raw command
            ],
            [
                'zunionstore', // method
                [ 'out', ['s1', 's2'] ], // arguments
                5, // expected result
                [ 's1' => 3, 's2' => 3, 'out' => 5 ], // expected final sizes
                'zunionstore out s1 s2', // raw command
            ],
            [
                'zScan', // method
                [ 's1', null ], // arguments
                self::ARRAY_COUNT_3, // expected result
                [ 's1' => 3, 's2' => 3 ], // expected final sizes
                'zScan s1 0', // raw command
            ],
        ];
    }

    public function testPublish()
    {
        $traces = $this->isolateTracer(function () {
            $this->redis->publish('ch1', 'hi');
        });

        $this->assertFlameGraph($traces, [
            SpanAssertion::build(
                "Redis.publish",
                'phpredis',
                'redis',
                "Redis.publish"
            )->withExactTags(['redis.raw_command' => 'publish ch1 hi', Tag::SPAN_KIND => 'client']),
        ]);
    }

    public function testTransactions()
    {
        $return = null;
        $traces = $this->isolateTracer(function () use (&$return) {
            $return = $this->redis->multi()->set('k1', 'v1')->get('k1')->exec();
        });

        $this->assertSame([true, 'v1'], $return);

        $this->assertFlameGraph($traces, [
            SpanAssertion::build(
                "Redis.multi",
                'phpredis',
                'redis',
                "Redis.multi"
            )->withExactTags(['redis.raw_command' => 'multi', Tag::SPAN_KIND => 'client']),
            SpanAssertion::build(
                "Redis.set",
                'phpredis',
                'redis',
                "Redis.set"
            )->withExactTags(['redis.raw_command' => 'set k1 v1', Tag::SPAN_KIND => 'client']),
            SpanAssertion::build(
                "Redis.get",
                'phpredis',
                'redis',
                "Redis.get"
            )->withExactTags(['redis.raw_command' => 'get k1', Tag::SPAN_KIND => 'client']),
            SpanAssertion::build(
                "Redis.exec",
                'phpredis',
                'redis',
                "Redis.exec"
            )->withExactTags(['redis.raw_command' => 'exec', Tag::SPAN_KIND => 'client']),
        ]);
    }

    /**
     * @dataProvider dataProviderTestScriptingFunctions
     */
    public function testScriptingFunctions($method, $args, $expectedResult, /*$expectedFinal, */$rawCommand)
    {
        $sha = $this->redis->script('load', 'return 1');
        $this->assertSame(self::SCRIPT_SHA, $sha);
        $this->redis->setOption(\Redis::OPT_SERIALIZER, \Redis::SERIALIZER_PHP);

        $result = null;

        $traces = $this->isolateTracer(function () use ($method, $args, &$result) {
            if (count($args) === 0) {
                $result = $this->redis->$method();
            } elseif (count($args) === 1) {
                $result = $this->redis->$method($args[0]);
            } elseif (count($args) === 2) {
                $result = $this->redis->$method($args[0], $args[1]);
            } else {
                throw new \Exception('Number of arguments not supported: ' . \count($args));
            }
        });

        $this->assertFlameGraph($traces, [
            SpanAssertion::build(
                "Redis.$method",
                'phpredis',
                'redis',
                "Redis.$method"
            )->withExactTags(['redis.raw_command' => $rawCommand, Tag::SPAN_KIND => 'client']),
        ]);
        $this->assertEquals($expectedResult, $result);
    }

    public function dataProviderTestScriptingFunctions()
    {
        return [
            [
                'eval', // method
                [ 'return 1' ], // arguments
                1, // expected result
                'eval return 1', // raw command
            ],
            [
                'evalSha', // method
                [ self::SCRIPT_SHA ], // arguments
                1, // expected result
                'evalSha ' . self::SCRIPT_SHA, // raw command
            ],
            [
                'script', // method
                [ 'load', 'return 2' ], // arguments
                '7f923f79fe76194c868d7e1d0820de36700eb649', // expected result
                'script load return 2', // raw command
            ],
            [
                'getLastError', // method
                [ ], // arguments
                null, // expected result
                'getLastError', // raw command
            ],
            [
                'clearLastError', // method
                [ ], // arguments
                true, // expected result
                'clearLastError', // raw command
            ],
            [
                '_serialize', // method
                [ 'foo' ], // arguments
                's:3:"foo";', // expected result
                '_serialize foo', // raw command
            ],
            [
                '_unserialize', // method
                [ 's:3:"foo";' ], // arguments
                'foo', // expected result
                '_unserialize s:3:"foo";', // raw command
            ],
        ];
    }

    /**
     * @dataProvider dataProviderTestIntrospectionFunctions
     */
    public function testIntrospectionFunctions($method, $args, $expectedResult, /*$expectedFinal, */$rawCommand)
    {
        $result = null;

        $traces = $this->isolateTracer(function () use ($method, $args, &$result) {
            if (count($args) === 0) {
                $result = $this->redis->$method();
            } elseif (count($args) === 1) {
                $result = $this->redis->$method($args[0]);
            } elseif (count($args) === 2) {
                $result = $this->redis->$method($args[0], $args[1]);
            } else {
                throw new \Exception('Number of arguments not supported: ' . \count($args));
            }
        });

        $this->assertFlameGraph($traces, [
            SpanAssertion::build(
                "Redis.$method",
                'phpredis',
                'redis',
                "Redis.$method"
            )->withExactTags(['redis.raw_command' => $rawCommand, Tag::SPAN_KIND => 'client']),
        ]);
        $this->assertEquals($expectedResult, $result);
    }

    public function dataProviderTestIntrospectionFunctions()
    {
        return [
            [
                'isConnected', // method
                [], // arguments
                true, // expected result
                'isConnected', // raw command
            ],
            [
                'getHost', // method
                [], // arguments
                $this->host, // expected result
                'getHost', // raw command
            ],
            [
                'getPort', // method
                [], // arguments
                $this->port, // expected result
                'getPort', // raw command
            ],
            [
                'getDbNum', // method
                [], // arguments
                0, // expected result
                'getDbNum', // raw command
            ],
            [
                'getTimeout', // method
                [], // arguments
                0, // expected result
                'getTimeout', // raw command
            ],
            [
                'getReadTimeout', // method
                [], // arguments
                0, // expected result
                'getReadTimeout', // raw command
            ],
        ];
    }

    public function testDumpRestore()
    {
        $redis = $this->redis;
        $redis->set('k1', 'v1');

        $traces = $this->isolateTracer(function () use ($redis) {
            $dump = $redis->dump('k1');
            $redis->restore('k2', 0, $dump);
        });

        $this->assertFlameGraph($traces, [
            SpanAssertion::build(
                "Redis.dump",
                'phpredis',
                'redis',
                "Redis.dump"
            )->withExactTags(['redis.raw_command' => 'dump k1', Tag::SPAN_KIND => 'client']),
            SpanAssertion::build(
                "Redis.restore",
                'phpredis',
                'redis',
                "Redis.restore"
            )->withExactTags([Tag::SPAN_KIND => 'client']),
        ]);

        $this->assertSame('v1', $redis->get('k1'));
        $this->assertSame('v1', $redis->get('k2'));
    }

    public function testMigrate()
    {
        $this->redis->set('k1', 'v1');
        $this->redis->set('k2', 'v2');
        $this->redis->set('k3', 'v3');

        $this->assertFalse($this->redisSecondInstance->get('k1'));
        $this->assertFalse($this->redisSecondInstance->get('k2'));
        $this->assertFalse($this->redisSecondInstance->get('k3'));

        $traces = $this->isolateTracer(function () {
            $this->redis->migrate($this->host, $this->portSecondInstance, 'k1', 0, 3600);
        });
        $this->assertFlameGraph($traces, [
            SpanAssertion::build(
                "Redis.migrate",
                'phpredis',
                'redis',
                "Redis.migrate"
            )->withExactTags(['redis.raw_command' => "migrate redis_integration 6380 k1 0 3600", Tag::SPAN_KIND => 'client']),
        ]);

        $traces = $this->isolateTracer(function () {
            $this->redis->migrate($this->host, $this->portSecondInstance, ['k2', 'k3'], 0, 3600);
        });
        $this->assertFlameGraph($traces, [
            SpanAssertion::build(
                "Redis.migrate",
                'phpredis',
                'redis',
                "Redis.migrate"
            )->withExactTags(['redis.raw_command' => "migrate redis_integration 6380 k2 k3 0 3600", Tag::SPAN_KIND => 'client']),
        ]);

        $this->assertSame('v1', $this->redisSecondInstance->get('k1'));
        $this->assertSame('v2', $this->redisSecondInstance->get('k2'));
        $this->assertSame('v3', $this->redisSecondInstance->get('k3'));
        $this->assertFalse($this->redis->get('k1'));
        $this->assertFalse($this->redis->get('k2'));
        $this->assertFalse($this->redis->get('k3'));
    }

    public function testMove()
    {
        $this->redis->select(0);
        $this->redis->set('k1', 'v1');
        $traces = $this->isolateTracer(function () {
            $this->redis->move('k1', 1);
        });
        $this->redis->select(1);

        $this->assertFlameGraph($traces, [
            SpanAssertion::build(
                "Redis.move",
                'phpredis',
                'redis',
                "Redis.move"
            )->withExactTags(['redis.raw_command' => "move k1 1", Tag::SPAN_KIND => 'client']),
        ]);

        $this->assertSame('v1', $this->redis->get('k1'));
    }

    public function testRenameKey()
    {
        $this->redis->set('k1', 'v1');
        $traces = $this->isolateTracer(function () {
            $this->redis->renameKey('k1', 'k2');
        });

        $this->assertFlameGraph($traces, [
            SpanAssertion::build(
                "Redis.renameKey",
                'phpredis',
                'redis',
                "Redis.renameKey"
            )->withExactTags(['redis.raw_command' => "renameKey k1 k2", Tag::SPAN_KIND => 'client']),
        ]);

        $this->assertFalse($this->redis->get('k1'));
        $this->assertSame('v1', $this->redis->get('k2'));
    }

    /**
     * @dataProvider dataProviderTestGeocodingFunctions
     */
    public function testGeocodingFunctions($method, $args, $expectedResult, /*$expectedFinal, */$rawCommand)
    {
        $result = null;
        $initial = $this->redis->geoAdd('existing', -122.431, 37.773, 'San Francisco', -157.858, 21.315, 'Honolulu');

        $traces = $this->isolateTracer(function () use ($method, $args, &$result) {
            if (count($args) === 0) {
                $result = $this->redis->$method();
            } elseif (count($args) === 1) {
                $result = $this->redis->$method($args[0]);
            } elseif (count($args) === 2) {
                $result = $this->redis->$method($args[0], $args[1]);
            } elseif (count($args) === 4) {
                $result = $this->redis->$method($args[0], $args[1], $args[2], $args[3]);
            } elseif (count($args) === 5) {
                $result = $this->redis->$method($args[0], $args[1], $args[2], $args[3], $args[4]);
            } else {
                throw new \Exception('Number of arguments not supported: ' . \count($args));
            }
        });

        $this->assertFlameGraph($traces, [
            SpanAssertion::build(
                "Redis.$method",
                'phpredis',
                'redis',
                "Redis.$method"
            )->withExactTags(['redis.raw_command' => $rawCommand, Tag::SPAN_KIND => 'client']),
        ]);

        if ($expectedResult === self::A_FLOAT) {
            $this->assertTrue(\is_float($result));
        } elseif ($expectedResult === self::ARRAY_COUNT_1) {
            $this->assertCount(1, $result);
        } else {
            $this->assertSame($expectedResult, $result);
        }
    }

    public function dataProviderTestGeocodingFunctions()
    {
        return [
            [
                'geoAdd', // method
                [ 'k1', 2.349014, 48.864716, 'Paris' ], // arguments
                1, // expected result
                'geoAdd k1 2.349014 48.864716 Paris', // raw command
            ],
            [
                'geoHash', // method
                [ 'existing', 'San Francisco' ], // arguments
                [ '9q8yyh27wv0' ], // expected result
                'geoHash existing San Francisco', // raw command
            ],
            [
                'geoPos', // method
                [ 'existing', 'San Francisco' ], // arguments
                // This is the definition of 'flakiness'. Let's see how it is in CI and in case we can reconsider.
                self::ARRAY_COUNT_1, // expected result
                'geoPos existing San Francisco', // raw command
            ],
            [
                'geoDist', // method
                [ 'existing', 'San Francisco', 'Honolulu', 'm' ], // arguments
                // This is the definition of 'flakiness'. Let's see how it is in CI and in case we can reconsider.
                self::A_FLOAT, // expected result
                'geoDist existing San Francisco Honolulu m', // raw command
            ],
            [
                'geoRadius', // method
                [ 'existing', -122.431, 37.773, 100, 'km' ], // arguments
                // This is the definition of 'flakiness'. Let's see how it is in CI and in case we can reconsider.
                [ 'San Francisco' ], // expected result
                'geoRadius existing -122.431 37.773 100 km', // raw command
            ],
            [
                'geoRadiusByMember', // method
                [ 'existing', 'San Francisco', 100, 'km' ], // arguments
                // This is the definition of 'flakiness'. Let's see how it is in CI and in case we can reconsider.
                [ 'San Francisco' ], // expected result
                'geoRadiusByMember existing San Francisco 100 km', // raw command
            ],
        ];
    }

    /**
     * Various stream methods are very dependent on each other, so we test them sequentially.
     * This at the cost of test readability, but otherwise it would add too much complexity in setting up fixtures.
     */
    public function testStreamsFunctions()
    {
        // xAdd
        $traces = $this->isolateTracer(function () use (&$result) {
            $result = $this->redis->xAdd('s1', '123-456', [ 'k1' => 'v1' ]);
            $this->assertSame('123-456', $result);
        });
        $this->assertFlameGraph($traces, [
            SpanAssertion::build(
                "Redis.xAdd",
                'phpredis',
                'redis',
                "Redis.xAdd"
            )->withExactTags(['redis.raw_command' => 'xAdd s1 123-456 k1 v1', Tag::SPAN_KIND => 'client']),
        ]);

        // xGroup
        $traces = $this->isolateTracer(function () use (&$result) {
            $result = $this->redis->xGroup('CREATE', 's1', 'group1', '0');
            $this->assertSame(true, $result);
        });
        $this->assertFlameGraph($traces, [
            SpanAssertion::build(
                "Redis.xGroup",
                'phpredis',
                'redis',
                "Redis.xGroup"
            )->withExactTags(['redis.raw_command' => 'xGroup CREATE s1 group1 0', Tag::SPAN_KIND => 'client']),
        ]);

        // xInfo
        $traces = $this->isolateTracer(function () use (&$result) {
            $result = $this->redis->xInfo('GROUPS', 's1');
            $this->assertTrue(is_array($result));
        });
        $this->assertFlameGraph($traces, [
            SpanAssertion::build(
                "Redis.xInfo",
                'phpredis',
                'redis',
                "Redis.xInfo"
            )->withExactTags(['redis.raw_command' => 'xInfo GROUPS s1', Tag::SPAN_KIND => 'client']),
        ]);

        // xLen
        $traces = $this->isolateTracer(function () use (&$result) {
            $result = $this->redis->xLen('s1');
            $this->assertSame(1, $result);
        });
        $this->assertFlameGraph($traces, [
            SpanAssertion::build(
                "Redis.xLen",
                'phpredis',
                'redis',
                "Redis.xLen"
            )->withExactTags(['redis.raw_command' => 'xLen s1', Tag::SPAN_KIND => 'client']),
        ]);

        // xPending
        $traces = $this->isolateTracer(function () use (&$result) {
            $result = $this->redis->xPending('s1', 'group1');
            $this->assertTrue(is_array($result));
        });
        $this->assertFlameGraph($traces, [
            SpanAssertion::build(
                "Redis.xPending",
                'phpredis',
                'redis',
                "Redis.xPending"
            )->withExactTags(['redis.raw_command' => 'xPending s1 group1', Tag::SPAN_KIND => 'client']),
        ]);

        // xRange
        $traces = $this->isolateTracer(function () use (&$result) {
            $result = $this->redis->xRange('s1', '-', '+');
            $this->assertTrue(is_array($result));
        });
        $this->assertFlameGraph($traces, [
            SpanAssertion::build(
                "Redis.xRange",
                'phpredis',
                'redis',
                "Redis.xRange"
            )->withExactTags(['redis.raw_command' => 'xRange s1 - +', Tag::SPAN_KIND => 'client']),
        ]);

        // xRevRange
        $traces = $this->isolateTracer(function () use (&$result) {
            $result = $this->redis->xRevRange('s1', '+', '-');
            $this->assertTrue(is_array($result));
        });
        $this->assertFlameGraph($traces, [
            SpanAssertion::build(
                "Redis.xRevRange",
                'phpredis',
                'redis',
                "Redis.xRevRange"
            )->withExactTags(['redis.raw_command' => 'xRevRange s1 + -', Tag::SPAN_KIND => 'client']),
        ]);

        // xRead
        $traces = $this->isolateTracer(function () use (&$result) {
            $result = $this->redis->xRead(['s1' => '$']);
            $this->assertSame([], $result);
        });
        $this->assertFlameGraph($traces, [
            SpanAssertion::build(
                "Redis.xRead",
                'phpredis',
                'redis',
                "Redis.xRead"
            )->withExactTags(['redis.raw_command' => 'xRead s1 $', Tag::SPAN_KIND => 'client']),
        ]);

        // xReadGroup
        $traces = $this->isolateTracer(function () use (&$result) {
            $result = $this->redis->xReadGroup('group1', 'consumer1', ['s1' => '>']);
            $this->assertTrue(is_array($result));
        });
        $this->assertFlameGraph($traces, [
            SpanAssertion::build(
                "Redis.xReadGroup",
                'phpredis',
                'redis',
                "Redis.xReadGroup"
            )->withExactTags(['redis.raw_command' => 'xReadGroup group1 consumer1 s1 >', Tag::SPAN_KIND => 'client']),
        ]);

        // xAck
        $traces = $this->isolateTracer(function () use (&$result) {
            $result = $this->redis->xAck('s1', 'group1', ['s1' => '123-456']);
            $this->assertSame(1, $result);
        });
        $this->assertFlameGraph($traces, [
            SpanAssertion::build(
                "Redis.xAck",
                'phpredis',
                'redis',
                "Redis.xAck"
            )->withExactTags(['redis.raw_command' => 'xAck s1 group1 s1 123-456', Tag::SPAN_KIND => 'client']),
        ]);

        // xClaim
        $traces = $this->isolateTracer(function () use (&$result) {
            $result = $this->redis->xClaim('s1', 'group1', 'consumer1', 0, ['s1' => '123-456']);
            $this->assertTrue(is_array($result));
        });
        $this->assertFlameGraph($traces, [
            SpanAssertion::build(
                "Redis.xClaim",
                'phpredis',
                'redis',
                "Redis.xClaim"
            )->withExactTags(['redis.raw_command' => 'xClaim s1 group1 consumer1 0 s1 123-456', Tag::SPAN_KIND => 'client']),
        ]);

        // xDel
        $traces = $this->isolateTracer(function () use (&$result) {
            $result = $this->redis->xDel('s1', ['123-456']);
            $this->assertSame(1, $result);
        });
        $this->assertFlameGraph($traces, [
            SpanAssertion::build(
                "Redis.xDel",
                'phpredis',
                'redis',
                "Redis.xDel"
            )->withExactTags(['redis.raw_command' => 'xDel s1 123-456', Tag::SPAN_KIND => 'client']),
        ]);

        // xTrim
        $traces = $this->isolateTracer(function () use (&$result) {
            $result = $this->redis->xTrim('s1', 0);
            $this->assertSame(0, $result);
        });
        $this->assertFlameGraph($traces, [
            SpanAssertion::build(
                "Redis.xTrim",
                'phpredis',
                'redis',
                "Redis.xTrim"
            )->withExactTags(['redis.raw_command' => 'xTrim s1 0', Tag::SPAN_KIND => 'client']),
        ]);
    }

    public function testSplitByDomainWhenError()
    {
        $this->putEnvAndReloadConfig(['DD_TRACE_REDIS_CLIENT_SPLIT_BY_HOST=true']);
        $redis = new \Redis();
        $traces = $this->isolateTracer(function () use ($redis) {
            try {
                $redis->connect('non-existing-host');
            } catch (Exception $e) {
            }
        });
        $redis->close();

        $this->assertFlameGraph($traces, [
            SpanAssertion::build(
                "Redis.connect",
                'redis-non-existing-host',
                'redis',
                "Redis.connect"
            )
            ->setError()
<<<<<<< HEAD
            ->withExistingTagsNames(['error.msg', 'error.stack', Tag::SPAN_KIND])
=======
            ->withExistingTagsNames([Tag::ERROR_MSG, 'error.stack'])
>>>>>>> 7cdb199d
            ->withExactTags([
                'out.host' => 'non-existing-host',
                'out.port' => $this->port,
            ]),
        ]);
    }

    public function testSplitByDomainWhenSuccess()
    {
        $this->putEnvAndReloadConfig(['DD_TRACE_REDIS_CLIENT_SPLIT_BY_HOST=true']);
        $redis = new \Redis();
        $traces = $this->isolateTracer(function () use ($redis) {
            $redis->connect($this->host);
            $redis->set('key', 'value');
        });
        $redis->close();

        $this->assertFlameGraph($traces, [
            SpanAssertion::build(
                "Redis.connect",
                'redis-redis_integration',
                'redis',
                "Redis.connect"
            )
            ->withExactTags([
                'out.host' => $this->host,
                'out.port' => $this->port,
                Tag::SPAN_KIND => 'client',
            ]),
            SpanAssertion::build(
                "Redis.set",
                'redis-redis_integration',
                'redis',
                "Redis.set"
            )
            ->withExactTags([
                'redis.raw_command' => 'set key value',
                Tag::SPAN_KIND => 'client',
            ]),
        ]);
    }

    public function testSetGetWithBinarySafeStringsAsValue()
    {
        $traces = $this->isolateTracer(function () {
            $this->redis->set('k1', $this->getBinarySafeString());
            $this->assertSame($this->getBinarySafeString(), $this->redis->get('k1'));
        });

        $this->assertFlameGraph($traces, [
            SpanAssertion::build(
                "Redis.set",
                'phpredis',
                'redis',
                "Redis.set"
            )->withExistingTagsNames(['redis.raw_command', Tag::SPAN_KIND]),
            SpanAssertion::build(
                "Redis.get",
                'phpredis',
                'redis',
                "Redis.get"
            )->withExistingTagsNames(['redis.raw_command', Tag::SPAN_KIND]),
        ]);
    }


    public function testSetGetWithBinarySafeStringsAsKey()
    {
        $traces = $this->isolateTracer(function () {
            $this->redis->set($this->getBinarySafeString(), 'v1');
            $this->assertSame('v1', $this->redis->get($this->getBinarySafeString()));
        });

        $this->assertFlameGraph($traces, [
            SpanAssertion::build(
                "Redis.set",
                'phpredis',
                'redis',
                "Redis.set"
            )->withExistingTagsNames(['redis.raw_command', Tag::SPAN_KIND]),
            SpanAssertion::build(
                "Redis.get",
                'phpredis',
                'redis',
                "Redis.get"
            )->withExistingTagsNames(['redis.raw_command', Tag::SPAN_KIND]),
        ]);
    }

    /**
     * @dataProvider dataProviderTestNormalizeArgs
     */
    public function testNormalizeArgs($args, $expected)
    {
        $actual = PHPRedisIntegration::normalizeArgs($args);
        $this->assertSame($expected, $actual);
    }

    public function dataProviderTestNormalizeArgs()
    {
        return [
            'no args' => [ [], '' ],
            'one args' => [ ['k1'], 'k1' ],
            'two args' => [ ['k1', 'v1'], 'k1 v1' ],
            'int args' => [ ['k1', 1, 'v1'], 'k1 1 v1' ],
            'indexed array args' => [ [ ['k1', 'k2'] ], 'k1 k2' ],
            'associative array args' => [ [ [ 'k1' => 'v1', 'k2' => 'v2' ] ], 'k1 v1 k2 v2' ],
            'associative numeric array args' => [ [ [ '123' => 'v1', '456' => 'v2' ] ], '123 v1 456 v2' ],
            'mixed array and scalar args' => [ [ ['k1', 'k2'], 1, ['v1', 'v2']], 'k1 k2 1 v1 v2' ],
        ];
    }

    public function testBinarySafeStringsCanBeNormalized()
    {
        // Based on redis docs, key and values can be 'binary-safe' strings, so we need to make sure they are
        // correctly converted to a placeholder.
        $this->assertSame(106, strlen(PHPRedisIntegration::normalizeArgs([$this->getBinarySafeString(), 'v1'])));
    }

    public function getBinarySafeString()
    {
        // Binary-safe string made of random bytes.
        $bytes = [
            '01011001', '11010001', '00001111', '11101001', '10010100', '01010110', '10111110', '00111011',
            '10001101', '11100010', '00110110', '10101100', '11000100', '01010100', '10100010', '11110001',
            '01100101', '01000001', '01100010', '01001000', '01000110', '01011001', '11001000', '10111010',
            '01100000', '11010111', '00001111', '00011011', '10011011', '11010011', '01011110', '01110100',
            '10000111', '11001001', '10000111', '11011111', '11010000', '00111000', '10001011', '11110000',
            '01111111', '00110010', '00010010', '11101110', '00011101', '11101001', '11000111', '10111101',
            '11000001', '00110011', '01101001', '11010010', '01011011', '01110011', '11000111', '00101101',
            '01010001', '11010110', '00000001', '11101111', '00100001', '00111110', '11100110', '10111011',
            '11010010', '00100101', '10101001', '01100101', '01101011', '10000101', '11111000', '00000101',
            '01000101', '01101011', '11100101', '01100001', '10010001', '01011011', '01110100', '11101010',
            '01001111', '01011011', '00010001', '00110100', '11001000', '00001101', '01000010', '00101011',
            '11010010', '00001100', '10111001', '10100001', '01011001', '10100100', '10100000', '10001110',
            '11010111', '10011011', '00111001', '01100010', '11001000', '00001101', '01000010', '00101011',
        ];
        $binarySafeString = null;
        foreach ($bytes as $binary) {
            $binarySafeString .= pack('H*', dechex(bindec($binary)));
        }
        return $binarySafeString;
    }
}<|MERGE_RESOLUTION|>--- conflicted
+++ resolved
@@ -2101,11 +2101,7 @@
                 "Redis.connect"
             )
             ->setError()
-<<<<<<< HEAD
-            ->withExistingTagsNames(['error.msg', 'error.stack', Tag::SPAN_KIND])
-=======
-            ->withExistingTagsNames([Tag::ERROR_MSG, 'error.stack'])
->>>>>>> 7cdb199d
+            ->withExistingTagsNames([Tag::ERROR_MSG, 'error.stack', Tag::SPAN_KIND])
             ->withExactTags([
                 'out.host' => 'non-existing-host',
                 'out.port' => $this->port,
