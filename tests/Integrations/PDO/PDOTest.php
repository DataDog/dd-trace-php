--- conflicted
+++ resolved
@@ -94,12 +94,8 @@
         $this->assertSpans($traces, [
             SpanAssertion::exists('PDO.__construct'),
             SpanAssertion::build('PDO.exec', 'PDO', 'sql', $query)
-<<<<<<< HEAD
-                ->setTraceAnalyticsCandidate()
-                ->setError()
-=======
+                ->setTraceAnalyticsCandidate()
                 ->setError('PDO error', 'SQL error: 42000. Driver error: 1064')
->>>>>>> 5fc1582d
                 ->withExactTags(array_merge($this->baseTags(), [
                     'db.rowcount' => '',
                 ])),
@@ -125,17 +121,9 @@
         $this->assertSpans($traces, [
             SpanAssertion::exists('PDO.__construct'),
             SpanAssertion::build('PDO.exec', 'PDO', 'sql', $query)
-<<<<<<< HEAD
-                ->setTraceAnalyticsCandidate()
-                ->setError()
-                ->withExactTags(array_merge($this->baseTags(), [
-                    'error.msg' => 'Sql error',
-                    'error.type' => 'PDOException',
-                ])),
-=======
+                ->setTraceAnalyticsCandidate()
                 ->setError('PDOException', 'Sql error')
                 ->withExactTags($this->baseTags()),
->>>>>>> 5fc1582d
         ]);
     }
 
@@ -171,12 +159,8 @@
         $this->assertSpans($traces, [
             SpanAssertion::exists('PDO.__construct'),
             SpanAssertion::build('PDO.query', 'PDO', 'sql', $query)
-<<<<<<< HEAD
-                ->setTraceAnalyticsCandidate()
-                ->setError()
-=======
+                ->setTraceAnalyticsCandidate()
                 ->setError('PDO error', 'SQL error: 42000. Driver error: 1064')
->>>>>>> 5fc1582d
                 ->withExactTags(array_merge($this->baseTags(), [
                     'db.rowcount' => '',
                 ])),
@@ -198,17 +182,9 @@
         $this->assertSpans($traces, [
             SpanAssertion::exists('PDO.__construct'),
             SpanAssertion::build('PDO.query', 'PDO', 'sql', $query)
-<<<<<<< HEAD
-                ->setTraceAnalyticsCandidate()
-                ->setError()
-                ->withExactTags(array_merge($this->baseTags(), [
-                    'error.msg' => 'Sql error',
-                    'error.type' => 'PDOException',
-                ])),
-=======
+                ->setTraceAnalyticsCandidate()
                 ->setError('PDOException', 'Sql error')
                 ->withExactTags($this->baseTags()),
->>>>>>> 5fc1582d
         ]);
     }
 
@@ -284,20 +260,11 @@
             SpanAssertion::build('PDO.prepare', 'PDO', 'sql', "WRONG QUERY")
                 ->withExactTags(array_merge($this->baseTags(), [])),
             SpanAssertion::build('PDOStatement.execute', 'PDO', 'sql', "WRONG QUERY")
-<<<<<<< HEAD
-                ->setTraceAnalyticsCandidate()
-                ->setError()
-                ->withExactTags(array_merge($this->baseTags(), [
-                    'db.rowcount' => 0,
-                    'error.msg' => 'SQL error: 42000. Driver error: 1064',
-                    'error.type' => 'PDOStatement error',
-                ])),
-=======
+                ->setTraceAnalyticsCandidate()
                 ->setError('PDOStatement error', 'SQL error: 42000. Driver error: 1064')
                     ->withExactTags(array_merge($this->baseTags(), [
                         'db.rowcount' => 0,
                     ])),
->>>>>>> 5fc1582d
         ]);
     }
 
@@ -322,17 +289,9 @@
             SpanAssertion::build('PDO.prepare', 'PDO', 'sql', "WRONG QUERY")
                 ->withExactTags(array_merge($this->baseTags(), [])),
             SpanAssertion::build('PDOStatement.execute', 'PDO', 'sql', "WRONG QUERY")
-<<<<<<< HEAD
-                ->setTraceAnalyticsCandidate()
-                ->setError()
-                ->withExactTags(array_merge($this->baseTags(), [
-                    'error.msg' => 'Sql error',
-                    'error.type' => 'PDOException',
-                ])),
-=======
+                ->setTraceAnalyticsCandidate()
                 ->setError('PDOException', 'Sql error')
                 ->withExactTags($this->baseTags()),
->>>>>>> 5fc1582d
         ]);
     }
 
