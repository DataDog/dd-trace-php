<?php

namespace DDTrace\Tests\Integrations\Laravel\Latest;

class CommonScenariosTest extends \DDTrace\Tests\Integrations\Laravel\V9_x\CommonScenariosTest
{
<<<<<<< HEAD
    public static $database = "laravel11";
=======
    public static $database = "laravelX";
>>>>>>> 47ce337b

    public static function getAppIndexScript()
    {
        return __DIR__ . '/../../../Frameworks/Laravel/Latest/public/index.php';
    }
}<|MERGE_RESOLUTION|>--- conflicted
+++ resolved
@@ -4,11 +4,7 @@
 
 class CommonScenariosTest extends \DDTrace\Tests\Integrations\Laravel\V9_x\CommonScenariosTest
 {
-<<<<<<< HEAD
-    public static $database = "laravel11";
-=======
     public static $database = "laravelX";
->>>>>>> 47ce337b
 
     public static function getAppIndexScript()
     {
