--- conflicted
+++ resolved
@@ -126,17 +126,14 @@
             [Tag::DB_INSTANCE, 'db.instance'],
             [Tag::DB_SYSTEM, 'db.system'],
             [Tag::DB_ROW_COUNT, 'db.row_count'],
-<<<<<<< HEAD
+            [Tag::DB_STMT, 'db.statement'],
+            [Tag::DB_USER, 'db.user'],
             [Tag::LARAVELQ_ATTEMPTS, 'messaging.laravel.attempts'],
             [Tag::LARAVELQ_BATCH_ID, 'messaging.laravel.batch_id'],
             [Tag::LARAVELQ_CONNECTION, 'messaging.laravel.connection'],
             [Tag::LARAVELQ_MAX_TRIES, 'messaging.laravel.max_tries'],
             [Tag::LARAVELQ_NAME, 'messaging.laravel.name'],
             [Tag::LARAVELQ_TIMEOUT, 'messaging.laravel.timeout'],
-=======
-            [Tag::DB_STMT, 'db.statement'],
-            [Tag::DB_USER, 'db.user'],
->>>>>>> b3044bdf
             [Tag::MONGODB_BSON_ID, 'mongodb.bson.id'],
             [Tag::MONGODB_COLLECTION, 'mongodb.collection'],
             [Tag::MONGODB_DATABASE, 'mongodb.db'],
