<?php

namespace DDTrace\Tests\Api\Unit;

use DDTrace\Tests\Common\BaseTestCase;
use DDTrace\Type;
use DDTrace\Format;
use DDTrace\Tag;
use ReflectionClass;

class UserAvailableConstantsTest extends BaseTestCase
{
    /** @dataProvider types */
    public function testTypesAreAccessibleToUserlandCode($value, $expected)
    {
        $this->assertSame($expected, $value);
    }

    public function types()
    {
        return [
            [Type::CACHE, 'cache'],
            [Type::HTTP_CLIENT, 'http'],
            [Type::WEB_SERVLET, 'web'],
            [Type::CLI, 'cli'],
            [Type::SQL, 'sql'],

            [Type::MESSAGE_CONSUMER, 'queue'],
            [Type::MESSAGE_PRODUCER, 'queue'],

            [Type::CASSANDRA, 'cassandra'],
            [Type::ELASTICSEARCH, 'elasticsearch'],
            [Type::MEMCACHED, 'memcached'],
            [Type::MONGO, 'mongodb'],
            [Type::REDIS, 'redis'],
        ];
    }

    public function testAllTypesAreTested()
    {
        $definedConstants = \array_values((new ReflectionClass('DDTrace\Type'))->getConstants());
        $tested = \array_map(
            function ($el) {
                return $el[0];
            },
            $this->types()
        );

        $this->assertSame($definedConstants, $tested);
    }

    /** @dataProvider formats */
    public function testFormatsAreAccessibleToUserlandCode($value, $expected)
    {
        $this->assertSame($expected, $value);
    }

    public function formats()
    {
        return [
            [Format::BINARY, 'binary'],
            [Format::TEXT_MAP, 'text_map'],
            [Format::HTTP_HEADERS, 'http_headers'],
            [Format::CURL_HTTP_HEADERS, 'curl_http_headers'],
        ];
    }

    /** @dataProvider tags */
    public function testTagsAreAccessibleToUserlandCode($value, $expected)
    {
        $this->assertSame($expected, $value);
    }

    public function testAllFormatsAreTested()
    {
        $definedConstants = \array_values((new ReflectionClass('DDTrace\Format'))->getConstants());
        $tested = \array_map(
            function ($el) {
                return $el[0];
            },
            $this->formats()
        );

        $this->assertSame($definedConstants, $tested);
    }

    public function tags()
    {
        return [
            [Tag::ENV, 'env'],
            [Tag::SPAN_TYPE, 'span.type'],
            [Tag::SPAN_KIND, 'span.kind'],
            [Tag::COMPONENT, 'component'],
            [Tag::SERVICE_NAME, 'service.name'],
            [Tag::MANUAL_KEEP, 'manual.keep'],
            [Tag::MANUAL_DROP, 'manual.drop'],
            [Tag::PID, 'process_id'],
            [Tag::RESOURCE_NAME, 'resource.name'],
            [Tag::DB_STATEMENT, 'sql.query'],
            [Tag::ERROR, 'error'],
            [Tag::ERROR_MSG, 'error.message'],
            [Tag::ERROR_TYPE, 'error.type'],
            [Tag::ERROR_STACK, 'error.stack'],
            [Tag::HTTP_METHOD, 'http.method'],
            [Tag::HTTP_STATUS_CODE, 'http.status_code'],
            [Tag::HTTP_URL, 'http.url'],
            [Tag::LOG_EVENT, 'event'],
            [Tag::LOG_ERROR, 'error'],
            [Tag::LOG_ERROR_OBJECT, 'error.object'],
            [Tag::LOG_MESSAGE, 'message'],
            [Tag::LOG_STACK, 'stack'],
            [Tag::TARGET_HOST, 'out.host'],
            [Tag::TARGET_PORT, 'out.port'],
            [Tag::BYTES_OUT, 'net.out.bytes'],
            [Tag::ANALYTICS_KEY, '_dd1.sr.eausr'],
            [Tag::HOSTNAME, '_dd.hostname'],
            [Tag::ORIGIN, '_dd.origin'],
            [Tag::VERSION, 'version'],
            [Tag::SERVICE_VERSION, 'service.version'],
            [Tag::ELASTICSEARCH_BODY, 'elasticsearch.body'],
            [Tag::ELASTICSEARCH_METHOD, 'elasticsearch.method'],
            [Tag::ELASTICSEARCH_PARAMS, 'elasticsearch.params'],
            [Tag::ELASTICSEARCH_URL, 'elasticsearch.url'],
<<<<<<< HEAD
            [Tag::DB_SYSTEM, 'db.system'],
=======
            [Tag::DB_ROW_COUNT, 'db.row_count'],
>>>>>>> 776475d3
            [Tag::MONGODB_BSON_ID, 'mongodb.bson.id'],
            [Tag::MONGODB_COLLECTION, 'mongodb.collection'],
            [Tag::MONGODB_DATABASE, 'mongodb.db'],
            [Tag::MONGODB_PROFILING_LEVEL, 'mongodb.profiling_level'],
            [Tag::MONGODB_READ_PREFERENCE, 'mongodb.read_preference'],
            [Tag::MONGODB_SERVER, 'mongodb.server'],
            [Tag::MONGODB_TIMEOUT, 'mongodb.timeout'],
            [Tag::MONGODB_QUERY, 'mongodb.query'],
            [Tag::REDIS_RAW_COMMAND, 'redis.raw_command'],
        ];
    }

    public function testAllTagsAreTested()
    {
        $definedConstants = \array_values((new ReflectionClass('DDTrace\Tag'))->getConstants());
        $tested = \array_map(
            function ($el) {
                return $el[0];
            },
            $this->tags()
        );

        $this->assertSame($definedConstants, $tested);
    }
}<|MERGE_RESOLUTION|>--- conflicted
+++ resolved
@@ -121,11 +121,8 @@
             [Tag::ELASTICSEARCH_METHOD, 'elasticsearch.method'],
             [Tag::ELASTICSEARCH_PARAMS, 'elasticsearch.params'],
             [Tag::ELASTICSEARCH_URL, 'elasticsearch.url'],
-<<<<<<< HEAD
             [Tag::DB_SYSTEM, 'db.system'],
-=======
             [Tag::DB_ROW_COUNT, 'db.row_count'],
->>>>>>> 776475d3
             [Tag::MONGODB_BSON_ID, 'mongodb.bson.id'],
             [Tag::MONGODB_COLLECTION, 'mongodb.collection'],
             [Tag::MONGODB_DATABASE, 'mongodb.db'],
