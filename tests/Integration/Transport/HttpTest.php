--- conflicted
+++ resolved
@@ -3,17 +3,11 @@
 namespace DDTrace\Tests\Integration\Transport;
 
 use DDTrace\Encoders\Json;
-use DDTrace\Log\Logger;
 use DDTrace\Tests\Common\AgentReplayerTrait;
-use DDTrace\Tests\DebugLogger;
-<<<<<<< HEAD
-=======
 use DDTrace\Tests\Unit\BaseTestCase;
->>>>>>> fca70713
 use DDTrace\Tracer;
 use DDTrace\Transport\Http;
 use DDTrace\GlobalTracer;
-use Prophecy\Argument;
 
 final class HttpTest extends BaseTestCase
 {
@@ -31,16 +25,9 @@
 
     public function testSpanReportingFailsOnUnavailableAgent()
     {
-<<<<<<< HEAD
-        $logger = new DebugLogger();
-        Logger::set($logger);
-
-        $httpTransport = new Http(new Json(), null, [
-=======
         $logger = $this->withDebugLogger();
 
         $httpTransport = new Http(new Json(), [
->>>>>>> fca70713
             'endpoint' => 'http://0.0.0.0:8127/v0.3/traces'
         ]);
         $tracer = new Tracer($httpTransport);
