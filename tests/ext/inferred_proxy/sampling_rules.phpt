--TEST--
Priority sampling rules should use the inferred span's service & resource
--ENV--
DD_TRACE_SAMPLING_RULES=[{"sample_rate": 0.7, "service": "foo", "resource": "bar"},{"sample_rate": 0.3, "service": "example.com", "resource": "GET \/test"}]
DD_TRACE_SAMPLING_RULES_FORMAT=regex

DD_TRACE_AUTO_FLUSH_ENABLED=0
DD_TRACE_GENERATE_ROOT_SPAN=0
DD_SERVICE=foo

DD_TRACE_INFERRED_PROXY_SERVICES_ENABLED=1
HTTP_X_DD_PROXY=aws-apigateway
HTTP_X_DD_PROXY_REQUEST_TIME_MS=100
HTTP_X_DD_PROXY_PATH=/test
HTTP_X_DD_PROXY_HTTPMETHOD=GET
HTTP_X_DD_PROXY_DOMAIN_NAME=example.com
HTTP_X_DD_PROXY_STAGE=aws-prod

METHOD=GET
SERVER_NAME=localhost:8888
SCRIPT_NAME=/foo.php
REQUEST_URI=/foo

DD_TRACE_DEBUG_PRNG_SEED=42
--INI--
pcre.jit=0
--GET--
foo=bar
--FILE--
<?php

$parent = \DDTrace\start_span(0.120);
\DDTrace\close_span();

echo json_encode(dd_trace_serialize_closed_spans(), JSON_PRETTY_PRINT);
?>
--EXPECTF--
[
    {
        "trace_id": "13930160852258120406",
        "span_id": "13930160852258120406",
        "parent_id": "11788048577503494824",
        "start": 120000000,
        "duration": %d,
        "name": "web.request",
        "resource": "GET \/foo",
        "service": "foo",
        "type": "web",
        "meta": {
            "http.method": "GET",
            "http.status_code": "200",
<<<<<<< HEAD
            "http.url": "http:\/\/localhost:8888\/foo",
            "runtime-id": "%s"
        },
        "metrics": {
            "php.compilation.total_time_ms": %f,
            "php.memory.peak_real_usage_bytes": %d,
            "php.memory.peak_usage_bytes": %d,
            "process_id": %d
=======
            "_dd.p.tid": "%s",
            "_dd.p.dm": "-3"
        },
        "metrics": {
            "_dd.inferred_span": 1,
            "_sampling_priority_v1": 2,
            "_dd.rule_psr": 0.3
>>>>>>> 4ba40d22
        }
    },
    {
        "trace_id": "13930160852258120406",
        "span_id": "11788048577503494824",
        "start": 100000000,
        "duration": %d,
        "name": "aws.apigateway",
        "resource": "GET \/test",
        "service": "example.com",
        "type": "web",
        "meta": {
            "_dd.p.tid": "%s",
            "component": "aws-apigateway",
            "http.method": "GET",
            "http.status_code": "200",
            "http.url": "example.com\/test",
            "stage": "aws-prod"
        },
        "metrics": {
            "_dd.inferred_span": 1,
            "_dd.rule_psr": 0.3,
            "_sampling_priority_v1": -1
        }
    }
]<|MERGE_RESOLUTION|>--- conflicted
+++ resolved
@@ -49,7 +49,6 @@
         "meta": {
             "http.method": "GET",
             "http.status_code": "200",
-<<<<<<< HEAD
             "http.url": "http:\/\/localhost:8888\/foo",
             "runtime-id": "%s"
         },
@@ -58,15 +57,6 @@
             "php.memory.peak_real_usage_bytes": %d,
             "php.memory.peak_usage_bytes": %d,
             "process_id": %d
-=======
-            "_dd.p.tid": "%s",
-            "_dd.p.dm": "-3"
-        },
-        "metrics": {
-            "_dd.inferred_span": 1,
-            "_sampling_priority_v1": 2,
-            "_dd.rule_psr": 0.3
->>>>>>> 4ba40d22
         }
     },
     {
@@ -79,6 +69,7 @@
         "service": "example.com",
         "type": "web",
         "meta": {
+            "_dd.p.dm": "-3",
             "_dd.p.tid": "%s",
             "component": "aws-apigateway",
             "http.method": "GET",
@@ -89,7 +80,7 @@
         "metrics": {
             "_dd.inferred_span": 1,
             "_dd.rule_psr": 0.3,
-            "_sampling_priority_v1": -1
+            "_sampling_priority_v1": 2
         }
     }
 ]