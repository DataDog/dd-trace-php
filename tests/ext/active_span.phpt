--- conflicted
+++ resolved
@@ -26,7 +26,7 @@
 Hello, Datadog.
 greet tracer.
 bool(true)
-object(DDTrace\SpanData)#%d (12) {
+object(DDTrace\SpanData)#%d (13) {
   ["name"]=>
   string(15) "active_span.php"
   ["resource"]=>
@@ -52,14 +52,11 @@
   ["links"]=>
   array(0) {
   }
-<<<<<<< HEAD
-  ["sourceFile"]=>
-  string(0) ""
-=======
   ["peerServiceSources"]=>
   array(0) {
   }
->>>>>>> ec17a97e
+  ["sourceFile"]=>
+  string(0) ""
   ["parent"]=>
   NULL
   ["stack"]=>
