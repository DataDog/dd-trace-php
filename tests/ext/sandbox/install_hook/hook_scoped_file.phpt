--TEST--
Test class scoped file inclusion hooking
--INI--
datadog.trace.generate_root_span=0
--FILE--
<?php

include __DIR__ . '/../dd_dumper.inc';

DDTrace\install_hook("testinclude.inc", function($hook) {
    $hook->span();
});
DDTrace\install_hook("A::include", function($hook) {
    $hook->span();
});

class A {
    public static function include() {
        echo include "testinclude.inc", "\n";
    }
}

A::include();

dd_dump_spans();

?>
--EXPECTF--
test
spans(\DDTrace\SpanData) (1) {
  A.include (hook_scoped_file.php, A.include, cli)
<<<<<<< HEAD
    _dd.p.dm => -1
    %stestinclude.inc (hook_scoped_file.php, %stestinclude.inc, cli)
=======
    _dd.p.dm => -0
    _dd.p.tid => %s
    %s/testinclude.inc (hook_scoped_file.php, %s/testinclude.inc, cli)
>>>>>>> e71fb7ed
}<|MERGE_RESOLUTION|>--- conflicted
+++ resolved
@@ -29,12 +29,7 @@
 test
 spans(\DDTrace\SpanData) (1) {
   A.include (hook_scoped_file.php, A.include, cli)
-<<<<<<< HEAD
-    _dd.p.dm => -1
-    %stestinclude.inc (hook_scoped_file.php, %stestinclude.inc, cli)
-=======
     _dd.p.dm => -0
     _dd.p.tid => %s
-    %s/testinclude.inc (hook_scoped_file.php, %s/testinclude.inc, cli)
->>>>>>> e71fb7ed
+    %stestinclude.inc (hook_scoped_file.php, %stestinclude.inc, cli)
 }