--- conflicted
+++ resolved
@@ -21,17 +21,10 @@
 test
 test
 spans(\DDTrace\SpanData) (2) {
-<<<<<<< HEAD
   %stestinclude.inc (trace_file.php, %sinstall_hook%ctestinclude.inc, cli)
-    _dd.p.dm => -1
-  %stestinclude.inc (trace_file.php, %sinstall_hook%ctestinclude.inc, cli)
-    _dd.p.dm => -1
-=======
-  %s/testinclude.inc (trace_file.php, %s/install_hook/testinclude.inc, cli)
     _dd.p.dm => -0
     _dd.p.tid => %s
-  %s/testinclude.inc (trace_file.php, %s/install_hook/testinclude.inc, cli)
+  %stestinclude.inc (trace_file.php, %sinstall_hook%ctestinclude.inc, cli)
     _dd.p.dm => -0
     _dd.p.tid => %s
->>>>>>> e71fb7ed
 }