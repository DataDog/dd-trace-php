--TEST--
Errors from userland will be flagged on span
--ENV--
DD_TRACE_GENERATE_ROOT_SPAN=0
--FILE--
<?php
use DDTrace\SpanData;

function testErrorFromUserland()
{
    echo "testErrorFromUserland()\n";
}

DDTrace\trace_function('testErrorFromUserland', function (SpanData $span) {
    $span->name = 'testErrorFromUserland';
    $span->meta += ['error.message' => 'Foo error'];
});

testErrorFromUserland();

var_dump(dd_trace_serialize_closed_spans());
?>
--EXPECTF--
testErrorFromUserland()
array(1) {
  [0]=>
  array(11) {
    ["trace_id"]=>
    string(%d) "%d"
    ["span_id"]=>
    string(%d) "%d"
    ["start"]=>
    int(%d)
    ["duration"]=>
    int(%d)
    ["name"]=>
    string(21) "testErrorFromUserland"
    ["resource"]=>
    string(21) "testErrorFromUserland"
    ["service"]=>
    string(36) "errors_are_flagged_from_userland.php"
    ["type"]=>
    string(3) "cli"
    ["error"]=>
    int(1)
    ["meta"]=>
<<<<<<< HEAD
    array(2) {
      ["error.msg"]=>
=======
    array(3) {
      ["process_id"]=>
      string(%d) "%d"
      ["error.message"]=>
>>>>>>> 2a6254bd
      string(9) "Foo error"
      ["_dd.p.dm"]=>
      string(2) "-1"
    }
    ["metrics"]=>
    array(4) {
      ["process_id"]=>
      float(%d)
      ["_dd.rule_psr"]=>
      float(1)
      ["_sampling_priority_v1"]=>
      float(1)
      ["php.compilation.total_time_ms"]=>
      float(%f)
    }
  }
}<|MERGE_RESOLUTION|>--- conflicted
+++ resolved
@@ -44,15 +44,10 @@
     ["error"]=>
     int(1)
     ["meta"]=>
-<<<<<<< HEAD
-    array(2) {
-      ["error.msg"]=>
-=======
     array(3) {
       ["process_id"]=>
       string(%d) "%d"
       ["error.message"]=>
->>>>>>> 2a6254bd
       string(9) "Foo error"
       ["_dd.p.dm"]=>
       string(2) "-1"
