--- conflicted
+++ resolved
@@ -1,13 +1,5 @@
 --TEST--
-<<<<<<< HEAD
-[PHP 7 generator smoke test] Exceptions are handled from a generator context
---SKIPIF--
-<?php if (PHP_VERSION_ID >= 80000) die('skip: Test is for PHP 7'); ?>
---ENV--
-DD_TRACE_DEBUG=1
-=======
 Exceptions are handled from a generator context
->>>>>>> a5dc736a
 --FILE--
 <?php
 use DDTrace\SpanData;
