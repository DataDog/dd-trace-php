--TEST--
Clone DDTrace\SpanData
--ENV--
DD_TRACE_GENERATE_ROOT_SPAN=0
--FILE--
<?php
use DDTrace\SpanData;

function dummy() { }

DDTrace\trace_function('dummy', function (SpanData $span) {
    $span->resource = "abc";
    $span_copy = clone $span;
    $span->name = "foo";
    var_dump($span);
    var_dump($span_copy);
});

dummy();

var_dump(dd_trace_serialize_closed_spans());

?>
--EXPECTF--
object(DDTrace\SpanData)#%d (12) {
  ["name"]=>
  string(3) "foo"
  ["resource"]=>
  string(3) "abc"
  ["service"]=>
  string(14) "span_clone.php"
  ["type"]=>
  string(3) "cli"
  ["meta"]=>
  array(1) {
    ["runtime-id"]=>
    string(36) "%s"
  }
  ["metrics"]=>
  array(1) {
    ["process_id"]=>
    float(%f)
  }
  ["exception"]=>
  NULL
  ["id"]=>
  string(%d) "%d"
  ["links"]=>
  array(0) {
  }
<<<<<<< HEAD
  ["sourceFile"]=>
  string(%d) "%s/tests/ext/sandbox/span_clone.php"
=======
  ["peerServiceSources"]=>
  array(0) {
  }
>>>>>>> ec17a97e
  ["parent"]=>
  NULL
  ["stack"]=>
  object(DDTrace\SpanStack)#%d (2) {
    ["parent"]=>
    object(DDTrace\SpanStack)#%d (2) {
      ["parent"]=>
      NULL
      ["active"]=>
      NULL
    }
    ["active"]=>
    *RECURSION*
  }
}
object(DDTrace\SpanData)#%d (12) {
  ["name"]=>
  string(5) "dummy"
  ["resource"]=>
  string(3) "abc"
  ["service"]=>
  string(14) "span_clone.php"
  ["type"]=>
  string(3) "cli"
  ["meta"]=>
  array(1) {
    ["runtime-id"]=>
    string(36) "%s"
  }
  ["metrics"]=>
  array(1) {
    ["process_id"]=>
    float(%f)
  }
  ["exception"]=>
  NULL
  ["id"]=>
  string(%d) "%d"
  ["links"]=>
  array(0) {
  }
<<<<<<< HEAD
  ["sourceFile"]=>
  string(%d) "%s/tests/ext/sandbox/span_clone.php"
=======
  ["peerServiceSources"]=>
  array(0) {
  }
>>>>>>> ec17a97e
  ["parent"]=>
  NULL
  ["stack"]=>
  object(DDTrace\SpanStack)#%d (2) {
    ["parent"]=>
    object(DDTrace\SpanStack)#%d (2) {
      ["parent"]=>
      NULL
      ["active"]=>
      NULL
    }
    ["active"]=>
    object(DDTrace\SpanData)#%d (12) {
      ["name"]=>
      string(3) "foo"
      ["resource"]=>
      string(3) "abc"
      ["service"]=>
      string(14) "span_clone.php"
      ["type"]=>
      string(3) "cli"
      ["meta"]=>
      array(1) {
        ["runtime-id"]=>
        string(36) "%s"
      }
      ["metrics"]=>
      array(1) {
        ["process_id"]=>
        float(%f)
      }
      ["exception"]=>
      NULL
      ["id"]=>
      string(%d) "%d"
      ["links"]=>
      array(0) {
      }
<<<<<<< HEAD
      ["sourceFile"]=>
      string(%d) "%s/tests/ext/sandbox/span_clone.php"
=======
      ["peerServiceSources"]=>
      array(0) {
      }
>>>>>>> ec17a97e
      ["parent"]=>
      NULL
      ["stack"]=>
      *RECURSION*
    }
  }
}
array(1) {
  [0]=>
  array(10) {
    ["trace_id"]=>
    string(%d) "%d"
    ["span_id"]=>
    string(%d) "%d"
    ["start"]=>
    int(%d)
    ["duration"]=>
    int(%d)
    ["name"]=>
    string(3) "foo"
    ["resource"]=>
    string(3) "abc"
    ["service"]=>
    string(14) "span_clone.php"
    ["type"]=>
    string(3) "cli"
    ["meta"]=>
    array(2) {
      ["runtime-id"]=>
      string(36) "%s"
      ["_dd.p.dm"]=>
      string(2) "-1"
    }
    ["metrics"]=>
    array(4) {
      ["process_id"]=>
      float(%f)
      ["_dd.rule_psr"]=>
      float(1)
      ["_sampling_priority_v1"]=>
      float(1)
      ["php.compilation.total_time_ms"]=>
      float(%f)
    }
  }
}<|MERGE_RESOLUTION|>--- conflicted
+++ resolved
@@ -22,7 +22,7 @@
 
 ?>
 --EXPECTF--
-object(DDTrace\SpanData)#%d (12) {
+object(DDTrace\SpanData)#%d (13) {
   ["name"]=>
   string(3) "foo"
   ["resource"]=>
@@ -48,14 +48,11 @@
   ["links"]=>
   array(0) {
   }
-<<<<<<< HEAD
-  ["sourceFile"]=>
-  string(%d) "%s/tests/ext/sandbox/span_clone.php"
-=======
   ["peerServiceSources"]=>
   array(0) {
   }
->>>>>>> ec17a97e
+  ["sourceFile"]=>
+  string(%d) "%s/tests/ext/sandbox/span_clone.php"
   ["parent"]=>
   NULL
   ["stack"]=>
@@ -71,7 +68,7 @@
     *RECURSION*
   }
 }
-object(DDTrace\SpanData)#%d (12) {
+object(DDTrace\SpanData)#%d (13) {
   ["name"]=>
   string(5) "dummy"
   ["resource"]=>
@@ -97,14 +94,11 @@
   ["links"]=>
   array(0) {
   }
-<<<<<<< HEAD
-  ["sourceFile"]=>
-  string(%d) "%s/tests/ext/sandbox/span_clone.php"
-=======
   ["peerServiceSources"]=>
   array(0) {
   }
->>>>>>> ec17a97e
+  ["sourceFile"]=>
+  string(%d) "%s/tests/ext/sandbox/span_clone.php"
   ["parent"]=>
   NULL
   ["stack"]=>
@@ -117,7 +111,7 @@
       NULL
     }
     ["active"]=>
-    object(DDTrace\SpanData)#%d (12) {
+    object(DDTrace\SpanData)#%d (13) {
       ["name"]=>
       string(3) "foo"
       ["resource"]=>
@@ -143,14 +137,11 @@
       ["links"]=>
       array(0) {
       }
-<<<<<<< HEAD
-      ["sourceFile"]=>
-      string(%d) "%s/tests/ext/sandbox/span_clone.php"
-=======
       ["peerServiceSources"]=>
       array(0) {
       }
->>>>>>> ec17a97e
+      ["sourceFile"]=>
+      string(%d) "%s/tests/ext/sandbox/span_clone.php"
       ["parent"]=>
       NULL
       ["stack"]=>
