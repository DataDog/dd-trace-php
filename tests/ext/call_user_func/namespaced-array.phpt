--- conflicted
+++ resolved
@@ -1,12 +1,5 @@
 --TEST--
 Test that call_user_func_array can trace inside a namespace
-<<<<<<< HEAD
---XFAIL--
-Not supported on PHP 7 yet
---SKIPIF--
-<?php if (getenv('PHP_PEAR_RUNTESTS') === '1') die("skip: pear/pecl test runner does not support XFAIL tests"); ?>
-=======
->>>>>>> a5dc736a
 --FILE--
 <?php
 
