<?php

<<<<<<< HEAD
$defaultRequestLog = '/tmp/php_request_replayer_' . getmypid() . '.json';
$requestLog = getenv('DD_REQUEST_DUMPER_FILE') ? : $defaultRequestLog;
=======
$filename = basename(getenv('DD_REQUEST_DUMPER_FILE') ?: 'php_request_replayer_' . getmypid() . '.json');
$requestLog = sys_get_temp_dir() . '/' . $filename;
>>>>>>> 36b85239

if (php_sapi_name() == 'cli-server') {
    if ($_SERVER['REQUEST_URI'] == '/replay') {
        if (file_exists($requestLog)) {
            echo file_get_contents($requestLog);
        }
        file_put_contents($requestLog, '');
    } elseif ($_SERVER['REQUEST_URI'] == '/clear-dumped-data') {
        if (file_exists($requestLog)) {
            unlink($requestLog);
        }
    } else {
        file_put_contents($requestLog, json_encode([
            'uri' => $_SERVER['REQUEST_URI'],
            'headers' => getallheaders(),
            'body' => file_get_contents('php://input'),
        ]));
    }
}<|MERGE_RESOLUTION|>--- conflicted
+++ resolved
@@ -1,12 +1,7 @@
 <?php
 
-<<<<<<< HEAD
-$defaultRequestLog = '/tmp/php_request_replayer_' . getmypid() . '.json';
-$requestLog = getenv('DD_REQUEST_DUMPER_FILE') ? : $defaultRequestLog;
-=======
 $filename = basename(getenv('DD_REQUEST_DUMPER_FILE') ?: 'php_request_replayer_' . getmypid() . '.json');
 $requestLog = sys_get_temp_dir() . '/' . $filename;
->>>>>>> 36b85239
 
 if (php_sapi_name() == 'cli-server') {
     if ($_SERVER['REQUEST_URI'] == '/replay') {
