--- conflicted
+++ resolved
@@ -131,24 +131,17 @@
             // The following values should be made configurable from the outside. I could not get env XDEBUG_CONFIG
             // to work setting it both in docker-compose.yml and in `getEnvs()` above, but that should be the best
             // option.
-            'xdebug.start_with_request' => 'yes',
-
-            // 2
+            // Xdebug 2.x configuration
             'xdebug.remote_enable' => 1,
-            'xdebug.mode' => 'debug',
             'xdebug.remote_host' => 'host.docker.internal',
-            'xdebug.client_host' => 'host.docker.internal',
             'xdebug.remote_autostart' => 1,
-<<<<<<< HEAD
             // 'xdebug.remote_log' => '/tmp/xdebug.log',
 
-            // 3
+            // Xdebug 3.x configuration
             'xdebug.mode' => 'develop,debug',
             'xdebug.client_host' => 'host.docker.internal',
+            'xdebug.start_with_request' => 'yes',
             // 'xdebug.log' => '/tmp/xdebug.log',
-=======
-            'xdebug.start_with_request' => 'yes',
->>>>>>> 38ce35a8
         ] + ($enableOpcache ? ["zend_extension" => "opcache.so"] : []);
     }
 
