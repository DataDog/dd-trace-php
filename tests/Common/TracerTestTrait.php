<?php

namespace DDTrace\Tests\Common;

use DDTrace\Encoders\Json;
use DDTrace\Span;
use DDTrace\SpanContext;
use DDTrace\Tests\DebugTransport;
use DDTrace\Tracer;
use DDTrace\Transport\Http;
use DDTrace\GlobalTracer;


trait TracerTestTrait
{
    protected static $agentRequestDumperUrl = 'http://request_replayer';

    /**
     * @param $fn
     * @param null $tracer
     * @return Span[][]
     */
    public function isolateTracer($fn, $tracer = null)
    {
        $transport = new DebugTransport();
        $tracer = $tracer ?: new Tracer($transport);
        GlobalTracer::set($tracer);

        $fn($tracer);
        return $this->flushAndGetTraces($transport);
    }

    /**
     * This method can be used to request data to a real request dumper and to rebuild the traces
     * based on the dumped data.
     *
     * @param $fn
     * @param null $tracer
     * @return Span[][]
     * @throws \Exception
     */
    public function simulateAgent($fn, $tracer = null)
    {
        // Clearing existing dumped file
        $this->resetRequestDumper();

        $transport = new Http(new Json(), null, ['endpoint' => self::$agentRequestDumperUrl]);
        $tracer = $tracer ?: new Tracer($transport);
        GlobalTracer::set($tracer);

        $fn($tracer);
        /** @var Tracer $tracer */
        $tracer = GlobalTracer::get();
        /** @var DebugTransport $transport */
        $tracer->flush();

        return $this->parseTracesFromDumpedData();
    }

    /**
     * Reset the request dumper removing all the dumped  data file.
     */
    private function resetRequestDumper()
    {
        $curl =  curl_init(self::$agentRequestDumperUrl . '/clear-dumped-data');
        curl_exec($curl);
    }

    /**
     * This method can be used to request data to a real request dumper and to rebuild the traces
     * based on the dumped data.
     *
     * @param $fn
     * @param null $tracer
     * @return Span[][]
     * @throws \Exception
     */
    public function tracesFromWebRequest($fn, $tracer = null)
    {
        // Clearing existing dumped file
        $this->resetRequestDumper();

        // The we server has to be configured to send traces to the provided requests dumper.
        $fn($tracer);

        return $this->parseTracesFromDumpedData();
    }

    /**
     * Parses the data dumped by the fake agent and returns the parsed traces.
     *
     * @return array
     * @throws \Exception
     */
    private function parseTracesFromDumpedData()
    {
        // Retrieving data
        $curl =  curl_init(self::$agentRequestDumperUrl . '/replay');
        curl_setopt($curl, CURLOPT_RETURNTRANSFER, true);
        $response = curl_exec($curl);
        if (!$response) {
            return [];
        }

        // For now we only support asserting traces against one dump at a time.
        $loaded = json_decode($response, true);
<<<<<<< HEAD
        $rawTraces = json_decode($loaded['body'], true) ?: [];
=======
        if (!isset($loaded['body'])) {
            return [];
        }
        $rawTraces = json_decode($loaded['body'], true);
>>>>>>> dddec327

        $traces = [];
        foreach ($rawTraces as $spansInTrace) {
            $spans = [];
            foreach ($spansInTrace as $rawSpan) {
                $spanContext = new SpanContext(
                    $rawSpan['trace_id'],
                    $rawSpan['span_id'],
                    isset($rawSpan['parent_id']) ? $rawSpan['parent_id'] : null
                );
                $span = new Span(
                    $rawSpan['name'],
                    $spanContext,
                    $rawSpan['service'],
                    $rawSpan['resource'],
                    $rawSpan['start']
                );

                // We want to use reflection to set properties so that we do not fire
                // potentials changes in setters.
                $this->setRawPropertyFromArray($span, $rawSpan, 'operationName', 'name');
                $this->setRawPropertyFromArray($span, $rawSpan, 'service');
                $this->setRawPropertyFromArray($span, $rawSpan, 'resource');
                $this->setRawPropertyFromArray($span, $rawSpan, 'startTime', 'start');
                $this->setRawPropertyFromArray($span, $rawSpan, 'hasError', 'error', 'boolval');
                $this->setRawPropertyFromArray($span, $rawSpan, 'type');
                $this->setRawPropertyFromArray($span, $rawSpan, 'duration');
                $this->setRawPropertyFromArray($span, $rawSpan, 'tags', 'meta');

                $spans[] = $span;
            }
            $traces[] = $spans;
        }
        return $traces;
    }

    /**
     * Set a property into an object from an array optionally applying a converter.
     *
     * @param $obj
     * @param array $data
     * @param string $property
     * @param string|null $field
     * @param mixed|null $converter
     */
    private function setRawPropertyFromArray($obj, array $data, $property, $field = null, $converter = null)
    {
        $field = $field ?: $property;

        if (!isset($data[$field])) {
            return;
        }

        $reflection = new \ReflectionObject($obj);
        $property = $reflection->getProperty($property);
        $convertedValue = $converter ? $converter($data[$field]) : $data[$field];
        if ($property->isPrivate() || $property->isProtected()) {
            $property->setAccessible(true);
            $property->setValue($obj, $convertedValue);
            $property->setAccessible(false);
        } else {
            $property->setValue($obj, $convertedValue);
        }
    }

    /**
     * @param $fn
     * @return Span[][]
     */
    public function simulateWebRequestTracer($fn)
    {
        $tracer = GlobalTracer::get();
        $transport = new DebugTransport();

        // Replacing the transport in the current tracer
        $tracerReflection = new \ReflectionObject($tracer);
        $tracerTransport = $tracerReflection->getProperty('transport');
        $tracerTransport->setAccessible(true);
        $tracerTransport->setValue($tracer, $transport);

        $fn($tracer);

        // We have to close the active span for web frameworks, this is what is typically done in
        // `register_shutdown_function`.
        // We need yet to find a strategy, though, to make sure that the `register_shutdown_function` is actually there
        // and that do not magically disappear. Here we are faking things.
        $tracer->getActiveSpan()->finish();

        return $this->flushAndGetTraces($transport);
    }

    /**
     * @param DebugTransport $transport
     * @return Span[][]
     */
    protected function flushAndGetTraces($transport)
    {
        /** @var Tracer $tracer */
        $tracer = GlobalTracer::get();
        /** @var DebugTransport $transport */
        $tracer->flush();
        return $transport->getTraces();
    }

    /**
     * @param $name string
     * @param $fn
     * @return Span[][]
     */
    public function inTestScope($name, $fn)
    {
        return $this->isolateTracer(function ($tracer) use ($fn, $name) {
            $scope = $tracer->startActiveSpan($name);
            $fn($tracer);
            $scope->close();
        });
    }
}<|MERGE_RESOLUTION|>--- conflicted
+++ resolved
@@ -104,16 +104,14 @@
 
         // For now we only support asserting traces against one dump at a time.
         $loaded = json_decode($response, true);
-<<<<<<< HEAD
-        $rawTraces = json_decode($loaded['body'], true) ?: [];
-=======
+
         if (!isset($loaded['body'])) {
             return [];
         }
+
         $rawTraces = json_decode($loaded['body'], true);
->>>>>>> dddec327
-
         $traces = [];
+
         foreach ($rawTraces as $spansInTrace) {
             $spans = [];
             foreach ($spansInTrace as $rawSpan) {
