--- conflicted
+++ resolved
@@ -369,13 +369,6 @@
             return [];
         }
 
-<<<<<<< HEAD
-        // For now we only support asserting traces against one dump at a time.
-        // Data is returned as [{trace_1}, {trace_2}]. As of today we only support parsing 1 trace.
-=======
-        $loaded = json_decode($response, true);
-
->>>>>>> a70dd6e8
         if (count($loaded) > 1) {
             // There are multiple bodies. Parse them all and return them.
             $dumps = [];
