<?php

namespace DDTrace\Tests\Common;

use DDTrace\Encoders\MessagePack;
use DDTrace\Encoders\SpanEncoder;
use DDTrace\GlobalTracer;
use DDTrace\Span;
use DDTrace\SpanContext;
use DDTrace\SpanData;
use DDTrace\Tests\DebugTransport;
use DDTrace\Tests\Frameworks\Util\Request\GetSpec;
use DDTrace\Tests\Frameworks\Util\Request\RequestSpec;
use DDTrace\Tests\WebServer;
use DDTrace\Tracer;
use DDTrace\Transport\Http;
use Exception;
use PHPUnit\Framework\TestCase;

class FakeSpan extends Span
{
    public $startTime;
    public $duration;
}

trait TracerTestTrait
{
    protected static $agentRequestDumperUrl = 'http://request-replayer';
    protected static $testAgentUrl = 'http://test-agent:9126';

    public function resetTracer($tracer = null, $config = [])
    {
        // Reset the current C-level array of generated spans
        dd_trace_serialize_closed_spans();
        $transport = new DebugTransport();
        $headers = $transport->getHeaders();
        $dd_header_with_env = getHeaderWithEnvironment();
        if ($dd_header_with_env) {
            $transport->setHeader("X-Datadog-Trace-Env-Variables", $dd_header_with_env);
        }
        $tracer = $tracer ?: new Tracer($transport, null, $config);
        GlobalTracer::set($tracer);
    }

    /**
     * @param $fn
     * @param null $tracer
     * @return array[]
     */
    public function isolateTracer($fn, $tracer = null, $config = [])
    {
        $this->resetTracer($tracer, $config);

        $tracer = GlobalTracer::get();
        if (\dd_trace_env_config('DD_TRACE_GENERATE_ROOT_SPAN')) {
            $tracer->startRootSpan("root span");
        }
        $fn($tracer);

        $traces = $this->flushAndGetTraces();
        if (!empty($traces)) {
            $this->sendTracesToTestAgent($traces);
        }
        return $traces;
    }

    public function sendTracesToTestAgent($traces)
    {
        // The data to be sent in the POST request
        $data_json = json_encode($traces);

        // The headers to be included in the request
        $headers = array(
            'Content-Type: application/json',
            'Datadog-Meta-Lang: php',
<<<<<<< HEAD
            'Datadog-Meta-Lang-Interpreter: cli-server',
            'Datadog-Meta-Lang-Version: 8.2.0',
            'Datadog-Meta-Tracer-Version: 1.0.0-nightly',
            'Do-Not-Proxy-To-Agent: true',
            'X-Datadog-Trace-Count: ' . count($traces)
        );

=======
            'X-Datadog-Agent-Proxy-Disabled: true',
            'X-Datadog-Trace-Count: ' . count($traces)
        );

        // add environment variables to headers
        $dd_header_with_env = getHeaderWithEnvironment();
        if ($dd_header_with_env) {
            $headers["X-Datadog-Trace-Env-Variables"] = $dd_header_with_env;
        }

>>>>>>> 05de48bc
        // Initialize a cURL session
        $curl = curl_init();

        // Set the cURL options
        curl_setopt($curl, CURLOPT_URL, 'http://test-agent:9126/v0.4/traces'); // The URL to send the request to
        curl_setopt($curl, CURLOPT_POST, true); // Use POST method
        curl_setopt($curl, CURLOPT_POSTFIELDS, $data_json); // Set the POST data
        curl_setopt($curl, CURLOPT_RETURNTRANSFER, true); // Return the response instead of outputting it
        curl_setopt($curl, CURLOPT_HTTPHEADER, $headers); // Set the headers

        // Execute the cURL session
        $response = curl_exec($curl);

        // Close the cURL session
        curl_close($curl);

        // Output the response for debugging purposes
        // echo $response;
    }

    /**
     * @param $fn
     * @param null $tracer
     * @return array[]
     */
    public function inRootSpan($fn, $tracer = null)
    {
        // Reset the current C-level array of generated spans
        dd_trace_serialize_closed_spans();
        $transport = new DebugTransport();
        $tracer = $tracer ?: new Tracer($transport);
        GlobalTracer::set($tracer);

        $scope = $tracer->startRootSpan('root_span');
        $fn($tracer);
        $scope->close();

        return $this->flushAndGetTraces();
    }

    /**
     * @param $fn
     * @param null $tracer
     * @return array[]
     */
    public function isolateLimitedTracer($fn, $tracer = null)
    {
        // Reset the current C-level array of generated spans
        dd_trace_serialize_closed_spans();
        self::putenv('DD_TRACE_SPANS_LIMIT=0');
        self::putenv('DD_TRACE_GENERATE_ROOT_SPAN=0');
        dd_trace_internal_fn('ddtrace_reload_config');

        $transport = new DebugTransport();
        $tracer = $tracer ?: new Tracer($transport);
        GlobalTracer::set($tracer);

        $fn($tracer);

        $traces = $this->flushAndGetTraces();

        self::putenv('DD_TRACE_SPANS_LIMIT');
        self::putenv('DD_TRACE_GENERATE_ROOT_SPAN');
        dd_trace_internal_fn('ddtrace_reload_config');

        return $traces;
    }

    /**
     * This method can be used to request data to a real request dumper and to rebuild the traces
     * based on the dumped data.
     *
     * @param $fn
     * @param null $tracer
     * @return array[]
     * @throws \Exception
     */
    public function simulateAgent($fn, $tracer = null)
    {
        // Clearing existing dumped file
        $this->resetRequestDumper();

        // Reset the current C-level array of generated spans
        dd_trace_serialize_closed_spans();

        $transport = new Http(new MessagePack(), ['endpoint' => self::$testAgentUrl . "/v0.4/traces"]);

        /* Disable Expect: 100-Continue that automatically gets added by curl,
         * as it adds a 1s delay, causing tests to sometimes fail.
         */
        $transport->setHeader('Expect', '');

        $tracer = $tracer ?: new Tracer($transport);
        GlobalTracer::set($tracer);

        $fn($tracer);
        /** @var Tracer $tracer */
        $tracer = GlobalTracer::get();
        /** @var DebugTransport $transport */
        $tracer->flush();

        return $this->parseTracesFromDumpedData();
    }

    /**
     * This method executes a request into an ad-hoc web server configured with the provided envs and inis that is
     * created and destroyed with the scope of this test.
     */
    public function inWebServer($fn, $rootPath, $envs = [], $inis = [], &$curlInfo = null)
    {
        $retries = 1;
        do {
            $this->resetTracer();
            $webServer = new WebServer($rootPath, '0.0.0.0', 6666);
            $webServer->mergeEnvs($envs);
            $webServer->mergeInis($inis);
            $webServer->start();
            $this->resetRequestDumper();

            $fn(function (RequestSpec $request) use ($webServer, &$curlInfo) {
                if ($request instanceof GetSpec) {
                    $curl = curl_init('http://127.0.0.1:6666' . $request->getPath());
                    curl_setopt($curl, CURLOPT_RETURNTRANSFER, true);
                    curl_setopt($curl, CURLOPT_HTTPHEADER, $request->getHeaders());
                    $response = curl_exec($curl);
                    if (\is_array($curlInfo)) {
                        $curlInfo = \array_merge($curlInfo, \curl_getinfo($curl));
                    }
                    \curl_close($curl);
                    $webServer->stop();
                    return $response;
                }

                $webServer->stop();
                throw new Exception('Spec type not supported.');
            });

            $traces = $this->parseTracesFromDumpedData();

            if ($traces || $retries-- <= 0) {
                return $traces;
            }
        } while (true);
    }

    /**
     * This method executes a single script with the provided configuration.
     */
    public function inCli($scriptPath, $customEnvs = [], $customInis = [], $arguments = '', $withOutput = false)
    {
        $this->resetRequestDumper();
        $output = $this->executeCli($scriptPath, $customEnvs, $customInis, $arguments, $withOutput);
        $out = [$this->parseTracesFromDumpedData()];
        if ($withOutput) {
            $out[] = $output;
        }
        return $out;
    }

    public function executeCli($scriptPath, $customEnvs = [], $customInis = [], $arguments = '', $withOutput = false)
    {
        $envs = (string) new EnvSerializer(array_merge(
            [
                'DD_AUTOLOAD_NO_COMPILE' => getenv('DD_AUTOLOAD_NO_COMPILE'),
                'DD_TRACE_CLI_ENABLED' => 'true',
                'DD_AGENT_HOST' => 'test-agent',
                'DD_TRACE_AGENT_PORT' => '9126',
                // Uncomment to see debug-level messages
                //'DD_TRACE_DEBUG' => 'true',
            ],
            $customEnvs
        ));
        $inis = (string) new IniSerializer(array_merge(
            [
                'ddtrace.request_init_hook' => __DIR__ . '/../../bridge/dd_wrap_autoloader.php',
            ],
            $customInis
        ));

        $script = escapeshellarg($scriptPath);
        $arguments = escapeshellarg($arguments);
        $commandToExecute = "$envs php $inis $script $arguments";
        if ($withOutput) {
            return (string) `$commandToExecute 2>&1`;
        } else {
            `$commandToExecute`;
        }
    }

    /**
     * Reset the request dumper removing all the dumped  data file.
     */
    public function resetRequestDumper()
    {
        $curl = curl_init(self::$agentRequestDumperUrl . '/clear-dumped-data');
        curl_exec($curl);
    }

    /**
     * This method can be used to request data to a real request dumper and to rebuild the traces
     * based on the dumped data.
     *
     * @param $fn
     * @param null $tracer
     * @return array[]
     * @throws \Exception
     */
    public function tracesFromWebRequest($fn, $tracer = null)
    {
        if ($tracer === null) {
            // Avoid phpunits default spans from being acknowledged for distributed tracing
            $this->resetTracer();
        }

        // Clearing existing dumped file
        $this->resetRequestDumper();

        // The we server has to be configured to send traces to the provided requests dumper.
        $fn($tracer);

        return $this->parseTracesFromDumpedData();
    }

    private function parseRawDumpedTraces($rawTraces)
    {
        $traces = [];

        foreach ($rawTraces as $spansInTrace) {
            $spans = [];
            foreach ($spansInTrace as $rawSpan) {
                $spanContext = new SpanContext(
                    (string) $rawSpan['trace_id'],
                    (string) $rawSpan['span_id'],
                    isset($rawSpan['parent_id']) ? (string) $rawSpan['parent_id'] : null
                );

                if (empty($rawSpan['resource'])) {
                    TestCase::fail(sprintf("Span '%s' has empty resource name", $rawSpan['name']));
                    return;
                }

                if ($rawSpan['trace_id'] == "0") {
                    TestCase::fail(sprintf("Span '%s' has zero trace_id", $rawSpan['name']));
                    return;
                }

                $rawSpan["duration"] = (int)($rawSpan["duration"] / 1000);
                $rawSpan["start"] = (int)($rawSpan["start"] / 1000);

                $internalSpan = new SpanData();
                $internalSpan->name = $rawSpan["name"];
                $internalSpan->service = isset($rawSpan['service']) ? $rawSpan['service'] : null;
                $internalSpan->resource = $rawSpan['resource'];
                if (isset($rawSpan['type'])) {
                    $internalSpan->type = $rawSpan['type'];
                }
                $internalSpan->meta = isset($rawSpan['meta']) ? $rawSpan['meta'] : [];
                $internalSpan->metrics = isset($rawSpan['metrics']) ? $rawSpan['metrics'] : [];
                $span = new FakeSpan($internalSpan, $spanContext);
                $span->duration = $rawSpan["duration"];
                $span->startTime = $rawSpan["start"];
                $this->setRawPropertyFromArray($span, $rawSpan, 'hasError', 'error', function ($value) {
                    return $value == 1 || $value == true;
                });

                $spans[] = SpanEncoder::encode($span);
            }
            $traces[] = $spans;
        }

        return $traces;
    }

    /**
     * Parses the data dumped by the fake agent and returns the parsed traces.
     *
     * @return array
     * @throws \Exception
     */
    private function parseTracesFromDumpedData()
    {
        $response = $this->retrieveDumpedData();

        if (!$response) {
            return [];
        }

        $loaded = json_decode($response, true);

        if (count($loaded) > 1) {
            // There are multiple bodies. Parse them all and return them.
            $dumps = [];
            foreach ($loaded as $dump) {
                if (!isset($dump['body'])) {
                    $dumps[] = [];
                } else {
                    $dumps[] = $this->parseRawDumpedTraces(json_decode($dump['body'], true));
                }
            }

            return $dumps;
        }

        $uniqueRequest = $loaded[0];

        if (!isset($uniqueRequest['body'])) {
            return [];
        }

        $rawTraces = json_decode($uniqueRequest['body'], true);
        return $this->parseRawDumpedTraces($rawTraces);
    }

    public function parseMultipleRequestsFromDumpedData()
    {
        $response = $this->retrieveDumpedData();
        if (!$response) {
            return [];
        }

        // For now we only support asserting traces against one dump at a time.
        $manyRequests = json_decode($response, true);
        $tracesAllRequests = [];

        // We receive back an array of traces
        foreach ($manyRequests as $uniqueRequest) {
            // error_log('Request: ' . print_r($uniqueRequest, 1));
            $rawTraces = json_decode($uniqueRequest['body'], true);
            $tracesAllRequests[] = $this->parseRawDumpedTraces($rawTraces);
        }

        return $tracesAllRequests;
    }

    /**
     * Returns the raw response body, if any, or null otherwise.
     */
    private function retrieveDumpedData()
    {
        $response = null;
        // When tests run with the background sender enabled, there might be some delay between when a trace is flushed
        // and actually sent. While we should find a smart way to tackle this, for now we do it quick and dirty, in a
        // for loop.
        for ($attemptNumber = 1; $attemptNumber <= 20; $attemptNumber++) {
            $curl = curl_init(self::$agentRequestDumperUrl . '/replay');
            curl_setopt($curl, CURLOPT_RETURNTRANSFER, true);
            // Retrieving data
            $response = curl_exec($curl);
            if (!$response) {
                // PHP-FPM requests are much slower in the container
                // Temporary workaround until we get a proper test runner
                \usleep(
                    'fpm-fcgi' === \getenv('DD_TRACE_TEST_SAPI')
                        ? 500 * 1000 // 500 ms for PHP-FPM
                        : 50 * 1000 // 50 ms for other SAPIs
                );
                continue;
            } else {
                break;
            }
        }
        return $response;
    }

    /**
     * Set a property into an object from an array optionally applying a converter.
     *
     * @param $obj
     * @param array $data
     * @param string $property
     * @param string|null $field
     * @param mixed|null $converter
     */
    private function setRawPropertyFromArray($obj, array $data, $property, $field = null, $converter = null)
    {
        $field = $field ?: $property;

        if (!isset($data[$field])) {
            return;
        }

        $reflection = new \ReflectionObject($obj);
        $property = $reflection->getProperty($property);
        $convertedValue = $converter ? $converter($data[$field]) : $data[$field];
        if ($property->isPrivate() || $property->isProtected()) {
            $property->setAccessible(true);
            $property->setValue($obj, $convertedValue);
            $property->setAccessible(false);
        } else {
            $property->setValue($obj, $convertedValue);
        }
    }

    /**
     * @param \Closure $fn
     * @return array[]
     */
    public function simulateWebRequestTracer($fn)
    {
        $tracer = GlobalTracer::get();

        $fn($tracer);

        // We have to close the active span for web frameworks, this is what is typically done in
        // `register_shutdown_function`.
        // We need yet to find a strategy, though, to make sure that the `register_shutdown_function` is actually there
        // and that do not magically disappear. Here we are faking things.
        $tracer->getActiveSpan()->finish();

        return $this->flushAndGetTraces();
    }

    /**
     * @return array[]
     */
    protected function flushAndGetTraces()
    {
        $traces = \dd_trace_serialize_closed_spans();
        return $traces ? [$traces] : [];
    }

    /**
     * @param $name string
     * @param $fn
     * @return array[]
     */
    public function inTestScope($name, $fn)
    {
        return $this->isolateTracer(function ($tracer) use ($fn, $name) {
            $scope = $tracer->startActiveSpan($name);
            $fn($tracer);
            $scope->close();
        });
    }

    /**
     * Extracts traces from a real tracer using reflection.
     *
     * @param Tracer $tracer
     * @return array
     */
    private function readTraces(Tracer $tracer)
    {
        // Extracting traces
        $tracerReflection = new \ReflectionObject($tracer);
        $tracesProperty = $tracerReflection->getProperty('traces');
        $tracesProperty->setAccessible(true);
        return $tracesProperty->getValue($tracer);
    }
}


function getHeaderWithEnvironment()
{
    $ddEnvVars = array_filter($_ENV, function ($key) {
        return strpos($key, 'DD_') === 0;
    }, ARRAY_FILTER_USE_KEY);

    if (count($ddEnvVars) > 0) {
        $ddEnvVarsString = implode(',', array_map(function ($key, $value) {
            return "$key=$value";
        }, array_keys($ddEnvVars), $ddEnvVars));
    }
    return $ddEnvVarsString;
}<|MERGE_RESOLUTION|>--- conflicted
+++ resolved
@@ -73,15 +73,6 @@
         $headers = array(
             'Content-Type: application/json',
             'Datadog-Meta-Lang: php',
-<<<<<<< HEAD
-            'Datadog-Meta-Lang-Interpreter: cli-server',
-            'Datadog-Meta-Lang-Version: 8.2.0',
-            'Datadog-Meta-Tracer-Version: 1.0.0-nightly',
-            'Do-Not-Proxy-To-Agent: true',
-            'X-Datadog-Trace-Count: ' . count($traces)
-        );
-
-=======
             'X-Datadog-Agent-Proxy-Disabled: true',
             'X-Datadog-Trace-Count: ' . count($traces)
         );
@@ -92,7 +83,6 @@
             $headers["X-Datadog-Trace-Env-Variables"] = $dd_header_with_env;
         }
 
->>>>>>> 05de48bc
         // Initialize a cURL session
         $curl = curl_init();
 
