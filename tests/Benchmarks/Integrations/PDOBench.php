<?php

declare(strict_types=1);

namespace Benchmarks\Integrations;

use DDTrace\Tests\Common\Utils;

/**
 * @BeforeClassMethods({"setUpDatabase"})
 * @AfterClassMethods({"tearDownDatabase"})
 */
class PDOBench
{
    const MYSQL_DATABASE = 'test';
    const MYSQL_USER = 'test';
    const MYSQL_PASSWORD = 'test';
    const MYSQL_HOST = 'mysql-integration';

    public static $sharedPdo;
    public static $sharedStmt;

    /**
     * @BeforeMethods({"initSharedPdoAndStmt","disablePDOIntegration"})
     * @Revs(1000)
     * @Iterations(20)
     * @OutputTimeUnit("microseconds")
     * @RetryThreshold(5.0)
     * @Warmup(2)
     */
    public function benchPDOBaseline()
    {
        $this->PDOScenario();
    }

    /**
     * @BeforeMethods({"initSharedPdoAndStmt", "enablePDOIntegration"})
     * @Revs(1000)
     * @Iterations(20)
     * @OutputTimeUnit("microseconds")
     * @RetryThreshold(5.0)
     * @Warmup(2)
     */
    public function benchPDOOverhead()
    {
        $this->PDOScenario();
    }

    /**
     * @BeforeMethods({"initSharedPdoAndStmt", "enablePDOIntegrationWithDBM"})
     * @Revs(1000)
     * @Iterations(20)
     * @OutputTimeUnit("microseconds")
     * @RetryThreshold(5.0)
     * @Warmup(2)
     */
    public function benchPDOOverheadWithDBM()
    {
        $this->PDOScenario();
    }

    public static function setUpDatabase()
    {
        try {
            $pdo = self::pdoInstance();
            // Drop table if it exists (cleanup from previous failed runs)
            $pdo->exec("DROP TABLE IF EXISTS tests");
<<<<<<< HEAD
            
=======

>>>>>>> 1831de13
            // Create table
            $pdo->exec("
                CREATE TABLE tests (
                    id integer not null primary key AUTO_INCREMENT,
                    name varchar(100)
                ) ENGINE=MEMORY
            ");
<<<<<<< HEAD
            
=======

>>>>>>> 1831de13
            // Insert test data
            $pdo->exec("INSERT INTO tests (id, name) VALUES (1, 'Tom')");
        } catch (\Exception $e) {
            throw new \RuntimeException("Database setup failed: " . $e->getMessage(), 0, $e);
        }
    }

    public static function tearDownDatabase()
    {
        try {
            $pdo = self::pdoInstance();
            $pdo->exec("DROP TABLE IF EXISTS tests");
        } catch (\Exception $e) {
            // Ignore cleanup errors
        }
    }

    public function initSharedPdoAndStmt()
    {
        if (!self::$sharedPdo) {
            self::$sharedPdo = self::pdoInstance();
            if (!self::$sharedPdo) {
                throw new \RuntimeException("Failed to create PDO instance");
            }
        }
<<<<<<< HEAD
        
=======

>>>>>>> 1831de13
        if (!self::$sharedStmt) {
            self::$sharedStmt = self::$sharedPdo->prepare("SELECT * FROM tests WHERE id = ?");
            if (!self::$sharedStmt) {
                throw new \RuntimeException("Failed to prepare statement");
            }
<<<<<<< HEAD
            
=======

>>>>>>> 1831de13
            // Warm up the statement with a few executions
            for ($i = 0; $i < 10; $i++) {
                self::$sharedStmt->execute([1]);
                self::$sharedStmt->fetch();
            }
        }
    }

    public function PDOScenario()
    {
        self::$sharedStmt->execute([1]);
        self::$sharedStmt->fetch();
    }

    public function disablePDOIntegration()
    {
        \dd_trace_serialize_closed_spans();
        Utils::putEnvAndReloadConfig([
            'DD_TRACE_ENABLED=0'
        ]);
    }

    public function enablePDOIntegration()
    {
        \dd_trace_serialize_closed_spans();
        Utils::putEnvAndReloadConfig([
            'DD_TRACE_ENABLED=1'
        ]);
    }

    public function enablePDOIntegrationWithDBM()
    {
        \dd_trace_serialize_closed_spans();
        Utils::putEnvAndReloadConfig([
            'DD_TRACE_ENABLED=1',
            'DD_DBM_PROPAGATION_MODE=full'
        ]);
    }

    private static function mysqlDns(): string
    {
        return "mysql:host=" . self::MYSQL_HOST . ";dbname=" . self::MYSQL_DATABASE;
    }

    private static function pdoInstance($opts = null): \PDO
    {
        $defaultOpts = [
            \PDO::ATTR_DEFAULT_FETCH_MODE => \PDO::FETCH_ASSOC, // Fetch associative array
            \PDO::ATTR_EMULATE_PREPARES => false, // Use real prepared statements
            \PDO::MYSQL_ATTR_USE_BUFFERED_QUERY => true, // Consistent buffering
        ];
<<<<<<< HEAD
        
=======

>>>>>>> 1831de13
        if ($opts) {
            $opts = array_merge($defaultOpts, $opts);
        } else {
            $opts = $defaultOpts;
        }
<<<<<<< HEAD
        
=======

>>>>>>> 1831de13
        return new \PDO(self::mysqlDns(), self::MYSQL_USER, self::MYSQL_PASSWORD, $opts);
    }
}<|MERGE_RESOLUTION|>--- conflicted
+++ resolved
@@ -65,11 +65,7 @@
             $pdo = self::pdoInstance();
             // Drop table if it exists (cleanup from previous failed runs)
             $pdo->exec("DROP TABLE IF EXISTS tests");
-<<<<<<< HEAD
-            
-=======
 
->>>>>>> 1831de13
             // Create table
             $pdo->exec("
                 CREATE TABLE tests (
@@ -77,11 +73,7 @@
                     name varchar(100)
                 ) ENGINE=MEMORY
             ");
-<<<<<<< HEAD
-            
-=======
 
->>>>>>> 1831de13
             // Insert test data
             $pdo->exec("INSERT INTO tests (id, name) VALUES (1, 'Tom')");
         } catch (\Exception $e) {
@@ -107,21 +99,13 @@
                 throw new \RuntimeException("Failed to create PDO instance");
             }
         }
-<<<<<<< HEAD
-        
-=======
 
->>>>>>> 1831de13
         if (!self::$sharedStmt) {
             self::$sharedStmt = self::$sharedPdo->prepare("SELECT * FROM tests WHERE id = ?");
             if (!self::$sharedStmt) {
                 throw new \RuntimeException("Failed to prepare statement");
             }
-<<<<<<< HEAD
-            
-=======
 
->>>>>>> 1831de13
             // Warm up the statement with a few executions
             for ($i = 0; $i < 10; $i++) {
                 self::$sharedStmt->execute([1]);
@@ -173,21 +157,13 @@
             \PDO::ATTR_EMULATE_PREPARES => false, // Use real prepared statements
             \PDO::MYSQL_ATTR_USE_BUFFERED_QUERY => true, // Consistent buffering
         ];
-<<<<<<< HEAD
-        
-=======
 
->>>>>>> 1831de13
         if ($opts) {
             $opts = array_merge($defaultOpts, $opts);
         } else {
             $opts = $defaultOpts;
         }
-<<<<<<< HEAD
-        
-=======
 
->>>>>>> 1831de13
         return new \PDO(self::mysqlDns(), self::MYSQL_USER, self::MYSQL_PASSWORD, $opts);
     }
 }