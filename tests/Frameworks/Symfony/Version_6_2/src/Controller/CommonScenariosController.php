--- conflicted
+++ resolved
@@ -9,14 +9,7 @@
 
 class CommonScenariosController extends AbstractController
 {
-<<<<<<< HEAD
-
     #[Route("/simple", name:"simple")]
-=======
-    /**
-     * @Route("/simple", name="simple")
-     */
->>>>>>> 0e702530
     public function simpleAction(Request $request)
     {
         // replace this example code with whatever you need
