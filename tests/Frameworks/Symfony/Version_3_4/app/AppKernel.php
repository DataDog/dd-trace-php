<?php

use Symfony\Component\DependencyInjection\ContainerBuilder;
use Symfony\Component\HttpKernel\Kernel;
use Symfony\Component\Config\Loader\LoaderInterface;

class AppKernel extends Kernel
{
    public function registerBundles()
    {
        $bundles = [
            new Symfony\Bundle\FrameworkBundle\FrameworkBundle(),
            new Symfony\Bundle\SecurityBundle\SecurityBundle(),
            new Symfony\Bundle\TwigBundle\TwigBundle(),
            new Symfony\Bundle\MonologBundle\MonologBundle(),
            new Symfony\Bundle\SwiftmailerBundle\SwiftmailerBundle(),
            new Doctrine\Bundle\DoctrineBundle\DoctrineBundle(),
            new Sensio\Bundle\FrameworkExtraBundle\SensioFrameworkExtraBundle(),
            new AppBundle\AppBundle(),
<<<<<<< HEAD
//            new \DDTrace\Integrations\Symfony\V3\SymfonyBundle(),
=======
>>>>>>> f62dfdcc
        ];

        if (in_array($this->getEnvironment(), ['dev', 'dd_testing'], true)) {
            $bundles[] = new Symfony\Bundle\DebugBundle\DebugBundle();
            $bundles[] = new Symfony\Bundle\WebProfilerBundle\WebProfilerBundle();
            $bundles[] = new Sensio\Bundle\DistributionBundle\SensioDistributionBundle();

            if ('dev' === $this->getEnvironment()) {
                $bundles[] = new Sensio\Bundle\GeneratorBundle\SensioGeneratorBundle();
                $bundles[] = new Symfony\Bundle\WebServerBundle\WebServerBundle();
            }
        }

        return $bundles;
    }

    public function getRootDir()
    {
        return __DIR__;
    }

    public function getCacheDir()
    {
        return dirname(__DIR__).'/var/cache/'.$this->getEnvironment();
    }

    public function getLogDir()
    {
        return dirname(__DIR__).'/var/logs';
    }

    public function registerContainerConfiguration(LoaderInterface $loader)
    {
        $loader->load(function (ContainerBuilder $container) {
            $container->setParameter('container.autowiring.strict_mode', true);
            $container->setParameter('container.dumper.inline_class_loader', true);

            $container->addObjectResource($this);
        });
        $loader->load($this->getRootDir().'/config/config_'.$this->getEnvironment().'.yml');
    }
}<|MERGE_RESOLUTION|>--- conflicted
+++ resolved
@@ -17,10 +17,6 @@
             new Doctrine\Bundle\DoctrineBundle\DoctrineBundle(),
             new Sensio\Bundle\FrameworkExtraBundle\SensioFrameworkExtraBundle(),
             new AppBundle\AppBundle(),
-<<<<<<< HEAD
-//            new \DDTrace\Integrations\Symfony\V3\SymfonyBundle(),
-=======
->>>>>>> f62dfdcc
         ];
 
         if (in_array($this->getEnvironment(), ['dev', 'dd_testing'], true)) {
