<?php

namespace DDTrace\Tests\Unit\Integrations;

use DDTrace\Configuration;
use DDTrace\Integrations\Integration;
use DDTrace\Integrations\IntegrationsLoader;
use DDTrace\Tests\Unit\BaseTestCase;

final class IntegrationsLoaderTest extends BaseTestCase
{
    private static $dummyIntegrations = [
        'integration_1' => 'DDTrace\Tests\Unit\Integrations\DummyIntegration1',
        'integration_2' => 'DDTrace\Tests\Unit\Integrations\DummyIntegration2',
    ];

    public function testGlobalLoaderDefaultsToOfficiallySupportedIntegrations()
    {
        $this->assertEquals(
            IntegrationsLoader::$officiallySupportedIntegrations,
            IntegrationsLoader::get()->getIntegrations()
        );
    }

    public function testIntegrationsCanBeProvidedToLoader()
    {
        $integration = [
            'name' => 'class',
        ];
        $this->assertEquals($integration, (new IntegrationsLoader($integration))->getIntegrations());
    }

    public function testGlobalConfigCanDisableLoading()
    {
        Configuration::replace(\Mockery::mock('\DDTrace\Configuration', [
            'isEnabled' => false,
        ]));

        DummyIntegration1::$value = Integration::LOADED;
        $loader = new IntegrationsLoader(self::$dummyIntegrations);
        $loader->loadAll();

        $this->assertSame(Integration::NOT_LOADED, $loader->getLoadingStatus('integration_1'));
    }

    public function testSingleIntegrationLoadingCanBeDisabled()
    {
        Configuration::replace(\Mockery::mock('\DDTrace\Configuration', [
            'isEnabled' => true,
            'isIntegrationEnabled' => false,
        ]));

        DummyIntegration1::$value = Integration::LOADED;
        $loader = new IntegrationsLoader(self::$dummyIntegrations);
        $loader->loadAll();

        $this->assertSame(Integration::NOT_LOADED, $loader->getLoadingStatus('integration_1'));
    }

    public function testIntegrationsAreLoaded()
    {
        Configuration::replace(\Mockery::mock('\DDTrace\Configuration', [
            'isEnabled' => true,
            'isIntegrationEnabled' => true,
        ]));
        $loader = new IntegrationsLoader(self::$dummyIntegrations);

        DummyIntegration1::$value = Integration::LOADED;
        DummyIntegration2::$value = Integration::NOT_AVAILABLE;
        $loader->loadAll();

        $this->assertSame(Integration::LOADED, $loader->getLoadingStatus('integration_1'));
        $this->assertSame(Integration::NOT_AVAILABLE, $loader->getLoadingStatus('integration_2'));
    }

    public function testIntegrationAlreadyLoadedIsNotReloaded()
    {
        Configuration::replace(\Mockery::mock('\DDTrace\Configuration', [
            'isEnabled' => true,
            'isIntegrationEnabled' => true,
        ]));
        $loader = new IntegrationsLoader(self::$dummyIntegrations);

        // Initially the integration is not loaded
        $this->assertSame(Integration::NOT_LOADED, $loader->getLoadingStatus('integration_1'));

        // We load it
        DummyIntegration1::$value = Integration::LOADED;
        $loader->loadAll();
        $this->assertSame(Integration::LOADED, $loader->getLoadingStatus('integration_1'));

        // If now we change the returned value, it won't be reflected in the loadings statuses as it is not reloaded
        DummyIntegration1::$value = Integration::NOT_AVAILABLE;
        $loader->loadAll();
        $this->assertSame(Integration::LOADED, $loader->getLoadingStatus('integration_1'));
    }

    public function testIntegrationNotAvailableIsNotReloaded()
    {
        Configuration::replace(\Mockery::mock('\DDTrace\Configuration', [
            'isEnabled' => true,
            'isIntegrationEnabled' => true,
        ]));
        $loader = new IntegrationsLoader(self::$dummyIntegrations);

        // Initially the integration is not loaded
        $this->assertSame(Integration::NOT_LOADED, $loader->getLoadingStatus('integration_1'));

        // We load it
        DummyIntegration1::$value = Integration::NOT_AVAILABLE;
        $loader->loadAll();
        $this->assertSame(Integration::NOT_AVAILABLE, $loader->getLoadingStatus('integration_1'));

        // If now we change the returned value, it won't be reflected in the loadings statuses as it is not reloaded
        DummyIntegration1::$value = Integration::LOADED;
        $loader->loadAll();
        $this->assertSame(Integration::NOT_AVAILABLE, $loader->getLoadingStatus('integration_1'));
    }

    public function testIntegrationNotLoadedIsReloaded()
    {
        Configuration::replace(\Mockery::mock('\DDTrace\Configuration', [
            'isEnabled' => true,
            'isIntegrationEnabled' => true,
        ]));
        $loader = new IntegrationsLoader(self::$dummyIntegrations);

        // Initially the integration is not loaded
        $this->assertSame(Integration::NOT_LOADED, $loader->getLoadingStatus('integration_1'));

        // We load it, but the integration returned Integration::NOT_LOADED
        DummyIntegration1::$value = Integration::NOT_LOADED;
        $loader->loadAll();
        $this->assertSame(Integration::NOT_LOADED, $loader->getLoadingStatus('integration_1'));

        // If now we change the returned value, it won't be reflected in the loadings statuses as it is not reloaded
        DummyIntegration1::$value = Integration::LOADED;
        $loader->loadAll();
        $this->assertSame(Integration::LOADED, $loader->getLoadingStatus('integration_1'));
    }

    public function testWeDidNotForgetToRegisterALibraryForAutoLoading()
    {
        $expected = $this->normalize(glob(__DIR__ . '/../../../src/DDTrace/Integrations/*', GLOB_ONLYDIR));
        $expectedButFrameworks = array_diff($expected, $this->normalize(self::frameworks()));
        $loaded = $this->normalize(array_keys(IntegrationsLoader::get()->getIntegrations()));

        // If this test fails you need to add an entry to IntegrationsLoader::LIBRARIES array.
        $this->assertEquals(array_values($expectedButFrameworks), array_values($loaded));
    }

    /**
     * Normalizes integrations folders/names to a simplified format suitable for easy comparison.
     *
     * @param array $array_map
     * @return array
     */
    private function normalize(array $array_map)
    {
        return array_map(function ($entry) {
            if (strrpos($entry, '/')) {
                $name = substr($entry, strrpos($entry, '/') + 1);
            } else {
                $name = $entry;
            }
            return strtolower($name);
        }, $array_map);
    }

    /**
     * Returns the currently supported web frameworks.
     *
     * @return array
     */
    private static function frameworks()
    {
        return [
<<<<<<< HEAD
=======
            'laravel',
            'symfony',
            'zendframework',
>>>>>>> dddec327
        ];
    }
}

class DummyIntegration1
{
    public static $value = null;

    public static function load()
    {
        return self::$value;
    }
}

class DummyIntegration2
{
    public static $value = null;

    public static function load()
    {
        return self::$value;
    }
}<|MERGE_RESOLUTION|>--- conflicted
+++ resolved
@@ -175,12 +175,7 @@
     private static function frameworks()
     {
         return [
-<<<<<<< HEAD
-=======
-            'laravel',
-            'symfony',
             'zendframework',
->>>>>>> dddec327
         ];
     }
 }
