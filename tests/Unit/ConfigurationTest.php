--- conflicted
+++ resolved
@@ -25,16 +25,13 @@
         putenv('DD_PRIORITY_SAMPLING');
         putenv('DD_SAMPLING_RATE');
         putenv('DD_SERVICE_MAPPING');
-<<<<<<< HEAD
-        putenv('DD_TAGS');
-        putenv('DD_TRACE_GLOBAL_TAGS');
-=======
         putenv('DD_SERVICE_NAME');
         putenv('DD_SERVICE');
->>>>>>> 633b2335
+        putenv('DD_TAGS');
         putenv('DD_TRACE_ANALYTICS_ENABLED');
         putenv('DD_TRACE_DEBUG');
         putenv('DD_TRACE_ENABLED');
+        putenv('DD_TRACE_GLOBAL_TAGS');
         putenv('DD_TRACE_SAMPLE_RATE');
         putenv('DD_TRACE_SAMPLING_RULES');
     }
