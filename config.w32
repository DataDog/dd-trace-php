ARG_ENABLE("ddtrace", "Datadog tracing support", "shared");
var ddtrace_cargo_profile = "debug";

if (PHP_DDTRACE != 'no') {
	if (!PATH_PROG('cargo')) {
		ERROR('cargo is required');
	}

	var versionpath = configure_module_dirname + "/ext/version.h";
	var versionfile = FSO.CreateTextFile(versionpath, true);
	var versionContent = FSO.OpenTextFile(configure_module_dirname + "/VERSION", 1).ReadAll();
	versionContent = versionContent.replace(/[\r\n]+$/, '');
	versionfile.WriteLine("#ifndef PHP_DDTRACE_VERSION");
	versionfile.WriteLine('#define PHP_DDTRACE_VERSION "' + versionContent  + '"');
	versionfile.WriteLine("#endif");
	versionfile.Close();

	var version = PHP_VERSION * 100 + PHP_MINOR_VERSION;

<<<<<<< HEAD
	var DDTRACE_EXT_SOURCES = "arrays.c auto_flush.c autoload_php_files.c compat_string.c configuration.c distributed_tracing_headers.c ddshared.c dogstatsd.c engine_api.c engine_hooks.c excluded_modules.c handlers_api.c handlers_curl" + (version < 800 ? "_php7" : "") + ".c handlers_exception.c handlers_internal.c handlers_pcntl.c ip_extraction.c logging.c memory_limit.c profiling.c random.c serializer.c sidecar.c span.c startup_logging.c telemetry.c user_request.c";
=======
	var DDTRACE_EXT_SOURCES = "agent_info.c";
	DDTRACE_EXT_SOURCES += " arrays.c";
	DDTRACE_EXT_SOURCES += " asm_event.c";
	DDTRACE_EXT_SOURCES += " auto_flush.c";
	DDTRACE_EXT_SOURCES += " autoload_php_files.c";
	DDTRACE_EXT_SOURCES += " collect_backtrace.c";
	DDTRACE_EXT_SOURCES += " compat_string.c";
	DDTRACE_EXT_SOURCES += " configuration.c";
	DDTRACE_EXT_SOURCES += " distributed_tracing_headers.c";
	DDTRACE_EXT_SOURCES += " ddshared.c";
	DDTRACE_EXT_SOURCES += " dogstatsd.c";
	DDTRACE_EXT_SOURCES += " engine_api.c";
	DDTRACE_EXT_SOURCES += " engine_hooks.c";
	DDTRACE_EXT_SOURCES += " exception_serialize.c";
	DDTRACE_EXT_SOURCES += " excluded_modules.c";
	DDTRACE_EXT_SOURCES += " git.c";
	DDTRACE_EXT_SOURCES += " handlers_api.c";
	DDTRACE_EXT_SOURCES += " handlers_curl" + (version < 800 ? "_php7" : "") + ".c";
	DDTRACE_EXT_SOURCES += " handlers_exception.c";
	DDTRACE_EXT_SOURCES += " handlers_internal.c";
	DDTRACE_EXT_SOURCES += " handlers_kafka.c";
	DDTRACE_EXT_SOURCES += " handlers_pcntl.c";
	DDTRACE_EXT_SOURCES += " inferred_proxy_headers.c";
	DDTRACE_EXT_SOURCES += " ip_extraction.c";
	DDTRACE_EXT_SOURCES += " standalone_limiter.c";
	DDTRACE_EXT_SOURCES += " live_debugger.c";
	DDTRACE_EXT_SOURCES += " logging.c";
	DDTRACE_EXT_SOURCES += " memory_limit.c";
	DDTRACE_EXT_SOURCES += " otel_config.c";
	DDTRACE_EXT_SOURCES += " profiling.c";
	DDTRACE_EXT_SOURCES += " random.c";
	DDTRACE_EXT_SOURCES += " remote_config.c";
	DDTRACE_EXT_SOURCES += " serializer.c";
	DDTRACE_EXT_SOURCES += " sidecar.c";
	DDTRACE_EXT_SOURCES += " span.c";
	DDTRACE_EXT_SOURCES += " startup_logging.c";
	DDTRACE_EXT_SOURCES += " telemetry.c";
	DDTRACE_EXT_SOURCES += " trace_source.c";
	DDTRACE_EXT_SOURCES += " threads.c";
	DDTRACE_EXT_SOURCES += " user_request.c";
	DDTRACE_EXT_SOURCES += " crashtracking_windows.c";
>>>>>>> b2a1ef59
	if (version >= 800 && version < 802) {
		DDTRACE_EXT_SOURCES += " weakrefs.c";
	}
	if (version >= 801) {
		DDTRACE_EXT_SOURCES += " handlers_fiber.c";
	}
	if (version < 703 || version == 803) {
		DDTRACE_EXT_SOURCES += " zend_hrtime.c";
	}

	var DDTRACE_HOOK_SOURCES = "uhook.c uhook_legacy.c";
	if (version >= 800) {
		DDTRACE_HOOK_SOURCES += " uhook_attributes.c uhook_otel.c";
	}

	var zai_dirname = configure_module_dirname + "/zend_abstract_interface";
	var components_dirname = configure_module_dirname + "/components";

	EXTENSION('ddtrace', "ext\\ddtrace.c");
	ADD_FLAG("CFLAGS_DDTRACE", " /I " + configure_module_dirname + " ");
	ADD_FLAG("CFLAGS_DDTRACE", " /I " + configure_module_dirname + "/ext ");
	// ADD_FLAG("CFLAGS_DDTRACE", " /I " + configure_module_dirname + "/src/dogstatsd ");
	ADD_FLAG("CFLAGS_DDTRACE", " /I " + zai_dirname + " ");

	// We need the "new" preprocessor to successfully parse configuration.h
	if (version < 800) {
		ADD_FLAG("CFLAGS_DDTRACE", " /experimental:preprocessor ");
	} else {
		ADD_FLAG("CFLAGS_DDTRACE", " /Zc:preprocessor ");
	}

	ADD_SOURCES(configure_module_dirname + "/ext", DDTRACE_EXT_SOURCES, "ddtrace");
	ADD_SOURCES(configure_module_dirname + "/ext/hook", DDTRACE_HOOK_SOURCES, "ddtrace");
	ADD_SOURCES(configure_module_dirname + "/ext/integrations", "exec_integration.c integrations.c", "ddtrace");
	ADD_SOURCES(configure_module_dirname + "/ext/limiter", "limiter.c", "ddtrace");
	ADD_SOURCES(configure_module_dirname + "/ext/priority_sampling", "priority_sampling.c", "ddtrace");
	ADD_SOURCES(configure_module_dirname + "/ext/tracer_tag_propagation", "tracer_tag_propagation.c", "ddtrace");

	ADD_SOURCES(zai_dirname + "/config", "config.c config_decode.c config_ini.c config_stable_file.c config_runtime.c", "ddtrace");
	ADD_SOURCES(zai_dirname + "/env", "env.c", "ddtrace");
	ADD_SOURCES(zai_dirname + "/exceptions", "exceptions.c", "ddtrace");
	ADD_SOURCES(zai_dirname + "/headers", "headers.c", "ddtrace");
	ADD_SOURCES(zai_dirname + "/hook", "hook.c", "ddtrace");
	ADD_SOURCES(zai_dirname + "/json", "json.c", "ddtrace");
	ADD_SOURCES(zai_dirname + "/zai_string", "string.c", "ddtrace");
	ADD_SOURCES(zai_dirname + "/symbols", "call.c lookup.c", "ddtrace");
	ADD_SOURCES(zai_dirname + "/uri_normalization", "uri_normalization.c", "ddtrace");
	if (version < 800) {
		ADD_SOURCES(zai_dirname + "/sandbox/php7", "sandbox.c", "ddtrace");
		ADD_SOURCES(zai_dirname + "/interceptor/php7", "interceptor.c resolver.c", "ddtrace");
	} else {
		ADD_SOURCES(zai_dirname + "/jit_utils", "jit_blacklist.c", "ddtrace");
		ADD_SOURCES(zai_dirname + "/sandbox/php8", "sandbox.c", "ddtrace");
		ADD_SOURCES(zai_dirname + "/interceptor/php8", "interceptor.c resolver" + (version < 802 ? "_pre-8_2" : "") + ".c", "ddtrace");
	}

	ADD_SOURCES(configure_module_dirname + "/ext/vendor/mpack", "mpack.c", "ddtrace");
	ADD_SOURCES(configure_module_dirname + "/ext/vendor/mt19937", "mt19937-64.c", "ddtrace");
	// ADD_SOURCES(configure_module_dirname + "/src/dogstatsd", "client.c", "ddtrace");

	ADD_SOURCES(components_dirname + "/log", "log.c", "ddtrace");
	ADD_SOURCES(components_dirname + "/sapi", "sapi.c", "ddtrace");
	ADD_SOURCES(components_dirname + "/string_view", "string_view.c", "ddtrace");

	function recursivelySearchRustFiles(path) {
		var folder = FSO.GetFolder(path);
		var files = [];

		var fc = new Enumerator(folder.SubFolders);
		for (; !fc.atEnd(); fc.moveNext()) {
			var item_name = FSO.GetFileName(fc.item());
			files = files.concat(recursivelySearchRustFiles(fc.item().Path));
		}

		var fc = new Enumerator(folder.Files);
		for (; !fc.atEnd(); fc.moveNext()) {
			var item_name = fc.item().Path;
			if (item_name.match(/\.rs$/) || item_name.match(/Cargo\.toml$/)) {
				files.push(condense_path(item_name));
			}
		}
		return files;
	}

	var rust_files = recursivelySearchRustFiles(configure_module_dirname + "/libdatadog").concat(recursivelySearchRustFiles(configure_module_dirname + "/components-rs"));

	var cargo_lib = "$(BUILD_DIR)/target/" + ddtrace_cargo_profile + "/ddtrace_php.lib";

	var fragment = configure_module_dirname + "/Makefile.frag.w32";
	frag_out = FSO.CreateTextFile(fragment, true);

	frag_out.WriteLine("CARGO_TARGET_DIR=$(BUILD_DIR)/target/");
	// Promote to env var
	frag_out.WriteLine("!if [set CARGO_TARGET_DIR=$(CARGO_TARGET_DIR)]");
	frag_out.WriteLine("!endif");
	frag_out.WriteLine("!if [set RUSTC_BOOTSTRAP=1]");
	frag_out.WriteLine("!endif");
	frag_out.WriteLine("!if [set RUSTFLAGS=--cfg windows_seh_wrapper]");
	// Not supported yet on Windows: --cfg tokio_unstable --cfg tokio_taskdump
	frag_out.WriteLine("!endif");
	frag_out.WriteLine(cargo_lib + ": " + rust_files.join(" "));
	var build_cargo = "\t$(CARGO) build --package ddtrace-php " + (ddtrace_cargo_profile == "release" ? "--profile tracer-release" : "");
	if (configure_module_dirname.match(/^[A-Z]:/)) {
		frag_out.WriteLine(build_cargo);
	} else {
		frag_out.WriteLine("\t@cd \"$(PHP_SRC_DIR)/" + configure_module_dirname + "\"");
		frag_out.WriteLine(build_cargo);
		frag_out.WriteLine("\t@cd \"$(PHP_SRC_DIR)\"");
	}
	frag_out.Close();

	ADD_FLAG("STATIC_EXT_OBJS", cargo_lib);
	ADD_FLAG("DEPS_DDTRACE", cargo_lib);
	ADD_FLAG("LIBS_DDTRACE", "userenv.lib crypt32.lib Powrprof.lib Secur32.Lib ncrypt.lib ntdll.lib oleaut32.lib psapi.lib shlwapi.lib ws2_32.lib wsock32.lib RuntimeObject.lib SHCore.lib dbghelp.lib " + cargo_lib);

	var defpath = configure_module_dirname + "/ddtrace.def";
	deffile = FSO.CreateTextFile(defpath, true);
	deffile.WriteLine("EXPORTS");
	var contents = FSO.OpenTextFile(configure_module_dirname + "/ddtrace.sym", 1).ReadAll();
    contents = contents + "\n" + FSO.OpenTextFile(configure_module_dirname + "/ddtrace-windows.sym", 1).ReadAll();
	if (!PHP_DDTRACE_SHARED) {
		contents = contents.replace(/get_module\s*/, "");
	}
	deffile.Write(contents);
	deffile.Close();

	defpath = defpath.replace(/\//, "\\");
	if (PHP_DDTRACE_SHARED) {
		ADD_FLAG("DLL_LDFLAGS", "/def:" + defpath);
	} else {
		ADD_DEF_FILE(defpath);
	}

	ADD_MAKEFILE_FRAGMENT(fragment);
}<|MERGE_RESOLUTION|>--- conflicted
+++ resolved
@@ -17,9 +17,6 @@
 
 	var version = PHP_VERSION * 100 + PHP_MINOR_VERSION;
 
-<<<<<<< HEAD
-	var DDTRACE_EXT_SOURCES = "arrays.c auto_flush.c autoload_php_files.c compat_string.c configuration.c distributed_tracing_headers.c ddshared.c dogstatsd.c engine_api.c engine_hooks.c excluded_modules.c handlers_api.c handlers_curl" + (version < 800 ? "_php7" : "") + ".c handlers_exception.c handlers_internal.c handlers_pcntl.c ip_extraction.c logging.c memory_limit.c profiling.c random.c serializer.c sidecar.c span.c startup_logging.c telemetry.c user_request.c";
-=======
 	var DDTRACE_EXT_SOURCES = "agent_info.c";
 	DDTRACE_EXT_SOURCES += " arrays.c";
 	DDTRACE_EXT_SOURCES += " asm_event.c";
@@ -61,7 +58,6 @@
 	DDTRACE_EXT_SOURCES += " threads.c";
 	DDTRACE_EXT_SOURCES += " user_request.c";
 	DDTRACE_EXT_SOURCES += " crashtracking_windows.c";
->>>>>>> b2a1ef59
 	if (version >= 800 && version < 802) {
 		DDTRACE_EXT_SOURCES += " weakrefs.c";
 	}
