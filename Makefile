--- conflicted
+++ resolved
@@ -1004,11 +1004,7 @@
 endef
 
 define run_tests_without_coverage
-<<<<<<< HEAD
-	$(TEST_EXTRA_ENV) $(ENV_OVERRIDE) php $(TEST_EXTRA_INI) -d datadog.instrumentation_telemetry_enabled=$(shell (test $(TELEMETRY_ENABLED) && echo 1) || (test $(PHP_MAJOR_MINOR) -ge 84 && echo 1) || echo 0) $(TRACER_SOURCES_INI) $(PHPUNIT) $(1) --filter=$(FILTER)
-=======
-	$(TEST_EXTRA_ENV) $(ENV_OVERRIDE) php $(TEST_EXTRA_INI) -d datadog.instrumentation_telemetry_enabled=0 -d datadog.trace.sidecar_trace_sender=$(shell test $(PHP_MAJOR_MINOR) -ge 83 && echo 1 || echo 0) $(TRACER_SOURCES_INI) $(PHPUNIT) $(1) --filter=$(FILTER)
->>>>>>> bc210616
+	$(TEST_EXTRA_ENV) $(ENV_OVERRIDE) php $(TEST_EXTRA_INI) -d datadog.instrumentation_telemetry_enabled=$(shell (test $(TELEMETRY_ENABLED) && echo 1) || (test $(PHP_MAJOR_MINOR) -ge 83 && echo 1) || echo 0) -d datadog.trace.sidecar_trace_sender=$(shell test $(PHP_MAJOR_MINOR) -ge 83 && echo 1 || echo 0) $(TRACER_SOURCES_INI) $(PHPUNIT) $(1) --filter=$(FILTER)
 endef
 
 define run_tests_with_coverage
