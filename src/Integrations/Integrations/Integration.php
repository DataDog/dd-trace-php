<?php

namespace DDTrace\Integrations;

use DDTrace\Contracts\Span;
use DDTrace\SpanData;
use DDTrace\Tag;

abstract class Integration
{
    // Possible statuses for the concrete:
    //   - NOT_LOADED   : It has not been loaded, but it may be loaded at a future time if the preconditions match
    //   - LOADED       : It has been loaded, no more work required.
    //   - NOT_AVAILABLE: Prerequisites are not matched and won't be matched in the future.
    const NOT_LOADED = 0;
    const LOADED = 1;
    const NOT_AVAILABLE = 2;

    /**
     * @var DefaultIntegrationConfiguration|mixed
     */
    protected $configuration;

    /**
     * Load the integration
     *
     * @return int
     */
    abstract public function init();

    /**
     * @return string The integration name.
     */
    abstract public function getName();

    final public function __construct()
    {
        $this->configuration = new DefaultIntegrationConfiguration(
            $this->getName(),
            $this->requiresExplicitTraceAnalyticsEnabling()
        );
    }

    public function addTraceAnalyticsIfEnabled(SpanData $span)
    {
        if (!$this->configuration->isTraceAnalyticsEnabled()) {
            return;
        }
        $span->metrics[Tag::ANALYTICS_KEY] = $this->configuration->getTraceAnalyticsSampleRate();
    }

    /**
     * Root spans still uses the legacy userland API. This method has to be removed once we move to internal span
     * representation also for the root span.
     *
     * @param Span $span
     * @return void
     */
    public function addTraceAnalyticsIfEnabledLegacy(Span $span)
    {
        if (!$this->configuration->isTraceAnalyticsEnabled()) {
            return;
        }
        $span->setMetric(Tag::ANALYTICS_KEY, $this->configuration->getTraceAnalyticsSampleRate());
    }

    /**
     * Sets common error tags for an exception.
     *
     * @param SpanData $span
     * @param \Exception $exception
     */
    public function setError(SpanData $span, \Exception $exception)
    {
        $span->meta[Tag::ERROR_MSG] = $exception->getMessage();
        $span->meta[Tag::ERROR_TYPE] = get_class($exception);
        $span->meta[Tag::ERROR_STACK] = $exception->getTraceAsString();
    }

    /**
     * Merge an associative array of span metadata into a span.
     *
     * @param SpanData $span
     * @param array $meta
     */
    public function mergeMeta(SpanData $span, $meta)
    {
        foreach ($meta as $tagName => $value) {
            $span->meta[$tagName] = $value;
        }
    }

    /**
     * @return DefaultIntegrationConfiguration|mixed
     */
    protected function getConfiguration()
    {
        return $this->configuration;
    }

    /**
     * Whether or not this integration trace analytics configuration is enabled when the global
     * switch is turned on or it requires explicit enabling.
     *
     * @return bool
     */
    public function requiresExplicitTraceAnalyticsEnabling()
    {
        return true;
    }

    /**
     * Tells whether or not the provided integration should be loaded.
     *
     * @param string $name
     * @return bool
     */
    public static function shouldLoad($name)
    {
        if (!\extension_loaded('ddtrace')) {
            \trigger_error('ddtrace extension required to load integration.', \E_USER_WARNING);
            return false;
        }

        return \ddtrace_config_integration_enabled($name);
    }

    public static function toString($value)
    {
        if (gettype($value) == "object") {
            if (method_exists($value, "__toString")) {
                try {
                    return (string)$value;
                } catch (\Throwable $t) {
                } catch (\Exception $e) {
                }
            }
            if (PHP_VERSION_ID >= 70200) {
                $object_id = spl_object_id($value);
            } else {
                static $object_base_hash;
                if ($object_base_hash === null) {
                    ob_start();
                    $class = new \stdClass();
                    $hash = spl_object_hash($class);
                    var_dump($class);
                    preg_match('(#\K\d+)', ob_get_clean(), $m);
                    $object_base_hash = hexdec(substr($hash, 0, 16)) ^ $m[0];
                }
                $object_id = $object_base_hash ^ hexdec(substr(spl_object_hash($value), 0, 16));
            }
            return "object(" . get_class($value) . ")#$object_id";
        }
        return (string) $value;
    }
}

function load_deferred_integration($integrationName, $hookedObject = null)
{
    // it should have already been autoloaded (in current architecture)
    if (
        \class_exists($integrationName, $autoload = false)
        && \is_subclass_of($integrationName, 'DDTrace\\Integrations\\Integration')
    ) {
        /** @var Integration $integration */
        $integration = new $integrationName();
<<<<<<< HEAD
        $integration->init($hookedObject);
=======
        $result = $integration->init();
        IntegrationsLoader::logResult($integrationName, $result);
>>>>>>> f7a2e3c9
    }
}<|MERGE_RESOLUTION|>--- conflicted
+++ resolved
@@ -164,11 +164,7 @@
     ) {
         /** @var Integration $integration */
         $integration = new $integrationName();
-<<<<<<< HEAD
-        $integration->init($hookedObject);
-=======
-        $result = $integration->init();
+        $result = $integration->init($hookedObject);
         IntegrationsLoader::logResult($integrationName, $result);
->>>>>>> f7a2e3c9
     }
 }