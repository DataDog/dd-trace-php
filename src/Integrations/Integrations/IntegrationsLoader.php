--- conflicted
+++ resolved
@@ -65,20 +65,10 @@
         if (\PHP_MAJOR_VERSION >= 7) {
             $this->integrations[PcntlIntegration::NAME] =
                 '\DDTrace\Integrations\Pcntl\PcntlIntegration';
-        }
-
-<<<<<<< HEAD
-        if (\PHP_MAJOR_VERSION >= 7) {
             $this->integrations[TYPO3Integration::NAME] =
                 '\DDTrace\Integrations\TYPO3\TYPO3Integration';
         }
 
-        $this->integrations[CakePHPIntegration::NAME] =
-            '\DDTrace\Integrations\CakePHP\CakePHPIntegration';
-        $this->integrations[CodeIgniterIntegration::NAME] =
-            '\DDTrace\Integrations\CodeIgniter\V2\CodeIgniterIntegration';
-=======
->>>>>>> 554b1631
         $this->integrations[CurlIntegration::NAME] =
             '\DDTrace\Integrations\Curl\CurlIntegration';
         $this->integrations[GuzzleIntegration::NAME] =
