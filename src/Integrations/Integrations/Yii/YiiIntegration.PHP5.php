--- conflicted
+++ resolved
@@ -57,11 +57,8 @@
             return Integration::NOT_LOADED;
         }
 
-<<<<<<< HEAD
         $rootSpan->meta[Tag::COMPONENT] = Integration::getName();
-=======
         $rootSpan->meta[Tag::SPAN_KIND] = 'server';
->>>>>>> fd5d8d99
 
         $this->addTraceAnalyticsIfEnabled($rootSpan);
         $service = \ddtrace_config_app_name(YiiIntegration::NAME);
