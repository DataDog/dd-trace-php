--- conflicted
+++ resolved
@@ -23,11 +23,8 @@
         $rootSpan->name = 'wordpress.request';
         $service = \ddtrace_config_app_name(WordPressIntegration::NAME);
         $rootSpan->service = $service;
-<<<<<<< HEAD
         $rootSpan->meta[Tag::COMPONENT] = Integration::getName();
-=======
         $rootSpan->meta[Tag::SPAN_KIND] = 'server';
->>>>>>> fd5d8d99
         if ('cli' !== PHP_SAPI) {
             $normalizedPath = Normalizer::uriNormalizeincomingPath($_SERVER['REQUEST_URI']);
             $rootSpan->resource = $_SERVER['REQUEST_METHOD'] . ' ' . $normalizedPath;
