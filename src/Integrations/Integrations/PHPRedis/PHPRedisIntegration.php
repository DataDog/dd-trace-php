<?php

namespace DDTrace\Integrations\PHPRedis;

use DDTrace\Integrations\DatabaseIntegrationHelper;
use DDTrace\Integrations\Integration;
use DDTrace\SpanData;
use DDTrace\Tag;
use DDTrace\Type;
use DDTrace\Util\ObjectKVStore;

class PHPRedisIntegration extends Integration
{
    const NAME = 'phpredis';
    const SYSTEM = 'redis';

    const NOT_SET = '__DD_NOT_SET__';
    const CMD_MAX_LEN = 1000;
    const VALUE_TOO_LONG_MARK = '...';
    const VALUE_MAX_LEN = 100;
    const VALUE_PLACEHOLDER = "?";

    const DEFAULT_HOST = '127.0.0.1';
    const DEFAULT_PORT = 6379;

    const KEY_HOST = 'host';
    const KEY_CLUSTER_NAME = 'cluster_name';
    const KEY_FIRST_HOST = 'first_host';
    const KEY_FIRST_HOST_OR_UDS = 'first_host_or_uds';

    // These should go to Tag.php, but until we discuss on how to handle the cluster name attribute and semathics, it
    // stays here
    const INTERNAL_ONLY_TAG_CLUSTER_NAME = '_dd.cluster.name';
    const INTERNAL_ONLY_TAG_FIRST_HOST = '_dd.first.configured.host';

    /**
     * @return string The integration name.
     */
    public function getName()
    {
        return self::NAME;
    }

    public static function handleOrphan(SpanData $span)
    {
        if (dd_trace_env_config("DD_TRACE_REMOVE_AUTOINSTRUMENTATION_ORPHANS")
            && (
                \DDTrace\get_priority_sampling() == DD_TRACE_PRIORITY_SAMPLING_AUTO_KEEP
                || \DDTrace\get_priority_sampling() == DD_TRACE_PRIORITY_SAMPLING_USER_KEEP
            ) && \DDTrace\trace_id() == $span->id
        ) {
            \DDTrace\set_priority_sampling(DD_TRACE_PRIORITY_SAMPLING_AUTO_REJECT);
        }
    }

    public function init()
    {
        $traceConnectOpen = function (SpanData $span, $args) {
<<<<<<< HEAD
            if (
                dd_trace_env_config("DD_TRACE_REMOVE_AUTOINSTRUMENTATION_ORPHANS")
                && \DDTrace\get_priority_sampling() == DD_TRACE_PRIORITY_SAMPLING_AUTO_KEEP
                && \DDTrace\trace_id() == $span->id
            ) {
                \DDTrace\set_priority_sampling(DD_TRACE_PRIORITY_SAMPLING_AUTO_REJECT);
            }
=======
            PHPRedisIntegration::handleOrphan($span);
>>>>>>> bd0e54f6

            $hostOrUDS = (isset($args[0]) && \is_string($args[0])) ? $args[0] : PHPRedisIntegration::DEFAULT_HOST;
            $span->meta[Tag::TARGET_HOST] = $hostOrUDS;
            $span->meta[Tag::TARGET_PORT] = isset($args[1]) && \is_numeric($args[1]) ?
                $args[1] :
                PHPRedisIntegration::DEFAULT_PORT;
            $span->meta[Tag::SPAN_KIND] = 'client';

            // While we would have access to Redis::getHost() from the instance to retrieve it later, we compute the
            // service name here and store in the instance for later because of the following reasons:
            //   - we would do over and over the same operation, involving a regex, for each method invocation.
            //   - in case of connection error, the Redis::host value is not set and we would not have access to it
            //     during callbacks, meaning that we would have to use two different ways to extract the name: args or
            //     Redis::getHost() depending on when we are interested in such information.
            ObjectKVStore::put($this, PHPRedisIntegration::KEY_HOST, $hostOrUDS);

            PHPRedisIntegration::enrichSpan($span, $this, 'Redis');
        };
        \DDTrace\trace_method('Redis', 'connect', $traceConnectOpen);
        \DDTrace\trace_method('Redis', 'pconnect', $traceConnectOpen);
        \DDTrace\trace_method('Redis', 'open', $traceConnectOpen);
        \DDTrace\trace_method('Redis', 'popen', $traceConnectOpen);

        $traceNewCluster = function (SpanData $span, $args) {
            PHPRedisIntegration::handleOrphan($span);

            if (isset($args[1]) && \is_array($args[1]) && !empty($args[1])) {
                $firstHostOrUDS = $args[1][0];
            } else {
                $seeds = \ini_get('redis.clusters.seeds');
                if (!empty($seeds)) {
                    $clusters = [];
                    parse_str($seeds, $clusters);
                    if (array_key_exists($args[0], $clusters) && !empty($clusters[$args[0]])) {
                        $firstHostOrUDS = $clusters[$args[0]][0];
                    }
                }
            }
            if (empty($firstHostOrUDS)) {
                $firstHostOrUDS = PHPRedisIntegration::DEFAULT_HOST;
            }

            $configuredClusterName = isset($args[0]) && \is_string($args[0]) ? $args[0] : null;
            ObjectKVStore::put($this, PHPRedisIntegration::KEY_CLUSTER_NAME, $configuredClusterName);

            $url = parse_url($firstHostOrUDS);
            $firstConfiguredHost = is_array($url) && isset($url["host"]) ?
                $url["host"] :
                PHPRedisIntegration::DEFAULT_HOST;
            $span->meta[Tag::TARGET_HOST] = $firstConfiguredHost;
            $span->meta[Tag::TARGET_PORT] = is_array($url) && isset($url["port"]) ?
                $url["port"] :
                PHPRedisIntegration::DEFAULT_PORT;
            ObjectKVStore::put($this, PHPRedisIntegration::KEY_FIRST_HOST, $firstConfiguredHost);
            ObjectKVStore::put($this, PHPRedisIntegration::KEY_FIRST_HOST_OR_UDS, $firstHostOrUDS);

            PHPRedisIntegration::enrichSpan($span, $this, 'RedisCluster');
        };
        \DDTrace\trace_method('RedisCluster', '__construct', $traceNewCluster);

        self::traceMethodNoArgs('close');
        self::traceMethodNoArgs('auth');
        self::traceMethodNoArgs('ping');
        self::traceMethodNoArgs('echo');
        self::traceMethodNoArgs('bgRewriteAOF');
        self::traceMethodNoArgs('bgSave');
        self::traceMethodNoArgs('flushAll');
        self::traceMethodNoArgs('flushDb');
        self::traceMethodNoArgs('save');
        // We do not trace arguments of restore as they are binary
        self::traceMethodNoArgs('restore');

        \DDTrace\trace_method('Redis', 'select', function (SpanData $span, $args) {
<<<<<<< HEAD
            if (
                dd_trace_env_config("DD_TRACE_REMOVE_AUTOINSTRUMENTATION_ORPHANS")
                && \DDTrace\get_priority_sampling() == DD_TRACE_PRIORITY_SAMPLING_AUTO_KEEP
                && \DDTrace\trace_id() == $span->id
            ) {
                \DDTrace\set_priority_sampling(DD_TRACE_PRIORITY_SAMPLING_AUTO_REJECT);
            }
=======
            PHPRedisIntegration::handleOrphan($span);
>>>>>>> bd0e54f6

            PHPRedisIntegration::enrichSpan($span, $this, 'Redis');
            if (isset($args[0]) && \is_numeric($args[0])) {
                $span->meta['db.index'] = $args[0];
            }

            $host = ObjectKVStore::get($this, PHPRedisIntegration::KEY_HOST);
            $span->meta[Tag::TARGET_HOST] = $host;
            if (\PHP_MAJOR_VERSION > 5) {
                $span->peerServiceSources = DatabaseIntegrationHelper::PEER_SERVICE_SOURCES;
            }
        });

        self::traceMethodAsCommand('swapdb');

        self::traceMethodAsCommand('append');
        self::traceMethodAsCommand('decr');
        self::traceMethodAsCommand('decrBy');
        self::traceMethodAsCommand('get');
        self::traceMethodAsCommand('getBit');
        self::traceMethodAsCommand('getRange');
        self::traceMethodAsCommand('getSet');
        self::traceMethodAsCommand('incr');
        self::traceMethodAsCommand('incrBy');
        self::traceMethodAsCommand('incrByFloat');
        self::traceMethodAsCommand('mGet');
        self::traceMethodAsCommand('getMultiple');
        self::traceMethodAsCommand('mSet');
        self::traceMethodAsCommand('mSetNx');
        self::traceMethodAsCommand('set');
        self::traceMethodAsCommand('setBit');
        self::traceMethodAsCommand('setEx');
        self::traceMethodAsCommand('pSetEx');
        self::traceMethodAsCommand('setNx');
        self::traceMethodAsCommand('setRange');
        self::traceMethodAsCommand('strLen');

        self::traceMethodAsCommand('del');
        self::traceMethodAsCommand('delete');
        self::traceMethodAsCommand('dump');
        self::traceMethodAsCommand('exists');
        self::traceMethodAsCommand('keys');
        self::traceMethodAsCommand('getKeys');
        self::traceMethodAsCommand('scan');
        self::traceMethodAsCommand('migrate');
        self::traceMethodAsCommand('move');
        self::traceMethodAsCommand('persist');
        self::traceMethodAsCommand('rename');
        self::traceMethodAsCommand('object');
        self::traceMethodAsCommand('randomKey');
        self::traceMethodAsCommand('renameKey');
        self::traceMethodAsCommand('renameNx');
        self::traceMethodAsCommand('type');
        self::traceMethodAsCommand('sort');
        self::traceMethodAsCommand('expire');
        self::traceMethodAsCommand('expireAt');
        self::traceMethodAsCommand('setTimeout');
        self::traceMethodAsCommand('pexpire');
        self::traceMethodAsCommand('pexpireAt');
        self::traceMethodAsCommand('ttl');
        self::traceMethodAsCommand('pttl');

        // Hash functions
        self::traceMethodAsCommand('hDel');
        self::traceMethodAsCommand('hExists');
        self::traceMethodAsCommand('hGet');
        self::traceMethodAsCommand('hGetAll');
        self::traceMethodAsCommand('hIncrBy');
        self::traceMethodAsCommand('hIncrByFloat');
        self::traceMethodAsCommand('hKeys');
        self::traceMethodAsCommand('hLen');
        self::traceMethodAsCommand('hMGet');
        self::traceMethodAsCommand('hMSet');
        self::traceMethodAsCommand('hSet');
        self::traceMethodAsCommand('hSetNx');
        self::traceMethodAsCommand('hVals');
        self::traceMethodAsCommand('hScan');
        self::traceMethodAsCommand('hStrLen');

        // Lists
        self::traceMethodAsCommand('blPop');
        self::traceMethodAsCommand('brPop');
        self::traceMethodAsCommand('bRPopLPush');
        self::traceMethodAsCommand('lGet');
        self::traceMethodAsCommand('lGetRange');
        self::traceMethodAsCommand('lIndex');
        self::traceMethodAsCommand('lInsert');
        self::traceMethodAsCommand('listTrim');
        self::traceMethodAsCommand('lLen');
        self::traceMethodAsCommand('lPop');
        self::traceMethodAsCommand('lPush');
        self::traceMethodAsCommand('lPushx');
        self::traceMethodAsCommand('lRange');
        self::traceMethodAsCommand('lRem');
        self::traceMethodAsCommand('lRemove');
        self::traceMethodAsCommand('lSet');
        self::traceMethodAsCommand('lSize');
        self::traceMethodAsCommand('lTrim');
        self::traceMethodAsCommand('rPop');
        self::traceMethodAsCommand('rPopLPush');
        self::traceMethodAsCommand('rPush');
        self::traceMethodAsCommand('rPushX');

        // Sets
        self::traceMethodAsCommand('sAdd');
        self::traceMethodAsCommand('sCard');
        self::traceMethodAsCommand('sContains');
        self::traceMethodAsCommand('sDiff');
        self::traceMethodAsCommand('sDiffStore');
        self::traceMethodAsCommand('sGetMembers');
        self::traceMethodAsCommand('sInter');
        self::traceMethodAsCommand('sInterStore');
        self::traceMethodAsCommand('sIsMember');
        self::traceMethodAsCommand('sMembers');
        self::traceMethodAsCommand('sMove');
        self::traceMethodAsCommand('sPop');
        self::traceMethodAsCommand('sRandMember');
        self::traceMethodAsCommand('sRem');
        self::traceMethodAsCommand('sRemove');
        self::traceMethodAsCommand('sScan');
        self::traceMethodAsCommand('sSize');
        self::traceMethodAsCommand('sUnion');
        self::traceMethodAsCommand('sUnionStore');

        // Sorted Sets
        self::traceMethodAsCommand('zAdd');
        self::traceMethodAsCommand('zCard');
        self::traceMethodAsCommand('zSize');
        self::traceMethodAsCommand('zCount');
        self::traceMethodAsCommand('zIncrBy');
        self::traceMethodAsCommand('zInter');
        self::traceMethodAsCommand('zInterstore');
        self::traceMethodAsCommand('zPopMax');
        self::traceMethodAsCommand('zPopMin');
        self::traceMethodAsCommand('zRange');
        self::traceMethodAsCommand('zRangeByScore');
        self::traceMethodAsCommand('zRevRangeByScore');
        self::traceMethodAsCommand('zRangeByLex');
        self::traceMethodAsCommand('zRank');
        self::traceMethodAsCommand('zRevRank');
        self::traceMethodAsCommand('zRem');
        self::traceMethodAsCommand('zRemove');
        self::traceMethodAsCommand('zDelete');
        self::traceMethodAsCommand('zRemRangeByRank');
        self::traceMethodAsCommand('zDeleteRangeByRank');
        self::traceMethodAsCommand('zRemRangeByScore');
        self::traceMethodAsCommand('zDeleteRangeByScore');
        self::traceMethodAsCommand('zRemoveRangeByScore');
        self::traceMethodAsCommand('zRevRange');
        self::traceMethodAsCommand('zScore');
        self::traceMethodAsCommand('zUnion');
        self::traceMethodAsCommand('zunionstore');
        self::traceMethodAsCommand('zScan');

        // Publish: we only trace publish because subscribe is blocking and it will have to be manually traced
        // as in long running processes.
        self::traceMethodAsCommand('publish');

        // Transactions: this should be improved to have 1 root span per transaction (see APMPHP-362).
        self::traceMethodAsCommand('multi');
        self::traceMethodAsCommand('exec');

        // Raw command
        self::traceMethodAsCommand('rawCommand');

        // Scripting
        self::traceMethodAsCommand('eval');
        self::traceMethodAsCommand('evalSha');
        self::traceMethodAsCommand('script');
        self::traceMethodAsCommand('getLastError');
        self::traceMethodAsCommand('clearLastError');
        self::traceMethodAsCommand('_unserialize');
        self::traceMethodAsCommand('_serialize');

        // Introspection
        self::traceMethodAsCommand('isConnected');
        self::traceMethodAsCommand('getHost');
        self::traceMethodAsCommand('getPort');
        self::traceMethodAsCommand('getDbNum');
        self::traceMethodAsCommand('getTimeout');
        self::traceMethodAsCommand('getReadTimeout');

        // Geocoding
        self::traceMethodAsCommand('geoAdd');
        self::traceMethodAsCommand('geoHash');
        self::traceMethodAsCommand('geoPos');
        self::traceMethodAsCommand('geoDist');
        self::traceMethodAsCommand('geoRadius');
        self::traceMethodAsCommand('geoRadiusByMember');

        // Streams
        self::traceMethodAsCommand('xAck');
        self::traceMethodAsCommand('xAdd');
        self::traceMethodAsCommand('xClaim');
        self::traceMethodAsCommand('xDel');
        self::traceMethodAsCommand('xGroup');
        self::traceMethodAsCommand('xInfo');
        self::traceMethodAsCommand('xLen');
        self::traceMethodAsCommand('xPending');
        self::traceMethodAsCommand('xRange');
        self::traceMethodAsCommand('xRead');
        self::traceMethodAsCommand('xReadGroup');
        self::traceMethodAsCommand('xRevRange');
        self::traceMethodAsCommand('xTrim');

        return Integration::LOADED;
    }

    public static function enrichSpan(SpanData $span, $instance, $class, $method = null)
    {
        if (\DDTrace\Util\Runtime::getBoolIni("datadog.trace.redis_client_split_by_host")) {
            // For PHP 5 compatibility, keep the results of ObjectKVStore::get() extracted as variables
            $clusterName = ObjectKVStore::get($instance, PHPRedisIntegration::KEY_CLUSTER_NAME);
            $firstHostOrUDS = ObjectKVStore::get($instance, PHPRedisIntegration::KEY_FIRST_HOST_OR_UDS);
            $host = ObjectKVStore::get($instance, PHPRedisIntegration::KEY_HOST);

            $serviceNamePrefix = 'redis-';
            if (!empty($clusterName)) {
                $normalizedClusterName = \DDTrace\Util\Normalizer::normalizeHostUdsAsService($clusterName);
                $span->service = $serviceNamePrefix . $normalizedClusterName;
            } elseif (!empty($firstHostOrUDS)) {
                $normalizedHost = \DDTrace\Util\Normalizer::normalizeHostUdsAsService($firstHostOrUDS);
                $span->service = $serviceNamePrefix . $normalizedHost;
            } elseif (!empty($host)) {
                $normalizedHost = \DDTrace\Util\Normalizer::normalizeHostUdsAsService($host);
                $span->service = $serviceNamePrefix . $normalizedHost;
            } else {
                Integration::handleInternalSpanServiceName($span, PHPRedisIntegration::NAME);
            }
        } else {
            Integration::handleInternalSpanServiceName($span, PHPRedisIntegration::NAME);
        }

        $span->type = Type::REDIS;
        $span->meta[Tag::SPAN_KIND] = 'client';
        $span->meta[Tag::COMPONENT] = PHPRedisIntegration::NAME;
        $span->meta[Tag::DB_SYSTEM] = PHPRedisIntegration::SYSTEM;
        if (null !== $method) {
            // method names for internal functions are lowered so we need to explitly set them if we want to have the
            // proper case.
            $span->name = $span->resource = "$class.$method";
        }
    }

    public static function traceMethodNoArgs($method)
    {
        \DDTrace\trace_method('Redis', $method, function (SpanData $span, $args) use ($method) {
            PHPRedisIntegration::handleOrphan($span);

            PHPRedisIntegration::enrichSpan($span, $this, 'Redis', $method);

            $host = ObjectKVStore::get($this, PHPRedisIntegration::KEY_HOST);
            $span->meta[Tag::TARGET_HOST] = $host;
            if (\PHP_MAJOR_VERSION > 5) {
                $span->peerServiceSources = DatabaseIntegrationHelper::PEER_SERVICE_SOURCES;
            }
        });
        \DDTrace\trace_method('RedisCluster', $method, function (SpanData $span, $args) use ($method) {
            PHPRedisIntegration::handleOrphan($span);

            PHPRedisIntegration::enrichSpan($span, $this, 'RedisCluster', $method);
            if (\PHP_MAJOR_VERSION > 5) {
                if ($clusterName = ObjectKVStore::get($this, PHPRedisIntegration::KEY_CLUSTER_NAME)) {
                    $span->meta[PHPRedisIntegration::INTERNAL_ONLY_TAG_CLUSTER_NAME] = $clusterName;
                } elseif ($firstHost = ObjectKVStore::get($this, PHPRedisIntegration::KEY_FIRST_HOST)) {
                    $span->meta[PHPRedisIntegration::INTERNAL_ONLY_TAG_FIRST_HOST] = $firstHost;
                }
                $span->peerServiceSources = DatabaseIntegrationHelper::PEER_SERVICE_SOURCES;
            }
        });
    }

    public static function traceMethodAsCommand($method)
    {
        \DDTrace\trace_method('Redis', $method, function (SpanData $span, $args) use ($method) {
<<<<<<< HEAD
            if (
                dd_trace_env_config("DD_TRACE_REMOVE_AUTOINSTRUMENTATION_ORPHANS")
                && \DDTrace\get_priority_sampling() == DD_TRACE_PRIORITY_SAMPLING_AUTO_KEEP
                && \DDTrace\trace_id() == $span->id
            ) {
                \DDTrace\set_priority_sampling(DD_TRACE_PRIORITY_SAMPLING_AUTO_REJECT);
            }
=======
            PHPRedisIntegration::handleOrphan($span);
>>>>>>> bd0e54f6

            PHPRedisIntegration::enrichSpan($span, $this, 'Redis', $method);
            $normalizedArgs = PHPRedisIntegration::normalizeArgs($args);
            // Obfuscable methods: see https://github.com/DataDog/datadog-agent/blob/master/pkg/trace/obfuscate/redis.go
            $span->meta[Tag::REDIS_RAW_COMMAND]
                = empty($normalizedArgs) ? $method : ($method . ' ' . $normalizedArgs);

            $host = ObjectKVStore::get($this, PHPRedisIntegration::KEY_HOST);
            $span->meta[Tag::TARGET_HOST] = $host;
            if (\PHP_MAJOR_VERSION > 5) {
                $span->peerServiceSources = DatabaseIntegrationHelper::PEER_SERVICE_SOURCES;
            }
        });
        \DDTrace\trace_method('RedisCluster', $method, function (SpanData $span, $args) use ($method) {
<<<<<<< HEAD
            if (
                dd_trace_env_config("DD_TRACE_REMOVE_AUTOINSTRUMENTATION_ORPHANS")
                && \DDTrace\get_priority_sampling() == DD_TRACE_PRIORITY_SAMPLING_AUTO_KEEP
                && \DDTrace\trace_id() == $span->id
            ) {
                \DDTrace\set_priority_sampling(DD_TRACE_PRIORITY_SAMPLING_AUTO_REJECT);
            }
=======
            PHPRedisIntegration::handleOrphan($span);
>>>>>>> bd0e54f6

            PHPRedisIntegration::enrichSpan($span, $this, 'RedisCluster', $method);
            $normalizedArgs = PHPRedisIntegration::normalizeArgs($args);
            // Obfuscable methods: see https://github.com/DataDog/datadog-agent/blob/master/pkg/trace/obfuscate/redis.go
            $span->meta[Tag::REDIS_RAW_COMMAND]
                = empty($normalizedArgs) ? $method : ($method . ' ' . $normalizedArgs);
            if (\PHP_MAJOR_VERSION > 5) {
                if ($clusterName = ObjectKVStore::get($this, PHPRedisIntegration::KEY_CLUSTER_NAME)) {
                    $span->meta[PHPRedisIntegration::INTERNAL_ONLY_TAG_CLUSTER_NAME] = $clusterName;
                } elseif ($firstHost = ObjectKVStore::get($this, PHPRedisIntegration::KEY_FIRST_HOST)) {
                    $span->meta[PHPRedisIntegration::INTERNAL_ONLY_TAG_FIRST_HOST] = $firstHost;
                }
                $span->peerServiceSources = DatabaseIntegrationHelper::PEER_SERVICE_SOURCES;
            }
        });
    }

    /**
     * Based on logic from python tracer:
     * https://github.com/DataDog/dd-trace-py/blob/0d7e7cb38216acb0c8b29f0ae1318d25bc160123/ddtrace/contrib/redis/util.py#L25
     *
     * @param array $args
     * @return string
     */
    public static function normalizeArgs($args)
    {
        $rawCommandParts = [];

        $totalArgsLength = 0;
        foreach ($args as $arg) {
            if ($totalArgsLength > self::CMD_MAX_LEN) {
                break;
            }

            $partValue = null;

            if (\is_string($arg)) {
                $partValue = $arg;
            } elseif (\is_numeric($arg)) {
                $partValue = (string)$arg;
            } elseif (\is_null($arg)) {
                $partValue = 'null';
            } elseif (\is_bool($arg)) {
                $partValue = $args ? 'true' : false;
            } elseif (\is_array($arg)) {
                if (empty($arg)) {
                    continue;
                }
                // This is best effort. If we misinterpret the array as associative the worst that can happen is that we
                // generate '0 a 2 b' instead of 'a b'. We accept this in order to keep things as simple as possible.
                $expectedNextIndex = 0;
                foreach ($arg as $key => $val) {
                    if ($key !== $expectedNextIndex++) {
                        // In this case is associative
                        $rawCommandParts[] = $key;
                    }
                    $rawCommandParts[] = self::normalizeArgs([$val]);
                }
                continue;
            } else {
                $rawCommandParts[] = self::VALUE_PLACEHOLDER;
                continue;
            }

            $len = strlen($partValue);
            if ($len > self::VALUE_MAX_LEN) {
                $partValue = substr($partValue, 0, self::VALUE_MAX_LEN) . self::VALUE_TOO_LONG_MARK;
            }
            if ($totalArgsLength + $len > self::CMD_MAX_LEN) {
                $partValue = substr($partValue, 0, self::CMD_MAX_LEN) . self::VALUE_TOO_LONG_MARK;
            }

            $rawCommandParts[] = $partValue;
            $totalArgsLength += strlen($partValue);
        }

        return \implode(' ', $rawCommandParts);
    }
}<|MERGE_RESOLUTION|>--- conflicted
+++ resolved
@@ -56,17 +56,7 @@
     public function init()
     {
         $traceConnectOpen = function (SpanData $span, $args) {
-<<<<<<< HEAD
-            if (
-                dd_trace_env_config("DD_TRACE_REMOVE_AUTOINSTRUMENTATION_ORPHANS")
-                && \DDTrace\get_priority_sampling() == DD_TRACE_PRIORITY_SAMPLING_AUTO_KEEP
-                && \DDTrace\trace_id() == $span->id
-            ) {
-                \DDTrace\set_priority_sampling(DD_TRACE_PRIORITY_SAMPLING_AUTO_REJECT);
-            }
-=======
-            PHPRedisIntegration::handleOrphan($span);
->>>>>>> bd0e54f6
+            PHPRedisIntegration::handleOrphan($span);
 
             $hostOrUDS = (isset($args[0]) && \is_string($args[0])) ? $args[0] : PHPRedisIntegration::DEFAULT_HOST;
             $span->meta[Tag::TARGET_HOST] = $hostOrUDS;
@@ -140,17 +130,7 @@
         self::traceMethodNoArgs('restore');
 
         \DDTrace\trace_method('Redis', 'select', function (SpanData $span, $args) {
-<<<<<<< HEAD
-            if (
-                dd_trace_env_config("DD_TRACE_REMOVE_AUTOINSTRUMENTATION_ORPHANS")
-                && \DDTrace\get_priority_sampling() == DD_TRACE_PRIORITY_SAMPLING_AUTO_KEEP
-                && \DDTrace\trace_id() == $span->id
-            ) {
-                \DDTrace\set_priority_sampling(DD_TRACE_PRIORITY_SAMPLING_AUTO_REJECT);
-            }
-=======
-            PHPRedisIntegration::handleOrphan($span);
->>>>>>> bd0e54f6
+            PHPRedisIntegration::handleOrphan($span);
 
             PHPRedisIntegration::enrichSpan($span, $this, 'Redis');
             if (isset($args[0]) && \is_numeric($args[0])) {
@@ -426,17 +406,7 @@
     public static function traceMethodAsCommand($method)
     {
         \DDTrace\trace_method('Redis', $method, function (SpanData $span, $args) use ($method) {
-<<<<<<< HEAD
-            if (
-                dd_trace_env_config("DD_TRACE_REMOVE_AUTOINSTRUMENTATION_ORPHANS")
-                && \DDTrace\get_priority_sampling() == DD_TRACE_PRIORITY_SAMPLING_AUTO_KEEP
-                && \DDTrace\trace_id() == $span->id
-            ) {
-                \DDTrace\set_priority_sampling(DD_TRACE_PRIORITY_SAMPLING_AUTO_REJECT);
-            }
-=======
-            PHPRedisIntegration::handleOrphan($span);
->>>>>>> bd0e54f6
+            PHPRedisIntegration::handleOrphan($span);
 
             PHPRedisIntegration::enrichSpan($span, $this, 'Redis', $method);
             $normalizedArgs = PHPRedisIntegration::normalizeArgs($args);
@@ -451,17 +421,7 @@
             }
         });
         \DDTrace\trace_method('RedisCluster', $method, function (SpanData $span, $args) use ($method) {
-<<<<<<< HEAD
-            if (
-                dd_trace_env_config("DD_TRACE_REMOVE_AUTOINSTRUMENTATION_ORPHANS")
-                && \DDTrace\get_priority_sampling() == DD_TRACE_PRIORITY_SAMPLING_AUTO_KEEP
-                && \DDTrace\trace_id() == $span->id
-            ) {
-                \DDTrace\set_priority_sampling(DD_TRACE_PRIORITY_SAMPLING_AUTO_REJECT);
-            }
-=======
-            PHPRedisIntegration::handleOrphan($span);
->>>>>>> bd0e54f6
+            PHPRedisIntegration::handleOrphan($span);
 
             PHPRedisIntegration::enrichSpan($span, $this, 'RedisCluster', $method);
             $normalizedArgs = PHPRedisIntegration::normalizeArgs($args);
