<?php

namespace DDTrace\Integrations\CakePHP;

use CakeRequest;
use DDTrace\Integrations\Integration;
use DDTrace\SpanData;
use DDTrace\Tag;
use DDTrace\Type;
use DDTrace\Util\Normalizer;
use Router;

class CakePHPIntegration extends Integration
{
    const NAME = 'cakephp';

    public $appName;
    public $rootSpan;

    /**
     * @return string The integration name.
     */
    public function getName()
    {
        return self::NAME;
    }

    // CakePHP v2.x - we don't need to check for v3 since it does not have \Dispatcher or \ShellDispatcher
    public function init()
    {
        if (!self::shouldLoad(self::NAME)) {
            return self::NOT_AVAILABLE;
        }

        $integration = $this;

        // Since "Dispatcher" and "App" are common names, check for a CakePHP signature before loading
        if (!defined('CAKE_CORE_INCLUDE_PATH')) {
            return self::NOT_AVAILABLE;
        }

        $rootSpan = \DDTrace\root_span();
        if (!$rootSpan) {
            return self::NOT_LOADED;
        }

        $integration->appName = \ddtrace_config_app_name(CakePHPIntegration::NAME);
        $integration->rootSpan = $rootSpan;
        $integration->addTraceAnalyticsIfEnabled($integration->rootSpan);
        $integration->rootSpan->service = $integration->appName;
        if ('cli' === PHP_SAPI) {
            $integration->rootSpan->name = 'cakephp.console';
            $integration->rootSpan->resource =
                !empty($_SERVER['argv'][1]) ? 'cake_console ' . $_SERVER['argv'][1] : 'cake_console';
        } else {
            $integration->rootSpan->name = 'cakephp.request';
        }

        \DDTrace\trace_method(
            'Controller',
            'invokeAction',
            function (SpanData $span, array $args) use ($integration) {
                $span->name = $span->resource = 'Controller.invokeAction';
                $span->type = Type::WEB_SERVLET;
                $span->service = $integration->appName;

                $request = $args[0];
                if (!$request instanceof CakeRequest) {
                    return;
                }

                $integration->rootSpan->resource =
                    $_SERVER['REQUEST_METHOD'] . ' ' . $this->name . 'Controller@' . $request->params['action'];

<<<<<<< HEAD
            \DDTrace\trace_method(
                'Controller',
                'invokeAction',
                function (SpanData $span, array $args) use ($integration) {
                    $span->name = $span->resource = 'Controller.invokeAction';
                    $span->type = Type::WEB_SERVLET;
                    $span->service = $integration->appName;

                    $request = $args[0];
                    if (!$request instanceof CakeRequest) {
                        return;
                    }

                    $integration->rootSpan->resource =
                        $_SERVER['REQUEST_METHOD'] . ' ' . $this->name . 'Controller@' . $request->params['action'];

                    if (!array_key_exists(Tag::HTTP_URL, $integration->rootSpan->meta)) {
                        $integration->rootSpan->meta[Tag::HTTP_URL] = Router::url($request->here, true)
                            . Normalizer::sanitizedQueryString();
                    }
                    $integration->rootSpan->meta['cakephp.route.controller'] = $request->params['controller'];
                    $integration->rootSpan->meta['cakephp.route.action'] = $request->params['action'];
                    if (isset($request->params['plugin'])) {
                        $integration->rootSpan->meta['cakephp.plugin'] = $request->params['plugin'];
                    }
=======
                if (!array_key_exists(Tag::HTTP_URL, $integration->rootSpan->meta)) {
                    $integration->rootSpan->meta[Tag::HTTP_URL] = Router::url($request->here, true)
                        . Normalizer::sanitizedQueryString();
>>>>>>> a5dc736a
                }
                $integration->rootSpan->meta['cakephp.route.controller'] = $request->params['controller'];
                $integration->rootSpan->meta['cakephp.route.action'] = $request->params['action'];
                if (isset($request->params['plugin'])) {
                    $integration->rootSpan->meta['cakephp.plugin'] = $request->params['plugin'];
                }
            }
        );

        // This only traces the default exception renderer
        // Remove this when error tracking is added
        // Other possible places to trace
        // - ErrorHandler::handleException()
        // - Controller::appError()
        // - Exception.handler
        // - Exception.renderer
        \DDTrace\trace_method('ExceptionRenderer', '__construct', [
            'instrument_when_limited' => 1,
            'posthook' => function (SpanData $span, array $args) use ($integration) {
                $integration->setError($integration->rootSpan, $args[0]);
                return false;
            },
        ]);

        \DDTrace\trace_method('CakeResponse', 'statusCode', [
            'instrument_when_limited' => 1,
            'posthook' => function (SpanData $span, $args, $return) use ($integration) {
                $integration->rootSpan->meta[Tag::HTTP_STATUS_CODE] = $return;
                return false;
            },
        ]);

        // Create a trace span for every template rendered
        \DDTrace\trace_method('View', 'render', function (SpanData $span) use ($integration) {
            $span->name = 'cakephp.view';
            $span->type = Type::WEB_SERVLET;
            $file = $this->viewPath . '/' . $this->view . $this->ext;
            $span->resource = $file;
            $span->meta = ['cakephp.view' => $file];
            $span->service = $integration->appName;
        });

        return Integration::LOADED;
    }
}<|MERGE_RESOLUTION|>--- conflicted
+++ resolved
@@ -72,37 +72,9 @@
                 $integration->rootSpan->resource =
                     $_SERVER['REQUEST_METHOD'] . ' ' . $this->name . 'Controller@' . $request->params['action'];
 
-<<<<<<< HEAD
-            \DDTrace\trace_method(
-                'Controller',
-                'invokeAction',
-                function (SpanData $span, array $args) use ($integration) {
-                    $span->name = $span->resource = 'Controller.invokeAction';
-                    $span->type = Type::WEB_SERVLET;
-                    $span->service = $integration->appName;
-
-                    $request = $args[0];
-                    if (!$request instanceof CakeRequest) {
-                        return;
-                    }
-
-                    $integration->rootSpan->resource =
-                        $_SERVER['REQUEST_METHOD'] . ' ' . $this->name . 'Controller@' . $request->params['action'];
-
-                    if (!array_key_exists(Tag::HTTP_URL, $integration->rootSpan->meta)) {
-                        $integration->rootSpan->meta[Tag::HTTP_URL] = Router::url($request->here, true)
-                            . Normalizer::sanitizedQueryString();
-                    }
-                    $integration->rootSpan->meta['cakephp.route.controller'] = $request->params['controller'];
-                    $integration->rootSpan->meta['cakephp.route.action'] = $request->params['action'];
-                    if (isset($request->params['plugin'])) {
-                        $integration->rootSpan->meta['cakephp.plugin'] = $request->params['plugin'];
-                    }
-=======
                 if (!array_key_exists(Tag::HTTP_URL, $integration->rootSpan->meta)) {
                     $integration->rootSpan->meta[Tag::HTTP_URL] = Router::url($request->here, true)
                         . Normalizer::sanitizedQueryString();
->>>>>>> a5dc736a
                 }
                 $integration->rootSpan->meta['cakephp.route.controller'] = $request->params['controller'];
                 $integration->rootSpan->meta['cakephp.route.action'] = $request->params['action'];
