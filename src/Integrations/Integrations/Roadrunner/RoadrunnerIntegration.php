<?php

namespace DDTrace\Integrations\Roadrunner;

use DDTrace\Tag;
<<<<<<< HEAD
use DDTrace\SpanData;
=======
>>>>>>> fd5d8d99
use DDTrace\Integrations\Integration;
use DDTrace\Type;
use DDTrace\Util\Normalizer;

/**
 * Roadrunner integration
 */
class RoadrunnerIntegration extends Integration
{
    const NAME = 'roadrunner';

    /**
     * @return string The integration name.
     */
    public function getName()
    {
        return self::NAME;
    }

    /**
     * {@inheritdoc}
     */
    public function requiresExplicitTraceAnalyticsEnabling()
    {
        return false;
    }

    /**
     * @return int
     */
    public function init()
    {
        if (!self::shouldLoad(self::NAME)) {
            return Integration::NOT_LOADED;
        }

        $integration = $this;

        ini_set("datadog.trace.auto_flush_enabled", 1);
        ini_set("datadog.trace.generate_root_span", 0);

        \DDTrace\hook_method('Spiral\RoadRunner\Http\PSR7Worker', 'waitRequest', [
            'prehook' => function () use (&$activeSpan) {
                if ($activeSpan) {
                    \DDTrace\close_spans_until($activeSpan);
                    \DDTrace\close_span();
                }
            },
            'posthook' => function ($psr, $scope, $args, $retval, $exception) use (&$activeSpan, $integration) {
                if (!$retval && !$exception) {
                    return; // shutdown
                }

                /** @var \Psr\Http\Message\ServerRequestInterface $retval */
                $activeSpan = \DDTrace\start_trace_span();
                $activeSpan->service = \ddtrace_config_app_name('roadrunner');
                $activeSpan->name = "web.request";
                $activeSpan->type = Type::WEB_SERVLET;
<<<<<<< HEAD
                $activeSpan->meta[Tag::COMPONENT] = Integration::getName();
=======
                $activeSpan->meta[Tag::SPAN_KIND] = 'server';
>>>>>>> fd5d8d99
                $integration->addTraceAnalyticsIfEnabled($activeSpan);
                if ($exception) {
                    $activeSpan->exception = $exception;
                    \DDTrace\close_span();
                    $activeSpan = null;
                } else {
                    \DDTrace\consume_distributed_tracing_headers(function ($headername) use ($retval) {
                        $headers = $retval->getHeader($headername);
                        return $headers ? implode(", ", $headers) : null;
                    });
                    if (($userAgent = $retval->getHeaderLine("user-agent")) != "") {
                        $activeSpan->meta["http.useragent"] = $userAgent;
                    }
                    $normalizedPath = Normalizer::uriNormalizeincomingPath($retval->getUri()->getPath());
                    $activeSpan->resource = $retval->getMethod() . " " . $normalizedPath;
                    $activeSpan->meta["http.method"] = $retval->getMethod();
                    $activeSpan->meta["http.url"] = Normalizer::urlSanitize((string)$retval->getUri());
                    $allowedHeaders = \dd_trace_env_config("DD_TRACE_HEADER_TAGS");
                    foreach ($retval->getHeaders() as $header => $headers) {
                        $normalizedHeader = preg_replace("([^a-z0-9-])", "_", strtolower($header));
                        if (\array_key_exists($normalizedHeader, $allowedHeaders)) {
                            $activeSpan->meta["http.request.headers.$normalizedHeader"] = reset($headers);
                        }
                    }
                }
            }
        ]);

        \DDTrace\hook_method('Spiral\RoadRunner\Http\PSR7Worker', 'respond', [
            'posthook' => function ($psr, $scope, $args, $retval, $exception) use (&$activeSpan) {
                if ($activeSpan) {
                    /** @var \Psr\Http\Message\ResponseInterface $response */
                    $response = $args[0];
                    $activeSpan->meta["http.status_code"] = $response->getStatusCode();
                    $activeSpan->meta[Tag::COMPONENT] = Integration::getName();
                    $allowedHeaders = \dd_trace_env_config("DD_TRACE_HEADER_TAGS");
                    foreach ($response->getHeaders() as $header => $headers) {
                        $normalizedHeader = preg_replace("([^a-z0-9-])", "_", strtolower($header));
                        if (\array_key_exists($normalizedHeader, $allowedHeaders)) {
                            $activeSpan->meta["http.response.headers.$normalizedHeader"] = reset($headers);
                        }
                    }
                    if ($exception && empty($activeSpan->exception)) {
                        $activeSpan->exception = $exception;
                    } elseif ($response->getStatusCode() >= 500 && $ex = \DDTrace\find_active_exception()) {
                        $activeSpan->exception = $ex;
                    }
                }
            }
        ]);

        return Integration::LOADED;
    }
}<|MERGE_RESOLUTION|>--- conflicted
+++ resolved
@@ -3,10 +3,7 @@
 namespace DDTrace\Integrations\Roadrunner;
 
 use DDTrace\Tag;
-<<<<<<< HEAD
 use DDTrace\SpanData;
-=======
->>>>>>> fd5d8d99
 use DDTrace\Integrations\Integration;
 use DDTrace\Type;
 use DDTrace\Util\Normalizer;
@@ -65,11 +62,8 @@
                 $activeSpan->service = \ddtrace_config_app_name('roadrunner');
                 $activeSpan->name = "web.request";
                 $activeSpan->type = Type::WEB_SERVLET;
-<<<<<<< HEAD
                 $activeSpan->meta[Tag::COMPONENT] = Integration::getName();
-=======
                 $activeSpan->meta[Tag::SPAN_KIND] = 'server';
->>>>>>> fd5d8d99
                 $integration->addTraceAnalyticsIfEnabled($activeSpan);
                 if ($exception) {
                     $activeSpan->exception = $exception;
