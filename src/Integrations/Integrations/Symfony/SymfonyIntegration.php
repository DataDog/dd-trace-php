<?php

namespace DDTrace\Integrations\Symfony;

use DDTrace\Integrations\Drupal\DrupalIntegration;
use DDTrace\Integrations\Integration;
use DDTrace\SpanData;
use DDTrace\Tag;
use DDTrace\Type;
use DDTrace\Util\Normalizer;
use DDTrace\Util\Versions;
use Symfony\Component\HttpFoundation\Request;
use Symfony\Component\HttpKernel\KernelEvents;
use function DDTrace\hook_method;

class SymfonyIntegration extends Integration
{
    const NAME = 'symfony';

<<<<<<< HEAD
    /** @var SpanData */
    public $symfonyRequestSpan;

    /** @var string */
    public $frameworkPrefix = SymfonyIntegration::NAME;

=======
>>>>>>> a1188c6d
    public function getName()
    {
        return static::NAME;
    }

    /**
     * {@inheritdoc}
     */
    public function requiresExplicitTraceAnalyticsEnabling()
    {
        return false;
    }

    /**
     * Load the integration
     *
     * @return int
     */
    public function init()
    {
        $integration = $this;

        \DDTrace\trace_method(
            'Symfony\Component\HttpKernel\Kernel',
            'handle',
            [
                'prehook' => function (SpanData $span) use ($integration) {
                    $rootSpan = \DDTrace\root_span();
                    if ($rootSpan === $span) {
                        return false;
                    }

                    $service = \ddtrace_config_app_name('symfony');
                    $rootSpan->name = 'symfony.request';
                    $rootSpan->service = $service;
                    $rootSpan->meta[Tag::SPAN_KIND] = 'server';
                    $rootSpan->meta[Tag::COMPONENT] = SymfonyIntegration::NAME;
                    $integration->addTraceAnalyticsIfEnabled($rootSpan);

                    $span->name = 'symfony.httpkernel.kernel.handle';
                    $span->resource = \get_class($this);
                    $span->type = Type::WEB_SERVLET;
                    $span->service = $service;
                    $span->meta[Tag::SPAN_KIND] = 'server';
                    $span->meta[Tag::COMPONENT] = SymfonyIntegration::NAME;
                },
            ]
        );

        \DDTrace\trace_method(
            'Symfony\Component\HttpKernel\Kernel',
            'boot',
            [
                'prehook' => function (SpanData $span) {
                    if (\DDTrace\root_span() === $span) {
                        return false;
                    }

                    $span->name = 'symfony.httpkernel.kernel.boot';
                    $span->resource = \get_class($this);
                    $span->type = Type::WEB_SERVLET;
                    $span->service = \ddtrace_config_app_name('symfony');
                    $span->meta[Tag::COMPONENT] = SymfonyIntegration::NAME;
                },
            ]
        );

        \DDTrace\hook_method(
            'Doctrine\ORM\UnitOfWork',
            'executeInserts',
            function ($This, $scope, $args) {
                if (!function_exists('\datadog\appsec\track_user_signup_event')) {
                    return;
                }

                $entities = \method_exists($This, 'getScheduledEntityInsertions') ?
                    $This->getScheduledEntityInsertions() :
                    [];
                $userInterface = 'Symfony\Component\Security\Core\User\UserInterface';
                $found = 0;
                $userEntity = null;
                foreach ($entities as $entity) {
                    if (!($entity instanceof $userInterface)) {
                        continue;
                    }
                    $found++;
                    $userEntity = $entity;
                }

                if ($found != 1) {
                    return;
                }

                $user = null;
                if (\method_exists($userEntity, 'getUsername')) {
                    $user = $userEntity->getUsername();
                } elseif (\method_exists($userEntity, 'getUserIdentifier')) {
                    $user = $userEntity->getUserIdentifier();
                }

                \datadog\appsec\track_user_signup_event($user, [], true);
            }
        );

        //Symfony < 5
        \DDTrace\hook_method(
            'Symfony\Component\Security\Guard\Authenticator\AbstractFormLoginAuthenticator',
            'onAuthenticationSuccess',
            function ($This, $scope, $args) {
                if (!function_exists('\datadog\appsec\track_user_login_success_event')) {
                    return;
                }
                if (!isset($args[1])) {
                    return;
                }
                $token = $args[1];
                $authClass = '\Symfony\Component\Security\Core\Authentication\Token\TokenInterface';
                if (!$token || !($token instanceof $authClass)) {
                    return;
                }
                $metadata = [];

                \datadog\appsec\track_user_login_success_event(
                    \method_exists($token, 'getUsername') ? $token->getUsername() : '',
                    $metadata,
                    true
                );
            }
        );

        //Symfony < 5
        \DDTrace\hook_method(
            'Symfony\Component\Security\Guard\Authenticator\AbstractFormLoginAuthenticator',
            'onAuthenticationFailure',
            function ($This, $scope, $args) {
                if (!function_exists('\datadog\appsec\track_user_login_failure_event')) {
                    return;
                }
                \datadog\appsec\track_user_login_failure_event(null, false, [], true);
            }
        );

        //Symfony >= 5
        \DDTrace\hook_method(
            'Symfony\Component\Security\Http\Firewall\AbstractAuthenticationListener',
            'onFailure',
            function ($This, $scope, $args) {
                if (!function_exists('\datadog\appsec\track_user_login_failure_event')) {
                    return;
                }
                \datadog\appsec\track_user_login_failure_event(null, false, [], true);
            }
        );

        //Symfony >= 5 and < 6
        \DDTrace\hook_method(
            'Symfony\Component\Security\Http\Firewall\AbstractAuthenticationListener',
            'onSuccess',
            function ($This, $scope, $args) {
                if (!function_exists('\datadog\appsec\track_user_login_success_event')) {
                    return;
                }
                if (!isset($args[1])) {
                    return;
                }
                $token = $args[1];
                $authClass = '\Symfony\Component\Security\Core\Authentication\Token\TokenInterface';
                if (!$token || !($token instanceof $authClass)) {
                    return;
                }

                $metadata = [];

                \datadog\appsec\track_user_login_success_event(
                    \method_exists($token, 'getUsername') ? $token->getUsername() : '',
                    $metadata,
                    true
                );
            }
        );

        //Symfony >= 6
        \DDTrace\hook_method(
            'Symfony\Component\Security\Http\Authenticator\FormLoginAuthenticator',
            'onAuthenticationFailure',
            function ($This, $scope, $args) {
                if (!function_exists('\datadog\appsec\track_user_login_failure_event')) {
                    return;
                }
                \datadog\appsec\track_user_login_failure_event(null, false, [], true);
            }
        );

        //Symfony >= 6
        \DDTrace\hook_method(
            'Symfony\Component\Security\Http\Authenticator\FormLoginAuthenticator',
            'onAuthenticationSuccess',
            function ($This, $scope, $args) {
                if (!function_exists('\datadog\appsec\track_user_login_success_event')) {
                    return;
                }
                if (!isset($args[1])) {
                    return;
                }
                $token = $args[1];
                $authClass = '\Symfony\Component\Security\Core\Authentication\Token\TokenInterface';
                if (!$token || !($token instanceof $authClass)) {
                    return;
                }
                $metadata = [];

                $user = \method_exists($token, 'getUser') ? $token->getUser() : null;
                $userClass = '\Symfony\Component\Security\Core\User\UserInterface';
                if (!$user || !($user instanceof $userClass)) {
                    return;
                }
                \datadog\appsec\track_user_login_success_event(
                    \method_exists($user, 'getUserIdentifier') ? $user->getUserIdentifier() : '',
                    $metadata,
                    true
                );
            }
        );

        $symfonyCommandsIntegrated = [];
        \DDTrace\hook_method(
            'Symfony\Component\Console\Command\Command',
            '__construct',
            null,
            function ($This, $scope) use (&$symfonyCommandsIntegrated, $integration) {
                if (isset($symfonyCommandsIntegrated[$scope])) {
                    return;
                }

                $symfonyCommandsIntegrated[$scope] = true;

                \DDTrace\trace_method($scope, 'run', [
                    /* Commands can evidently call other commands, so allow recursion:
                     * > Console events are only triggered by the main command being executed.
                     * > Commands called by the main command will not trigger any event.
                     * - https://symfony.com/doc/current/components/console/events.html.
                     */
                    'recurse' => true,
                    'prehook' => function (SpanData $span) use ($scope, $integration) {
                        if (\DDTrace\root_span() === $span) {
                            return false;
                        }

<<<<<<< HEAD
                        $namespace = \get_class($this);
                        if (strpos($namespace, DrupalIntegration::NAME) !== false) {
                            $integration->frameworkPrefix = DrupalIntegration::NAME;
                        } else {
                            $integration->frameworkPrefix = SymfonyIntegration::NAME;
                        }

=======
>>>>>>> a1188c6d
                        $span->name = 'symfony.console.command.run';
                        $span->resource = $this->getName() ?: $span->name;
                        $span->service = \ddtrace_config_app_name($integration->frameworkPrefix);
                        $span->type = Type::CLI;
                        $span->meta['symfony.console.command.class'] = $scope;
                        $span->meta[Tag::COMPONENT] = SymfonyIntegration::NAME;
                    }]
                );
            }
        );

        \DDTrace\hook_method(
            'Symfony\Component\Console\Application',
            'renderException',
            function ($This, $scope, $args) use ($integration) {
                $rootSpan = \DDTrace\root_span();
                if ($rootSpan !== null) {
                    $integration->setError($rootSpan, $args[0]);
                }
            }
        );

        \DDTrace\hook_method(
            'Symfony\Component\Console\Application',
            'renderThrowable',
            function ($This, $scope, $args) use ($integration) {
                $rootSpan = \DDTrace\root_span();
                if ($rootSpan !== null) {
                    $integration->setError($rootSpan, $args[0]);
                }
            }
        );

        if (
            defined('\Symfony\Component\HttpKernel\Kernel::VERSION')
            && Versions::versionMatches('2', \Symfony\Component\HttpKernel\Kernel::VERSION)
        ) {
            $this->loadSymfony2($this);
        } else {
            $this->loadSymfony($this);
        }

        return Integration::LOADED;
    }

    public function loadSymfony($integration)
    {
        /* Move this to its own integration
        $doctrineRepositories = [];
        \DDTrace\hook_method(
            'Doctrine\\Bundle\\DoctrineBundle\\Repository\\ServiceEntityRepository',
            '__construct',
            function ($object, $class) use (&$doctrineRepositories) {
                if (isset($object) && \is_object($object)) {
                    $class = \get_class($object);
                }

                if (isset($doctrineRepositories[$class])) {
                    return;
                }

                $doctrineRepositories[$class] = null;

                $rc = new \ReflectionClass($class);
                $methods = $rc->getMethods(\ReflectionMethod::IS_PUBLIC);
                foreach ($methods as $method) {
                    $methodname = $method->name;
                    // Skip magic methods and other functions prefixed with _
                    if (\strlen($methodname) === 0 || $methodname[0] === '_') {
                        continue;
                    }

                    \DDTrace\trace_method(
                        $class,
                        $methodname,
                        function (SpanData $span) use ($class, $methodname) {
                            $replaced = \str_replace('\\', '.', $class);
                            $span->name = "{$replaced}.{$methodname}";
                            $span->resource = "{$class}::{$methodname}";
                            $span->type = Type::WEB_SERVLET;
                            $span->service = \ddtrace_config_app_name('doctrine');
                        }
                    );
                }
            }
        );
         */
<<<<<<< HEAD

        \DDTrace\hook_method(
            'Symfony\Component\HttpKernel\HttpKernel',
            '__construct',
            function () use ($integration) {
                if (strpos(\DDTrace\root_span()->name, DrupalIntegration::NAME) !== false) {
                    $integration->frameworkPrefix = DrupalIntegration::NAME;
                }
            }
        );

=======
>>>>>>> a1188c6d
        \DDTrace\trace_method(
            'Symfony\Component\HttpKernel\HttpKernel',
            'handle',
            function (SpanData $span, $args, $response) use ($integration) {
                /** @var Request $request */
                list($request) = $args;

                $span->name = 'symfony.kernel.handle';
                $span->service = \ddtrace_config_app_name($integration->frameworkPrefix);
                $span->type = Type::WEB_SERVLET;
                $span->meta[Tag::COMPONENT] = SymfonyIntegration::NAME;

<<<<<<< HEAD
                $integration->symfonyRequestSpan->meta[Tag::HTTP_METHOD] = $request->getMethod();
                $integration->symfonyRequestSpan->meta[Tag::COMPONENT] = $integration->frameworkPrefix;
                $integration->symfonyRequestSpan->meta[Tag::SPAN_KIND] = 'server';
=======
                $rootSpan = \DDTrace\root_span();

                $rootSpan->meta[Tag::HTTP_METHOD] = $request->getMethod();
                $rootSpan->meta[Tag::COMPONENT] = SymfonyIntegration::NAME;
                $rootSpan->meta[Tag::SPAN_KIND] = 'server';
                $integration->addTraceAnalyticsIfEnabled($rootSpan);
>>>>>>> a1188c6d

                if (!array_key_exists(Tag::HTTP_URL, $rootSpan->meta)) {
                    $rootSpan->meta[Tag::HTTP_URL] = Normalizer::urlSanitize($request->getUri());
                }
                if (isset($response)) {
                    $rootSpan->meta[Tag::HTTP_STATUS_CODE] = $response->getStatusCode();
                }

                $route = $request->get('_route');
                if (null !== $route && null !== $request) {
                    if (dd_trace_env_config("DD_HTTP_SERVER_ROUTE_BASED_NAMING")) {
                        $rootSpan->resource = $route;
                    }
                    $rootSpan->meta['symfony.route.name'] = $route;
                }
            }
        );

        /*
         * EventDispatcher v4.3 introduced an arg hack that mutates the arguments.
         * @see https://github.com/symfony/event-dispatcher/blob/4.3/EventDispatcher.php#L51-L64
         * Since the arguments passed to the tracing closure on PHP 7 are mutable,
         * the closure must be run _before_ the original call via 'prehook'.
        */
<<<<<<< HEAD
        $eventDispatcherTracer = [
            'recurse' => true,
            'prehook' => function (SpanData $span, $args) use ($integration, &$injectedActionInfo) {
                if (!isset($args[0])) {
                    return false;
                }
                if (\is_object($args[0])) {
                    // dispatch($event, string $eventName = null)
                    $event = $args[0];
                    $eventName = isset($args[1]) && \is_string($args[1]) ? $args[1] : \get_class($event);
                } elseif (\is_string($args[0])) {
                    // dispatch($eventName, Event $event = null)
                    $eventName = $args[0];
                    $event = isset($args[1]) && \is_object($args[1]) ? $args[1] : null;
                } else {
                    // Invalid API usage
                    return false;
                }
=======
        \DDTrace\trace_method(
            'Symfony\Component\EventDispatcher\EventDispatcher',
            'dispatch',
            [
                'recurse' => true,
                'prehook' => function (SpanData $span, $args) use ($integration, &$injectedActionInfo) {
                    if (\DDTrace\root_span() === $span) {
                        return false; // e.g., lone symfony.console.terminate
                    }

                    if (!isset($args[0])) {
                        return false;
                    }
                    if (\is_object($args[0])) {
                        // dispatch($event, string $eventName = null)
                        $event = $args[0];
                        $eventName = isset($args[1]) && \is_string($args[1]) ? $args[1] : \get_class($event);
                    } elseif (\is_string($args[0])) {
                        // dispatch($eventName, Event $event = null)
                        $eventName = $args[0];
                        $event = isset($args[1]) && \is_object($args[1]) ? $args[1] : null;
                    } else {
                        // Invalid API usage
                        return false;
                    }
>>>>>>> a1188c6d

                // trace the container itself
                if ($eventName === 'kernel.controller' && \method_exists($event, 'getController')) {
                    $controller = $event->getController();
                    if (!($controller instanceof \Closure)) {
                        if (\is_callable($controller, false, $controllerName) && $controllerName !== null) {
                            if (\strpos($controllerName, '::') > 0) {
                                list($class, $method) = \explode('::', $controllerName);
                                if (isset($class, $method)) {
                                    \DDTrace\trace_method(
                                        $class,
                                        $method,
                                        function (SpanData $span) use ($controllerName, $integration) {
                                            $span->name = 'symfony.controller';
                                            $span->resource = $controllerName;
                                            $span->type = Type::WEB_SERVLET;
                                            $span->service = \ddtrace_config_app_name($integration->frameworkPrefix);
                                            $span->meta[Tag::COMPONENT] = SymfonyIntegration::NAME;
                                        }
                                    );
                                }
                            } else {
                                \DDTrace\trace_function(
                                    $controllerName,
                                    function (SpanData $span) use ($controllerName, $integration) {
                                        $span->name = 'symfony.controller';
                                        $span->resource = $controllerName;
                                        $span->type = Type::WEB_SERVLET;
                                        $span->service = \ddtrace_config_app_name($integration->frameworkPrefix);
                                        $span->meta[Tag::COMPONENT] = SymfonyIntegration::NAME;
                                    }
                                );
                            }
                        }
                    }
                }

<<<<<<< HEAD
                $span->name = $span->resource = 'symfony.' . $eventName;
                $span->service = \ddtrace_config_app_name($integration->frameworkPrefix);
                $span->meta[Tag::COMPONENT] = SymfonyIntegration::NAME;
                if ($event === null) {
                    return;
                }
                if (!$injectedActionInfo) {
                    if ($integration->injectActionInfo($event, $eventName, $integration->symfonyRequestSpan)) {
                        $injectedActionInfo = true;
=======
                    $span->name = $span->resource = 'symfony.' . $eventName;
                    $span->service = \ddtrace_config_app_name('symfony');
                    $span->meta[Tag::COMPONENT] = SymfonyIntegration::NAME;
                    if ($event === null) {
                        return;
                    }
                    if (!$injectedActionInfo) {
                        $rootSpan = \DDTrace\root_span();
                        if ($integration->injectActionInfo($event, $eventName, $rootSpan)) {
                            $injectedActionInfo = true;
                        }
>>>>>>> a1188c6d
                    }
                }
            }
        ];
        \DDTrace\trace_method(
            'Symfony\Component\EventDispatcher\EventDispatcherInterface',
            'dispatch',
            $eventDispatcherTracer
        );
        \DDTrace\trace_method(
            'Symfony\Contracts\EventDispatcher\EventDispatcherInterface',
            'dispatch',
            $eventDispatcherTracer
        );


        // Handling exceptions
        $exceptionHandlingTracer = function (SpanData $span, $args, $retval) use ($integration) {
            $span->name = $span->resource = 'symfony.kernel.handleException';
            $span->service = \ddtrace_config_app_name($integration->frameworkPrefix);
            $span->meta[Tag::COMPONENT] = SymfonyIntegration::NAME;
            if (!(isset($retval) && \method_exists($retval, 'getStatusCode') && $retval->getStatusCode() < 500)) {
                $integration->setError(\DDTrace\root_span(), $args[0]);
            }
        };
        // Symfony 4.3-
        \DDTrace\trace_method('Symfony\Component\HttpKernel\HttpKernel', 'handleException', $exceptionHandlingTracer);
        // Symfony 4.4+
        \DDTrace\trace_method('Symfony\Component\HttpKernel\HttpKernel', 'handleThrowable', $exceptionHandlingTracer);

        // Tracing templating engines
        $traceRender = function (SpanData $span, $args) use ($integration) {
            $span->name = 'symfony.templating.render';
            $span->service = \ddtrace_config_app_name($integration->frameworkPrefix);
            $span->type = Type::WEB_SERVLET;

            $resourceName = count($args) > 0 ? get_class($this) . ' ' . $args[0] : get_class($this);
            $span->resource = $resourceName;
            $span->meta[Tag::COMPONENT] = SymfonyIntegration::NAME;
        };
        \DDTrace\trace_method('Symfony\Bridge\Twig\TwigEngine', 'render', $traceRender);
        \DDTrace\trace_method('Symfony\Bundle\FrameworkBundle\Templating\TimedPhpEngine', 'render', $traceRender);
        \DDTrace\trace_method('Symfony\Component\Templating\DelegatingEngine', 'render', $traceRender);
        \DDTrace\trace_method('Symfony\Component\Templating\PhpEngine', 'render', $traceRender);
        \DDTrace\trace_method('Twig\Environment', 'render', $traceRender);
    }

    public function loadSymfony2($integration)
    {
        // Symfony 2.x specific resource name assignment
        \DDTrace\trace_method(
            'Symfony\Component\HttpKernel\Event\FilterControllerEvent',
            'setController',
            function (SpanData $span, $args) use ($integration) {
                list($controllerInfo) = $args;
                $resourceParts = [];

                // Controller info can be provided in various ways.
                if (is_string($controllerInfo)) {
                    $resourceParts[] = $controllerInfo;
                } elseif (is_array($controllerInfo) && count($controllerInfo) === 2) {
                    if (is_object($controllerInfo[0])) {
                        $resourceParts[] = get_class($controllerInfo[0]);
                    } elseif (is_string($controllerInfo[0])) {
                        $resourceParts[] = $controllerInfo[0];
                    }

                    if (is_string($controllerInfo[1])) {
                        $resourceParts[] = $controllerInfo[1];
                    }
                }

                $rootSpan = \DDTrace\root_span();
                if ($rootSpan) {
                    if (count($resourceParts) > 0) {
                        $rootSpan->resource = \implode(' ', $resourceParts);
                    }
                }

                return false;
            }
        );
    }

    /**
     * @param \Symfony\Component\EventDispatcher\Event $event
     * @param string $eventName
     * @param SpanData $requestSpan
     */
    public function injectActionInfo($event, $eventName, SpanData $requestSpan)
    {
        if (
            !\defined("\Symfony\Component\HttpKernel\KernelEvents::CONTROLLER")
            || $eventName !== KernelEvents::CONTROLLER
            || !method_exists($event, 'getController')
        ) {
            return false;
        }

        // Controller and action is provided in the form [$controllerInstance, <actionMethodName>]
        $controllerAndAction = $event->getController();

        if (
            !is_array($controllerAndAction)
            || count($controllerAndAction) !== 2
            || !is_object($controllerAndAction[0])
        ) {
            return false;
        }

        $action = get_class($controllerAndAction[0]) . '@' . $controllerAndAction[1];
        $requestSpan->meta['symfony.route.action'] = $action;

        return true;
    }
}<|MERGE_RESOLUTION|>--- conflicted
+++ resolved
@@ -17,15 +17,12 @@
 {
     const NAME = 'symfony';
 
-<<<<<<< HEAD
     /** @var SpanData */
     public $symfonyRequestSpan;
 
     /** @var string */
     public $frameworkPrefix = SymfonyIntegration::NAME;
 
-=======
->>>>>>> a1188c6d
     public function getName()
     {
         return static::NAME;
@@ -274,7 +271,6 @@
                             return false;
                         }
 
-<<<<<<< HEAD
                         $namespace = \get_class($this);
                         if (strpos($namespace, DrupalIntegration::NAME) !== false) {
                             $integration->frameworkPrefix = DrupalIntegration::NAME;
@@ -282,8 +278,6 @@
                             $integration->frameworkPrefix = SymfonyIntegration::NAME;
                         }
 
-=======
->>>>>>> a1188c6d
                         $span->name = 'symfony.console.command.run';
                         $span->resource = $this->getName() ?: $span->name;
                         $span->service = \ddtrace_config_app_name($integration->frameworkPrefix);
@@ -371,7 +365,6 @@
             }
         );
          */
-<<<<<<< HEAD
 
         \DDTrace\hook_method(
             'Symfony\Component\HttpKernel\HttpKernel',
@@ -383,8 +376,6 @@
             }
         );
 
-=======
->>>>>>> a1188c6d
         \DDTrace\trace_method(
             'Symfony\Component\HttpKernel\HttpKernel',
             'handle',
@@ -397,18 +388,11 @@
                 $span->type = Type::WEB_SERVLET;
                 $span->meta[Tag::COMPONENT] = SymfonyIntegration::NAME;
 
-<<<<<<< HEAD
-                $integration->symfonyRequestSpan->meta[Tag::HTTP_METHOD] = $request->getMethod();
-                $integration->symfonyRequestSpan->meta[Tag::COMPONENT] = $integration->frameworkPrefix;
-                $integration->symfonyRequestSpan->meta[Tag::SPAN_KIND] = 'server';
-=======
                 $rootSpan = \DDTrace\root_span();
-
                 $rootSpan->meta[Tag::HTTP_METHOD] = $request->getMethod();
-                $rootSpan->meta[Tag::COMPONENT] = SymfonyIntegration::NAME;
+                $rootSpan->meta[Tag::COMPONENT] = $integration->frameworkPrefix;
                 $rootSpan->meta[Tag::SPAN_KIND] = 'server';
                 $integration->addTraceAnalyticsIfEnabled($rootSpan);
->>>>>>> a1188c6d
 
                 if (!array_key_exists(Tag::HTTP_URL, $rootSpan->meta)) {
                     $rootSpan->meta[Tag::HTTP_URL] = Normalizer::urlSanitize($request->getUri());
@@ -433,10 +417,13 @@
          * Since the arguments passed to the tracing closure on PHP 7 are mutable,
          * the closure must be run _before_ the original call via 'prehook'.
         */
-<<<<<<< HEAD
         $eventDispatcherTracer = [
             'recurse' => true,
             'prehook' => function (SpanData $span, $args) use ($integration, &$injectedActionInfo) {
+                if (\DDTrace\root_span() === $span) {
+                    return false; // e.g., lone symfony.console.terminate
+                }
+
                 if (!isset($args[0])) {
                     return false;
                 }
@@ -452,33 +439,6 @@
                     // Invalid API usage
                     return false;
                 }
-=======
-        \DDTrace\trace_method(
-            'Symfony\Component\EventDispatcher\EventDispatcher',
-            'dispatch',
-            [
-                'recurse' => true,
-                'prehook' => function (SpanData $span, $args) use ($integration, &$injectedActionInfo) {
-                    if (\DDTrace\root_span() === $span) {
-                        return false; // e.g., lone symfony.console.terminate
-                    }
-
-                    if (!isset($args[0])) {
-                        return false;
-                    }
-                    if (\is_object($args[0])) {
-                        // dispatch($event, string $eventName = null)
-                        $event = $args[0];
-                        $eventName = isset($args[1]) && \is_string($args[1]) ? $args[1] : \get_class($event);
-                    } elseif (\is_string($args[0])) {
-                        // dispatch($eventName, Event $event = null)
-                        $eventName = $args[0];
-                        $event = isset($args[1]) && \is_object($args[1]) ? $args[1] : null;
-                    } else {
-                        // Invalid API usage
-                        return false;
-                    }
->>>>>>> a1188c6d
 
                 // trace the container itself
                 if ($eventName === 'kernel.controller' && \method_exists($event, 'getController')) {
@@ -516,7 +476,6 @@
                     }
                 }
 
-<<<<<<< HEAD
                 $span->name = $span->resource = 'symfony.' . $eventName;
                 $span->service = \ddtrace_config_app_name($integration->frameworkPrefix);
                 $span->meta[Tag::COMPONENT] = SymfonyIntegration::NAME;
@@ -524,21 +483,9 @@
                     return;
                 }
                 if (!$injectedActionInfo) {
-                    if ($integration->injectActionInfo($event, $eventName, $integration->symfonyRequestSpan)) {
+                    $rootSpan = \DDTrace\root_span();
+                    if ($integration->injectActionInfo($event, $eventName, $rootSpan)) {
                         $injectedActionInfo = true;
-=======
-                    $span->name = $span->resource = 'symfony.' . $eventName;
-                    $span->service = \ddtrace_config_app_name('symfony');
-                    $span->meta[Tag::COMPONENT] = SymfonyIntegration::NAME;
-                    if ($event === null) {
-                        return;
-                    }
-                    if (!$injectedActionInfo) {
-                        $rootSpan = \DDTrace\root_span();
-                        if ($integration->injectActionInfo($event, $eventName, $rootSpan)) {
-                            $injectedActionInfo = true;
-                        }
->>>>>>> a1188c6d
                     }
                 }
             }
