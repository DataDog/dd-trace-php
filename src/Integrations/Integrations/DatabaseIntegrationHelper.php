--- conflicted
+++ resolved
@@ -9,10 +9,7 @@
 {
     const PEER_SERVICE_SOURCES = [
         Tag::DB_INSTANCE,
-<<<<<<< HEAD
         Tag::DB_NAME,  // Deprecated, it should be db.instance
-=======
-        Tag::DB_NAME, // Deprecated, used by legacy integrations only
         Tag::MONGODB_DATABASE,
 
         // For cases like RedisCluster when the cluster name is not defined, we use the first configured host as an
@@ -21,7 +18,6 @@
         '_dd.cluster.name',
         '_dd.first.configured.host',
 
->>>>>>> 18598a29
         Tag::TARGET_HOST,
     ];
 
