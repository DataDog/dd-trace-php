--- conflicted
+++ resolved
@@ -7,16 +7,10 @@
 
 class DatabaseIntegrationHelper
 {
-<<<<<<< HEAD
-    public static $PEER_SERVICE_SOURCES = [
-        'db.name',
-        'mongodb.db',
-        'out.host',
-=======
     const PEER_SERVICE_SOURCES = [
         Tag::DB_NAME,
+        Tag::MONGODB_DATABASE,
         Tag::TARGET_HOST,
->>>>>>> 610f1896
     ];
 
     public static function injectDatabaseIntegrationData(HookData $hook, $backend, $argNum = 0)
