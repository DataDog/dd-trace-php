--- conflicted
+++ resolved
@@ -53,10 +53,7 @@
         $rootSpan->service = $service;
         $rootSpan->type = Type::WEB_SERVLET;
         $rootSpan->meta[Tag::SPAN_KIND] = 'server';
-<<<<<<< HEAD
         $rootSpan->meta[Tag::COMPONENT] = CodeIgniterIntegration::NAME;
-=======
->>>>>>> 4725e558
 
         if ('cli' !== PHP_SAPI) {
             $normalizedPath = \DDTrace\Util\Normalizer::uriNormalizeincomingPath($_SERVER['REQUEST_URI']);
