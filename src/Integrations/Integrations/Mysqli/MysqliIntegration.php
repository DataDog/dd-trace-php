<?php

namespace DDTrace\Integrations\Mysqli;

use DDTrace\Integrations\Integration;
use DDTrace\SpanData;
use DDTrace\Tag;
use DDTrace\Type;
use DDTrace\Util\ObjectKVStore;

class MysqliIntegration extends Integration
{
    const NAME = 'mysqli';
    const SYSTEM = 'mysql';

    // https://www.php.net/manual/en/mysqli.construct.php
    const DEFAULT_MYSQLI_HOST = 'localhost';

    /**
     * @return string The integration name.
     */
    public function getName()
    {
        return self::NAME;
    }

    /**
     * Load the integration
     *
     * @return int
     */
    public function init()
    {
        if (!extension_loaded('mysqli')) {
            return Integration::NOT_AVAILABLE;
        }

        $integration = $this;

        \DDTrace\trace_function('mysqli_connect', function (SpanData $span, $args, $result) use ($integration) {
            list($host) = $args;
            $integration->setDefaultAttributes($span, 'mysqli_connect', 'mysqli_connect');
            $integration->mergeMeta($span, MysqliCommon::parseHostInfo($host ?: self::DEFAULT_MYSQLI_HOST));

            if ($result === false) {
                $integration->trackPotentialError($span);
            }
        });

        $mysqli_constructor = PHP_MAJOR_VERSION > 5 ? '__construct' : 'mysqli';
        \DDTrace\trace_method(
            'mysqli',
            $mysqli_constructor,
            function (SpanData $span) use ($integration) {
                $integration->setDefaultAttributes($span, 'mysqli.__construct', 'mysqli.__construct');
                $integration->trackPotentialError($span);

                try {
                    // Host can either be provided as constructor arg or after
                    // through ->real_connect(...). In this latter case an error
                    // `Property access is not allowed yet` would be thrown when
                    // accessing host info.
                    $integration->setConnectionInfo($span, $this);
                } catch (\Exception $ex) {
                }
            }
        );

        \DDTrace\trace_function('mysqli_real_connect', function (SpanData $span, $args) use ($integration) {
            $integration->setDefaultAttributes($span, 'mysqli_real_connect', 'mysqli_real_connect');
            $integration->trackPotentialError($span);

            if (count($args) > 0) {
                $integration->setConnectionInfo($span, $args[0]);
            }
        });

        \DDTrace\trace_method('mysqli', 'real_connect', function (SpanData $span) use ($integration) {
            $integration->setDefaultAttributes($span, 'mysqli.real_connect', 'mysqli.real_connect');
            $integration->trackPotentialError($span);
            $integration->setConnectionInfo($span, $this);
        });


        \DDTrace\trace_function('mysqli_query', function (SpanData $span, $args, $result) use ($integration) {
            list($mysqli, $query) = $args;
            $integration->setDefaultAttributes($span, 'mysqli_query', $query, $result);
            $integration->addTraceAnalyticsIfEnabled($span);
            $integration->setConnectionInfo($span, $mysqli);

            MysqliCommon::storeQuery($mysqli, $query);
            MysqliCommon::storeQuery($result, $query);
            ObjectKVStore::put($result, 'host_info', MysqliCommon::extractHostInfo($mysqli));
        });

        \DDTrace\trace_function('mysqli_prepare', function (SpanData $span, $args, $retval) use ($integration) {
            list($mysqli, $query) = $args;
            $integration->setDefaultAttributes($span, 'mysqli_prepare', $query);
            $integration->setConnectionInfo($span, $mysqli);

            $host_info = MysqliCommon::extractHostInfo($mysqli);
            MysqliCommon::storeQuery($retval, $query);
            ObjectKVStore::put($retval, 'host_info', $host_info);
        });

        \DDTrace\trace_function('mysqli_commit', function (SpanData $span, $args) use ($integration) {
            list($mysqli) = $args;
            $resource = MysqliCommon::retrieveQuery($mysqli, 'mysqli_commit');
            $integration->setDefaultAttributes($span, 'mysqli_commit', $resource);
            $integration->setConnectionInfo($span, $mysqli);

            if (isset($args[2])) {
                $span->meta['db.transaction_name'] = $args[2];
            }
        });

        \DDTrace\trace_function('mysqli_stmt_execute', function (SpanData $span, $args) use ($integration) {
            list($statement) = $args;
            $resource = MysqliCommon::retrieveQuery($statement, 'mysqli_stmt_execute');
            $integration->setDefaultAttributes($span, 'mysqli_stmt_execute', $resource);
        });

        \DDTrace\trace_function('mysqli_stmt_get_result', function (SpanData $span, $args, $result) {
            list($statement) = $args;
            $resource = MysqliCommon::retrieveQuery($statement, 'mysqli_stmt_get_result');
            MysqliCommon::storeQuery($result, $resource);
            ObjectKVStore::propagate($statement, $result, 'host_info');

            return false;
        });

        \DDTrace\trace_method('mysqli', 'query', function (SpanData $span, $args, $result) use ($integration) {
            list($query) = $args;
            $integration->setDefaultAttributes($span, 'mysqli.query', $query, $result);
            $integration->addTraceAnalyticsIfEnabled($span);
            $integration->setConnectionInfo($span, $this);
            MysqliCommon::storeQuery($this, $query);
            ObjectKVStore::put($result, 'query', $query);
            $host_info = MysqliCommon::extractHostInfo($this);
            ObjectKVStore::put($result, 'host_info', $host_info);
            ObjectKVStore::put($result, 'query', $query);
        });

        \DDTrace\trace_method('mysqli', 'prepare', function (SpanData $span, $args, $retval) use ($integration) {
            list($query) = $args;
            $integration->setDefaultAttributes($span, 'mysqli.prepare', $query);
            $integration->setConnectionInfo($span, $this);
            $host_info = MysqliCommon::extractHostInfo($this);
            ObjectKVStore::put($retval, 'host_info', $host_info);
            MysqliCommon::storeQuery($retval, $query);
        });

        \DDTrace\trace_method('mysqli', 'commit', function (SpanData $span, $args) use ($integration) {
            $resource = MysqliCommon::retrieveQuery($this, 'mysqli.commit');
            $integration->setDefaultAttributes($span, 'mysqli.commit', $resource);
            $integration->setConnectionInfo($span, $this);

            if (isset($args[1])) {
                $span->meta['db.transaction_name'] = $args[1];
            }
        });

        \DDTrace\trace_method('mysqli_stmt', 'execute', function (SpanData $span) use ($integration) {
            $resource = MysqliCommon::retrieveQuery($this, 'mysqli_stmt.execute');
            $integration->setDefaultAttributes($span, 'mysqli_stmt.execute', $resource);
            $integration->addTraceAnalyticsIfEnabled($span);
        });

        \DDTrace\trace_method('mysqli_stmt', 'get_result', function (SpanData $span, $a, $result) use ($integration) {
            $resource = MysqliCommon::retrieveQuery($this, 'mysqli_stmt.get_result');
            $integration->setDefaultAttributes($span, 'mysqli_stmt.get_result', $resource, $result);
            $integration->setConnectionInfo($span, $this);

            ObjectKVStore::propagate($this, $result, 'host_info');
            ObjectKVStore::put($result, 'query', $resource);
        });

        return Integration::LOADED;
    }

    /**
     * Initialize a span with the common attributes.
     *
     * @param SpanData $span
     * @param string $name
     * @param string $resource
     * @param $result
     */
    public function setDefaultAttributes(SpanData $span, $name, $resource, $result = null)
    {
        $span->name = $name;
        $span->resource = $resource;
        $span->type = Type::SQL;
        $span->service = 'mysqli';
        $span->meta[Tag::SPAN_KIND] = 'client';
        $span->meta[Tag::COMPONENT] = MysqliIntegration::NAME;
<<<<<<< HEAD
        $span->meta[Tag::DB_SYSTEM] = MysqliIntegration::SYSTEM;
=======

        if (is_object($result) && property_exists($result, 'num_rows')) {
            $span->metrics[Tag::DB_ROW_COUNT] = $result->num_rows;
        }
>>>>>>> 776475d3
    }

    /**
     * Set connection info into an existing span.
     *
     * @param SpanData $span
     * @param $mysqli
     */
    public function setConnectionInfo(SpanData $span, $mysqli)
    {
        $hostInfo = MysqliCommon::extractHostInfo($mysqli);
        foreach ($hostInfo as $tagName => $value) {
            $span->meta[$tagName] = $value;
        }
    }

    /**
     * Extracts and sets the proper error info on the span if one is detected.
     *
     * @param SpanData $span
     */
    public function trackPotentialError(SpanData $span)
    {
        $errorCode = mysqli_connect_errno();
        if ($errorCode > 0) {
            $this->setError($span, new \Exception(mysqli_connect_error()));
        }
    }
}<|MERGE_RESOLUTION|>--- conflicted
+++ resolved
@@ -194,14 +194,10 @@
         $span->service = 'mysqli';
         $span->meta[Tag::SPAN_KIND] = 'client';
         $span->meta[Tag::COMPONENT] = MysqliIntegration::NAME;
-<<<<<<< HEAD
         $span->meta[Tag::DB_SYSTEM] = MysqliIntegration::SYSTEM;
-=======
-
         if (is_object($result) && property_exists($result, 'num_rows')) {
             $span->metrics[Tag::DB_ROW_COUNT] = $result->num_rows;
         }
->>>>>>> 776475d3
     }
 
     /**
