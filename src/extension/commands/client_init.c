// Unless explicitly stated otherwise all files in this repository are
// dual-licensed under the Apache-2.0 License or BSD-3-Clause License.
//
// This product includes software developed at Datadog
// (https://www.datadoghq.com/). Copyright 2021 Datadog, Inc.
#include <php.h>

#include "../commands_helpers.h"
#include "../ddappsec.h"
#include "../logging.h"
#include "../msgpack_helpers.h"
#include "client_init.h"
#include "mpack-common.h"
#include "mpack-node.h"
#include "mpack-writer.h"

static dd_result _pack_command(mpack_writer_t *nonnull w, void *nullable ctx);
static dd_result _process_response(mpack_node_t root, void *nullable ctx);

static const dd_command_spec _spec = {
    .name = "client_init",
    .name_len = sizeof("client_init") - 1,
    .num_args = 4,
    .outgoing_cb = _pack_command,
    .incoming_cb = _process_response,
};

dd_result dd_client_init(dd_conn *nonnull conn)
{
    return dd_command_exec_cred(conn, &_spec, NULL);
}

static dd_result _pack_command(
    mpack_writer_t *nonnull w, ATTR_UNUSED void *nullable ctx)
{
    // unsigned pid, string client_version, runtime_version, rules_file
    mpack_write(w, (uint32_t)getpid());
    dd_mpack_write_lstr(w, PHP_DDAPPSEC_VERSION);
    dd_mpack_write_lstr(w, PHP_VERSION);

    mpack_start_map(w, 2);
    {
        dd_mpack_write_lstr(w, "rules_file");
        const char *rules_file = DDAPPSEC_G(rules_file);
        bool has_rules_file = rules_file && *rules_file;

<<<<<<< HEAD
        if (!has_rules_file) {
            mlog(dd_log_info,
                "ddappsec.rules_path was not provided. The helper "
                "will atttempt to use the default file");
        }
        dd_mpack_write_nullable_cstr(w, rules_file);
=======
    if (!has_rules_file) {
        mlog(dd_log_info,
            "datadog.appsec.rules_path was not provided. The helper "
            "will atttempt to use the default file");
>>>>>>> b478d2b9
    }
    dd_mpack_write_lstr(w, "waf_timeout_ms");
    mpack_write(w, (uint64_t)DDAPPSEC_G(waf_timeout_ms));
    mpack_finish_map(w);

    return dd_success;
}

static dd_result _process_response(
    mpack_node_t root, ATTR_UNUSED void *nullable ctx)
{
    mpack_node_t verdict = mpack_node_array_at(root, 0);
    bool is_ok = dd_mpack_node_lstr_eq(verdict, "ok");
    if (is_ok) {
        mlog(dd_log_debug, "Response to client_init is ok");
        return dd_success;
    }

    // not ok, in which case expect at least one error message

    const char *ver = mpack_node_str(verdict);
    size_t verlen = mpack_node_strlen(verdict);

    mpack_node_t errors = mpack_node_array_at(root, 1);
    mpack_node_t first_error_node = mpack_node_array_at(errors, 0);
    const char *first_error = mpack_node_str(first_error_node);
    size_t first_error_len = mpack_node_strlen(first_error_node);

    mpack_error_t err = mpack_node_error(verdict);
    if (err != mpack_ok) {
        mlog(dd_log_warning, "Unexpected client_init response: %s",
            mpack_error_to_string(err));
    } else {
        if (verlen > INT_MAX) {
            verlen = INT_MAX;
        }
        if (first_error_len > INT_MAX) {
            first_error_len = INT_MAX;
        }

        mlog(dd_log_warning, "Response to client_init is not ok: %.*s: %.*s",
            (int)verlen, ver, (int)first_error_len, first_error);
    }

    return dd_error;
}<|MERGE_RESOLUTION|>--- conflicted
+++ resolved
@@ -44,19 +44,12 @@
         const char *rules_file = DDAPPSEC_G(rules_file);
         bool has_rules_file = rules_file && *rules_file;
 
-<<<<<<< HEAD
         if (!has_rules_file) {
             mlog(dd_log_info,
-                "ddappsec.rules_path was not provided. The helper "
+                "datadog.appsec.rules_path was not provided. The helper "
                 "will atttempt to use the default file");
         }
         dd_mpack_write_nullable_cstr(w, rules_file);
-=======
-    if (!has_rules_file) {
-        mlog(dd_log_info,
-            "datadog.appsec.rules_path was not provided. The helper "
-            "will atttempt to use the default file");
->>>>>>> b478d2b9
     }
     dd_mpack_write_lstr(w, "waf_timeout_ms");
     mpack_write(w, (uint64_t)DDAPPSEC_G(waf_timeout_ms));
