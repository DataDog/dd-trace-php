<?php

namespace DDTrace;

class Tag
{
    // Generic
    const ENV = 'env';
    const SPAN_TYPE = 'span.type';
    const SPAN_KIND = 'span.kind';
    const COMPONENT = 'component';
    const SERVICE_NAME = 'service.name';
    const MANUAL_KEEP = 'manual.keep';
    const MANUAL_DROP = 'manual.drop';
    const PID = 'process_id';
    const RESOURCE_NAME = 'resource.name';
    const DB_STATEMENT = 'sql.query';
    const ERROR = 'error';
    const ERROR_MSG = 'error.message'; // string representing the error message
    const ERROR_TYPE = 'error.type'; // string representing the type of the error
    const ERROR_STACK = 'error.stack'; // human readable version of the stack
    const HTTP_METHOD = 'http.method';
    const HTTP_STATUS_CODE = 'http.status_code';
    const HTTP_URL = 'http.url';
    const LOG_EVENT = 'event';
    const LOG_ERROR = 'error';
    const LOG_ERROR_OBJECT = 'error.object';
    const LOG_MESSAGE = 'message';
    const LOG_STACK = 'stack';
    const TARGET_HOST = 'out.host';
    const TARGET_PORT = 'out.port';
    const BYTES_OUT = 'net.out.bytes';
    const ANALYTICS_KEY = '_dd1.sr.eausr';
    const HOSTNAME = '_dd.hostname';
    const ORIGIN = '_dd.origin';
    const VERSION = 'version';
    const SERVICE_VERSION = 'service.version'; // OpenTelemetry compatible tag

    // Elasticsearch
    const ELASTICSEARCH_BODY = 'elasticsearch.body';
    const ELASTICSEARCH_METHOD = 'elasticsearch.method';
    const ELASTICSEARCH_PARAMS = 'elasticsearch.params';
    const ELASTICSEARCH_URL = 'elasticsearch.url';

<<<<<<< HEAD
    // Database
    const DB_SYSTEM = 'db.system';
=======
    // DB
    const DB_ROW_COUNT = 'db.row_count';
>>>>>>> 776475d3

    // MongoDB
    const MONGODB_BSON_ID = 'mongodb.bson.id';
    const MONGODB_COLLECTION = 'mongodb.collection';
    const MONGODB_DATABASE = 'mongodb.db';
    const MONGODB_PROFILING_LEVEL = 'mongodb.profiling_level';
    const MONGODB_READ_PREFERENCE = 'mongodb.read_preference';
    const MONGODB_SERVER = 'mongodb.server';
    const MONGODB_TIMEOUT = 'mongodb.timeout';
    const MONGODB_QUERY = 'mongodb.query';

    // REDIS
    const REDIS_RAW_COMMAND = 'redis.raw_command';
}<|MERGE_RESOLUTION|>--- conflicted
+++ resolved
@@ -42,13 +42,9 @@
     const ELASTICSEARCH_PARAMS = 'elasticsearch.params';
     const ELASTICSEARCH_URL = 'elasticsearch.url';
 
-<<<<<<< HEAD
     // Database
     const DB_SYSTEM = 'db.system';
-=======
-    // DB
     const DB_ROW_COUNT = 'db.row_count';
->>>>>>> 776475d3
 
     // MongoDB
     const MONGODB_BSON_ID = 'mongodb.bson.id';
