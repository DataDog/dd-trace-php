--- conflicted
+++ resolved
@@ -50,11 +50,9 @@
 
 PHP_INI_BEGIN()
 STD_PHP_INI_ENTRY("ddtrace.disable", "0", PHP_INI_SYSTEM, OnUpdateBool, disable, zend_ddtrace_globals, ddtrace_globals)
-<<<<<<< HEAD
 STD_PHP_INI_ENTRY("ddtrace.request_init_hook", "some.php", PHP_INI_SYSTEM, OnUpdateString, request_init_hook,
-=======
+                zend_ddtrace_globals, ddtrace_globals)
 STD_PHP_INI_ENTRY("ddtrace.ignore_missing_overridables", "1", PHP_INI_SYSTEM, OnUpdateBool, ignore_missing_overridables,
->>>>>>> 9a693085
                   zend_ddtrace_globals, ddtrace_globals)
 PHP_INI_END()
 
@@ -75,15 +73,11 @@
         return SUCCESS;
     }
 
-<<<<<<< HEAD
     zend_hash_init(&DDTRACE_G(class_lookup), 8, NULL, (dtor_func_t)table_dtor, 0);
     zend_hash_init(&DDTRACE_G(function_lookup), 8, NULL, (dtor_func_t)ddtrace_class_lookup_free, 0);
 
-    ddtrace_dispatch_init();
-=======
     ddtrace_dispatch_init(TSRMLS_C);
     ddtrace_dispatch_inject();
->>>>>>> 9a693085
 
     return SUCCESS;
 }
@@ -99,11 +93,8 @@
     return SUCCESS;
 }
 
-<<<<<<< HEAD
 static int run_a_file(zend_string *filename_val);
 
-=======
->>>>>>> 9a693085
 static PHP_RINIT_FUNCTION(ddtrace) {
     UNUSED(module_number, type);
 
