#ifdef HAVE_CONFIG_H
#include "config.h"
#endif
#include <SAPI.h>
#include <Zend/zend.h>
#include <Zend/zend_exceptions.h>
#include <php.h>
#include <php_ini.h>
#include <php_main.h>
#include <ext/spl/spl_exceptions.h>
#include <ext/standard/info.h>

#include "compat_zend_string.h"
#include "ddtrace.h"
#include "debug.h"
#include "dispatch.h"
#include "dispatch_compat.h"
#include "request_hooks.h"

#define UNUSED_1(x) (void)(x)
#define UNUSED_2(x, y) \
    do {               \
        UNUSED_1(x);   \
        UNUSED_1(y);   \
    } while (0)
#define UNUSED_3(x, y, z) \
    do {                  \
        UNUSED_1(x);      \
        UNUSED_1(y);      \
        UNUSED_1(z);      \
    } while (0)
#define UNUSED_4(x, y, z, q) \
    do {                     \
        UNUSED_1(x);         \
        UNUSED_1(y);         \
        UNUSED_1(z);         \
        UNUSED_1(q);         \
    } while (0)
#define _GET_UNUSED_MACRO_OF_ARITY(_1, _2, _3, _4, ARITY, ...) UNUSED_##ARITY
#define UNUSED(...) _GET_UNUSED_MACRO_OF_ARITY(__VA_ARGS__, 4, 3, 2, 1)(__VA_ARGS__)

#if PHP_VERSION_ID < 70000
#define PHP5_UNUSED(...) UNUSED(__VA_ARGS__)
#define PHP7_UNUSED(...) /* unused unused */
#else
#define PHP5_UNUSED(...) /* unused unused */
#define PHP7_UNUSED(...) UNUSED(__VA_ARGS__)
#endif

ZEND_DECLARE_MODULE_GLOBALS(ddtrace)

PHP_INI_BEGIN()
STD_PHP_INI_ENTRY("ddtrace.disable", "0", PHP_INI_SYSTEM, OnUpdateBool, disable, zend_ddtrace_globals, ddtrace_globals)
STD_PHP_INI_ENTRY("ddtrace.request_init_hook", "", PHP_INI_SYSTEM, OnUpdateString, request_init_hook,
                  zend_ddtrace_globals, ddtrace_globals)
STD_PHP_INI_ENTRY("ddtrace.ignore_missing_overridables", "1", PHP_INI_SYSTEM, OnUpdateBool, ignore_missing_overridables,
                  zend_ddtrace_globals, ddtrace_globals)
PHP_INI_END()

static inline void table_dtor(void *zv) {
    HashTable *ht = *(HashTable **)zv;
    zend_hash_destroy(ht);
    efree(ht);
}

static void php_ddtrace_init_globals(zend_ddtrace_globals *ng) { memset(ng, 0, sizeof(zend_ddtrace_globals)); }

static PHP_MINIT_FUNCTION(ddtrace) {
    UNUSED(type);
    ZEND_INIT_MODULE_GLOBALS(ddtrace, php_ddtrace_init_globals, NULL);
    REGISTER_INI_ENTRIES();

    if (DDTRACE_G(disable)) {
        return SUCCESS;
    }

    zend_hash_init(&DDTRACE_G(class_lookup), 8, NULL, (dtor_func_t)table_dtor, 0);
    zend_hash_init(&DDTRACE_G(function_lookup), 8, NULL, (dtor_func_t)ddtrace_class_lookup_free, 0);

    ddtrace_dispatch_init(TSRMLS_C);
    ddtrace_dispatch_inject();

    return SUCCESS;
}

static PHP_MSHUTDOWN_FUNCTION(ddtrace) {
    UNUSED(module_number, type);
    UNREGISTER_INI_ENTRIES();

    if (DDTRACE_G(disable)) {
        return SUCCESS;
    }

    return SUCCESS;
}

static PHP_RINIT_FUNCTION(ddtrace) {
    UNUSED(module_number, type);

#if defined(ZTS) && PHP_VERSION_ID >= 70000
    ZEND_TSRMLS_CACHE_UPDATE();
#endif

    if (DDTRACE_G(disable)) {
        return SUCCESS;
    }

    ddtrace_dispatch_init(TSRMLS_C);

    if (DDTRACE_G(request_init_hook)) {
        DD_PRINTF("%s", DDTRACE_G(request_init_hook));
        dd_execute_php_file(DDTRACE_G(request_init_hook) TSRMLS_CC);
    }

    return SUCCESS;
}

static PHP_RSHUTDOWN_FUNCTION(ddtrace) {
    UNUSED(module_number, type);

    if (DDTRACE_G(disable)) {
        return SUCCESS;
    }

    ddtrace_dispatch_destroy(TSRMLS_C);

    return SUCCESS;
}

static int datadog_info_print(const char *str TSRMLS_DC) { return php_output_write(str, strlen(str) TSRMLS_CC); }

static PHP_MINFO_FUNCTION(ddtrace) {
    UNUSED(zend_module);

    php_info_print_box_start(0);
    datadog_info_print("Datadog PHP tracer extension" TSRMLS_CC);
    if (!sapi_module.phpinfo_as_text) {
        datadog_info_print("<br><strong>For help, check out " TSRMLS_CC);
        datadog_info_print(
            "<a href=\"https://github.com/DataDog/dd-trace-php/blob/master/README.md#getting-started\" "
            "style=\"background:transparent;\">the documentation</a>.</strong>" TSRMLS_CC);
    } else {
        datadog_info_print(
            "\nFor help, check out the documentation at "
            "https://github.com/DataDog/dd-trace-php/blob/master/README.md#getting-started" TSRMLS_CC);
    }
    datadog_info_print(!sapi_module.phpinfo_as_text ? "<br><br>" : "\n" TSRMLS_CC);
    datadog_info_print("(c) Datadog 2018\n" TSRMLS_CC);
    php_info_print_box_end();

    php_info_print_table_start();
    php_info_print_table_row(2, "Datadog tracing support", DDTRACE_G(disable) ? "disabled" : "enabled");
    php_info_print_table_row(2, "Version", PHP_DDTRACE_VERSION);
    php_info_print_table_end();

    DISPLAY_INI_ENTRIES();
}

static PHP_FUNCTION(dd_trace) {
    PHP5_UNUSED(return_value_used, this_ptr, return_value_ptr);
    STRING_T *function = NULL;
    zend_class_entry *clazz = NULL;
    zval *callable = NULL;

    if (DDTRACE_G(disable)) {
        RETURN_BOOL(0);
    }

#if PHP_VERSION_ID < 70000
    ALLOC_INIT_ZVAL(function);

    if (zend_parse_parameters_ex(ZEND_PARSE_PARAMS_QUIET, ZEND_NUM_ARGS() TSRMLS_CC, "Csz", &clazz,
                                 &Z_STRVAL_P(function), &Z_STRLEN_P(function), &callable) != SUCCESS &&
        zend_parse_parameters_ex(ZEND_PARSE_PARAMS_QUIET, ZEND_NUM_ARGS() TSRMLS_CC, "sz", &Z_STRVAL_P(function),
                                 &Z_STRLEN_P(function), &callable) != SUCCESS) {
        if (!DDTRACE_G(ignore_missing_overridables)) {
            zend_throw_exception_ex(spl_ce_InvalidArgumentException, 0 TSRMLS_CC,
                                    "unexpected parameter combination, expected (class, function, closure) "
                                    "or (function, closure)");
        }

        RETURN_BOOL(0);
    }
    DD_PRINTF("Function name: %s", Z_STRVAL_P(function));

#else
    if (zend_parse_parameters_ex(ZEND_PARSE_PARAMS_QUIET, ZEND_NUM_ARGS(), "CSz", &clazz, &function, &callable) !=
            SUCCESS &&
        zend_parse_parameters_ex(ZEND_PARSE_PARAMS_QUIET, ZEND_NUM_ARGS(), "Sz", &function, &callable) != SUCCESS) {
        if (!DDTRACE_G(ignore_missing_overridables)) {
            zend_throw_exception_ex(spl_ce_InvalidArgumentException, 0,
                                    "unexpected parameter combination, expected (class, function, closure) "
                                    "or (function, closure)");
        }
        RETURN_BOOL(0);
    }
#endif
    zend_bool rv = ddtrace_trace(clazz, function, callable TSRMLS_CC);

#if PHP_VERSION_ID < 70000
    FREE_ZVAL(function);
#endif
    RETURN_BOOL(rv);
}

// This function allows untracing a function.
static PHP_FUNCTION(dd_untrace) {
    PHP5_UNUSED(return_value_used, this_ptr, return_value_ptr, ht);
    PHP7_UNUSED(execute_data);

    if (DDTRACE_G(disable)) {
        RETURN_BOOL(0);
    }

    STRING_T *function = NULL;

#if PHP_VERSION_ID < 70000
    ALLOC_INIT_ZVAL(function);
    if (zend_parse_parameters_ex(ZEND_PARSE_PARAMS_QUIET, ZEND_NUM_ARGS() TSRMLS_CC, "s", &Z_STRVAL_P(function),
                                 &Z_STRLEN_P(function)) != SUCCESS) {
        if (!DDTRACE_G(ignore_missing_overridables)) {
            zend_throw_exception_ex(spl_ce_InvalidArgumentException, 0 TSRMLS_CC,
                                    "unexpected parameter. the function name must be provided");
        }

        RETURN_BOOL(0);
    }
    DD_PRINTF("Untracing function: %s", Z_STRVAL_P(function));

    // Remove the traced function from the global lookup
    zend_hash_del(&DDTRACE_G(function_lookup), function, &Z_STRLEN_P(function));
#else
    if (zend_parse_parameters_ex(ZEND_PARSE_PARAMS_QUIET, ZEND_NUM_ARGS(), "S", &function) != SUCCESS) {
        if (!DDTRACE_G(ignore_missing_overridables)) {
            zend_throw_exception_ex(spl_ce_InvalidArgumentException, 0,
                                    "unexpected parameter. the function name must be provided");
        }
        RETURN_BOOL(0);
    }

    // Remove the traced function from the global lookup
    zend_hash_del(&DDTRACE_G(function_lookup), function);
#endif

#if PHP_VERSION_ID < 70000
    FREE_ZVAL(function);
#endif
    RETURN_BOOL(1);
}

static PHP_FUNCTION(dd_trace_reset) {
    PHP5_UNUSED(return_value_used, this_ptr, return_value_ptr, ht);
    PHP7_UNUSED(execute_data);

    if (DDTRACE_G(disable)) {
        RETURN_BOOL(0);
    }

    ddtrace_dispatch_reset();
    RETURN_BOOL(1);
}

// method used to be able to easily breakpoint the execution at specific PHP line in GDB
static PHP_FUNCTION(dd_trace_noop) {
    PHP5_UNUSED(return_value_used, this_ptr, return_value_ptr, ht);
    PHP7_UNUSED(execute_data);

    if (DDTRACE_G(disable)) {
        RETURN_BOOL(0);
    }

    RETURN_BOOL(1);
}

static const zend_function_entry ddtrace_functions[] = {PHP_FE(dd_trace, NULL) PHP_FE(dd_trace_reset, NULL)
<<<<<<< HEAD
                                                            PHP_FE(dd_trace_noop, NULL)
                                                            PHP_FE(dd_untrace, NULL) ZEND_FE_END};
=======
                                                            PHP_FE(dd_trace_noop, NULL) ZEND_FE_END};
>>>>>>> 5347c1fe

zend_module_entry ddtrace_module_entry = {STANDARD_MODULE_HEADER,    PHP_DDTRACE_EXTNAME,    ddtrace_functions,
                                          PHP_MINIT(ddtrace),        PHP_MSHUTDOWN(ddtrace), PHP_RINIT(ddtrace),
                                          PHP_RSHUTDOWN(ddtrace),    PHP_MINFO(ddtrace),     PHP_DDTRACE_VERSION,
                                          STANDARD_MODULE_PROPERTIES};

#ifdef COMPILE_DL_DDTRACE
ZEND_GET_MODULE(ddtrace)
#if defined(ZTS) && PHP_VERSION_ID >= 70000
ZEND_TSRMLS_CACHE_DEFINE();
#endif
#endif<|MERGE_RESOLUTION|>--- conflicted
+++ resolved
@@ -273,12 +273,8 @@
 }
 
 static const zend_function_entry ddtrace_functions[] = {PHP_FE(dd_trace, NULL) PHP_FE(dd_trace_reset, NULL)
-<<<<<<< HEAD
-                                                            PHP_FE(dd_trace_noop, NULL)
-                                                            PHP_FE(dd_untrace, NULL) ZEND_FE_END};
-=======
-                                                            PHP_FE(dd_trace_noop, NULL) ZEND_FE_END};
->>>>>>> 5347c1fe
+                                                            PHP_FE(dd_trace_noop, NULL) PHP_FE(dd_untrace, NULL)
+                                                            ZEND_FE_END};
 
 zend_module_entry ddtrace_module_entry = {STANDARD_MODULE_HEADER,    PHP_DDTRACE_EXTNAME,    ddtrace_functions,
                                           PHP_MINIT(ddtrace),        PHP_MSHUTDOWN(ddtrace), PHP_RINIT(ddtrace),
