#include <php.h>
#include <ext/spl/spl_exceptions.h>

#include "ddtrace.h"
#include "dispatch.h"

#include <Zend/zend.h>
#include "compat_zend_string.h"
#include "dispatch_compat.h"

#include <Zend/zend_closures.h>
#include <Zend/zend_exceptions.h>
#include "debug.h"

#define BUSY_FLAG 1

#if PHP_VERSION_ID >= 70100
#define RETURN_VALUE_USED(opline) ((opline)->result_type != IS_UNUSED)
#else
#define RETURN_VALUE_USED(opline) (!((opline)->result_type & EXT_TYPE_UNUSED))
#endif

ZEND_EXTERN_MODULE_GLOBALS(ddtrace);

#if PHP_VERSION_ID < 70000
#undef EX
#define EX(x) ((execute_data)->x)

#else  // PHP7.0+
// imported from PHP 7.2 as 7.0 missed this method
zend_class_entry *get_executed_scope(void) {
    zend_execute_data *ex = EG(current_execute_data);

    while (1) {
        if (!ex) {
            return NULL;
        } else if (ex->func && (ZEND_USER_CODE(ex->func->type) || ex->func->common.scope)) {
            return ex->func->common.scope;
        }
        ex = ex->prev_execute_data;
    }
}
#endif

static ddtrace_dispatch_t *lookup_dispatch(const HashTable *lookup, const char *function_name,
                                           uint32_t function_name_length) {
    if (function_name_length == 0) {
        function_name_length = strlen(function_name);
    }

    char *key = zend_str_tolower_dup(function_name, function_name_length);
    ddtrace_dispatch_t *dispatch = NULL;
    dispatch = zend_hash_str_find_ptr(lookup, key, function_name_length);

    efree(key);
    return dispatch;
}

static ddtrace_dispatch_t *find_dispatch(const zend_class_entry *class, const char *method_name,
                                         uint32_t method_name_length TSRMLS_DC) {
    if (!method_name) {
        return NULL;
    }
    const char *class_name = NULL;
    size_t class_name_length = 0;

#if PHP_VERSION_ID < 70000
    class_name = class->name;
    class_name_length = class->name_length;
#else
    class_name = ZSTR_VAL(class->name);
    class_name_length = ZSTR_LEN(class->name);
#endif

    DD_PRINTF("Dispatch Lookup for class: %s", class_name);
    HashTable *class_lookup = zend_hash_str_find_ptr(&DDTRACE_G(class_lookup), class_name, class_name_length);
    ddtrace_dispatch_t *dispatch = NULL;
    if (class_lookup) {
        dispatch = lookup_dispatch(class_lookup, method_name, method_name_length);
<<<<<<< HEAD
    }

    if (!dispatch) {
        DD_PRINTF("Dispatch Lookup for class %s not found", class_name);
        if (class->parent) {
            return find_dispatch(class->parent, method_name, method_name_length TSRMLS_CC);
        } else {
            return NULL;
        }
    }
    return dispatch;
=======
    }

    if (dispatch) {
        return dispatch;
    }

    DD_PRINTF("Dispatch Lookup for class %s not found", class_name);
    if (class->parent) {
        return find_dispatch(class->parent, method_name, method_name_length TSRMLS_CC);
    } else {
        return NULL;
    }
>>>>>>> f557875d
}

#if PHP_VERSION_ID < 50600
zend_function *fcall_fbc(zend_execute_data *execute_data) {
    zend_op *opline = EX(opline);
    zend_function *fbc = NULL;
    zval *fname = opline->op1.zv;

    if (CACHED_PTR(opline->op1.literal->cache_slot)) {
        return CACHED_PTR(opline->op1.literal->cache_slot);
    } else if (EXPECTED(zend_hash_quick_find(EG(function_table), Z_STRVAL_P(fname), Z_STRLEN_P(fname) + 1,
                                             Z_HASH_P(fname), (void **)&fbc) == SUCCESS)) {
        return fbc;
    } else {
        return NULL;
    }
}
#endif

static void execute_fcall(ddtrace_dispatch_t *dispatch, zval *this, zend_execute_data *execute_data,
                          zval **return_value_ptr TSRMLS_DC) {
    zend_fcall_info fci = {0};
    zend_fcall_info_cache fcc = {0};
    char *error = NULL;
    zval closure;
    INIT_ZVAL(closure);
    zend_function *current_fbc = DDTRACE_G(current_fbc);
    zend_class_entry *executed_method_class = NULL;
    if (this) {
        executed_method_class = Z_OBJCE_P(this);
    }

    zend_function *func;
#if PHP_VERSION_ID < 70000
    func = datadog_current_function(execute_data);

    zend_function *callable = (zend_function *)zend_get_closure_method_def(&dispatch->callable TSRMLS_CC);

    // convert passed callable to not be static as we're going to bind it to *this
    if (this) {
        callable->common.fn_flags &= ~ZEND_ACC_STATIC;
    }

    zend_create_closure(&closure, callable, executed_method_class, this TSRMLS_CC);
#else
    func = EX(func);
    zend_create_closure(&closure, (zend_function *)zend_get_closure_method_def(&dispatch->callable),
                        executed_method_class, executed_method_class, this TSRMLS_CC);
#endif
    if (zend_fcall_info_init(&closure, 0, &fci, &fcc, NULL, &error TSRMLS_CC) != SUCCESS) {
        if (DDTRACE_G(strict_mode)) {
            if (func->common.scope) {
                zend_throw_exception_ex(spl_ce_InvalidArgumentException, 0 TSRMLS_CC,
                                        "cannot set override for %s::%s - %s", func->common.scope->name,
                                        func->common.function_name, error);
            } else {
                zend_throw_exception_ex(spl_ce_InvalidArgumentException, 0 TSRMLS_CC, "cannot set override for %s - %s",
                                        func->common.function_name, error);
            }
        }

        if (error) {
            efree(error);
        }
        goto _exit_cleanup;
    }

    ddtrace_setup_fcall(execute_data, &fci, return_value_ptr TSRMLS_CC);
    zend_call_function(&fci, &fcc TSRMLS_CC);

#if PHP_VERSION_ID < 70000
    if (fci.params) {
        efree(fci.params);
    }
#else
    if (fci.params) {
        zend_fcall_info_args_clear(&fci, 0);
    }
#endif

_exit_cleanup:
    if (this) {
#if PHP_VERSION_ID < 70000
        Z_DELREF_P(this);
#else
        if (EX_CALL_INFO() & ZEND_CALL_RELEASE_THIS) {
            OBJ_RELEASE(Z_OBJ(execute_data->This));
        }
#endif
    }
    DDTRACE_G(current_fbc) = current_fbc;
    Z_DELREF(closure);
}

static int is_anonymous_closure(zend_function *fbc, const char *function_name, uint32_t *function_name_length_p) {
    if (!(fbc->common.fn_flags & ZEND_ACC_CLOSURE) || !function_name_length_p) {
        return 0;
    }

    if (*function_name_length_p == 0) {
        *function_name_length_p = strlen(function_name);
    }

    if ((*function_name_length_p == (sizeof("{closure}") - 1)) && strcmp(function_name, "{closure}") == 0) {
        return 1;
    } else {
        return 0;
    }
}

static zend_always_inline zend_bool wrap_and_run(zend_execute_data *execute_data, const char *function_name,
                                                 uint32_t function_name_length TSRMLS_DC) {
#if PHP_VERSION_ID < 50600
    zval *original_object = EX(object);
#endif

    zval *this = ddtrace_this(execute_data);
    DD_PRINTF("Loaded $this object ptr: %p", (void *)this);

    ddtrace_dispatch_t *dispatch = NULL;

    zend_class_entry *class = NULL;

    if (this) {
        class = Z_OBJCE_P(this);
    }

    if (!this && (DDTRACE_G(current_fbc)->common.fn_flags & ZEND_ACC_STATIC) != 0) {
        class = DDTRACE_G(current_fbc)->common.scope;
    }

    if (class) {
        DD_PRINTF("Looking for handler for %s#%s", common_scope, function_name);
        dispatch = find_dispatch(class, function_name, function_name_length TSRMLS_CC);
    } else {
        dispatch = lookup_dispatch(&DDTRACE_G(function_lookup), function_name, function_name_length);
    }

    if (!dispatch) {
        DD_PRINTF("Handler for %s not found", function_name);
    } else if (dispatch->busy) {
        DD_PRINTF("Handler for %s is BUSY", function_name);
    }

    if (dispatch && !dispatch->busy) {
        ddtrace_class_lookup_acquire(dispatch);  // protecting against dispatch being freed during php code execution
        dispatch->busy = 1;                      // guard against recursion, catching only topmost execution

#if PHP_VERSION_ID < 50600
        if (EX(opline)->opcode == ZEND_DO_FCALL) {
            zend_op *opline = EX(opline);
            zend_ptr_stack_3_push(&EG(arg_types_stack), FBC(), EX(object), EX(called_scope));

            if (CACHED_PTR(opline->op1.literal->cache_slot)) {
                EX(function_state).function = CACHED_PTR(opline->op1.literal->cache_slot);
            } else {
                EX(function_state).function = fcall_fbc(execute_data);
                CACHE_PTR(opline->op1.literal->cache_slot, EX(function_state).function);
            }

            EX(object) = NULL;
        }
        if (this) {
            EX(object) = original_object;
        }
#endif
        const zend_op *opline = EX(opline);

#if PHP_VERSION_ID < 50600
#define EX_T(offset) (*(temp_variable *)((char *)EX(Ts) + offset))
        zval rv;
        INIT_ZVAL(rv);

        zval **return_value = NULL;
        zval *rv_ptr = &rv;

        if (RETURN_VALUE_USED(opline)) {
            EX_T(opline->result.var).var.ptr = &EG(uninitialized_zval);
            EX_T(opline->result.var).var.ptr_ptr = NULL;

            return_value = NULL;
        } else {
            return_value = &rv_ptr;
        }

        DD_PRINTF("Starting handler for %s#%s", common_scope, function_name);

        if (RETURN_VALUE_USED(opline)) {
            temp_variable *ret = &EX_T(opline->result.var);

            if (EG(return_value_ptr_ptr) && *EG(return_value_ptr_ptr)) {
                ret->var.ptr = *EG(return_value_ptr_ptr);
                ret->var.ptr_ptr = EG(return_value_ptr_ptr);
            } else {
                ret->var.ptr = NULL;
                ret->var.ptr_ptr = &ret->var.ptr;
            }

            ret->var.fcall_returned_reference =
                (DDTRACE_G(current_fbc)->common.fn_flags & ZEND_ACC_RETURN_REFERENCE) != 0;
            return_value = ret->var.ptr_ptr;
        }

        execute_fcall(dispatch, this, execute_data, return_value TSRMLS_CC);
        EG(return_value_ptr_ptr) = EX(original_return_value);

        if (!RETURN_VALUE_USED(opline) && return_value && *return_value) {
            zval_delref_p(*return_value);
            if (Z_REFCOUNT_PP(return_value) == 0) {
                efree(*return_value);
                *return_value = NULL;
            }
        }

#elif PHP_VERSION_ID < 70000
        zval *return_value = NULL;
        execute_fcall(dispatch, this, execute_data, &return_value TSRMLS_CC);

        if (return_value != NULL) {
            if (RETURN_VALUE_USED(opline)) {
                EX_TMP_VAR(execute_data, opline->result.var)->var.ptr = return_value;
            } else {
                zval_ptr_dtor(&return_value);
            }
        }

#else
        zval rv;
        INIT_ZVAL(rv);

        zval *return_value = (RETURN_VALUE_USED(opline) ? EX_VAR(EX(opline)->result.var) : &rv);
        execute_fcall(dispatch, this, EX(call), &return_value TSRMLS_CC);

        if (!RETURN_VALUE_USED(opline)) {
            zval_dtor(&rv);
        }
#endif

        dispatch->busy = 0;
        ddtrace_class_lookup_release(dispatch);
        DD_PRINTF("Handler for %s#%s exiting", common_scope, function_name);
        return 1;
    } else {
        return 0;
    }
}

static zend_always_inline zend_function *get_current_fbc(zend_execute_data *execute_data) {
    zend_function *fbc = NULL;

#if PHP_VERSION_ID < 70000
    if (EX(opline)->opcode == ZEND_DO_FCALL_BY_NAME) {
        fbc = FBC();
    } else {
#if PHP_VERSION_ID < 50600
        fbc = fcall_fbc(execute_data);
#else
        fbc = EX(function_state).function;
#endif
    }
#else
    fbc = EX(call)->func;
#endif
    return fbc;
}

static zend_always_inline zend_bool is_function_wrappable(zend_execute_data *execute_data, zend_function *fbc,
                                                          char const **function_name_p,
                                                          uint32_t *function_name_length_p) {
    const char *function_name = NULL;
    uint32_t function_name_length = 0;
    if (!fbc) {
        DD_PRINTF("No function obj found, skipping lookup");
        return 0;
    }

#if PHP_VERSION_ID < 70000
    if (EX(opline)->opcode == ZEND_DO_FCALL_BY_NAME) {
        if (fbc) {
            function_name = fbc->common.function_name;
        }
    } else {
        zval *fname = EX(opline)->op1.zv;

        function_name = Z_STRVAL_P(fname);
        function_name_length = Z_STRLEN_P(fname);
    }
#else
    fbc = EX(call)->func;
    if (fbc->common.function_name) {
        function_name = ZSTR_VAL(fbc->common.function_name);
        function_name_length = ZSTR_LEN(fbc->common.function_name);
    }
#endif
    if (!function_name) {
        DD_PRINTF("No function name, skipping lookup");
        return 0;
    }

    if (is_anonymous_closure(fbc, function_name, &function_name_length)) {
        DD_PRINTF("Anonymous closure, skipping lookup");
        return 0;
    }

    *function_name_p = function_name;
    *function_name_length_p = function_name_length;
    return 1;
}

#define CTOR_CALL_BIT 0x1
#define CTOR_USED_BIT 0x2
#define DECODE_CTOR(ce) ((zend_class_entry *)(((zend_uintptr_t)(ce)) & ~(CTOR_CALL_BIT | CTOR_USED_BIT)))

static int update_opcode_leave(zend_execute_data *execute_data TSRMLS_DC) {
    DD_PRINTF("Update opcode leave");
#if PHP_VERSION_ID < 50600
    EX(function_state).function = (zend_function *)EX(op_array);
    EX(function_state).arguments = NULL;
    EG(opline_ptr) = &EX(opline);
    EG(active_op_array) = EX(op_array);

    EG(return_value_ptr_ptr) = EX(original_return_value);
    EX(original_return_value) = NULL;

    EG(active_symbol_table) = EX(symbol_table);

    EX(object) = EX(current_object);
    EX(called_scope) = DECODE_CTOR(EX(called_scope));

    zend_arg_types_stack_3_pop(&EG(arg_types_stack), &EX(called_scope), &EX(current_object), &EX(fbc));
    zend_vm_stack_clear_multiple(TSRMLS_CC);
#elif PHP_VERSION_ID < 70000
    zend_vm_stack_clear_multiple(0 TSRMLS_CC);
    EX(call)--;
#else
    EX(call) = EX(call)->prev_execute_data;
#endif
    EX(opline) = EX(opline) + 1;

    return ZEND_USER_OPCODE_LEAVE;
}

int default_dispatch(zend_execute_data *execute_data TSRMLS_DC) {
    DD_PRINTF("calling default dispatch");
    if (EX(opline)->opcode == ZEND_DO_FCALL_BY_NAME) {
        if (DDTRACE_G(ddtrace_old_fcall_by_name_handler)) {
            return DDTRACE_G(ddtrace_old_fcall_by_name_handler)(execute_data TSRMLS_CC);
        }
    } else {
        if (DDTRACE_G(ddtrace_old_fcall_handler)) {
            return DDTRACE_G(ddtrace_old_fcall_handler)(execute_data TSRMLS_CC);
        }
    }

    return ZEND_USER_OPCODE_DISPATCH;
}

int ddtrace_wrap_fcall(zend_execute_data *execute_data TSRMLS_DC) {
    const char *function_name = NULL;
    uint32_t function_name_length = 0;
    DD_PRINTF("OPCODE: %s", zend_get_opcode_name(EX(opline)->opcode));

    zend_function *current_fbc = get_current_fbc(execute_data);

    if (!is_function_wrappable(execute_data, current_fbc, &function_name, &function_name_length)) {
        return default_dispatch(execute_data TSRMLS_CC);
    }
    zend_function *previous_fbc = DDTRACE_G(current_fbc);
    DDTRACE_G(current_fbc) = current_fbc;

    zend_bool wrapped = wrap_and_run(execute_data, function_name, function_name_length TSRMLS_CC);

    DDTRACE_G(current_fbc) = previous_fbc;
    if (wrapped) {
        return update_opcode_leave(execute_data TSRMLS_CC);
    } else {
        return default_dispatch(execute_data TSRMLS_CC);
    }
}

void ddtrace_class_lookup_acquire(ddtrace_dispatch_t *dispatch) { dispatch->acquired++; }

void ddtrace_class_lookup_release(ddtrace_dispatch_t *dispatch) {
    if (dispatch->acquired > 0) {
        dispatch->acquired--;
    }

    // free when no one has acquired this resource
    if (dispatch->acquired == 0) {
        ddtrace_dispatch_free_owned_data(dispatch);
        efree(dispatch);
    }
}
int find_method(zend_class_entry *ce, zval *name, zend_function **function) {
    return ddtrace_find_function(&ce->function_table, name, function);
}

zend_class_entry *ddtrace_target_class_entry(zval *class_name, zval *method_name) {
    zend_class_entry *class = NULL;
#if PHP_VERSION_ID < 70000
    class = zend_fetch_class(Z_STRVAL_P(class_name), Z_STRLEN_P(class_name),
                             ZEND_FETCH_CLASS_DEFAULT | ZEND_FETCH_CLASS_SILENT TSRMLS_CC);
#else
    class = zend_fetch_class_by_name(Z_STR_P(class_name), NULL, ZEND_FETCH_CLASS_DEFAULT | ZEND_FETCH_CLASS_SILENT);
#endif
    zend_function *method = NULL;

    if (class && find_method(class, method_name, &method) == SUCCESS) {
        if (method->common.scope != class) {
            class = method->common.scope;
            DD_PRINTF("Overriding Parent class method");
        }
    }

    return class;
}

int ddtrace_find_function(HashTable *table, zval *name, zend_function **function) {
    zend_function *ptr = ddtrace_function_get(table, name);
    if (!ptr) {
        return FAILURE;
    }

    if (function) {
        *function = ptr;
    }

    return SUCCESS;
}<|MERGE_RESOLUTION|>--- conflicted
+++ resolved
@@ -77,19 +77,6 @@
     ddtrace_dispatch_t *dispatch = NULL;
     if (class_lookup) {
         dispatch = lookup_dispatch(class_lookup, method_name, method_name_length);
-<<<<<<< HEAD
-    }
-
-    if (!dispatch) {
-        DD_PRINTF("Dispatch Lookup for class %s not found", class_name);
-        if (class->parent) {
-            return find_dispatch(class->parent, method_name, method_name_length TSRMLS_CC);
-        } else {
-            return NULL;
-        }
-    }
-    return dispatch;
-=======
     }
 
     if (dispatch) {
@@ -102,7 +89,6 @@
     } else {
         return NULL;
     }
->>>>>>> f557875d
 }
 
 #if PHP_VERSION_ID < 50600
