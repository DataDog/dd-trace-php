#include <php.h>
#include <ext/spl/spl_exceptions.h>

#include "ddtrace.h"
#include "dispatch.h"

#include <Zend/zend.h>
#include "compat_zend_string.h"
#include "dispatch_compat.h"

#include <Zend/zend_closures.h>
#include <Zend/zend_exceptions.h>
#include "debug.h"

#define BUSY_FLAG 1

#if PHP_VERSION_ID >= 70100
#define RETURN_VALUE_USED(opline) ((opline)->result_type != IS_UNUSED)
#else
#define RETURN_VALUE_USED(opline) (!((opline)->result_type & EXT_TYPE_UNUSED))
#endif

#if PHP_VERSION_ID < 70000
#undef EX
#define EX(x) ((execute_data)->x)
#endif

ZEND_EXTERN_MODULE_GLOBALS(ddtrace);

extern user_opcode_handler_t ddtrace_old_fcall_handler;
extern user_opcode_handler_t ddtrace_old_icall_handler;
extern user_opcode_handler_t ddtrace_old_fcall_by_name_handler;

static ddtrace_dispatch_t *lookup_dispatch(const HashTable *lookup, const char *function_name,
                                           uint32_t function_name_length) {
    if (function_name_length == 0) {
        function_name_length = strlen(function_name);
    }

    char *key = zend_str_tolower_dup(function_name, function_name_length);
    ddtrace_dispatch_t *dispatch = NULL;
    dispatch = zend_hash_str_find_ptr(lookup, key, function_name_length);

    efree(key);
    return dispatch;
}

static ddtrace_dispatch_t *find_dispatch(const char *scope_name, uint32_t scope_name_length, const char *function_name,
                                         uint32_t function_name_length TSRMLS_DC) {
    if (!function_name) {
        return NULL;
    }
    HashTable *class_lookup = NULL;
    class_lookup = zend_hash_str_find_ptr(&DDTRACE_G(class_lookup), scope_name, scope_name_length);

    if (!class_lookup) {
        DD_PRINTF("Dispatch Lookup for class: %s", scope_name);
        return NULL;
    }

    return lookup_dispatch(class_lookup, function_name, function_name_length);
}

#if PHP_VERSION_ID < 50600
zend_function *fcall_fbc(zend_execute_data *execute_data) {
    zend_op *opline = EX(opline);
    zend_function *fbc = NULL;
    zval *fname = opline->op1.zv;

    if (CACHED_PTR(opline->op1.literal->cache_slot)) {
        return CACHED_PTR(opline->op1.literal->cache_slot);
    } else if (EXPECTED(zend_hash_quick_find(EG(function_table), Z_STRVAL_P(fname), Z_STRLEN_P(fname) + 1,
                                             Z_HASH_P(fname), (void **)&fbc) == SUCCESS)) {
        return fbc;
    } else {
        return NULL;
    }
}
#endif

static void execute_fcall(ddtrace_dispatch_t *dispatch, zend_execute_data *execute_data,
                          zval **return_value_ptr TSRMLS_DC) {
    zend_fcall_info fci = {0};
    zend_fcall_info_cache fcc = {0};
    char *error = NULL;
    zval closure;
    INIT_ZVAL(closure);

    zval *this = NULL;

    zend_function *func;
#if PHP_VERSION_ID < 70000
    func = datadog_current_function(execute_data);

    if (dispatch->clazz) {
        this = datadog_this(func, execute_data);
    }

    zend_function *callable = (zend_function *)zend_get_closure_method_def(&dispatch->callable TSRMLS_CC);

    // convert passed callable to not be static as we're going to bind it to *this
    if (this) {
        callable->common.fn_flags &= ~ZEND_ACC_STATIC;
    }

    zend_create_closure(&closure, callable, dispatch->clazz, this TSRMLS_CC);
#else
    func = EX(func);
    this = Z_OBJ(EX(This)) ? &EX(This) : NULL;
    zend_create_closure(&closure, (zend_function *)zend_get_closure_method_def(&dispatch->callable), dispatch->clazz,
                        dispatch->clazz, this TSRMLS_CC);
#endif

    if (zend_fcall_info_init(&closure, 0, &fci, &fcc, NULL, &error TSRMLS_CC) != SUCCESS) {
        if (!DDTRACE_G(ignore_missing_overridables)) {
            if (func->common.scope) {
                zend_throw_exception_ex(spl_ce_InvalidArgumentException, 0 TSRMLS_CC,
                                        "cannot set override for %s::%s - %s", STRING_VAL(func->common.scope->name),
                                        STRING_VAL(func->common.function_name), error);
            } else {
                zend_throw_exception_ex(spl_ce_InvalidArgumentException, 0 TSRMLS_CC, "cannot set override for %s - %s",
                                        STRING_VAL(func->common.function_name), error);
            }
        }

        if (error) {
            efree(error);
        }
        goto _exit_cleanup;
    }

    ddtrace_setup_fcall(execute_data, &fci, return_value_ptr TSRMLS_CC);
    zend_call_function(&fci, &fcc TSRMLS_CC);

#if PHP_VERSION_ID < 70000
    if (fci.params) {
        efree(fci.params);
    }
#endif

_exit_cleanup:
#if PHP_VERSION_ID < 70000
    if (this) {
        Z_DELREF_P(this);
    }

#endif
    zval_dtor(&closure);
}

static int is_anonymous_closure(zend_function *fbc, const char *function_name, uint32_t *function_name_length_p) {
    if (!(fbc->common.fn_flags & ZEND_ACC_CLOSURE) || !function_name_length_p) {
        return 0;
    }

    if (*function_name_length_p == 0) {
        *function_name_length_p = strlen(function_name);
    }

    if ((*function_name_length_p == (sizeof("{closure}") - 1)) && strcmp(function_name, "{closure}") == 0) {
        return 1;
    } else {
        return 0;
    }
}

static zend_always_inline zend_bool executing_method(zend_execute_data *execute_data, zval *object) {
#if PHP_VERSION_ID < 70000
    return EX(opline)->opcode != ZEND_DO_FCALL && object;
#else
    return execute_data && object;
#endif
}

#define FREE_OP(should_free)                                            \
    if (should_free.var) {                                              \
        if ((zend_uintptr_t)should_free.var & 1L) {                     \
            zval_dtor((zval *)((zend_uintptr_t)should_free.var & ~1L)); \
        } else {                                                        \
            zval_ptr_dtor(&should_free.var);                            \
        }                                                               \
    }

#include <assert.h>
static zend_always_inline zend_bool wrap_and_run(zend_execute_data *execute_data, zend_function *fbc,
                                                 const char *function_name, uint32_t function_name_length TSRMLS_DC) {
#if PHP_VERSION_ID < 50600
    zval *original_object = EX(object);
#endif
    zval *object = NULL;
    const char *common_scope = NULL;
    uint32_t common_scope_length = 0;

    if (fbc->common.scope) {
#if PHP_VERSION_ID < 70000
        object = EG(This) ? EG(This) : OBJECT();

        common_scope = fbc->common.scope->name;
        common_scope_length = fbc->common.scope->name_length;

#else
        object = &EX(This);
        common_scope = ZSTR_VAL(fbc->common.scope->name);
        common_scope_length = ZSTR_LEN(fbc->common.scope->name);
#endif
    }
    DD_PRINTF("Loaded object id: %0lx", object);

    ddtrace_dispatch_t *dispatch;

    if (executing_method(execute_data, object)) {
        DD_PRINTF("Looking for handler for %s#%s", common_scope, function_name);
        dispatch = find_dispatch(common_scope, common_scope_length, function_name, function_name_length TSRMLS_CC);
    } else {
        dispatch = lookup_dispatch(&DDTRACE_G(function_lookup), function_name, function_name_length);
    }

    if (!dispatch) {
        DD_PRINTF("Handler for %s not found", function_name);
    } else if (dispatch->flags & BUSY_FLAG) {
        DD_PRINTF("Handler for %s is BUSY", function_name);
    }

    if (dispatch && (dispatch->flags ^ BUSY_FLAG)) {
#if PHP_VERSION_ID < 50600
        if (EX(opline)->opcode == ZEND_DO_FCALL) {
            zend_op *opline = EX(opline);
            zend_ptr_stack_3_push(&EG(arg_types_stack), FBC(), EX(object), EX(called_scope));

            if (CACHED_PTR(opline->op1.literal->cache_slot)) {
                EX(function_state).function = CACHED_PTR(opline->op1.literal->cache_slot);
            } else {
                EX(function_state).function = fcall_fbc(execute_data);
                CACHE_PTR(opline->op1.literal->cache_slot, EX(function_state).function);
            }

            EX(object) = NULL;
        }
        if (fbc->common.scope && object) {
            EX(object) = original_object;
        }
#endif

        const zend_op *opline = EX(opline);
        dispatch->flags ^= BUSY_FLAG;  // guard against recursion, catching only topmost execution

#if PHP_VERSION_ID < 50600
#define EX_T(offset) (*(temp_variable *)((char *)EX(Ts) + offset))
        zval rv;
        INIT_ZVAL(rv);

        zval **return_value = NULL;
        zval *rv_ptr = &rv;

        if (RETURN_VALUE_USED(opline)) {
            EX_T(opline->result.var).var.ptr = NULL;
            return_value = &EX_T(opline->result.var).var.ptr;
        } else {
            return_value = &rv_ptr;
        }

        DD_PRINTF("Starting handler for %s#%s", common_scope, function_name);

        if (RETURN_VALUE_USED(opline)) {
            temp_variable *ret = &EX_T(opline->result.var);

            if (EG(return_value_ptr_ptr) && *EG(return_value_ptr_ptr)) {
                ret->var.ptr = *EG(return_value_ptr_ptr);
                ret->var.ptr_ptr = EG(return_value_ptr_ptr);
            } else {
                ret->var.ptr = NULL;
                ALLOC_INIT_ZVAL(ret->var.ptr);
                ret->var.ptr_ptr = &ret->var.ptr;
            }

            ret->var.fcall_returned_reference = (fbc->common.fn_flags & ZEND_ACC_RETURN_REFERENCE) != 0;
            return_value = ret->var.ptr_ptr;
        }

        execute_fcall(dispatch, execute_data, return_value TSRMLS_CC);
#elif PHP_VERSION_ID < 70000
        zval *return_value = NULL;
        execute_fcall(dispatch, execute_data, &return_value TSRMLS_CC);

        if (return_value != NULL) {
            EX_TMP_VAR(execute_data, opline->result.var)->var.ptr = return_value;
        }
#else
        zval rv;
        INIT_ZVAL(rv);

        zval *return_value = (RETURN_VALUE_USED(opline) ? EX_VAR(EX(opline)->result.var) : &rv);
        execute_fcall(dispatch, EX(call), &return_value TSRMLS_CC);

<<<<<<< HEAD
=======
        if (!RETURN_VALUE_USED(opline)) {
            zval_dtor(&rv);
        }
#endif

        dispatch->flags ^= BUSY_FLAG;

>>>>>>> 5347c1fe
        DD_PRINTF("Handler for %s#%s exiting", common_scope, function_name);
        return 1;
    } else {
        return 0;
    }
}

static zend_always_inline zend_bool get_wrappable_function(zend_execute_data *execute_data, zend_function **fbc_p,
                                                           char const **function_name_p,
                                                           uint32_t *function_name_length_p) {
    zend_function *fbc = NULL;
    const char *function_name = NULL;
    uint32_t function_name_length = 0;

#if PHP_VERSION_ID < 70000
    if (EX(opline)->opcode == ZEND_DO_FCALL_BY_NAME) {
        fbc = FBC();
        function_name_length = 0;
        if (fbc) {
            function_name = fbc->common.function_name;
        }
    } else {
        zend_op *opline = EX(opline);
        zval *fname = opline->op1.zv;
#if PHP_VERSION_ID < 50600
        fbc = fcall_fbc(execute_data);
#else
        fbc = EX(function_state).function;
#endif
        function_name = Z_STRVAL_P(fname);
        function_name_length = Z_STRLEN_P(fname);
    }
#else
    (void)(execute_data);
    fbc = EX(call)->func;
    if (fbc->common.function_name) {
        function_name = ZSTR_VAL(fbc->common.function_name);
        function_name_length = ZSTR_LEN(fbc->common.function_name);
    }
#endif

    if (!function_name) {
        DD_PRINTF("No function name, skipping lookup");
        return 0;
    }

    if (!fbc) {
        DD_PRINTF("No function obj found, skipping lookup");
        return 0;
    }

    if (is_anonymous_closure(fbc, function_name, &function_name_length)) {
        DD_PRINTF("Anonymous closure, skipping lookup");
        return 0;
    }

    *fbc_p = fbc;
    *function_name_p = function_name;
    *function_name_length_p = function_name_length;
    return 1;
}

#define CTOR_CALL_BIT 0x1
#define CTOR_USED_BIT 0x2
#define DECODE_CTOR(ce) ((zend_class_entry *)(((zend_uintptr_t)(ce)) & ~(CTOR_CALL_BIT | CTOR_USED_BIT)))

static int update_opcode_leave(zend_execute_data *execute_data TSRMLS_DC) {
    DD_PRINTF("Update opcode leave");
#if PHP_VERSION_ID < 50600
    EX(function_state).function = (zend_function *)EX(op_array);
    EX(function_state).arguments = NULL;
    EG(opline_ptr) = &EX(opline);
    EG(active_op_array) = EX(op_array);

    EX(original_return_value) = NULL;

    EG(active_symbol_table) = EX(symbol_table);

    EX(object) = EX(current_object);
    EX(called_scope) = DECODE_CTOR(EX(called_scope));

    zend_vm_stack_clear_multiple(TSRMLS_CC);
#elif PHP_VERSION_ID < 70000
<<<<<<< HEAD
=======
    zend_vm_stack_clear_multiple(0 TSRMLS_CC);
>>>>>>> 5347c1fe
    EX(call)--;

    zend_vm_stack_clear_multiple(0 TSRMLS_CC);
#else
    EX(call) = EX(call)->prev_execute_data;
#endif
    EX(opline) = EX(opline) + 1;

    return ZEND_USER_OPCODE_LEAVE;
}

int default_dispatch(zend_execute_data *execute_data TSRMLS_DC) {
    DD_PRINTF("calling default dispatch");
    if (EX(opline)->opcode == ZEND_DO_FCALL_BY_NAME) {
        if (ddtrace_old_fcall_by_name_handler) {
            return ddtrace_old_fcall_by_name_handler(execute_data TSRMLS_CC);
        }
    } else {
        if (ddtrace_old_fcall_handler) {
            return ddtrace_old_fcall_handler(execute_data TSRMLS_CC);
        }
    }

    return ZEND_USER_OPCODE_DISPATCH;
}

int ddtrace_wrap_fcall(zend_execute_data *execute_data TSRMLS_DC) {
    const char *function_name = NULL;
    uint32_t function_name_length = 0;
    zend_function *fbc = NULL;

    DD_PRINTF("OPCODE: %s", zend_get_opcode_name(EX(opline)->opcode));

    if (!get_wrappable_function(execute_data, &fbc, &function_name, &function_name_length)) {
        return default_dispatch(execute_data TSRMLS_CC);
    }

    if (wrap_and_run(execute_data, fbc, function_name, function_name_length TSRMLS_CC)) {
        return update_opcode_leave(execute_data TSRMLS_CC);
    }

    return default_dispatch(execute_data TSRMLS_CC);
}<|MERGE_RESOLUTION|>--- conflicted
+++ resolved
@@ -292,8 +292,6 @@
         zval *return_value = (RETURN_VALUE_USED(opline) ? EX_VAR(EX(opline)->result.var) : &rv);
         execute_fcall(dispatch, EX(call), &return_value TSRMLS_CC);
 
-<<<<<<< HEAD
-=======
         if (!RETURN_VALUE_USED(opline)) {
             zval_dtor(&rv);
         }
@@ -301,7 +299,6 @@
 
         dispatch->flags ^= BUSY_FLAG;
 
->>>>>>> 5347c1fe
         DD_PRINTF("Handler for %s#%s exiting", common_scope, function_name);
         return 1;
     } else {
@@ -385,10 +382,7 @@
 
     zend_vm_stack_clear_multiple(TSRMLS_CC);
 #elif PHP_VERSION_ID < 70000
-<<<<<<< HEAD
-=======
     zend_vm_stack_clear_multiple(0 TSRMLS_CC);
->>>>>>> 5347c1fe
     EX(call)--;
 
     zend_vm_stack_clear_multiple(0 TSRMLS_CC);
