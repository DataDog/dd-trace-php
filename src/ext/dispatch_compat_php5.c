#include "php.h"
#if PHP_VERSION_ID < 70000

#include "ddtrace.h"
#include "debug.h"
#include "dispatch.h"
#include "dispatch_compat.h"

ZEND_EXTERN_MODULE_GLOBALS(ddtrace)

#undef EX  // php7 style EX
#define EX(x) ((execute_data)->x)

static zend_always_inline void **vm_stack_push_args_with_copy(int count TSRMLS_DC) /* {{{ */
{
    zend_vm_stack p = EG(argument_stack);

    zend_vm_stack_extend(count + 1 TSRMLS_CC);

    EG(argument_stack)->top += count;
    *(EG(argument_stack)->top) = (void *)(zend_uintptr_t)count;
    while (count-- > 0) {
        void *data = *(--p->top);

        if (UNEXPECTED(p->top == ZEND_VM_STACK_ELEMETS(p))) {
            zend_vm_stack r = p;

            EG(argument_stack)->prev = p->prev;
            p = p->prev;
            efree(r);
        }
        *(ZEND_VM_STACK_ELEMETS(EG(argument_stack)) + count) = data;
    }
    return EG(argument_stack)->top++;
}

static zend_always_inline void **vm_stack_push_args(int count TSRMLS_DC) {
    if (UNEXPECTED(EG(argument_stack)->top - ZEND_VM_STACK_ELEMETS(EG(argument_stack)) < count) ||
        UNEXPECTED(EG(argument_stack)->top == EG(argument_stack)->end)) {
        return vm_stack_push_args_with_copy(count TSRMLS_CC);
    }
    *(EG(argument_stack)->top) = (void *)(zend_uintptr_t)count;
    return EG(argument_stack)->top++;
}

static zend_always_inline void setup_fcal_name(zend_execute_data *execute_data, zend_fcall_info *fci,
                                               zval **result TSRMLS_DC) {
    int argc = EX(opline)->extended_value + NUM_ADDITIONAL_ARGS();
    fci->param_count = argc;

    if (NUM_ADDITIONAL_ARGS()) {
        vm_stack_push_args(fci->param_count TSRMLS_CC);
    } else {
        if (fci->param_count) {
            EX(function_state).arguments = zend_vm_stack_top(TSRMLS_C);
        }
        zend_vm_stack_push((void *)(zend_uintptr_t)fci->param_count TSRMLS_CC);
    }

    if (fci->param_count) {
        fci->params = (zval ***)safe_emalloc(sizeof(zval *), fci->param_count, 0);
        zend_get_parameters_array_ex(fci->param_count, fci->params);
    }
<<<<<<< HEAD
=======
#if PHP_VERSION_ID < 50600
>>>>>>> 5347c1fe
    if (EG(return_value_ptr_ptr)) {
        fci->retval_ptr_ptr = EG(return_value_ptr_ptr);
    } else {
        fci->retval_ptr_ptr = result;
    }
<<<<<<< HEAD
=======
#else
    fci->retval_ptr_ptr = result;
#endif
>>>>>>> 5347c1fe
}

void ddtrace_setup_fcall(zend_execute_data *execute_data, zend_fcall_info *fci, zval **result TSRMLS_DC) {
    if (EX(opline)->opcode != ZEND_DO_FCALL_BY_NAME) {
#if PHP_VERSION_ID >= 50600
        call_slot *call = EX(call_slots) + EX(opline)->op2.num;
        call->fbc = EX(function_state).function;
        call->object = NULL;
        call->called_scope = NULL;
        call->num_additional_args = 0;
        call->is_ctor_call = 0;
        EX(call) = call;
#else
        FBC() = EX(function_state).function;
#endif
    }
#if PHP_VERSION_ID < 50600
    EX(original_return_value) = EG(return_value_ptr_ptr);
    if (EG(return_value_ptr_ptr) && result) {
        *EG(return_value_ptr_ptr) = *result;
    }
#endif

    setup_fcal_name(execute_data, fci, result TSRMLS_CC);
}

zend_function *ddtrace_function_get(const HashTable *table, zval *name) {
    char *key = zend_str_tolower_dup(Z_STRVAL_P(name), Z_STRLEN_P(name));

    zend_function *fptr = NULL;

    zend_hash_find(table, key, Z_STRLEN_P(name) + 1, (void **)&fptr);

    DD_PRINTF("Looking for key %s (length: %d, h: 0x%lX) in table", key, Z_STRLEN_P(name),
              zend_inline_hash_func(key, Z_STRLEN_P(name) + 1));
    DD_PRINT_HASH(table);
    DD_PRINTF("Found: %s", fptr != NULL ? "true" : "false");

    efree(key);
    return fptr;
}

void ddtrace_dispatch_free_owned_data(ddtrace_dispatch_t *dispatch) {
    zval_ptr_dtor(&dispatch->function);
    zval_dtor(&dispatch->callable);
}

void ddtrace_class_lookup_free(void *zv) {
    ddtrace_dispatch_t **dispatch = (ddtrace_dispatch_t **)zv;
    ddtrace_dispatch_free_owned_data(*dispatch);
    efree(*dispatch);
}

HashTable *ddtrace_new_class_lookup(zend_class_entry *clazz TSRMLS_DC) {
    if (!clazz) {
        return &DDTRACE_G(function_lookup);
    }

    HashTable *class_lookup;
    ALLOC_HASHTABLE(class_lookup);
    zend_hash_init(class_lookup, 8, NULL, ddtrace_class_lookup_free, 0);

    zend_hash_update(&DDTRACE_G(class_lookup), clazz->name, clazz->name_length, &class_lookup, sizeof(HashTable *),
                     NULL);
    return class_lookup;
}

zend_bool ddtrace_dispatch_store(HashTable *lookup, ddtrace_dispatch_t *dispatch_orig) {
    ddtrace_dispatch_t *dispatch = pemalloc(sizeof(ddtrace_dispatch_t), lookup->persistent);

    memcpy(dispatch, dispatch_orig, sizeof(ddtrace_dispatch_t));
    DD_PRINTF("%s, %d", Z_STRVAL_P(dispatch->function), Z_STRLEN_P(dispatch->function));

    return zend_hash_update(lookup, Z_STRVAL_P(dispatch->function), Z_STRLEN_P(dispatch->function), &dispatch,
                            sizeof(ddtrace_dispatch_t *), NULL) == SUCCESS;
}

#endif  // PHP 5<|MERGE_RESOLUTION|>--- conflicted
+++ resolved
@@ -61,21 +61,15 @@
         fci->params = (zval ***)safe_emalloc(sizeof(zval *), fci->param_count, 0);
         zend_get_parameters_array_ex(fci->param_count, fci->params);
     }
-<<<<<<< HEAD
-=======
 #if PHP_VERSION_ID < 50600
->>>>>>> 5347c1fe
     if (EG(return_value_ptr_ptr)) {
         fci->retval_ptr_ptr = EG(return_value_ptr_ptr);
     } else {
         fci->retval_ptr_ptr = result;
     }
-<<<<<<< HEAD
-=======
 #else
     fci->retval_ptr_ptr = result;
 #endif
->>>>>>> 5347c1fe
 }
 
 void ddtrace_setup_fcall(zend_execute_data *execute_data, zend_fcall_info *fci, zval **result TSRMLS_DC) {
