<?php

declare(strict_types=1);

namespace OpenTelemetry\Context;

use DDTrace\SpanData;
use DDTrace\Tag;
use DDTrace\Util\ObjectKVStore;
use OpenTelemetry\API\Trace as API;
use OpenTelemetry\SDK\Common\Attribute\Attributes;
use OpenTelemetry\SDK\Common\Attribute\AttributesFactory;
use OpenTelemetry\SDK\Common\Instrumentation\InstrumentationScopeFactory;
use OpenTelemetry\SDK\Common\Instrumentation\InstrumentationScopeInterface;
use OpenTelemetry\SDK\Resource\ResourceInfoFactory;
use OpenTelemetry\SDK\Trace as SDK;
use OpenTelemetry\SDK\Trace\SpanProcessor\NoopSpanProcessor;
use function DDTrace\active_span;
use function DDTrace\generate_distributed_tracing_headers;
use function spl_object_id;

/**
 * @see https://github.com/open-telemetry/opentelemetry-specification/blob/main/specification/context/README.md#context
 */
final class Context implements ContextInterface
{
    /** @var ContextStorageInterface&ExecutionContextAwareInterface */
    private static ContextStorageInterface $storage;

    // Optimization for spans to avoid copying the context array.
    private static ContextKeyInterface $spanContextKey;
    private ?object $span = null;
    /** @var array<int, mixed> */
    private array $context = [];
    /** @var array<int, ContextKeyInterface> */
    private array $contextKeys = [];

    private function __construct()
    {
        self::$spanContextKey = ContextKeys::span();
    }

    public static function createKey(string $key): ContextKeyInterface
    {
        return new ContextKey($key);
    }

    /**
     * @param ContextStorageInterface&ExecutionContextAwareInterface $storage
     */
    public static function setStorage(ContextStorageInterface $storage): void
    {
        self::$storage = $storage;
    }

    /**
     * @return ContextStorageInterface&ExecutionContextAwareInterface
     */
    public static function storage(): ContextStorageInterface
    {
        /** @psalm-suppress RedundantPropertyInitializationCheck */
        return self::$storage ??= new ContextStorage();
    }

    /**
     * @param ContextInterface|false|null $context
     *
     * @internal OpenTelemetry
     */
    public static function resolve($context, ?ContextStorageInterface $contextStorage = null): ContextInterface
    {
        $spanFromContext = API\Span::fromContext(self::storage()->current());
        if ($spanFromContext instanceof SDK\Span) {
            $ddSpanFromContext = $spanFromContext->getDDSpan();
            self::deactivateEndedParents($ddSpanFromContext);
        }

        self::activateParent(active_span());

        return $context
            ?? ($contextStorage ?? self::storage())->current()
            ?: self::getRoot();
    }

    /**
     * @internal
     */
    public static function getRoot(): ContextInterface
    {
        static $empty;

        return $empty ??= new self();
    }

    private static function getDDInstrumentationScope(): InstrumentationScopeInterface
    {
        static $instrumentationScope;

        return $instrumentationScope ??= (new InstrumentationScopeFactory(new AttributesFactory()))->create('datadog');
    }

    public static function getCurrent(): ContextInterface
    {
        $spanFromContext = API\Span::fromContext(self::storage()->current());
        if ($spanFromContext instanceof SDK\Span) {
            $ddSpanFromContext = $spanFromContext->getDDSpan();
            self::deactivateEndedParents($ddSpanFromContext);
        }

        return self::activateParent(active_span());
    }

    private static function deactivateEndedParents(?SpanData $currentSpan)
    {
        if ($currentSpan === null) { // Terminal condition - root span
            return;
        }

        if ($currentSpan->getDuration() === 0) {
            // The span is still active, so its parents are still active
            return;
        }

        // The dd span is ended, so end the OTel span
        /** @var SDK\Span $OTelCurrentSpan */
        $OTelCurrentSpan = ObjectKVStore::get($currentSpan, 'otel_span'); // Note: SDK\Span::startSpan() associates the DDTrace span with the OTel span when it is created
        if ($OTelCurrentSpan !== null) {
            $OTelCurrentSpan->endOTelSpan();
        }

        // End the parent spans
        self::deactivateEndedParents($currentSpan->parent);
    }

    private static function convertDDSpanKindToOtel(string $spanKind)
    {
        switch ($spanKind) {
            case Tag::SPAN_KIND_VALUE_CLIENT:
                return API\SpanKind::KIND_CLIENT;
            case Tag::SPAN_KIND_VALUE_SERVER:
                return API\SpanKind::KIND_SERVER;
            case Tag::SPAN_KIND_VALUE_PRODUCER:
                return API\SpanKind::KIND_PRODUCER;
            case Tag::SPAN_KIND_VALUE_CONSUMER:
                return API\SpanKind::KIND_CONSUMER;
            case Tag::SPAN_KIND_VALUE_INTERNAL:
            default:
                return API\SpanKind::KIND_INTERNAL;
        }
    }

    private static function activateParent(?SpanData $currentSpan): ContextInterface
    {
        if ($currentSpan === null) { // Terminal condition - root span
            return self::storage()->current();
        }

        /** @var SDK\Span $OTelCurrentSpan */
        $OTelCurrentSpan = ObjectKVStore::get($currentSpan, 'otel_span'); // Note: SDK\Span::startSpan() associates the DDTrace span with the OTel span when it is created
        if ($OTelCurrentSpan !== null) { // If the current span has been activated, nothing to do, trigger backtalk
            // Return the context associated with the current span
            if (ObjectKVStore::get($currentSpan, 'ddtrace_scope_activated')) {
                return self::storage()->current()->with(self::$spanContextKey, $OTelCurrentSpan);
            } else {
                return self::storage()->current();
            }
        }

        $parentContext = self::activateParent($currentSpan->parent); // Activates the ancestors first

        // Create a new span from the current span
        $currentSpanId = $currentSpan->hexId();
        $currentTraceId = \DDTrace\root_span()->traceId;
        $traceContext = generate_distributed_tracing_headers(['tracecontext']);
        $traceFlags = isset($traceContext['traceparent'])
            ? (substr($traceContext['traceparent'], -2) === '01' ? API\TraceFlags::SAMPLED : API\TraceFlags::DEFAULT)
            : null;
        $traceState = new API\TraceState($traceContext['tracestate'] ?? null);

        // Check for span links
        $links = [];
        foreach ($currentSpan->links as $spanLink) {
            $linkSpanContext = API\SpanContext::create(
                $spanLink->traceId,
                $spanLink->spanId,
                API\TraceFlags::DEFAULT,
                new API\TraceState($spanLink->traceState ?? null),
            );
            $links[] = new SDK\Link($linkSpanContext, Attributes::create($spanLink->attributes));
        }

        $OTelCurrentSpan = SDK\Span::startSpan(
            $currentSpan,
            API\SpanContext::create($currentTraceId, $currentSpanId, $traceFlags, $traceState), // $context
            self::getDDInstrumentationScope(), // $instrumentationScope
            isset($currentSpan->meta[Tag::SPAN_KIND]) ? self::convertDDSpanKindToOtel($currentSpan->meta[Tag::SPAN_KIND]) : API\SpanKind::KIND_INTERNAL, // $kind
            API\Span::fromContext($parentContext), // $parentSpan (TODO: Handle null parent span) ?
            $parentContext, // $parentContext
            NoopSpanProcessor::getInstance(), // $spanProcessor
<<<<<<< HEAD
            ResourceInfoFactory::emptyResource(), // $resource
            (new AttributesFactory())->builder(), // $attributesBuilder
=======
            ResourceInfoFactory::defaultResource(), // $resource
            [], // $attributesBuilder
>>>>>>> 214cdfa1
            $links, // $links
            count($links), // $totalRecordedLinks
            false // The span was created using the DD Api
        );
        ObjectKVStore::put($currentSpan, 'otel_span', $OTelCurrentSpan);
        $currentContext = $parentContext->with(self::$spanContextKey, $OTelCurrentSpan); // Sets the current span in the context
        ObjectKVStore::put($currentSpan, 'ddtrace_scope_activated', true);
        self::storage()->attach($currentContext); // TODO: Handle Detach

        return $currentContext;
    }

    public function activate(): ScopeInterface
    {
        if ($this->span instanceof SDK\Span) {
            ObjectKVStore::put($this->span->getDDSpan(), 'ddtrace_scope_activated', true);
        }

        $scope = self::storage()->attach($this);

        return $scope;
    }

    public function withContextValue(ImplicitContextKeyedInterface $value): ContextInterface
    {
        return $value->storeInContext($this);
    }

    public function with(ContextKeyInterface $key, $value): self
    {
        if ($this->get($key) === $value) {
            return $this;
        }

        $self = clone $this;

        if ($key === self::$spanContextKey) {
            $self->span = $value; // @phan-suppress-current-line PhanTypeMismatchPropertyReal

            return $self;
        }

        $id = spl_object_id($key);
        if ($value !== null) {
            $self->context[$id] = $value;
            $self->contextKeys[$id] ??= $key;
        } else {
            unset(
                $self->context[$id],
                $self->contextKeys[$id],
            );
        }

        return $self;
    }

    public function get(ContextKeyInterface $key)
    {
        if ($key === self::$spanContextKey) {
            /** @psalm-suppress InvalidReturnStatement */
            return $this->span;
        }

        return $this->context[spl_object_id($key)] ?? null;
    }
}<|MERGE_RESOLUTION|>--- conflicted
+++ resolved
@@ -197,13 +197,8 @@
             API\Span::fromContext($parentContext), // $parentSpan (TODO: Handle null parent span) ?
             $parentContext, // $parentContext
             NoopSpanProcessor::getInstance(), // $spanProcessor
-<<<<<<< HEAD
             ResourceInfoFactory::emptyResource(), // $resource
-            (new AttributesFactory())->builder(), // $attributesBuilder
-=======
-            ResourceInfoFactory::defaultResource(), // $resource
             [], // $attributesBuilder
->>>>>>> 214cdfa1
             $links, // $links
             count($links), // $totalRecordedLinks
             false // The span was created using the DD Api
