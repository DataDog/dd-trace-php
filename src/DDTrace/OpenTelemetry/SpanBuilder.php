<?php

declare(strict_types=1);

namespace OpenTelemetry\SDK\Trace;

use DDTrace\OpenTelemetry\API\Trace as DDTraceAPI;

use DDTrace\Tag;
use OpenTelemetry\API\Trace as API;
use OpenTelemetry\API\Trace\SpanBuilderInterface;
use OpenTelemetry\API\Trace\SpanContextInterface;
use OpenTelemetry\API\Trace\SpanInterface;
use OpenTelemetry\Context\Context;
use OpenTelemetry\Context\ContextInterface;
use OpenTelemetry\SDK\Common\Attribute\Attributes;
use OpenTelemetry\SDK\Common\Attribute\AttributesFactory;
use OpenTelemetry\SDK\Common\Instrumentation\InstrumentationScopeInterface;
use OpenTelemetry\SDK\Resource\ResourceInfoFactory;

final class SpanBuilder implements API\SpanBuilderInterface
{
    /**
     * @var non-empty-string
     * @readonly
     */
    private string $spanName;

    /** @readonly */
    private InstrumentationScopeInterface $instrumentationScope;

    /** @readonly */
    private TracerSharedState $tracerSharedState;

    /** @var ContextInterface|false|null */
    private $parentContext = null;

    /**
     * @psalm-var API\SpanKind::KIND_*
     */
    private int $spanKind = API\SpanKind::KIND_INTERNAL;

    /** @var list<LinkInterface> */
    private array $links = [];

    /** @var array */
    private array $attributes;

    private int $totalNumberOfLinksAdded = 0;

    private float $startEpochNanos = 0;

    /** @param non-empty-string $spanName */
    public function __construct(
        string $spanName,
        InstrumentationScopeInterface $instrumentationScope,
        TracerSharedState $tracerSharedState
    ) {
        $this->spanName = $spanName;
        $this->instrumentationScope = $instrumentationScope;
        $this->tracerSharedState = $tracerSharedState;
        $this->attributes = [];
    }

    /**
     * @inheritDoc
     */
    public function setParent($context): API\SpanBuilderInterface
    {
        $this->parentContext = $context;

        return $this;
    }

    public function addLink(SpanContextInterface $context, iterable $attributes = []): SpanBuilderInterface
    {
        if (!$context->isValid()) {
            return $this;
        }

        $this->totalNumberOfLinksAdded++;

        $this->links[] = new Link(
            $context,
            $this->tracerSharedState
                ->getSpanLimits()
                ->getLinkAttributesFactory()
                ->builder($attributes)
                ->build(),
        );

        return $this;
    }

    /** @inheritDoc */
    public function setAttribute(string $key, $value): API\SpanBuilderInterface
    {
        $this->attributes[$key] = $value;

        return $this;
    }

    /** @inheritDoc */
    public function setAttributes(iterable $attributes): API\SpanBuilderInterface
    {
        foreach ($attributes as $key => $value) {
            $this->attributes[$key] = $value;
        }

        return $this;
    }

    /**
     * @inheritDoc
     */
    public function setStartTimestamp(int $timestampNanos): SpanBuilderInterface
    {
        if ($timestampNanos >= 0) {
            $this->startEpochNanos = $timestampNanos / 1000000000;
        }

        return $this;
    }

    /**
     * @inheritDoc
     */
    public function setSpanKind(int $spanKind): SpanBuilderInterface
    {
        $this->spanKind = $spanKind;

        return $this;
    }

    /**
     * @inheritDoc
     */
    public function startSpan(): SpanInterface
    {
        $this->applySpanKind();

        $parentContext = Context::resolve($this->parentContext);
        $parentSpan = Span::fromContext($parentContext);
        $parentSpanContext = $parentSpan->getContext();

        $span = $parentSpanContext->isValid() ? null : \DDTrace\start_trace_span($this->startEpochNanos);
        $traceId = $parentSpanContext->isValid() ? $parentSpanContext->getTraceId() : \DDTrace\root_span()->traceId;

        $samplingResult = $this
            ->tracerSharedState
            ->getSampler()
            ->shouldSample(
                $parentContext,
                $traceId,
                $this->spanName,
                $this->spanKind,
                Attributes::create($this->attributes),
                $this->links,
            );

        $span = $span ?? \DDTrace\start_trace_span($this->startEpochNanos);
        $samplingDecision = $samplingResult->getDecision();
        $sampled = SamplingResult::RECORD_AND_SAMPLE === $samplingDecision;
        $samplingResultTraceState = $samplingResult->getTraceState();

        if ($parentSpanContext->isValid()) {
            // Traceparent: {2:version}-{32:hex trace id}-{16:hex parent id}-{2:trace_flags}, version always being '00'
            // Since parentSpanContext is valid, the trace identifiers are guaranteed to be in hexadecimal format
            $parentId = $parentSpanContext->getSpanId();
            $traceFlags = $sampled ? '01' : '00';
            $traceParent = "00-$traceId-$parentId-$traceFlags";
            \DDTrace\consume_distributed_tracing_headers([
                'traceparent' => $traceParent,
                'tracestate' => (string) $samplingResultTraceState, // __toString() is implemented in TraceState
            ]);
        } elseif ($samplingResultTraceState) {
            $samplingResultTraceState = $samplingResultTraceState->without('dd');
            \DDTrace\root_span()->tracestate = (string) $samplingResultTraceState;
        }

        $hexSpanId = $span->hexId();
        $spanContext = DDTraceAPI\SpanContext::createFromLocalSpan($span, $sampled, $traceId, $hexSpanId);

        if (!in_array($samplingDecision, [SamplingResult::RECORD_AND_SAMPLE, SamplingResult::RECORD_ONLY], true)) {
            return Span::wrap($spanContext);
        }

        $span->resource = $this->spanName; // OTel.name => DD.resource

        $attributes = $samplingResult->getAttributes();
        foreach ($attributes as $key => $value) {
            $this->attributes[$key] = $value;
        }

        return Span::startSpan(
            $span,
            $spanContext,
            $this->instrumentationScope,
            $this->spanKind,
            $parentSpan,
            $parentContext,
            $this->tracerSharedState->getSpanProcessor(),
<<<<<<< HEAD
            $parentSpanContext->isValid() ? ResourceInfoFactory::emptyResource() : $this->tracerSharedState->getResource(),
            $attributesBuilder,
=======
            $this->tracerSharedState->getResource(),
            $this->attributes,
>>>>>>> 214cdfa1
            $this->links,
            $this->totalNumberOfLinksAdded,
        );
    }

    private function applySpanKind(): void
    {
        switch ($this->spanKind) {
            case API\SpanKind::KIND_CLIENT:
                $this->setAttribute(Tag::SPAN_KIND, Tag::SPAN_KIND_VALUE_CLIENT);
                break;
            case API\SpanKind::KIND_SERVER:
                $this->setAttribute(Tag::SPAN_KIND, Tag::SPAN_KIND_VALUE_SERVER);
                break;
            case API\SpanKind::KIND_PRODUCER:
                $this->setAttribute(Tag::SPAN_KIND, Tag::SPAN_KIND_VALUE_PRODUCER);
                break;
            case API\SpanKind::KIND_CONSUMER:
                $this->setAttribute(Tag::SPAN_KIND, Tag::SPAN_KIND_VALUE_CONSUMER);
                break;
            case API\SpanKind::KIND_INTERNAL:
                $this->setAttribute(Tag::SPAN_KIND, Tag::SPAN_KIND_VALUE_INTERNAL);
                break;
            default:
                break;
        }
    }
}<|MERGE_RESOLUTION|>--- conflicted
+++ resolved
@@ -200,13 +200,8 @@
             $parentSpan,
             $parentContext,
             $this->tracerSharedState->getSpanProcessor(),
-<<<<<<< HEAD
             $parentSpanContext->isValid() ? ResourceInfoFactory::emptyResource() : $this->tracerSharedState->getResource(),
-            $attributesBuilder,
-=======
-            $this->tracerSharedState->getResource(),
             $this->attributes,
->>>>>>> 214cdfa1
             $this->links,
             $this->totalNumberOfLinksAdded,
         );
