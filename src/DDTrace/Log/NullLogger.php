--- conflicted
+++ resolved
@@ -25,11 +25,7 @@
      *
      * @return void
      */
-<<<<<<< HEAD
-    public function warning($message, array $context = array())
-=======
     public function warning($message, array $context = [])
->>>>>>> fca70713
     {
     }
 
