<?php

namespace DDTrace\Log;

/**
 * Defines logging methods as used in DDTrace code.
 */
interface LoggerInterface
{
    /**
     * Const list from https://www.php-fig.org/psr/psr-3/
     */
    const EMERGENCY = 'emergency';
    const ALERT     = 'alert';
    const CRITICAL  = 'critical';
    const ERROR     = 'error';
    const WARNING   = 'warning';
    const NOTICE    = 'notice';
    const INFO      = 'info';
    const DEBUG     = 'debug';

    /**
     * Logs a message at the debug level.
     *
     * @param string $message
     * @param array  $context
     *
     * @return void
     */
    public function debug($message, array $context = array());

    /**
     * Logs a warning at the debug level.
     *
     * @param string $message
     * @param array  $context
     *
     * @return void
     */
<<<<<<< HEAD
    public function warning($message, array $context = array());
=======
    public function warning($message, array $context = []);
>>>>>>> fca70713

    /**
     * Logs a error at the debug level.
     *
     * @param string $message
     * @param array  $context
     *
     * @return void
     */
    public function error($message, array $context = array());
}<|MERGE_RESOLUTION|>--- conflicted
+++ resolved
@@ -37,11 +37,7 @@
      *
      * @return void
      */
-<<<<<<< HEAD
-    public function warning($message, array $context = array());
-=======
     public function warning($message, array $context = []);
->>>>>>> fca70713
 
     /**
      * Logs a error at the debug level.
