--- conflicted
+++ resolved
@@ -2,11 +2,7 @@
 
 namespace DDTrace;
 
-<<<<<<< HEAD
-use \DDTrace\Contracts\Span;
-=======
 use DDTrace\Contracts\Span;
->>>>>>> 122065ee
 
 interface Encoder
 {
