<?php

namespace DDTrace;

<<<<<<< HEAD
use DDTrace\Contracts\Span;
=======
use DDTrace\Contracts\Span as SpanInterface;
>>>>>>> 76b4188c

interface Encoder
{
    /**
<<<<<<< HEAD
     * @param Span[][]|array $traces
=======
     * @param SpanInterface[][]|array $traces
>>>>>>> 76b4188c
     * @return string
     */
    public function encodeTraces(array $traces);

    /**
     * @return string
     */
    public function getContentType();
}<|MERGE_RESOLUTION|>--- conflicted
+++ resolved
@@ -2,20 +2,12 @@
 
 namespace DDTrace;
 
-<<<<<<< HEAD
-use DDTrace\Contracts\Span;
-=======
 use DDTrace\Contracts\Span as SpanInterface;
->>>>>>> 76b4188c
 
 interface Encoder
 {
     /**
-<<<<<<< HEAD
-     * @param Span[][]|array $traces
-=======
      * @param SpanInterface[][]|array $traces
->>>>>>> 76b4188c
      * @return string
      */
     public function encodeTraces(array $traces);
