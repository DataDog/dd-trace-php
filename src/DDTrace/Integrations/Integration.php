--- conflicted
+++ resolved
@@ -21,20 +21,12 @@
     public static function load()
     {
         if (!class_exists(static::CLASS_NAME)) {
-<<<<<<< HEAD
-            return Integration::NOT_LOADED;
-=======
             return self::NOT_LOADED;
->>>>>>> 76b4188c
         }
         // See comment on the commented out abstract function definition.
         static::loadIntegration();
 
-<<<<<<< HEAD
-        return Integration::LOADED;
-=======
         return self::LOADED;
->>>>>>> 76b4188c
     }
 
     /**
