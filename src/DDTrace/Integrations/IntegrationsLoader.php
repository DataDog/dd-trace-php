--- conflicted
+++ resolved
@@ -45,24 +45,6 @@
      * @var array
      */
     public static $officiallySupportedIntegrations = [
-<<<<<<< HEAD
-        CakePHPIntegration::NAME => '\DDTrace\Integrations\CakePHP\CakePHPIntegration',
-        CurlIntegration::NAME => '\DDTrace\Integrations\Curl\CurlIntegration',
-        ElasticSearchIntegration::NAME => '\DDTrace\Integrations\ElasticSearch\V1\ElasticSearchIntegration',
-        EloquentIntegration::NAME => '\DDTrace\Integrations\Eloquent\EloquentIntegration',
-        GuzzleIntegration::NAME => '\DDTrace\Integrations\Guzzle\GuzzleIntegration',
-        LaravelIntegration::NAME => '\DDTrace\Integrations\Laravel\LaravelIntegration',
-        LumenIntegration::NAME => '\DDTrace\Integrations\Lumen\LumenIntegration',
-        MemcachedIntegration::NAME => '\DDTrace\Integrations\Memcached\MemcachedIntegration',
-        MongoIntegration::NAME => '\DDTrace\Integrations\Mongo\MongoIntegration',
-        MysqliIntegration::NAME => '\DDTrace\Integrations\Mysqli\MysqliIntegration',
-        NetteIntegration::NAME => '\DDTrace\Integrations\Nette\NetteIntegration',
-        PDOIntegration::NAME => '\DDTrace\Integrations\PDO\PDOIntegration',
-        PredisIntegration::NAME => '\DDTrace\Integrations\Predis\PredisIntegration',
-        SlimIntegration::NAME => '\DDTrace\Integrations\Slim\SlimIntegration',
-        SymfonyIntegration::NAME => '\DDTrace\Integrations\Symfony\SymfonyIntegration',
-=======
->>>>>>> dde091bd
         WebIntegration::NAME => '\DDTrace\Integrations\Web\WebIntegration',
     ];
 
