--- conflicted
+++ resolved
@@ -157,15 +157,11 @@
         self::logDebug('Attempting integrations load');
 
         foreach ($this->integrations as $name => $class) {
-<<<<<<< HEAD
             if (null === $class) {
                 continue;
             }
 
-            if (!$globalConfig->isIntegrationEnabled($name)) {
-=======
             if (!\ddtrace_config_integration_enabled($name)) {
->>>>>>> 3e33c308
                 self::logDebug('Integration {name} is disabled', ['name' => $name]);
                 continue;
             }
