<?php

namespace DDTrace\Integrations;

use DDTrace\Integrations\Laravel\V5\LaravelProvider as LaravelV5Provider;


/**
 * @deprecated: see -> DDTrace\Integrations\Laravel\V5\LarvelProvider
 */
class LaravelProvider extends LaravelV5Provider
{
    /**
     * A proxy to the new integration, temporarily left here for backward compatibility.
     */
    public function register()
    {
<<<<<<< HEAD
        error_log('DEPRECATED: Class "DDTrace\Integrations\LaravelProvider" will be removed soon, '
            . 'you should use the new integration in "DDTrace\Integrations\Laravel" package');
        return parent::register();
=======
        if (!extension_loaded('ddtrace')) {
            trigger_error('ddtrace extension required to load Laravel integration.', E_USER_WARNING);
            return;
        }

        if (php_sapi_name() == 'cli') {
            return;
        }

        // Creates a tracer with default transport and default encoders
        $tracer = new Tracer(new Http(new Json()));

        // Sets a global tracer (singleton). Also store it in the Laravel
        // container for easy Laravel-specific use.
        GlobalTracer::set($tracer);
        $this->app->instance(Tracer::class, $tracer);

        // Trace middleware
        dd_trace(Pipeline::class, 'through', function ($pipes) {

            // Pipes can be passed both as an array and as multiple arguments
            // https://github.com/laravel/framework/blob/621d91d802016ab4a64acc5c65f81cb9f5e5f779/src/Illuminate/Pipeline/Pipeline.php#L74
            $pipes = is_array($pipes) ? $pipes : func_get_args();

            foreach ($pipes as $pipe) {
                // Pipes can be passed both as class to the pipeline and as instances
                if (is_string($pipe) || is_object($pipe)) {
                    if (is_string($pipe)) {
                        // Middleware can be passed parameters during registration, in the form
                        // 'middleware_name_or_class:param1,param2', so we need to extract the real name/class from the
                        // pipeline
                        // See: https://laravel.com/docs/5.7/middleware#middleware-parameters
                        $class = explode(':', $pipe)[0];
                    } else {
                        // If an instance is passed instead of the class, than we need to know the class from it.
                        $class = get_class($pipe);
                    }

                    dd_trace($class, 'handle', function () {
                        $args = func_get_args();
                        $scope = GlobalTracer::get()->startActiveSpan('laravel.middleware');
                        $span = $scope->getSpan();
                        $span->setResource(get_class($this));

                        try {
                            return call_user_func_array([$this, 'handle'], $args);
                        } catch (\Exception $e) {
                            $span->setError($e);
                            throw $e;
                        } finally {
                            $scope->close();
                        }
                    });
                }
            }
            return $this->through($pipes);
        });

        // Create a trace span for every template rendered
        // public function get($path, array $data = array())
        dd_trace(CompilerEngine::class, 'get', function ($path, $data = array()) {
            $scope = GlobalTracer::get()->startActiveSpan('laravel.view');

            try {
                return $this->get($path, $data);
            } catch (\Exception $e) {
                $scope->getSpan()->setError($e);
                throw $e;
            } finally {
                $scope->close();
            }
        });

        // Create a span that starts from when Laravel first boots (public/index.php)
        $scope = $tracer->startActiveSpan('laravel.request', ['start_time' => fromMicrotime(LARAVEL_START)]);
        $scope->getSpan()->setTag(Tags\SERVICE_NAME, $this->getAppName());
        $scope->getSpan()->setTag(Tags\SPAN_TYPE, Types\WEB_SERVLET);

        // Name the scope when the route matches
        $this->app['events']->listen(RouteMatched::class, function (RouteMatched $event) use ($scope) {
            $span = $scope->getSpan();
            $span->setResource($event->route->getActionName() . ' ' . Route::currentRouteName());
            $span->setTag('laravel.route.name', Route::currentRouteName());
            $span->setTag('laravel.route.action', $event->route->getActionName());
            $span->setTag('http.method', $event->request->method());
            $span->setTag('http.url', $event->request->url());
        });

        $this->app['events']->listen(RequestHandled::class, function (RequestHandled $event) use ($scope) {
            $span = $scope->getSpan();
            $span->setTag('http.status_code', $event->response->status());
            try {
                $user = auth()->user()->id;
                $span->setTag('laravel.user', strlen($user) ? $user : '-');
            } catch (\Exception $e) {
            }
        });

        // Enable extension integrations
        Eloquent::load();
        if (class_exists('Memcached')) {
            Memcached::load();
        }
        PDO::load();
        if (class_exists('Predis\Client')) {
            Predis::load();
        }

        // Flushes traces to agent.
        register_shutdown_function(function () use ($scope) {
            $scope->close();
            GlobalTracer::get()->flush();
        });
    }

    private function getAppName()
    {
        $name = null;

        if (getenv('ddtrace_app_name')) {
            $name = getenv('ddtrace_app_name');
        } elseif (is_callable('config')) {
            $name = config('app.name');
        }

        return empty($name) ? 'laravel' : $name;
>>>>>>> 96911fa2
    }
}<|MERGE_RESOLUTION|>--- conflicted
+++ resolved
@@ -6,7 +6,7 @@
 
 
 /**
- * @deprecated: see -> DDTrace\Integrations\Laravel\V5\LarvelProvider
+ * @deprecated: see -> DDTrace\Integrations\Laravel\V5\LaravelProvider
  */
 class LaravelProvider extends LaravelV5Provider
 {
@@ -15,137 +15,8 @@
      */
     public function register()
     {
-<<<<<<< HEAD
         error_log('DEPRECATED: Class "DDTrace\Integrations\LaravelProvider" will be removed soon, '
             . 'you should use the new integration in "DDTrace\Integrations\Laravel" package');
         return parent::register();
-=======
-        if (!extension_loaded('ddtrace')) {
-            trigger_error('ddtrace extension required to load Laravel integration.', E_USER_WARNING);
-            return;
-        }
-
-        if (php_sapi_name() == 'cli') {
-            return;
-        }
-
-        // Creates a tracer with default transport and default encoders
-        $tracer = new Tracer(new Http(new Json()));
-
-        // Sets a global tracer (singleton). Also store it in the Laravel
-        // container for easy Laravel-specific use.
-        GlobalTracer::set($tracer);
-        $this->app->instance(Tracer::class, $tracer);
-
-        // Trace middleware
-        dd_trace(Pipeline::class, 'through', function ($pipes) {
-
-            // Pipes can be passed both as an array and as multiple arguments
-            // https://github.com/laravel/framework/blob/621d91d802016ab4a64acc5c65f81cb9f5e5f779/src/Illuminate/Pipeline/Pipeline.php#L74
-            $pipes = is_array($pipes) ? $pipes : func_get_args();
-
-            foreach ($pipes as $pipe) {
-                // Pipes can be passed both as class to the pipeline and as instances
-                if (is_string($pipe) || is_object($pipe)) {
-                    if (is_string($pipe)) {
-                        // Middleware can be passed parameters during registration, in the form
-                        // 'middleware_name_or_class:param1,param2', so we need to extract the real name/class from the
-                        // pipeline
-                        // See: https://laravel.com/docs/5.7/middleware#middleware-parameters
-                        $class = explode(':', $pipe)[0];
-                    } else {
-                        // If an instance is passed instead of the class, than we need to know the class from it.
-                        $class = get_class($pipe);
-                    }
-
-                    dd_trace($class, 'handle', function () {
-                        $args = func_get_args();
-                        $scope = GlobalTracer::get()->startActiveSpan('laravel.middleware');
-                        $span = $scope->getSpan();
-                        $span->setResource(get_class($this));
-
-                        try {
-                            return call_user_func_array([$this, 'handle'], $args);
-                        } catch (\Exception $e) {
-                            $span->setError($e);
-                            throw $e;
-                        } finally {
-                            $scope->close();
-                        }
-                    });
-                }
-            }
-            return $this->through($pipes);
-        });
-
-        // Create a trace span for every template rendered
-        // public function get($path, array $data = array())
-        dd_trace(CompilerEngine::class, 'get', function ($path, $data = array()) {
-            $scope = GlobalTracer::get()->startActiveSpan('laravel.view');
-
-            try {
-                return $this->get($path, $data);
-            } catch (\Exception $e) {
-                $scope->getSpan()->setError($e);
-                throw $e;
-            } finally {
-                $scope->close();
-            }
-        });
-
-        // Create a span that starts from when Laravel first boots (public/index.php)
-        $scope = $tracer->startActiveSpan('laravel.request', ['start_time' => fromMicrotime(LARAVEL_START)]);
-        $scope->getSpan()->setTag(Tags\SERVICE_NAME, $this->getAppName());
-        $scope->getSpan()->setTag(Tags\SPAN_TYPE, Types\WEB_SERVLET);
-
-        // Name the scope when the route matches
-        $this->app['events']->listen(RouteMatched::class, function (RouteMatched $event) use ($scope) {
-            $span = $scope->getSpan();
-            $span->setResource($event->route->getActionName() . ' ' . Route::currentRouteName());
-            $span->setTag('laravel.route.name', Route::currentRouteName());
-            $span->setTag('laravel.route.action', $event->route->getActionName());
-            $span->setTag('http.method', $event->request->method());
-            $span->setTag('http.url', $event->request->url());
-        });
-
-        $this->app['events']->listen(RequestHandled::class, function (RequestHandled $event) use ($scope) {
-            $span = $scope->getSpan();
-            $span->setTag('http.status_code', $event->response->status());
-            try {
-                $user = auth()->user()->id;
-                $span->setTag('laravel.user', strlen($user) ? $user : '-');
-            } catch (\Exception $e) {
-            }
-        });
-
-        // Enable extension integrations
-        Eloquent::load();
-        if (class_exists('Memcached')) {
-            Memcached::load();
-        }
-        PDO::load();
-        if (class_exists('Predis\Client')) {
-            Predis::load();
-        }
-
-        // Flushes traces to agent.
-        register_shutdown_function(function () use ($scope) {
-            $scope->close();
-            GlobalTracer::get()->flush();
-        });
-    }
-
-    private function getAppName()
-    {
-        $name = null;
-
-        if (getenv('ddtrace_app_name')) {
-            $name = getenv('ddtrace_app_name');
-        } elseif (is_callable('config')) {
-            $name = config('app.name');
-        }
-
-        return empty($name) ? 'laravel' : $name;
->>>>>>> 96911fa2
     }
 }