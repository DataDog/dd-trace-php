<?php

namespace DDTrace\Integrations\Laravel\V5;

use DDTrace\Configuration;
use DDTrace\GlobalTracer;
use DDTrace\StartSpanOptionsFactory;
use DDTrace\Tag;
use DDTrace\Time;
<<<<<<< HEAD
=======
use DDTrace\Tracer;
use DDTrace\Transport\Http;
>>>>>>> 76b4188c
use DDTrace\Type;
use DDTrace\Util\TryCatchFinally;
use Illuminate\Foundation\Http\Events\RequestHandled;
use Illuminate\Routing\Events\RouteMatched;
use Illuminate\Support\Facades\Route;
use Illuminate\Support\ServiceProvider;
use Illuminate\View\Engines\CompilerEngine;
<<<<<<< HEAD
=======
use DDTrace\GlobalTracer;
>>>>>>> 76b4188c

/**
 * DataDog Laravel tracing provider. Use by installing the dd-trace library:
 *
 * composer require datadog/dd-trace
 *
 * And then load the provider in config/app.php:
 *
 *     'providers' => array_merge(include(base_path('modules/system/providers.php')), [
 *        // 'Illuminate\Html\HtmlServiceProvider', // Example
 *
 *        'DDTrace\Integrations\LaravelProvider',
 *        'System\ServiceProvider',
 *   ]),
 */
class LaravelProvider extends ServiceProvider
{
    const NAME = 'laravel';

    /**  @inheritdoc */
    public function register()
    {
        if (!$this->shouldLoad()) {
            return;
        }

        $this->app->instance('DDTrace\Tracer', GlobalTracer::get());
    }

    /**  @inheritdoc */
    public function boot()
    {
        if (!$this->shouldLoad()) {
            return;
        }

        $appName = $this->getAppName();
        $tracer = GlobalTracer::get();
        $rootScope = null;

        dd_trace('Illuminate\Foundation\Http\Kernel', 'handle', function() use ($appName, $tracer, &$rootScope) {
            $args = func_get_args();
            $request = $args[0];

            $startSpanOptions = StartSpanOptionsFactory::createForWebRequest(
                $tracer,
                [
                    'start_time' => defined('LARAVEL_START')
                        ? Time::fromMicrotime(LARAVEL_START)
                        : Time::now(),
                ],
                $request->header()
            );

            // Create a span that starts from when Laravel first boots (public/index.php)
            $rootScope = $tracer->startActiveSpan('laravel.request', $startSpanOptions);
            $requestSpan = $rootScope->getSpan();
            $requestSpan->setTag(Tag::SERVICE_NAME, $appName);
            $requestSpan->setTag(Tag::SPAN_TYPE, Type::WEB_SERVLET);

            $response = call_user_func_array([$this, 'handle'], $args);
            $requestSpan->setTag(Tag::HTTP_STATUS_CODE, $response->getStatusCode());

            return $response;
        });

        // Trace middleware
        dd_trace('Illuminate\Pipeline\Pipeline', 'then', function () {
            $args = func_get_args();

            foreach ($this->pipes as $pipe) {
                // Pipes can be passed both as class to the pipeline and as instances
                if (is_string($pipe) || is_object($pipe)) {
                    if (is_string($pipe)) {
                        // Middleware can be passed parameters during registration, in the form
                        // 'middleware_name_or_class:param1,param2', so we need to extract the real name/class from the
                        // pipeline
                        // See: https://laravel.com/docs/5.7/middleware#middleware-parameters
                        $class = explode(':', $pipe)[0];
                    } else {
                        // Ignore closures
                        if ($pipe instanceof \Closure) {
                            continue;
                        }
                        // If an instance is passed instead of the class, than we need to know the class from it.
                        $class = get_class($pipe);
                    }

                    $handlerMethod = $this->method;
                    dd_trace($class, $handlerMethod, function () use ($handlerMethod) {
                        $args = func_get_args();
                        $scope = GlobalTracer::get()->startActiveSpan('laravel.pipeline.pipe');
                        $span = $scope->getSpan();
                        $span->setTag(Tag::RESOURCE_NAME, get_class($this) . '::' . $handlerMethod);
                        $span->setTag(Tag::SPAN_TYPE, Type::WEB_SERVLET);
                        return TryCatchFinally::executePublicMethod($scope, $this, $handlerMethod, $args);
                    });
                }
            }

            return call_user_func_array([$this, 'then'], $args);
        });

        // Create a trace span for every template rendered
        // public function get($path, array $data = array())
        dd_trace('Illuminate\View\Engines\CompilerEngine', 'get', function ($path, $data = array()) {
            $scope = GlobalTracer::get()->startActiveSpan('laravel.view');
            $scope->getSpan()->setTag(Tag::SPAN_TYPE, Type::WEB_SERVLET);
            return TryCatchFinally::executePublicMethod($scope, $this, 'get', [$path, $data]);
        });

<<<<<<< HEAD
=======
        $startSpanOptions = StartSpanOptionsFactory::createForWebRequest(
            $tracer,
            [
                'start_time' => defined('LARAVEL_START')
                    ? Time::fromMicrotime(LARAVEL_START)
                    : Time::now(),
            ],
            $this->app->make('request')->header()
        );

        // Create a span that starts from when Laravel first boots (public/index.php)
        $scope = $tracer->startActiveSpan('laravel.request', $startSpanOptions);
        $scope->getSpan()->setTag(Tag::SERVICE_NAME, $this->getAppName());
        $scope->getSpan()->setTag(Tag::SPAN_TYPE, Type::WEB_SERVLET);

>>>>>>> 76b4188c
        // Name the scope when the route matches
        $this->app['events']->listen(
            'Illuminate\Routing\Events\RouteMatched',
            function (RouteMatched $event) use (&$rootScope) {
                $span = $rootScope->getSpan();
                $span->setTag(
                    Tag::RESOURCE_NAME,
                    $event->route->getActionName() . ' ' . (Route::currentRouteName() ?: 'unnamed_route')
                );
                $span->setTag('laravel.route.name', Route::currentRouteName());
                $span->setTag('laravel.route.action', $event->route->getActionName());
                $span->setTag('http.method', $event->request->method());
                $span->setTag('http.url', $event->request->url());
            }
        );

        $this->app['events']->listen(
            'Illuminate\Foundation\Http\Events\RequestHandled',
            function (RequestHandled $event) use (&$rootScope) {
                $span = $rootScope->getSpan();
                try {
                    $user = auth()->user()->id;
                    $span->setTag('laravel.user', strlen($user) ? $user : '-');
                } catch (\Exception $e) {
                }
            }
        );
    }

    /**
     * @return bool
     */
    private function shouldLoad()
    {
        if ('cli' === PHP_SAPI && 'dd_testing' !== getenv('APP_ENV')) {
            return false;
        }
        if (!Configuration::get()->isIntegrationEnabled(self::NAME)) {
            return false;
        }
        if (!extension_loaded('ddtrace')) {
            trigger_error('ddtrace extension required to load Laravel integration.', E_USER_WARNING);
            return false;
        }

        return true;
    }

    private function getAppName()
    {
        $name = null;

        if (getenv('ddtrace_app_name')) {
            $name = getenv('ddtrace_app_name');
        } elseif (is_callable('config')) {
            $name = config('app.name');
        }

        return empty($name) ? 'laravel' : $name;
    }
}<|MERGE_RESOLUTION|>--- conflicted
+++ resolved
@@ -3,15 +3,11 @@
 namespace DDTrace\Integrations\Laravel\V5;
 
 use DDTrace\Configuration;
-use DDTrace\GlobalTracer;
 use DDTrace\StartSpanOptionsFactory;
 use DDTrace\Tag;
 use DDTrace\Time;
-<<<<<<< HEAD
-=======
 use DDTrace\Tracer;
 use DDTrace\Transport\Http;
->>>>>>> 76b4188c
 use DDTrace\Type;
 use DDTrace\Util\TryCatchFinally;
 use Illuminate\Foundation\Http\Events\RequestHandled;
@@ -19,10 +15,7 @@
 use Illuminate\Support\Facades\Route;
 use Illuminate\Support\ServiceProvider;
 use Illuminate\View\Engines\CompilerEngine;
-<<<<<<< HEAD
-=======
 use DDTrace\GlobalTracer;
->>>>>>> 76b4188c
 
 /**
  * DataDog Laravel tracing provider. Use by installing the dd-trace library:
@@ -134,24 +127,6 @@
             return TryCatchFinally::executePublicMethod($scope, $this, 'get', [$path, $data]);
         });
 
-<<<<<<< HEAD
-=======
-        $startSpanOptions = StartSpanOptionsFactory::createForWebRequest(
-            $tracer,
-            [
-                'start_time' => defined('LARAVEL_START')
-                    ? Time::fromMicrotime(LARAVEL_START)
-                    : Time::now(),
-            ],
-            $this->app->make('request')->header()
-        );
-
-        // Create a span that starts from when Laravel first boots (public/index.php)
-        $scope = $tracer->startActiveSpan('laravel.request', $startSpanOptions);
-        $scope->getSpan()->setTag(Tag::SERVICE_NAME, $this->getAppName());
-        $scope->getSpan()->setTag(Tag::SPAN_TYPE, Type::WEB_SERVLET);
-
->>>>>>> 76b4188c
         // Name the scope when the route matches
         $this->app['events']->listen(
             'Illuminate\Routing\Events\RouteMatched',
