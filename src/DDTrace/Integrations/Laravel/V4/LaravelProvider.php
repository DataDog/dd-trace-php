--- conflicted
+++ resolved
@@ -7,19 +7,12 @@
 use DDTrace\StartSpanOptionsFactory;
 use DDTrace\Tag;
 use DDTrace\Time;
-<<<<<<< HEAD
-=======
 use DDTrace\Tracer;
 use DDTrace\Transport\Http;
->>>>>>> 76b4188c
 use DDTrace\Type;
 use DDTrace\Util\TryCatchFinally;
 use Illuminate\Support\Facades\Route;
 use Illuminate\Support\ServiceProvider;
-<<<<<<< HEAD
-=======
-use DDTrace\GlobalTracer;
->>>>>>> 76b4188c
 
 /**
  * DataDog Laravel 4.2 tracing provider. Use by installing the dd-trace library:
@@ -79,27 +72,11 @@
             $requestSpan->setTag(Tag::SERVICE_NAME, $appName);
             $requestSpan->setTag(Tag::SPAN_TYPE, Type::WEB_SERVLET);
 
-<<<<<<< HEAD
             $response = call_user_func_array([$this, 'handle'], $args);
             $requestSpan->setTag(Tag::HTTP_STATUS_CODE, $response->getStatusCode());
 
             return $response;
         });
-=======
-        $startSpanOptions = StartSpanOptionsFactory::createForWebRequest(
-            $tracer,
-            [
-                'start_time' => Time::now(),
-            ],
-            $this->app->make('request')->header()
-        );
-
-        // Create a span that starts from when Laravel first boots (public/index.php)
-        $scope = $tracer->startActiveSpan('laravel.request', $startSpanOptions);
-        $requestSpan = $scope->getSpan();
-        $requestSpan->setTag(Tag::SERVICE_NAME, $this->getAppName());
-        $requestSpan->setTag(Tag::SPAN_TYPE, Type::WEB_SERVLET);
->>>>>>> 76b4188c
 
         // Name the scope when the route matches
         $this->app['events']->listen('router.matched', function () use (&$rootScope) {
@@ -114,30 +91,6 @@
             $span->setTag(Tag::HTTP_URL, $request->url());
         });
 
-<<<<<<< HEAD
-=======
-        // Enable other integrations
-        IntegrationsLoader::load();
-
-        // Flushes traces to agent.
-        register_shutdown_function(function () use ($scope) {
-            $scope->close();
-            GlobalTracer::get()->flush();
-        });
-
-        // Properly handle status code tag names in both exception and success calls
-        $handler = function () use ($requestSpan) {
-            $args = func_get_args();
-
-            $response = call_user_func_array([$this, 'handle'], $args);
-            $requestSpan->setTag(Tag::HTTP_STATUS_CODE, $response->getStatusCode());
-
-            return $response;
-        };
-        dd_trace('Illuminate\Foundation\Application', 'handle', $handler);
-        dd_trace('\Illuminate\Routing\Router', 'dispatch', $handler);
-
->>>>>>> 76b4188c
         dd_trace('Illuminate\Routing\Route', 'run', function () {
             $scope = LaravelProvider::buildBaseScope('laravel.action', $this->uri);
             return TryCatchFinally::executePublicMethod($scope, $this, 'run', func_get_args());
