<?php

namespace DDTrace\Integrations\ElasticSearch\V1;

use DDTrace\GlobalTracer;
use DDTrace\Integrations\Integration;
use DDTrace\Span;
use DDTrace\Tag;
use DDTrace\Type;
<<<<<<< HEAD
=======
use DDTrace\GlobalTracer;
use DDTrace\Util\Environment;
>>>>>>> 5347c1fe

/**
 * ElasticSearch driver v1 Integration
 */
class ElasticSearchIntegration
{
    const NAME = 'elasticsearch';
    const DEFAULT_SERVICE_NAME = 'elasticsearch';

    public static function load()
    {
        if (!class_exists('Elasticsearch\Client') || Environment::matchesPhpVersion('5.4')) {
            return Integration::NOT_LOADED;
        }

        // Client operations
        self::traceClientMethod('__construct');
        self::traceClientMethod('count');
        self::traceClientMethod('delete');
        self::traceClientMethod('exists');
        self::traceClientMethod('explain');
        self::traceClientMethod('get');
        self::traceClientMethod('index');
        self::traceClientMethod('scroll');
        self::traceClientMethod('search');
        self::traceClientMethod('update');

        // Serializers
        self::traceMethod('Elasticsearch\Serializers\ArrayToJSONSerializer', 'serialize');
        self::traceMethod('Elasticsearch\Serializers\ArrayToJSONSerializer', 'deserialize');
        self::traceMethod('Elasticsearch\Serializers\EverythingToJSONSerializer', 'serialize');
        self::traceMethod('Elasticsearch\Serializers\EverythingToJSONSerializer', 'deserialize');
        self::traceMethod('Elasticsearch\Serializers\SmartSerializer', 'serialize');
        self::traceMethod('Elasticsearch\Serializers\SmartSerializer', 'deserialize');

        // IndicesNamespace operations
        self::traceNamespaceMethod('IndicesNamespace', 'analyze');
        self::traceNamespaceMethod('IndicesNamespace', 'clearCache');
        self::traceNamespaceMethod('IndicesNamespace', 'close');
        self::traceNamespaceMethod('IndicesNamespace', 'create');
        self::traceNamespaceMethod('IndicesNamespace', 'delete');
        self::traceNamespaceMethod('IndicesNamespace', 'deleteAlias');
        self::traceNamespaceMethod('IndicesNamespace', 'deleteMapping');
        self::traceNamespaceMethod('IndicesNamespace', 'deleteTemplate');
        self::traceNamespaceMethod('IndicesNamespace', 'deleteWarmer');
        self::traceNamespaceMethod('IndicesNamespace', 'exists');
        self::traceNamespaceMethod('IndicesNamespace', 'existsAlias');
        self::traceNamespaceMethod('IndicesNamespace', 'existsTemplate');
        self::traceNamespaceMethod('IndicesNamespace', 'existsType');
        self::traceNamespaceMethod('IndicesNamespace', 'flush');
        self::traceNamespaceMethod('IndicesNamespace', 'getAlias');
        self::traceNamespaceMethod('IndicesNamespace', 'getAliases');
        self::traceNamespaceMethod('IndicesNamespace', 'getFieldMapping');
        self::traceNamespaceMethod('IndicesNamespace', 'getMapping');
        self::traceNamespaceMethod('IndicesNamespace', 'getSettings');
        self::traceNamespaceMethod('IndicesNamespace', 'getTemplate');
        self::traceNamespaceMethod('IndicesNamespace', 'getWarmer');
        self::traceNamespaceMethod('IndicesNamespace', 'open');
        self::traceNamespaceMethod('IndicesNamespace', 'optimize');
        self::traceNamespaceMethod('IndicesNamespace', 'putAlias');
        self::traceNamespaceMethod('IndicesNamespace', 'putMapping');
        self::traceNamespaceMethod('IndicesNamespace', 'putSettings');
        self::traceNamespaceMethod('IndicesNamespace', 'putTemplate');
        self::traceNamespaceMethod('IndicesNamespace', 'putWarmer');
        self::traceNamespaceMethod('IndicesNamespace', 'recovery');
        self::traceNamespaceMethod('IndicesNamespace', 'refresh');
        self::traceNamespaceMethod('IndicesNamespace', 'segments');
        self::traceNamespaceMethod('IndicesNamespace', 'snapshotIndex');
        self::traceNamespaceMethod('IndicesNamespace', 'stats');
        self::traceNamespaceMethod('IndicesNamespace', 'status');
        self::traceNamespaceMethod('IndicesNamespace', 'updateAliases');
        self::traceNamespaceMethod('IndicesNamespace', 'validateQuery');

        // CatNamespace operations
        self::traceNamespaceMethod('CatNamespace', 'aliases');
        self::traceNamespaceMethod('CatNamespace', 'allocation');
        self::traceNamespaceMethod('CatNamespace', 'count');
        self::traceNamespaceMethod('CatNamespace', 'fielddata');
        self::traceNamespaceMethod('CatNamespace', 'health');
        self::traceNamespaceMethod('CatNamespace', 'help');
        self::traceNamespaceMethod('CatNamespace', 'indices');
        self::traceNamespaceMethod('CatNamespace', 'master');
        self::traceNamespaceMethod('CatNamespace', 'nodes');
        self::traceNamespaceMethod('CatNamespace', 'pendingTasks');
        self::traceNamespaceMethod('CatNamespace', 'recovery');
        self::traceNamespaceMethod('CatNamespace', 'shards');
        self::traceNamespaceMethod('CatNamespace', 'threadPool');

        // SnapshotNamespace operations
        self::traceNamespaceMethod('SnapshotNamespace', 'create');
        self::traceNamespaceMethod('SnapshotNamespace', 'createRepository');
        self::traceNamespaceMethod('SnapshotNamespace', 'delete');
        self::traceNamespaceMethod('SnapshotNamespace', 'deleteRepository');
        self::traceNamespaceMethod('SnapshotNamespace', 'get');
        self::traceNamespaceMethod('SnapshotNamespace', 'getRepository');
        self::traceNamespaceMethod('SnapshotNamespace', 'restore');
        self::traceNamespaceMethod('SnapshotNamespace', 'status');

        // ClusterNamespace operations
        self::traceNamespaceMethod('ClusterNamespace', 'getSettings');
        self::traceNamespaceMethod('ClusterNamespace', 'health');
        self::traceNamespaceMethod('ClusterNamespace', 'pendingTasks');
        self::traceNamespaceMethod('ClusterNamespace', 'putSettings');
        self::traceNamespaceMethod('ClusterNamespace', 'reroute');
        self::traceNamespaceMethod('ClusterNamespace', 'state');
        self::traceNamespaceMethod('ClusterNamespace', 'stats');

        // NodesNamespace operations
        self::traceNamespaceMethod('NodesNamespace', 'hotThreads');
        self::traceNamespaceMethod('NodesNamespace', 'info');
        self::traceNamespaceMethod('NodesNamespace', 'shutdown');
        self::traceNamespaceMethod('NodesNamespace', 'stats');

        // Endpoints
        dd_trace('Elasticsearch\Endpoints\AbstractEndpoint', 'performRequest', function () {
            $args = func_get_args();
            $tracer = GlobalTracer::get();
            $scope = $tracer->startActiveSpan("Elasticsearch.Endpoint.performRequest");
            $span = $scope->getSpan();

            $span->setTag(Tag::SERVICE_NAME, ElasticSearchIntegration::DEFAULT_SERVICE_NAME);
            $span->setTag(Tag::SPAN_TYPE, Type::ELASTICSEARCH);

            // PHP 5.4 compatible try-catch-finally
            $thrown = null;
            $result = null;
            try {
                // Some endpoints can throw exception during getURI() if some parameters are missing, so
                // make sure that the uri is read within the try-catch-finally block.
                $span->setTag(Tag::RESOURCE_NAME, 'performRequest');
                $span->setTag(Tag::ELASTICSEARCH_URL, $this->getURI());
                $span->setTag(Tag::ELASTICSEARCH_METHOD, $this->getMethod());
                if (is_array($this->params)) {
                    $span->setTag(Tag::ELASTICSEARCH_PARAMS, json_encode($this->params));
                }
                if ($this->getMethod() === 'GET' && $body = $this->getBody()) {
                    $span->setTag(Tag::ELASTICSEARCH_BODY, json_encode($this->getBody()));
                }
                $result = call_user_func_array([$this, 'performRequest'], $args);
            } catch (\Exception $ex) {
                $thrown = $ex;
                if ($span instanceof Span) {
                    $span->setError($ex);
                }
            }
            $scope->close();
            if ($thrown) {
                throw $thrown;
            }

            return $result;
        });

        return Integration::LOADED;
    }

    /**
     * @param string $name
     */
    public static function traceClientMethod($name)
    {
        $class = 'Elasticsearch\Client';
        if (!method_exists($class, $name)) {
            return;
        }

        dd_trace($class, $name, function () use ($name) {
            $args = func_get_args();
            $params = [];
            if (isset($args[0])) {
                list($params) = $args;
            }
            $tracer = GlobalTracer::get();
            $scope = $tracer->startActiveSpan("Elasticsearch.Client.$name");
            $span = $scope->getSpan();

            $span->setTag(Tag::SERVICE_NAME, ElasticSearchIntegration::DEFAULT_SERVICE_NAME);
            $span->setTag(Tag::SPAN_TYPE, Type::ELASTICSEARCH);
            $span->setTag(Tag::RESOURCE_NAME, ElasticSearchIntegration::buildResourceName($name, $params));

            // PHP 5.4 compatible try-catch-finally
            $thrown = null;
            $result = null;
            try {
                $result = call_user_func_array([$this, $name], $args);
            } catch (\Exception $ex) {
                $thrown = $ex;
                if ($span instanceof Span) {
                    $span->setError($ex);
                }
            }
            $scope->close();
            if ($thrown) {
                throw $thrown;
            }

            return $result;
        });
    }

    /**
     * @param string $class
     * @param array $methods
     */
    public static function traceSimpleMethodsCall($class, array $methods)
    {
        foreach ($methods as $method) {
            ElasticSearchIntegration::traceMethod($class, $method);
        }
    }

    /**
     * @param string $class
     * @param string $name
     */
    public static function traceMethod($class, $name)
    {
        if (!method_exists($class, $name)) {
            return;
        }

        dd_trace($class, $name, function () use ($class, $name) {
            $args = func_get_args();

            $tracer = GlobalTracer::get();
            $operationName = str_replace('\\', '.', "$class.$name");
            $scope = $tracer->startActiveSpan($operationName);
            $span = $scope->getSpan();

            $span->setTag(Tag::SERVICE_NAME, ElasticSearchIntegration::DEFAULT_SERVICE_NAME);
            $span->setTag(Tag::SPAN_TYPE, Type::ELASTICSEARCH);
            $span->setTag(Tag::RESOURCE_NAME, $operationName);

            // PHP 5.4 compatible try-catch-finally
            $thrown = null;
            $result = null;
            try {
                $result = call_user_func_array([$this, $name], $args);
            } catch (\Exception $ex) {
                $thrown = $ex;
                if ($span instanceof Span) {
                    $span->setError($ex);
                }
            }
            $scope->close();
            if ($thrown) {
                throw $thrown;
            }

            return $result;
        });
    }

    /**
     * @param string $namespace
     * @param string $name
     */
    public static function traceNamespaceMethod($namespace, $name)
    {
        $class = 'Elasticsearch\Namespaces\\' . $namespace;
        if (!method_exists($class, $name)) {
            return;
        }

        dd_trace($class, $name, function () use ($namespace, $name) {
            $args = func_get_args();
            $params = [];
            if (isset($args[0])) {
                list($params) = $args;
            }
            $tracer = GlobalTracer::get();
            $scope = $tracer->startActiveSpan("Elasticsearch.$namespace.$name");
            $span = $scope->getSpan();

            $span->setTag(Tag::SERVICE_NAME, ElasticSearchIntegration::DEFAULT_SERVICE_NAME);
            $span->setTag(Tag::SPAN_TYPE, Type::ELASTICSEARCH);
            $span->setTag(Tag::RESOURCE_NAME, ElasticSearchIntegration::buildResourceName($name, $params));

            // PHP 5.4 compatible try-catch-finally
            $thrown = null;
            $result = null;
            try {
                $result = call_user_func_array([$this, $name], $args);
            } catch (\Exception $ex) {
                $thrown = $ex;
                if ($span instanceof Span) {
                    $span->setError($ex);
                }
            }
            $scope->close();
            if ($thrown) {
                throw $thrown;
            }

            return $result;
        });
    }

    /**
     * @param string $methodName
     * @param array|null $params
     * @return string
     */
    public static function buildResourceName($methodName, $params)
    {
        if (!is_array($params)) {
            return $methodName;
        }

        $resourceFragments = [$methodName];
        $relevantParamNames = ['index', 'type'];

        foreach ($relevantParamNames as $relevantParamName) {
            if (empty($params[$relevantParamName])) {
                continue;
            }
            $resourceFragments[] = $relevantParamName . ':' . $params[$relevantParamName];
        }

        return implode(' ', $resourceFragments);
    }
}<|MERGE_RESOLUTION|>--- conflicted
+++ resolved
@@ -7,11 +7,7 @@
 use DDTrace\Span;
 use DDTrace\Tag;
 use DDTrace\Type;
-<<<<<<< HEAD
-=======
-use DDTrace\GlobalTracer;
 use DDTrace\Util\Environment;
->>>>>>> 5347c1fe
 
 /**
  * ElasticSearch driver v1 Integration
