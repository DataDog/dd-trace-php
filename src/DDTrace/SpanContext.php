--- conflicted
+++ resolved
@@ -70,11 +70,7 @@
     {
         $instance = new self(
             $parentContext->getTraceId(),
-<<<<<<< HEAD
-            self::nextId(),
-=======
             ID::generate(),
->>>>>>> 76b4188c
             $parentContext->getSpanId(),
             $parentContext->getAllBaggageItems(),
             false
@@ -172,22 +168,8 @@
      * {@inheritdoc}
      */
     public function getAllBaggageItems()
-<<<<<<< HEAD
     {
         return $this->baggageItems;
-    }
-
-    public function isEqual(SpanContextInterface $spanContext)
-    {
-        return
-            $this->traceId === $spanContext->getTraceId()
-            && $this->spanId === $spanContext->getSpanId()
-            && $this->parentId === $spanContext->getParentId()
-            && $this->baggageItems === $spanContext->getAllBaggageItems();
-=======
-    {
-        return $this->baggageItems;
->>>>>>> 76b4188c
     }
 
     public function isEqual(SpanContextInterface $spanContext)
