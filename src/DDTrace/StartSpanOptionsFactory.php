<?php

namespace DDTrace;

use DDTrace\Formats;
use DDTrace\Contracts\Tracer as TracerInterface;

/**
 * A factory to create instances of StartSpanOptions.
 */
class StartSpanOptionsFactory
{
    /**
     * Creates an instance of StartSpanOptions making sure that if DD specific distributed tracing headers exist,
     * then the \DDTrace\Contracts\Span that is about to be started will get the proper reference to the remote Span.
     *
     * @param TracerInterface $tracer
     * @param array $options
     * @param array $headers An associative array containing header names and values.
     * @return StartSpanOptions
     */
    public static function createForWebRequest(TracerInterface $tracer, array $options = [], array $headers = [])
    {
        $globalConfiguration = Configuration::get();

        if ($globalConfiguration->isDistributedTracingEnabled()
<<<<<<< HEAD
                && $spanContext = $tracer->extract(Format::HTTP_HEADERS, $headers)) {
=======
                && $spanContext = $tracer->extract(Formats\HTTP_HEADERS, $headers)) {
>>>>>>> b085b84d
            $options[Reference::CHILD_OF] = $spanContext;
        }

        return StartSpanOptions::create($options);
    }
}<|MERGE_RESOLUTION|>--- conflicted
+++ resolved
@@ -2,7 +2,6 @@
 
 namespace DDTrace;
 
-use DDTrace\Formats;
 use DDTrace\Contracts\Tracer as TracerInterface;
 
 /**
@@ -24,11 +23,7 @@
         $globalConfiguration = Configuration::get();
 
         if ($globalConfiguration->isDistributedTracingEnabled()
-<<<<<<< HEAD
                 && $spanContext = $tracer->extract(Format::HTTP_HEADERS, $headers)) {
-=======
-                && $spanContext = $tracer->extract(Formats\HTTP_HEADERS, $headers)) {
->>>>>>> b085b84d
             $options[Reference::CHILD_OF] = $spanContext;
         }
 
