--- conflicted
+++ resolved
@@ -5,15 +5,10 @@
 use DDTrace\Configuration;
 use DDTrace\Contracts\Tracer;
 use DDTrace\Encoder;
-<<<<<<< HEAD
-use DDTrace\Log\Logger;
-use DDTrace\Log\LoggerInterface;
-=======
->>>>>>> fca70713
+use DDTrace\GlobalTracer;
 use DDTrace\Log\LoggingTrait;
 use DDTrace\Sampling\PrioritySampling;
 use DDTrace\Transport;
-use DDTrace\GlobalTracer;
 
 final class Http implements Transport
 {
@@ -76,11 +71,7 @@
     public function send(array $traces)
     {
         $tracesPayload = $this->encoder->encodeTraces($traces);
-<<<<<<< HEAD
-        self::logDebug('About to send to the agent {count} traces.', ['count' => count($traces)]);
-=======
         self::logDebug('About to send to the agent {count} traces', ['count' => count($traces)]);
->>>>>>> fca70713
 
         // We keep the endpoint configuration option for backward compatibility instead of moving to an 'agent base url'
         // concept, but this should be probably revisited in the future.
