<?php

namespace DDTrace\Transport;

use DDTrace\Configuration;
use DDTrace\Contracts\Tracer;
use DDTrace\Encoder;
<<<<<<< HEAD
use DDTrace\GlobalTracer;
use DDTrace\Log\Logger;
use DDTrace\Log\LoggerInterface;
use DDTrace\Sampling\PrioritySampling;
use DDTrace\Transport;
=======
use DDTrace\Log\Logger;
use DDTrace\Log\LoggerInterface;
use DDTrace\Sampling\PrioritySampling;
use DDTrace\Tracer;
use DDTrace\Transport;
use DDTrace\GlobalTracer;
>>>>>>> 76b4188c

final class Http implements Transport
{
    // Env variables to configure trace agent. They will be moved to a configuration class once we implement it.
    const AGENT_HOST_ENV = 'DD_AGENT_HOST';
    const TRACE_AGENT_PORT_ENV = 'DD_TRACE_AGENT_PORT';

    // Default values for trace agent configuration
    const DEFAULT_AGENT_HOST = 'localhost';
    const DEFAULT_TRACE_AGENT_PORT = '8126';
    const DEFAULT_TRACE_AGENT_PATH = '/v0.3/traces';
    const PRIORITY_SAMPLING_TRACE_AGENT_PATH = '/v0.4/traces';

    /**
     * @var Encoder
     */
    private $encoder;

    /**
     * @var array
     */
    private $headers = [];

    /**
     * @var array
     */
    private $config;

    /**
     * @var LoggerInterface
     */
    private $logger;

    public function __construct(Encoder $encoder, LoggerInterface $logger = null, array $config = [])
    {
        $this->configure($config);

        $this->encoder = $encoder;
        $this->logger = $logger ?: Logger::get();

        $this->setHeader('Datadog-Meta-Lang', 'php');
        $this->setHeader('Datadog-Meta-Lang-Version', \PHP_VERSION);
        $this->setHeader('Datadog-Meta-Lang-Interpreter', \PHP_SAPI);
<<<<<<< HEAD
        $this->setHeader('Datadog-Meta-Tracer-Version', \DDTrace\Tracer::VERSION);
=======
        $this->setHeader('Datadog-Meta-Tracer-Version', Tracer::VERSION);
>>>>>>> 76b4188c
    }

    /**
     * Configures this http transport.
     *
     * @param array $config
     */
    private function configure($config)
    {
        $host = getenv(self::AGENT_HOST_ENV) ?: self::DEFAULT_AGENT_HOST;
        $port = getenv(self::TRACE_AGENT_PORT_ENV) ?: self::DEFAULT_TRACE_AGENT_PORT;
        $path = self::DEFAULT_TRACE_AGENT_PATH;
        $endpoint = "http://${host}:${port}${path}";

        $this->config = array_merge([
            'endpoint' => $endpoint,
        ], $config);
    }

    public function send(array $traces)
    {
        $tracesPayload = $this->encoder->encodeTraces($traces);

        // We keep the endpoint configuration option for backward compatibility instead of moving to an 'agent base url'
        // concept, but this should be probably revisited in the future.
        $endpoint = $this->isPrioritySamplingUsed() ? str_replace(
            self::DEFAULT_TRACE_AGENT_PATH,
            self::PRIORITY_SAMPLING_TRACE_AGENT_PATH,
            $this->config['endpoint']
        ) : $this->config['endpoint'];

        $this->sendRequest($endpoint, $this->headers, $tracesPayload);
    }

    public function setHeader($key, $value)
    {
        $this->headers[(string) $key] = (string) $value;
    }

    public function getConfig()
    {
        return $this->config;
    }

    private function sendRequest($url, array $headers, $body)
    {
        $handle = curl_init($url);
        curl_setopt($handle, CURLOPT_POST, true);
        curl_setopt($handle, CURLOPT_POSTFIELDS, $body);
        curl_setopt($handle, CURLOPT_RETURNTRANSFER, true);

        $curlHeaders = [
            'Content-Type: ' . $this->encoder->getContentType(),
            'Content-Length: ' . strlen($body),
        ];
        foreach ($headers as $key => $value) {
            $curlHeaders[] = "$key: $value";
        }
        curl_setopt($handle, CURLOPT_HTTPHEADER, $curlHeaders);

        if (curl_exec($handle) === false) {
            $this->logger->debug(sprintf(
                'Reporting of spans failed: %s, error code %s',
                curl_error($handle),
                curl_errno($handle)
            ));

            return;
        }

        $statusCode = curl_getinfo($handle, CURLINFO_HTTP_CODE);
        curl_close($handle);

        if ($statusCode === 415) {
            $this->logger->debug('Reporting of spans failed, upgrade your client library.');
            return;
        }

        if ($statusCode !== 200) {
            $this->logger->debug(
                sprintf('Reporting of spans failed, status code %d', $statusCode)
            );
            return;
        }
    }

    /**
     * Returns whether or not we should send these traces to the priority sampling aware trace agent endpoint.
     * This approach could be optimized in the future if we refactor how traces are organized in parent/child relations
     * but this would be out of scope at the moment.
     *
     * @return bool
     */
    private function isPrioritySamplingUsed()
    {
        /** @var Tracer $tracer */
        $tracer = GlobalTracer::get();
        return Configuration::get()->isPrioritySamplingEnabled()
            && $tracer->getPrioritySampling() !== PrioritySampling::UNKNOWN;
    }
}<|MERGE_RESOLUTION|>--- conflicted
+++ resolved
@@ -5,20 +5,11 @@
 use DDTrace\Configuration;
 use DDTrace\Contracts\Tracer;
 use DDTrace\Encoder;
-<<<<<<< HEAD
-use DDTrace\GlobalTracer;
 use DDTrace\Log\Logger;
 use DDTrace\Log\LoggerInterface;
 use DDTrace\Sampling\PrioritySampling;
 use DDTrace\Transport;
-=======
-use DDTrace\Log\Logger;
-use DDTrace\Log\LoggerInterface;
-use DDTrace\Sampling\PrioritySampling;
-use DDTrace\Tracer;
-use DDTrace\Transport;
 use DDTrace\GlobalTracer;
->>>>>>> 76b4188c
 
 final class Http implements Transport
 {
@@ -62,11 +53,7 @@
         $this->setHeader('Datadog-Meta-Lang', 'php');
         $this->setHeader('Datadog-Meta-Lang-Version', \PHP_VERSION);
         $this->setHeader('Datadog-Meta-Lang-Interpreter', \PHP_SAPI);
-<<<<<<< HEAD
         $this->setHeader('Datadog-Meta-Tracer-Version', \DDTrace\Tracer::VERSION);
-=======
-        $this->setHeader('Datadog-Meta-Tracer-Version', Tracer::VERSION);
->>>>>>> 76b4188c
     }
 
     /**
