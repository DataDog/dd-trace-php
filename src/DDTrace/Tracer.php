--- conflicted
+++ resolved
@@ -384,21 +384,12 @@
 
         $internalSpans = dd_trace_serialize_closed_spans();
 
-<<<<<<< HEAD
-        // Setting global tags for internal spans. Note that for userland spans global tags are added when
-        // the span is created.
-        if ($globalTags = $this->globalConfig->getGlobalTags()) {
-            foreach ($internalSpans as &$span) {
-                foreach ($globalTags as $name => $value) {
-                    $span['meta'][$name] = $value;
-=======
         // Setting global tags on internal spans, if any
         $globalTags = $this->globalConfig->getGlobalTags();
         if ($globalTags) {
             foreach ($internalSpans as &$internalSpan) {
                 foreach ($globalTags as $globalTagName => $globalTagValue) {
                     $internalSpan['meta'][$globalTagName] = $globalTagValue;
->>>>>>> c9ae9bb4
                 }
             }
         }
