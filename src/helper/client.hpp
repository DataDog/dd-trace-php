// Unless explicitly stated otherwise all files in this repository are
// dual-licensed under the Apache-2.0 License or BSD-3-Clause License.
//
// This product includes software developed at Datadog
// (https://www.datadoghq.com/). Copyright 2021 Datadog, Inc.
#ifndef CLIENT_HPP
#define CLIENT_HPP

#include <cstdint>

#include "config.hpp"
#include "engine.hpp"
#include "engine_pool.hpp"
#include "network/broker.hpp"
#include "network/proto.hpp"
#include "network/socket.hpp"
#include <optional>

namespace dds {

class client {
public:
    client(std::shared_ptr<engine_pool> engine_pool,
        network::base_broker::ptr &&broker)
        : engine_pool_(std::move(engine_pool)), broker_(std::move(broker))
    {}
<<<<<<< HEAD

    client(std::shared_ptr<engine_pool> engine_pool,
        network::base_socket::ptr &&socket)
        : engine_pool_(std::move(engine_pool)), 
          broker_(std::make_unique<network::broker>(std::move(socket)))
    {}

=======
>>>>>>> 7deb3782
    ~client() = default;
    client(const client &) = delete;
    client &operator=(const client &) = delete;
    client(client &&) = delete;
    client &operator=(client &&) = delete;

    bool handle_command(const network::client_init::request &);
    // NOLINTNEXTLINE(google-runtime-references)
    bool handle_command(network::request_init::request &);
    // NOLINTNEXTLINE(google-runtime-references)
    bool handle_command(network::request_shutdown::request &);

    bool run_client_init();
    bool run_request();
    bool run_once();

<<<<<<< HEAD
  protected:
    bool initialised{false};
=======
    // NOLINTNEXTLINE(google-runtime-references)
    void run(worker::monitor &wm);

protected:
>>>>>>> 7deb3782
    uint32_t version{};
    network::base_broker::ptr broker_;
    std::shared_ptr<engine_pool> engine_pool_;
    std::shared_ptr<engine> engine_;
    std::optional<engine::context> context_;
};

} // namespace dds

#endif // CLIENT_HPP<|MERGE_RESOLUTION|>--- conflicted
+++ resolved
@@ -24,7 +24,6 @@
         network::base_broker::ptr &&broker)
         : engine_pool_(std::move(engine_pool)), broker_(std::move(broker))
     {}
-<<<<<<< HEAD
 
     client(std::shared_ptr<engine_pool> engine_pool,
         network::base_socket::ptr &&socket)
@@ -32,8 +31,6 @@
           broker_(std::make_unique<network::broker>(std::move(socket)))
     {}
 
-=======
->>>>>>> 7deb3782
     ~client() = default;
     client(const client &) = delete;
     client &operator=(const client &) = delete;
@@ -50,15 +47,8 @@
     bool run_request();
     bool run_once();
 
-<<<<<<< HEAD
   protected:
     bool initialised{false};
-=======
-    // NOLINTNEXTLINE(google-runtime-references)
-    void run(worker::monitor &wm);
-
-protected:
->>>>>>> 7deb3782
     uint32_t version{};
     network::base_broker::ptr broker_;
     std::shared_ptr<engine_pool> engine_pool_;
