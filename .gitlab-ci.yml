stages:
  - build
  - tests
  - deploy
  - benchmarks
  - ci-build

variables:
  GIT_SUBMODULE_STRATEGY: recursive
  # Only clone libdatadog submodule by default
  GIT_SUBMODULE_PATHS: libdatadog
  LATEST_LIBRARY_x86_64_LINUX_GNU:
    value: ""
    description: "Location where to download latest dd-library-php-*-x86_64-linux-gnu.tar.gz archive. Leave empty to take it from the latest released github tag."
  DOWNSTREAM_REL_BRANCH:
    value: "master"
    description: "Run a specific datadog-reliability-env branch downstream"
  SYSTEM_TESTS_LIBRARY: php

include:
<<<<<<< HEAD
  - remote: https://gitlab-templates.ddbuild.io/libdatadog/include/ci_authenticated_job.yml
=======
  - project: DataDog/apm-reliability/libdatadog-build
    ref: 0f677257308e1c379af490b754febfb40fa2c06d
    file: templates/ci_authenticated_job.yml
  - local: .gitlab/one-pipeline.locked.yml
>>>>>>> 7954d352
  - local: .gitlab/benchmarks.yml
  - local: .gitlab/ci-images.yml

build:
  extends: .ci_authenticated_job
  stage: build
  image: registry.ddbuild.io/images/ci_docker_base
  tags: [ "runner:main", "size:large" ]
  script:
    - |
      if [ -z "$LATEST_LIBRARY_x86_64_LINUX_GNU" ]; then
        source /download-binary-tracer.sh
        get_circleci_artifact "gh/DataDog/dd-trace-php" "build_packages" "package extension" "dd-library-php-.*-x86_64-linux-gnu.tar.gz" "dd-library-php-x86_64-linux-gnu.tar.gz"
        get_circleci_artifact "gh/DataDog/dd-trace-php" "build_packages" "package extension" "datadog-setup.php" "datadog-setup.php"
        echo "UPSTREAM_TRACER_VERSION=dev-master" >> upstream.env
      else
        UPSTREAM_TRACER_VERSION=$(echo "$LATEST_LIBRARY_x86_64_LINUX_GNU" | grep -Po '(?<=dd-library-php-).+(?=-x86_64-linux-gnu.tar.gz)')
        echo "UPSTREAM_TRACER_VERSION=${UPSTREAM_TRACER_VERSION}" >> upstream.env
        curl --fail --location --output 'dd-library-php-x86_64-linux-gnu.tar.gz' "$LATEST_LIBRARY_x86_64_LINUX_GNU"
        curl --fail --location -O "$(dirname $LATEST_LIBRARY_x86_64_LINUX_GNU)/datadog-setup.php"
      fi
    - tar -cf 'datadog-setup-x86_64-linux-gnu.tar' 'datadog-setup.php' 'dd-library-php-x86_64-linux-gnu.tar.gz'
  artifacts:
    paths:
      - 'upstream.env'
      - 'datadog-setup-x86_64-linux-gnu.tar'

download_artifacts:
  extends: .ci_authenticated_job
  stage: build
  image: registry.ddbuild.io/images/ci_docker_base
  tags: [ "runner:main", "size:large" ]
  script:
    - |
      sleep 2m # Let time for the CircleCI pipeline to start
      source .gitlab/download-circleci_artifact.sh

      download_circleci_artifact "gh/DataDog/dd-trace-php" "build_packages" "package extension" "dd-library-php-ssi-.*-x86_64-linux.tar.gz" "dd-library-php-ssi-x86_64-linux.tar.gz"
      download_circleci_artifact "gh/DataDog/dd-trace-php" "build_packages" "package extension" "dd-library-php-ssi-.*-aarch64-linux.tar.gz" "dd-library-php-ssi-aarch64-linux.tar.gz"
  artifacts:
    paths:
      - 'dd-library-php-ssi-x86_64-linux.tar.gz'
      - 'dd-library-php-ssi-aarch64-linux.tar.gz'

deploy_to_reliability_env:
  stage: deploy
  needs: [ build ]
  rules:
    - if: $CI_PIPELINE_SOURCE == "schedule" && $NIGHTLY
      when: always
    - if: $CI_COMMIT_REF_NAME =~ /^ddtrace-/
      when: always
    - when: manual
      allow_failure: true
  trigger:
    project: DataDog/apm-reliability/datadog-reliability-env
    branch: $DOWNSTREAM_REL_BRANCH
  variables:
    UPSTREAM_PACKAGE_JOB: build
    UPSTREAM_PROJECT_ID: $CI_PROJECT_ID
    UPSTREAM_PROJECT_NAME: $CI_PROJECT_NAME
    UPSTREAM_PIPELINE_ID: $CI_PIPELINE_ID
    UPSTREAM_BRANCH: $CI_COMMIT_REF_NAME
#    COMMIT_SHA would be wrong because the artifact is not built here
#    UPSTREAM_COMMIT_SHA: $CI_COMMIT_SHA

tracer-base-image:
  extends: .ci_authenticated_job
  rules:
    - if: '$CI_PIPELINE_SOURCE == "schedule"'
      when: always
  stage: deploy
  needs: [ build ]
  script:
    - echo $GH_TOKEN|docker login ghcr.io/datadog -u uploader --password-stdin

    #Dev X86
    - rm -rf ./tooling/ci/binaries
    - ./tooling/ci/download-binary-php.sh dev
    - docker buildx build --load --progress=plain --platform linux/amd64 -f ./tooling/ci/Dockerfile -t ghcr.io/datadog/dd-trace-php/dd-library-php:latest_snapshot .
    - docker push ghcr.io/datadog/dd-trace-php/dd-library-php:latest_snapshot

    #Prod X86
    - rm -rf ./tooling/ci/binaries
    - ./tooling/ci/download-binary-php.sh prod
    - docker buildx build --load --progress=plain --platform linux/amd64 -f ./tooling/ci/Dockerfile -t ghcr.io/datadog/dd-trace-php/dd-library-php:latest .
    - docker push ghcr.io/datadog/dd-trace-php/dd-library-php:latest

generate-templates:
  stage: build
  image: registry.ddbuild.io/images/mirror/php:8.2-cli
  tags: [ "arch:amd64" ]
  needs: []
  script:
    - php ./.gitlab/generate-package.php | tee .gitlab/package-gen.yml
    - php ./.gitlab/generate-tests.php | tee .gitlab/tests-gen.yml
  variables:
    GIT_SUBMODULE_STRATEGY: none
  artifacts:
    paths:
      - .gitlab/*-gen.yml

tests-trigger:
  stage: tests
  needs: [ "generate-templates" ]
  trigger:
    include:
      - artifact: .gitlab/tests-gen.yml
        job: "generate-templates"
    strategy: depend
  variables:
    PARENT_PIPELINE_ID: $CI_PIPELINE_ID

package-trigger:
  stage: build
  needs: [ "generate-templates" ]
  trigger:
    include:
      - artifact: .gitlab/package-gen.yml
        job: "generate-templates"
    strategy: depend
  variables:
    PARENT_PIPELINE_ID: $CI_PIPELINE_ID
    GIT_SUBMODULE_PATHS: libdatadog appsec/third_party/cpp-base64 appsec/third_party/libddwaf appsec/third_party/msgpack-c<|MERGE_RESOLUTION|>--- conflicted
+++ resolved
@@ -18,14 +18,9 @@
   SYSTEM_TESTS_LIBRARY: php
 
 include:
-<<<<<<< HEAD
-  - remote: https://gitlab-templates.ddbuild.io/libdatadog/include/ci_authenticated_job.yml
-=======
   - project: DataDog/apm-reliability/libdatadog-build
     ref: 0f677257308e1c379af490b754febfb40fa2c06d
     file: templates/ci_authenticated_job.yml
-  - local: .gitlab/one-pipeline.locked.yml
->>>>>>> 7954d352
   - local: .gitlab/benchmarks.yml
   - local: .gitlab/ci-images.yml
 
