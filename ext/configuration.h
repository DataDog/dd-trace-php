--- conflicted
+++ resolved
@@ -243,12 +243,9 @@
     CONFIG(SET, DD_DYNAMIC_INSTRUMENTATION_REDACTED_IDENTIFIERS, "", .ini_change = zai_config_system_ini_change) \
     CONFIG(BOOL, DD_EXPERIMENTAL_APPSEC_STANDALONE_ENABLED, "false")                                           \
     CONFIG(SET, DD_DYNAMIC_INSTRUMENTATION_REDACTED_TYPES, "", .ini_change = zai_config_system_ini_change)     \
-<<<<<<< HEAD
-    CONFIG(BOOL, DD_TRACE_INFERRED_PROXY_SERVICES_ENABLED, "false")                                             \
-=======
     CONFIG(INT, DD_TRACE_BAGGAGE_MAX_ITEMS, "64")                                                              \
     CONFIG(INT, DD_TRACE_BAGGAGE_MAX_BYTES, "8192")                                                            \
->>>>>>> 47ce337b
+    CONFIG(BOOL, DD_TRACE_INFERRED_PROXY_SERVICES_ENABLED, "false")                                             \
     DD_INTEGRATIONS
 
 #ifndef _WIN32
