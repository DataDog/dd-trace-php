--- conflicted
+++ resolved
@@ -206,7 +206,6 @@
     DD_INTEGRATIONS
 
 #ifndef _WIN32
-<<<<<<< HEAD
 #  if 1 || PHP_VERSION_ID >= 80300
 #    define DD_CONFIGURATION \
         CONFIG(BOOL, DD_TRACE_SIDECAR_TRACE_SENDER, "true", .ini_change = zai_config_system_ini_change) \
@@ -216,11 +215,6 @@
         CONFIG(BOOL, DD_TRACE_SIDECAR_TRACE_SENDER, "false", .ini_change = zai_config_system_ini_change) \
         DD_CONFIGURATION_ALL
 #  endif
-=======
-#  define DD_CONFIGURATION \
-        CONFIG(BOOL, DD_TRACE_SIDECAR_TRACE_SENDER, DD_CFG_EXPSTR(DD_SIDECAR_TRACE_SENDER_DEFAULT), .ini_change = zai_config_system_ini_change) \
-        DD_CONFIGURATION_ALL
->>>>>>> 8d07c879
 #else
 #  define DD_CONFIGURATION DD_CONFIGURATION_ALL
 #endif
