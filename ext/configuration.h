--- conflicted
+++ resolved
@@ -168,13 +168,10 @@
     CONFIG(INT, DD_TRACE_AGENT_STACK_BACKLOG, "12", .ini_change = zai_config_system_ini_change)                \
     CONFIG(BOOL, DD_TRACE_PROPAGATE_USER_ID_DEFAULT, "false")                                                  \
     CONFIG(CUSTOM(INT), DD_DBM_PROPAGATION_MODE, "disabled", .parser = dd_parse_dbm_mode)                      \
-<<<<<<< HEAD
-    CONFIG(BOOL, DD_TRACE_OTEL_ENABLED, "false")                                                               \
-=======
     CONFIG(SET, DD_TRACE_WORDPRESS_ADDITIONAL_ACTIONS, "")                                                      \
     CONFIG(BOOL, DD_TRACE_WORDPRESS_CALLBACKS, "false")                                                          \
     CONFIG(BOOL, DD_TRACE_WORDPRESS_ENHANCED_INTEGRATION, "false")                                              \
->>>>>>> ca7592e6
+    CONFIG(BOOL, DD_TRACE_OTEL_ENABLED, "false")                                                               \
     DD_INTEGRATIONS
 
 #define CALIAS CONFIG
