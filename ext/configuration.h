#ifndef DD_CONFIGURATION_H
#define DD_CONFIGURATION_H

#include <stdbool.h>

#include "compatibility.h"
#include "config/config.h"
#include "ddtrace_string.h"
#include "integrations/integrations.h"
#include "span.h"
#include "otel_config.h"

// note: only call this if ddtrace_config_trace_enabled() returns true
bool ddtrace_config_integration_enabled(ddtrace_integration_name integration_name);

bool ddtrace_config_minit(int module_number);
void ddtrace_config_first_rinit();

extern bool runtime_config_first_init;

enum ddtrace_dbm_propagation_mode {
    DD_TRACE_DBM_PROPAGATION_DISABLED,
    DD_TRACE_DBM_PROPAGATION_SERVICE,
    DD_TRACE_DBM_PROPAGATION_FULL,
};

// To remove in 1.0
enum ddtrace_sampling_rules_format {
    DD_TRACE_SAMPLING_RULES_FORMAT_REGEX,
    DD_TRACE_SAMPLING_RULES_FORMAT_GLOB
};

/* From the curl docs on CONNECT_TIMEOUT_MS:
 *     If libcurl is built to use the standard system name resolver, that
 *     portion of the transfer will still use full-second resolution for
 *     timeouts with a minimum timeout allowed of one second.
 * The default is 0, which means to wait indefinitely. Even in the background
 * we don't want to wait forever, but I'm not sure what to set the connect
 * timeout to.
 * A user hit an issue with the userland time of 100.
 */
#define DD_TRACE_AGENT_CONNECT_TIMEOUT_VAL 100
#define DD_TRACE_BGS_CONNECT_TIMEOUT_VAL 2000

/* Default for the PHP sender; should be kept in sync with DDTrace\Transport\Http::DEFAULT_AGENT_TIMEOUT */
#define DD_TRACE_AGENT_TIMEOUT_VAL 500

/* This should be at least an order of magnitude higher than the userland HTTP Transport default. */
#define DD_TRACE_BGS_TIMEOUT_VAL 5000

#define DD_TRACE_AGENT_FLUSH_INTERVAL_VAL 1001

#define DD_INTEGRATION_ANALYTICS_ENABLED_DEFAULT false
#define DD_INTEGRATION_ANALYTICS_SAMPLE_RATE_DEFAULT 1

#if PHP_VERSION_ID >= 80300 || defined(_WIN32)
#define DD_SIDECAR_TRACE_SENDER_DEFAULT true
#else
#define DD_SIDECAR_TRACE_SENDER_DEFAULT false
#endif

#if _BUILD_FROM_PECL_
#define DD_DEFAULT_SOURCES_PATH "@php_dir@/datadog_trace/src/"
#else
#define DD_DEFAULT_SOURCES_PATH ""
#endif

#define DD_CFG_STR(str) #str
#define DD_CFG_EXPSTR(str) DD_CFG_STR(str)
#define INTEGRATION_ALIAS(id, _, initial, alias) \
    CALIAS(BOOL, DD_TRACE_##id##_ENABLED, initial, CALIASES(DD_CFG_STR(alias)))
#define INTEGRATION_WITH_DEFAULT(id, _, initial) \
    CONFIG(BOOL, DD_TRACE_##id##_ENABLED, initial)
#define INTEGRATION_NORMAL(id, _) \
    CONFIG(BOOL, DD_TRACE_##id##_ENABLED, "true")
#define GET_INTEGRATION_CONFIG_MACRO(_1, _2, DEFAULT, NAME, ...) NAME
#if defined(_MSVC_TRADITIONAL) && _MSVC_TRADITIONAL
#define GET_INTEGRATION_CONFIG_MACRO_EXPAND(...) __VA_ARGS__
#define INTEGRATION_CONFIG_ACTIVE(id, ...) GET_INTEGRATION_CONFIG_MACRO_EXPAND(GET_INTEGRATION_CONFIG_MACRO(__VA_ARGS__, INTEGRATION_ALIAS, INTEGRATION_WITH_DEFAULT, INTEGRATION_NORMAL))GET_INTEGRATION_CONFIG_MACRO_EXPAND((id, __VA_ARGS__))
#else
#define INTEGRATION_CONFIG_ACTIVE(id, ...) GET_INTEGRATION_CONFIG_MACRO(__VA_ARGS__, INTEGRATION_ALIAS, INTEGRATION_WITH_DEFAULT, INTEGRATION_NORMAL)(id, __VA_ARGS__)
#endif
#define INTEGRATION(id, ...)                                                                                           \
    INTEGRATION_CONFIG_ACTIVE(id, __VA_ARGS__)                                                                         \
    CALIAS(BOOL, DD_TRACE_##id##_ANALYTICS_ENABLED, DD_CFG_EXPSTR(DD_INTEGRATION_ANALYTICS_ENABLED_DEFAULT),           \
           CALIASES(DD_CFG_STR(DD_##id##_ANALYTICS_ENABLED), DD_CFG_STR(DD_TRACE_##id##_ANALYTICS_ENABLED)))           \
    CALIAS(DOUBLE, DD_TRACE_##id##_ANALYTICS_SAMPLE_RATE, DD_CFG_EXPSTR(DD_INTEGRATION_ANALYTICS_SAMPLE_RATE_DEFAULT), \
           CALIASES(DD_CFG_STR(DD_##id##_ANALYTICS_SAMPLE_RATE), DD_CFG_STR(DD_TRACE_##id##_ANALYTICS_SAMPLE_RATE)))

#define DD_TRACE_OBFUSCATION_QUERY_STRING_REGEXP_DEFAULT \
    "(?i)(?:(?:\"|%22)?)(?:(?:old[-_]?|new[-_]?)?p(?:ass)?w(?:or)?d(?:1|2)?|pass(?:[-_]?phrase)?|secret|(?:api[-_]?|private[-_]?|public[-_]?|access[-_]?|secret[-_]?|app(?:lication)?[-_]?)key(?:[-_]?id)?|token|consumer[-_]?(?:id|key|secret)|sign(?:ed|ature)?|auth(?:entication|orization)?)(?:(?:\\s|%20)*(?:=|%3D)[^&]+|(?:\"|%22)(?:\\s|%20)*(?::|%3A)(?:\\s|%20)*(?:\"|%22)(?:%2[^2]|%[^2]|[^\"%])+(?:\"|%22))|(?:bearer(?:\\s|%20)+[a-z0-9._\\-]+|token(?::|%3A)[a-z0-9]{13}|gh[opsu]_[0-9a-zA-Z]{36}|ey[I-L](?:[\\w=-]|%3D)+\\.ey[I-L](?:[\\w=-]|%3D)+(?:\\.(?:[\\w.+/=-]|%3D|%2F|%2B)+)?|-{5}BEGIN(?:[a-z\\s]|%20)+PRIVATE(?:\\s|%20)KEY-{5}[^\\-]+-{5}END(?:[a-z\\s]|%20)+PRIVATE(?:\\s|%20)KEY(?:-{5})?(?:\\n|%0A)?|(?:ssh-(?:rsa|dss)|ecdsa-[a-z0-9]+-[a-z0-9]+)(?:\\s|%20|%09)+(?:[a-z0-9/.+]|%2F|%5C|%2B){100,}(?:=|%3D)*(?:(?:\\s|%20|%09)+[a-z0-9._-]+)?)"

#define DD_CONFIGURATION_ALL                                                                                   \
    CONFIG(STRING, DD_TRACE_SOURCES_PATH, DD_DEFAULT_SOURCES_PATH, .ini_change = zai_config_system_ini_change) \
    CONFIG(STRING, DD_AUTOLOAD_NO_COMPILE, "0", .ini_change = zai_config_system_ini_change)                    \
    CONFIG(STRING, DD_TRACE_AGENT_URL, "", .ini_change = zai_config_system_ini_change)                         \
    CONFIG(STRING, DD_AGENT_HOST, "", .ini_change = zai_config_system_ini_change)                              \
    CONFIG(STRING, DD_DOGSTATSD_URL, "")                                                                       \
    CONFIG(STRING, DD_API_KEY, "", .ini_change = zai_config_system_ini_change)                                 \
    CONFIG(BOOL, DD_DISTRIBUTED_TRACING, "true")                                                               \
    CONFIG(STRING, DD_DOGSTATSD_PORT, "8125")                                                                  \
    CONFIG(STRING, DD_ENV, "", .ini_change = ddtrace_alter_dd_env,                                             \
           .env_config_fallback = ddtrace_conf_otel_resource_attributes_env)                                   \
    CONFIG(BOOL, DD_AUTOFINISH_SPANS, "false")                                                                 \
    CONFIG(BOOL, DD_TRACE_URL_AS_RESOURCE_NAMES_ENABLED, "true")                                               \
    CONFIG(BOOL, DD_HTTP_SERVER_ROUTE_BASED_NAMING, "true")                                                    \
    CONFIG(STRING, DD_SERVICE, "", .ini_change = ddtrace_alter_dd_service,                                     \
           .env_config_fallback = ddtrace_conf_otel_service_name)                                              \
    CONFIG(MAP, DD_SERVICE_MAPPING, "")                                                                        \
    CONFIG(MAP, DD_TAGS, "",                                                                                   \
           .env_config_fallback = ddtrace_conf_otel_resource_attributes_tags)                                  \
    CONFIG(INT, DD_TRACE_AGENT_PORT, "0", .ini_change = zai_config_system_ini_change)                          \
    CONFIG(BOOL, DD_TRACE_ANALYTICS_ENABLED, "false")                                                          \
    CONFIG(BOOL, DD_TRACE_APPEND_TRACE_IDS_TO_LOGS, "false")                                                   \
    CONFIG(BOOL, DD_TRACE_AUTO_FLUSH_ENABLED, "false")                                                         \
    CONFIG(BOOL, DD_TRACE_CLI_ENABLED, "false")                                                                \
    CONFIG(BOOL, DD_TRACE_MEASURE_COMPILE_TIME, "true")                                                        \
    CONFIG(BOOL, DD_TRACE_DEBUG, "false", .ini_change = ddtrace_alter_dd_trace_debug)                          \
    CONFIG(BOOL, DD_TRACE_ENABLED, "true", .ini_change = ddtrace_alter_dd_trace_disabled_config,               \
           .env_config_fallback = ddtrace_conf_otel_traces_exporter)                                           \
    CONFIG(BOOL, DD_INSTRUMENTATION_TELEMETRY_ENABLED, "true", .ini_change = zai_config_system_ini_change)     \
    CONFIG(BOOL, DD_TRACE_HEALTH_METRICS_ENABLED, "false", .ini_change = zai_config_system_ini_change)         \
    CONFIG(DOUBLE, DD_TRACE_HEALTH_METRICS_HEARTBEAT_SAMPLE_RATE, "0.001")                                     \
    CONFIG(BOOL, DD_TRACE_DB_CLIENT_SPLIT_BY_INSTANCE, "false")                                                \
    CONFIG(BOOL, DD_TRACE_HTTP_CLIENT_SPLIT_BY_DOMAIN, "false")                                                \
    CONFIG(BOOL, DD_TRACE_REDIS_CLIENT_SPLIT_BY_HOST, "false")                                                 \
    CONFIG(STRING, DD_TRACE_MEMORY_LIMIT, "")                                                                  \
    CONFIG(BOOL, DD_TRACE_REPORT_HOSTNAME, "false")                                                            \
    CONFIG(BOOL, DD_TRACE_FLUSH_COLLECT_CYCLES, "false")                                                       \
    CONFIG(BOOL, DD_TRACE_LARAVEL_QUEUE_DISTRIBUTED_TRACING, "true")                                           \
    CONFIG(BOOL, DD_TRACE_REMOVE_ROOT_SPAN_LARAVEL_QUEUE, "true")                                              \
    CONFIG(BOOL, DD_TRACE_REMOVE_AUTOINSTRUMENTATION_ORPHANS, "false")                                         \
    CONFIG(SET, DD_TRACE_RESOURCE_URI_FRAGMENT_REGEX, "")                                                      \
    CONFIG(SET, DD_TRACE_RESOURCE_URI_MAPPING_INCOMING, "")                                                    \
    CONFIG(SET, DD_TRACE_RESOURCE_URI_MAPPING_OUTGOING, "")                                                    \
    CONFIG(SET, DD_TRACE_RESOURCE_URI_QUERY_PARAM_ALLOWED, "")                                                 \
    CONFIG(SET, DD_TRACE_HTTP_URL_QUERY_PARAM_ALLOWED, "*")                                                    \
    CONFIG(SET, DD_TRACE_HTTP_POST_DATA_PARAM_ALLOWED, "")                                                     \
    CONFIG(INT, DD_TRACE_RATE_LIMIT, "0", .ini_change = zai_config_system_ini_change)                          \
    CONFIG(DOUBLE, DD_TRACE_SAMPLE_RATE, "-1",                                                                 \
           .env_config_fallback = ddtrace_conf_otel_sample_rate)                                               \
    CONFIG(JSON, DD_TRACE_SAMPLING_RULES, "[]")                                                                \
    CONFIG(CUSTOM(INT), DD_TRACE_SAMPLING_RULES_FORMAT, "glob", .parser = dd_parse_sampling_rules_format)      \
    CONFIG(JSON, DD_SPAN_SAMPLING_RULES, "[]")                                                                 \
    CONFIG(STRING, DD_SPAN_SAMPLING_RULES_FILE, "", .ini_change = ddtrace_alter_sampling_rules_file_config)    \
    CONFIG(SET_LOWERCASE, DD_TRACE_HEADER_TAGS, "")                                                            \
    CONFIG(INT, DD_TRACE_X_DATADOG_TAGS_MAX_LENGTH, "512")                                                     \
    CONFIG(MAP, DD_TRACE_PEER_SERVICE_MAPPING, "")                                                             \
    CONFIG(BOOL, DD_TRACE_PEER_SERVICE_DEFAULTS_ENABLED, "false")                                              \
    CONFIG(BOOL, DD_TRACE_REMOVE_INTEGRATION_SERVICE_NAMES_ENABLED, "false")                                   \
    CONFIG(BOOL, DD_TRACE_PROPAGATE_SERVICE, "false")                                                          \
    CONFIG(SET_LOWERCASE, DD_TRACE_PROPAGATION_STYLE_EXTRACT, "datadog,tracecontext,B3,B3 single header")      \
    CONFIG(SET_LOWERCASE, DD_TRACE_PROPAGATION_STYLE_INJECT, "datadog,tracecontext")                           \
    CONFIG(SET_LOWERCASE, DD_TRACE_PROPAGATION_STYLE, "datadog,tracecontext",                                  \
           .env_config_fallback = ddtrace_conf_otel_propagators)                                               \
    CONFIG(SET, DD_TRACE_TRACED_INTERNAL_FUNCTIONS, "")                                                        \
    CONFIG(INT, DD_TRACE_AGENT_TIMEOUT, DD_CFG_EXPSTR(DD_TRACE_AGENT_TIMEOUT_VAL),                             \
           .ini_change = zai_config_system_ini_change)                                                         \
    CONFIG(INT, DD_TRACE_AGENT_CONNECT_TIMEOUT, DD_CFG_EXPSTR(DD_TRACE_AGENT_CONNECT_TIMEOUT_VAL),             \
           .ini_change = zai_config_system_ini_change)                                                         \
    CONFIG(INT, DD_TRACE_DEBUG_PRNG_SEED, "-1", .ini_change = ddtrace_reseed_seed_change)                      \
    CONFIG(BOOL, DD_LOG_BACKTRACE, "false")                                                                    \
    CONFIG(BOOL, DD_TRACE_GENERATE_ROOT_SPAN, "true", .ini_change = ddtrace_span_alter_root_span_config)       \
    CONFIG(INT, DD_TRACE_SPANS_LIMIT, "1000")                                                                  \
    CONFIG(BOOL, DD_TRACE_128_BIT_TRACEID_GENERATION_ENABLED, "true")                                          \
    CONFIG(BOOL, DD_TRACE_128_BIT_TRACEID_LOGGING_ENABLED, "false")                                            \
    CONFIG(INT, DD_TRACE_BGS_CONNECT_TIMEOUT, DD_CFG_EXPSTR(DD_TRACE_BGS_CONNECT_TIMEOUT_VAL),                 \
           .ini_change = zai_config_system_ini_change)                                                         \
    CONFIG(INT, DD_TRACE_BGS_TIMEOUT, DD_CFG_EXPSTR(DD_TRACE_BGS_TIMEOUT_VAL),                                 \
           .ini_change = zai_config_system_ini_change)                                                         \
    CONFIG(INT, DD_TRACE_AGENT_FLUSH_INTERVAL, DD_CFG_EXPSTR(DD_TRACE_AGENT_FLUSH_INTERVAL_VAL),               \
           .ini_change = zai_config_system_ini_change)                                                         \
    CONFIG(INT, DD_TELEMETRY_HEARTBEAT_INTERVAL, "60", .ini_change = zai_config_system_ini_change)             \
    CONFIG(INT, DD_TRACE_AGENT_FLUSH_AFTER_N_REQUESTS, "0")                                                    \
    CONFIG(INT, DD_TRACE_SHUTDOWN_TIMEOUT, "5000", .ini_change = zai_config_system_ini_change)                 \
    CONFIG(BOOL, DD_TRACE_STARTUP_LOGS, "true")                                                                \
    CONFIG(BOOL, DD_TRACE_ONCE_LOGS, "true")                                                                   \
    CONFIG(INT, DD_TRACE_AGENT_RETRIES, "0", .ini_change = zai_config_system_ini_change)                       \
    CONFIG(BOOL, DD_TRACE_AGENT_DEBUG_VERBOSE_CURL, "false", .ini_change = zai_config_system_ini_change)       \
    CONFIG(BOOL, DD_TRACE_DEBUG_CURL_OUTPUT, "false", .ini_change = zai_config_system_ini_change)              \
    CONFIG(INT, DD_TRACE_BETA_HIGH_MEMORY_PRESSURE_PERCENT, "80", .ini_change = zai_config_system_ini_change)  \
    CONFIG(BOOL, DD_TRACE_AGENTLESS, "false", .ini_change = zai_config_system_ini_change)                      \
    CONFIG(BOOL, DD_TRACE_WARN_LEGACY_DD_TRACE, "true")                                                        \
    CONFIG(BOOL, DD_TRACE_RETAIN_THREAD_CAPABILITIES, "false", .ini_change = zai_config_system_ini_change)     \
    CONFIG(STRING, DD_VERSION, "", .ini_change = ddtrace_alter_dd_version,                                     \
           .env_config_fallback = ddtrace_conf_otel_resource_attributes_version)                               \
    CONFIG(STRING, DD_TRACE_OBFUSCATION_QUERY_STRING_REGEXP, DD_TRACE_OBFUSCATION_QUERY_STRING_REGEXP_DEFAULT) \
    CONFIG(BOOL, DD_TRACE_MEMCACHED_OBFUSCATION, "true")                                                       \
    CONFIG(BOOL, DD_TRACE_CLIENT_IP_ENABLED, "false")                                                          \
    CONFIG(CUSTOM(STRING), DD_TRACE_CLIENT_IP_HEADER, "", .parser = ddtrace_parse_client_ip_header_config)     \
    CONFIG(BOOL, DD_TRACE_FORKED_PROCESS, "true")                                                              \
    CONFIG(INT, DD_TRACE_HOOK_LIMIT, "100")                                                                    \
    CONFIG(INT, DD_TRACE_BUFFER_SIZE, "2097152", .ini_change = zai_config_system_ini_change)                   \
    CONFIG(INT, DD_TRACE_AGENT_MAX_PAYLOAD_SIZE, "52428800", .ini_change = zai_config_system_ini_change)       \
    CONFIG(INT, DD_TRACE_AGENT_STACK_INITIAL_SIZE, "131072", .ini_change = zai_config_system_ini_change)       \
    CONFIG(INT, DD_TRACE_AGENT_STACK_BACKLOG, "12", .ini_change = zai_config_system_ini_change)                \
    CONFIG(BOOL, DD_TRACE_PROPAGATE_USER_ID_DEFAULT, "false")                                                  \
    CONFIG(CUSTOM(INT), DD_DBM_PROPAGATION_MODE, "disabled", .parser = dd_parse_dbm_mode)                      \
    CONFIG(SET, DD_TRACE_WORDPRESS_ADDITIONAL_ACTIONS, "")                                                     \
    CONFIG(BOOL, DD_TRACE_WORDPRESS_CALLBACKS, "true")                                                         \
    CONFIG(BOOL, DD_INTEGRATION_METRICS_ENABLED, "true",                                                       \
           .env_config_fallback = ddtrace_conf_otel_metrics_exporter)                                          \
    CONFIG(BOOL, DD_TRACE_OTEL_ENABLED, "false")                                                               \
    CONFIG(STRING, DD_TRACE_LOG_FILE, "", .ini_change = zai_config_system_ini_change)                          \
    CONFIG(STRING, DD_TRACE_LOG_LEVEL, "error", .ini_change = ddtrace_alter_dd_trace_log_level,                \
           .env_config_fallback = ddtrace_conf_otel_log_level)                                                 \
    CONFIG(BOOL, DD_APPSEC_SCA_ENABLED, "false", .ini_change = zai_config_system_ini_change)                   \
<<<<<<< HEAD
    CONFIG(STRING, DD_OPENAI_SERVICE, "")                                                               \
    CONFIG(BOOL, DD_OPENAI_METRICS_ENABLED, "true")                                                            \
    CONFIG(BOOL, DD_OPENAI_LOGS_ENABLED, "false")                                                               \
    CONFIG(INT, DD_OPENAI_SPAN_CHAR_LIMIT, "128")                                                               \
    CONFIG(DOUBLE, DD_OPENAI_SPAN_PROMPT_COMPLETION_SAMPLE_RATE, "1.0")                                         \
    CONFIG(DOUBLE, DD_OPENAI_LOG_PROMPT_COMPLETION_SAMPLE_RATE, "0.1")                                          \
=======
    CONFIG(BOOL, DD_TRACE_GIT_METADATA_ENABLED, "true")                                                        \
    CONFIG(STRING, DD_GIT_COMMIT_SHA, "")                                                                      \
    CONFIG(STRING, DD_GIT_REPOSITORY_URL, "")                                                                  \
>>>>>>> 5fe1c5ae
    DD_INTEGRATIONS

#ifndef _WIN32
#  define DD_CONFIGURATION \
        CONFIG(BOOL, DD_TRACE_SIDECAR_TRACE_SENDER, DD_CFG_EXPSTR(DD_SIDECAR_TRACE_SENDER_DEFAULT), .ini_change = zai_config_system_ini_change) \
        DD_CONFIGURATION_ALL
#else
#  define DD_CONFIGURATION DD_CONFIGURATION_ALL
#endif

#define CALIAS CONFIG

#define CONFIG(type, name, ...) DDTRACE_CONFIG_##name,
typedef enum { DD_CONFIGURATION } ddtrace_config_id;
#undef CONFIG

#define BOOL(id)                                                                                                 \
    static inline bool get_##id(void) { return IS_TRUE == Z_TYPE_P(zai_config_get_value(DDTRACE_CONFIG_##id)); } \
    static inline bool get_global_##id(void) {                                                                   \
        return IS_TRUE == Z_TYPE(zai_config_memoized_entries[DDTRACE_CONFIG_##id].decoded_value);                \
    }
#define INT(id)                                                                                            \
    static inline zend_long get_##id(void) { return Z_LVAL_P(zai_config_get_value(DDTRACE_CONFIG_##id)); } \
    static inline zend_long get_global_##id(void) {                                                        \
        return Z_LVAL(zai_config_memoized_entries[DDTRACE_CONFIG_##id].decoded_value);                     \
    }
#define DOUBLE(id)                                                                                      \
    static inline double get_##id(void) { return Z_DVAL_P(zai_config_get_value(DDTRACE_CONFIG_##id)); } \
    static inline double get_global_##id(void) {                                                        \
        return Z_DVAL(zai_config_memoized_entries[DDTRACE_CONFIG_##id].decoded_value);                  \
    }
#define STRING(id)                                                                                           \
    static inline zend_string *get_##id(void) { return Z_STR_P(zai_config_get_value(DDTRACE_CONFIG_##id)); } \
    static inline zend_string *get_global_##id(void) {                                                       \
        return Z_STR(zai_config_memoized_entries[DDTRACE_CONFIG_##id].decoded_value);                        \
    }
#define SET MAP
#define SET_LOWERCASE MAP
#define JSON MAP
#define MAP(id)                                                                                             \
    static inline zend_array *get_##id(void) { return Z_ARR_P(zai_config_get_value(DDTRACE_CONFIG_##id)); } \
    static inline zend_array *get_global_##id(void) {                                                       \
        return Z_ARR(zai_config_memoized_entries[DDTRACE_CONFIG_##id].decoded_value);                       \
    }
#define CUSTOM(type) type

#define CONFIG(type, name, ...) type(name)
DD_CONFIGURATION
#undef CONFIG

#ifdef _WIN32
static inline bool get_global_DD_TRACE_SIDECAR_TRACE_SENDER(void) { return true; }
#endif

#undef STRING
#undef MAP
#undef SET
#undef SET_LOWERCASE
#undef JSON
#undef BOOL
#undef INT
#undef DOUBLE

#undef CUSTOM
#undef CALIAS

static inline int ddtrace_quiet_zpp(void) {
    return PHP_DEBUG ? 0 : ZEND_PARSE_PARAMS_QUIET;
}

void ddtrace_change_default_ini(ddtrace_config_id config_id, zai_str str);

#endif  // DD_CONFIGURATION_H<|MERGE_RESOLUTION|>--- conflicted
+++ resolved
@@ -205,18 +205,15 @@
     CONFIG(STRING, DD_TRACE_LOG_LEVEL, "error", .ini_change = ddtrace_alter_dd_trace_log_level,                \
            .env_config_fallback = ddtrace_conf_otel_log_level)                                                 \
     CONFIG(BOOL, DD_APPSEC_SCA_ENABLED, "false", .ini_change = zai_config_system_ini_change)                   \
-<<<<<<< HEAD
-    CONFIG(STRING, DD_OPENAI_SERVICE, "")                                                               \
-    CONFIG(BOOL, DD_OPENAI_METRICS_ENABLED, "true")                                                            \
-    CONFIG(BOOL, DD_OPENAI_LOGS_ENABLED, "false")                                                               \
-    CONFIG(INT, DD_OPENAI_SPAN_CHAR_LIMIT, "128")                                                               \
-    CONFIG(DOUBLE, DD_OPENAI_SPAN_PROMPT_COMPLETION_SAMPLE_RATE, "1.0")                                         \
-    CONFIG(DOUBLE, DD_OPENAI_LOG_PROMPT_COMPLETION_SAMPLE_RATE, "0.1")                                          \
-=======
     CONFIG(BOOL, DD_TRACE_GIT_METADATA_ENABLED, "true")                                                        \
     CONFIG(STRING, DD_GIT_COMMIT_SHA, "")                                                                      \
     CONFIG(STRING, DD_GIT_REPOSITORY_URL, "")                                                                  \
->>>>>>> 5fe1c5ae
+    CONFIG(STRING, DD_OPENAI_SERVICE, "")                                                                      \
+    CONFIG(BOOL, DD_OPENAI_METRICS_ENABLED, "true")                                                            \
+    CONFIG(BOOL, DD_OPENAI_LOGS_ENABLED, "false")                                                              \
+    CONFIG(INT, DD_OPENAI_SPAN_CHAR_LIMIT, "128")                                                              \
+    CONFIG(DOUBLE, DD_OPENAI_SPAN_PROMPT_COMPLETION_SAMPLE_RATE, "1.0")                                        \
+    CONFIG(DOUBLE, DD_OPENAI_LOG_PROMPT_COMPLETION_SAMPLE_RATE, "0.1")                                         \
     DD_INTEGRATIONS
 
 #ifndef _WIN32
