#ifndef DD_CONFIGURATION_H
#define DD_CONFIGURATION_H

#include <stdbool.h>

#include "compatibility.h"
#include "config/config.h"
#include "ddtrace_string.h"
#include "integrations/integrations.h"
#include "span.h"
#include "otel_config.h"

// note: only call this if ddtrace_config_trace_enabled() returns true
bool ddtrace_config_integration_enabled(ddtrace_integration_name integration_name);

bool ddtrace_config_minit(int module_number);
void ddtrace_config_first_rinit();

extern bool runtime_config_first_init;

enum ddtrace_dbm_propagation_mode {
    DD_TRACE_DBM_PROPAGATION_DISABLED,
    DD_TRACE_DBM_PROPAGATION_SERVICE,
    DD_TRACE_DBM_PROPAGATION_FULL,
};

// To remove in 1.0
enum ddtrace_sampling_rules_format {
    DD_TRACE_SAMPLING_RULES_FORMAT_REGEX,
    DD_TRACE_SAMPLING_RULES_FORMAT_GLOB
};

/* From the curl docs on CONNECT_TIMEOUT_MS:
 *     If libcurl is built to use the standard system name resolver, that
 *     portion of the transfer will still use full-second resolution for
 *     timeouts with a minimum timeout allowed of one second.
 * The default is 0, which means to wait indefinitely. Even in the background
 * we don't want to wait forever, but I'm not sure what to set the connect
 * timeout to.
 * A user hit an issue with the userland time of 100.
 */
#define DD_TRACE_AGENT_CONNECT_TIMEOUT_VAL 100
#define DD_TRACE_BGS_CONNECT_TIMEOUT_VAL 2000

/* Default for the PHP sender; should be kept in sync with DDTrace\Transport\Http::DEFAULT_AGENT_TIMEOUT */
#define DD_TRACE_AGENT_TIMEOUT_VAL 500

/* This should be at least an order of magnitude higher than the userland HTTP Transport default. */
#define DD_TRACE_BGS_TIMEOUT_VAL 5000

#define DD_TRACE_AGENT_FLUSH_INTERVAL_VAL 1001

#define DD_INTEGRATION_ANALYTICS_ENABLED_DEFAULT false
#define DD_INTEGRATION_ANALYTICS_SAMPLE_RATE_DEFAULT 1

#if PHP_VERSION_ID >= 80300 || defined(_WIN32)
#define DD_SIDECAR_TRACE_SENDER_DEFAULT true
#else
#define DD_SIDECAR_TRACE_SENDER_DEFAULT false
#endif

#if _BUILD_FROM_PECL_
#define DD_DEFAULT_SOURCES_PATH "@php_dir@/datadog_trace/src/"
#else
#define DD_DEFAULT_SOURCES_PATH ""
#endif

#define DD_CFG_STR(str) #str
#define DD_CFG_EXPSTR(str) DD_CFG_STR(str)
#define INTEGRATION_ALIAS(id, _, initial, ...) \
    CALIAS(BOOL, id, initial, __VA_ARGS__)
#define INTEGRATION_WITH_DEFAULT(id, _, initial) \
    CONFIG(BOOL, id, initial)
#define INTEGRATION_NORMAL(id, _) \
    CONFIG(BOOL, id, "true")
#define GET_INTEGRATION_CONFIG_MACRO(_1, _2, _3, DEFAULT, NAME, ...) NAME
#if defined(_MSVC_TRADITIONAL) && _MSVC_TRADITIONAL
#define GET_INTEGRATION_CONFIG_MACRO_EXPAND(...) __VA_ARGS__
#define INTEGRATION_CONFIG_ACTIVE(id, ...) GET_INTEGRATION_CONFIG_MACRO_EXPAND(GET_INTEGRATION_CONFIG_MACRO(__VA_ARGS__, INTEGRATION_ALIAS, INTEGRATION_ALIAS, INTEGRATION_WITH_DEFAULT, INTEGRATION_NORMAL))GET_INTEGRATION_CONFIG_MACRO_EXPAND((DD_TRACE_##id##_ENABLED, __VA_ARGS__))
#else
#define INTEGRATION_CONFIG_ACTIVE(id, ...) GET_INTEGRATION_CONFIG_MACRO(__VA_ARGS__, INTEGRATION_ALIAS, INTEGRATION_ALIAS, INTEGRATION_WITH_DEFAULT, INTEGRATION_NORMAL)(DD_TRACE_##id##_ENABLED, __VA_ARGS__)
#endif
#define INTEGRATION(id, ...)                                                                                           \
    INTEGRATION_CONFIG_ACTIVE(id, __VA_ARGS__)                                                                         \
    CALIAS(BOOL, DD_TRACE_##id##_ANALYTICS_ENABLED, DD_CFG_EXPSTR(DD_INTEGRATION_ANALYTICS_ENABLED_DEFAULT),           \
           CALIASES(DD_CFG_STR(DD_##id##_ANALYTICS_ENABLED), DD_CFG_STR(DD_TRACE_##id##_ANALYTICS_ENABLED)))           \
    CALIAS(DOUBLE, DD_TRACE_##id##_ANALYTICS_SAMPLE_RATE, DD_CFG_EXPSTR(DD_INTEGRATION_ANALYTICS_SAMPLE_RATE_DEFAULT), \
           CALIASES(DD_CFG_STR(DD_##id##_ANALYTICS_SAMPLE_RATE), DD_CFG_STR(DD_TRACE_##id##_ANALYTICS_SAMPLE_RATE)))

#define DD_TRACE_OBFUSCATION_QUERY_STRING_REGEXP_DEFAULT \
    "(?i)(?:(?:\"|%22)?)(?:(?:old[-_]?|new[-_]?)?p(?:ass)?w(?:or)?d(?:1|2)?|pass(?:[-_]?phrase)?|secret|(?:api[-_]?|private[-_]?|public[-_]?|access[-_]?|secret[-_]?|app(?:lication)?[-_]?)key(?:[-_]?id)?|token|consumer[-_]?(?:id|key|secret)|sign(?:ed|ature)?|auth(?:entication|orization)?)(?:(?:\\s|%20)*(?:=|%3D)[^&]+|(?:\"|%22)(?:\\s|%20)*(?::|%3A)(?:\\s|%20)*(?:\"|%22)(?:%2[^2]|%[^2]|[^\"%])+(?:\"|%22))|(?:bearer(?:\\s|%20)+[a-z0-9._\\-]+|token(?::|%3A)[a-z0-9]{13}|gh[opsu]_[0-9a-zA-Z]{36}|ey[I-L](?:[\\w=-]|%3D)+\\.ey[I-L](?:[\\w=-]|%3D)+(?:\\.(?:[\\w.+/=-]|%3D|%2F|%2B)+)?|-{5}BEGIN(?:[a-z\\s]|%20)+PRIVATE(?:\\s|%20)KEY-{5}[^\\-]+-{5}END(?:[a-z\\s]|%20)+PRIVATE(?:\\s|%20)KEY(?:-{5})?(?:\\n|%0A)?|(?:ssh-(?:rsa|dss)|ecdsa-[a-z0-9]+-[a-z0-9]+)(?:\\s|%20|%09)+(?:[a-z0-9/.+]|%2F|%5C|%2B){100,}(?:=|%3D)*(?:(?:\\s|%20|%09)+[a-z0-9._-]+)?)"

#ifdef __SANITIZE_ADDRESS__
#define DD_CRASHTRACKING_ENABLED_DEFAULT "false"
#else
#define DD_CRASHTRACKING_ENABLED_DEFAULT "true"
#endif

#define DD_CONFIGURATION_ALL                                                                                   \
    CONFIG(STRING, DD_TRACE_SOURCES_PATH, DD_DEFAULT_SOURCES_PATH, .ini_change = zai_config_system_ini_change) \
    CONFIG(BOOL, DD_AUTOLOAD_NO_COMPILE, "false", .ini_change = zai_config_system_ini_change)                  \
    CONFIG(STRING, DD_TRACE_AGENT_URL, "", .ini_change = zai_config_system_ini_change)                         \
    CONFIG(STRING, DD_AGENT_HOST, "", .ini_change = zai_config_system_ini_change)                              \
    CONFIG(STRING, DD_DOGSTATSD_URL, "")                                                                       \
    CONFIG(STRING, DD_DOGSTATSD_HOST, "")                                                                      \
    CONFIG(STRING, DD_API_KEY, "", .ini_change = zai_config_system_ini_change)                                 \
    CONFIG(BOOL, DD_DISTRIBUTED_TRACING, "true")                                                               \
    CONFIG(STRING, DD_DOGSTATSD_PORT, "8125")                                                                  \
    CONFIG(STRING, DD_ENV, "", .ini_change = ddtrace_alter_dd_env,                                             \
           .env_config_fallback = ddtrace_conf_otel_resource_attributes_env)                                   \
    CONFIG(BOOL, DD_AUTOFINISH_SPANS, "false")                                                                 \
    CONFIG(BOOL, DD_TRACE_URL_AS_RESOURCE_NAMES_ENABLED, "true")                                               \
    CONFIG(BOOL, DD_HTTP_SERVER_ROUTE_BASED_NAMING, "true")                                                    \
    CONFIG(STRING, DD_SERVICE, "", .ini_change = ddtrace_alter_dd_service,                                     \
           .env_config_fallback = ddtrace_conf_otel_service_name)                                              \
    CONFIG(MAP, DD_SERVICE_MAPPING, "")                                                                        \
    CONFIG(CUSTOM(MAP), DD_TAGS, "",                                                                                   \
           .env_config_fallback = ddtrace_conf_otel_resource_attributes_tags,                                  \
           .parser = dd_parse_tags)                                                                             \
    CONFIG(INT, DD_TRACE_AGENT_PORT, "0", .ini_change = zai_config_system_ini_change)                          \
    CONFIG(BOOL, DD_TRACE_ANALYTICS_ENABLED, "false")                                                          \
    CONFIG(BOOL, DD_TRACE_APPEND_TRACE_IDS_TO_LOGS, "false")                                                   \
    CONFIG(BOOL, DD_TRACE_AUTO_FLUSH_ENABLED, "false") /* true in CLI */                                       \
    CONFIG(BOOL, DD_TRACE_CLI_ENABLED, "true")                                                                 \
    CONFIG(BOOL, DD_TRACE_MEASURE_COMPILE_TIME, "true")                                                        \
    CONFIG(BOOL, DD_TRACE_MEASURE_PEAK_MEMORY_USAGE, "true")                                                   \
    CONFIG(BOOL, DD_TRACE_DEBUG, "false", .ini_change = ddtrace_alter_dd_trace_debug)                          \
    CONFIG(BOOL, DD_TRACE_ENABLED, "true", .ini_change = ddtrace_alter_dd_trace_disabled_config,               \
           .env_config_fallback = ddtrace_conf_otel_traces_exporter)                                           \
    CONFIG(BOOL, DD_INSTRUMENTATION_TELEMETRY_ENABLED, "true", .ini_change = zai_config_system_ini_change)     \
    CONFIG(BOOL, DD_TELEMETRY_LOG_COLLECTION_ENABLED, "true")                                                  \
    CONFIG(BOOL, DD_TRACE_HEALTH_METRICS_ENABLED, "false", .ini_change = zai_config_system_ini_change)         \
    CONFIG(DOUBLE, DD_TRACE_HEALTH_METRICS_HEARTBEAT_SAMPLE_RATE, "0.001")                                     \
    CONFIG(BOOL, DD_TRACE_DB_CLIENT_SPLIT_BY_INSTANCE, "false")                                                \
    CONFIG(BOOL, DD_TRACE_HTTP_CLIENT_SPLIT_BY_DOMAIN, "false")                                                \
    CONFIG(BOOL, DD_TRACE_REDIS_CLIENT_SPLIT_BY_HOST, "false")                                                 \
    CONFIG(BOOL, DD_EXCEPTION_REPLAY_ENABLED, "false")                                                         \
    CONFIG(INT, DD_EXCEPTION_REPLAY_CAPTURE_MAX_FRAMES, "-1")                                                  \
    CONFIG(INT, DD_EXCEPTION_REPLAY_CAPTURE_INTERVAL_SECONDS, "3600")                                          \
    CONFIG(STRING, DD_TRACE_MEMORY_LIMIT, "")                                                                  \
    CONFIG(BOOL, DD_TRACE_REPORT_HOSTNAME, "false")                                                            \
    CONFIG(BOOL, DD_TRACE_FLUSH_COLLECT_CYCLES, "false")                                                       \
    CONFIG(BOOL, DD_TRACE_KAFKA_DISTRIBUTED_TRACING, "true")                                                   \
    CONFIG(BOOL, DD_TRACE_LARAVEL_QUEUE_DISTRIBUTED_TRACING, "true")                                           \
    CONFIG(BOOL, DD_TRACE_SYMFONY_MESSENGER_DISTRIBUTED_TRACING, "true")                                       \
    CONFIG(BOOL, DD_TRACE_SYMFONY_MESSENGER_MIDDLEWARES, "false")                                              \
    CONFIG(BOOL, DD_TRACE_REMOVE_ROOT_SPAN_LARAVEL_QUEUE, "true")                                              \
    CONFIG(BOOL, DD_TRACE_REMOVE_ROOT_SPAN_SYMFONY_MESSENGER, "true")                                          \
    CONFIG(BOOL, DD_APPSEC_RASP_ENABLED , "true")                                                              \
    CONFIG(BOOL, DD_TRACE_REMOVE_AUTOINSTRUMENTATION_ORPHANS, "false")                                         \
    CONFIG(SET, DD_TRACE_RESOURCE_URI_FRAGMENT_REGEX, "")                                                      \
    CONFIG(SET, DD_TRACE_RESOURCE_URI_MAPPING_INCOMING, "")                                                    \
    CONFIG(SET, DD_TRACE_RESOURCE_URI_MAPPING_OUTGOING, "")                                                    \
    CONFIG(SET, DD_TRACE_RESOURCE_URI_QUERY_PARAM_ALLOWED, "")                                                 \
    CONFIG(SET, DD_TRACE_HTTP_URL_QUERY_PARAM_ALLOWED, "*")                                                    \
    CONFIG(SET, DD_TRACE_HTTP_POST_DATA_PARAM_ALLOWED, "")                                                     \
    CONFIG(INT, DD_TRACE_RATE_LIMIT, "100", .ini_change = zai_config_system_ini_change)                        \
    CONFIG(DOUBLE, DD_TRACE_SAMPLE_RATE, "-1", .ini_change = ddtrace_alter_DD_TRACE_SAMPLE_RATE,               \
           .env_config_fallback = ddtrace_conf_otel_sample_rate)                                               \
    CONFIG(JSON, DD_TRACE_SAMPLING_RULES, "[]")                                                                \
    CONFIG(CUSTOM(INT), DD_TRACE_SAMPLING_RULES_FORMAT, "glob", .parser = dd_parse_sampling_rules_format)      \
    CONFIG(JSON, DD_SPAN_SAMPLING_RULES, "[]")                                                                 \
    CONFIG(STRING, DD_SPAN_SAMPLING_RULES_FILE, "", .ini_change = ddtrace_alter_sampling_rules_file_config)    \
    CONFIG(SET_OR_MAP_LOWERCASE, DD_TRACE_HEADER_TAGS, "", .ini_change = ddtrace_alter_DD_TRACE_HEADER_TAGS)   \
    CONFIG(INT, DD_TRACE_X_DATADOG_TAGS_MAX_LENGTH, "512")                                                     \
    CONFIG(MAP, DD_TRACE_PEER_SERVICE_MAPPING, "")                                                             \
    CONFIG(BOOL, DD_TRACE_PEER_SERVICE_DEFAULTS_ENABLED, "false")                                              \
    CONFIG(BOOL, DD_TRACE_REMOVE_INTEGRATION_SERVICE_NAMES_ENABLED, "false")                                   \
    CONFIG(BOOL, DD_TRACE_PROPAGATE_SERVICE, "false")                                                          \
    CONFIG(SET_LOWERCASE, DD_TRACE_PROPAGATION_STYLE_EXTRACT, "datadog,tracecontext,B3,B3 single header,baggage") \
    CONFIG(SET_LOWERCASE, DD_TRACE_PROPAGATION_STYLE_INJECT, "datadog,tracecontext,baggage")                   \
    CONFIG(SET_LOWERCASE, DD_TRACE_PROPAGATION_STYLE, "datadog,tracecontext,baggage",                          \
           .env_config_fallback = ddtrace_conf_otel_propagators)                                               \
    CONFIG(BOOL, DD_TRACE_IGNORE_AGENT_SAMPLING_RATES, "false", .ini_change = zai_config_system_ini_change)    \
    CONFIG(SET, DD_TRACE_TRACED_INTERNAL_FUNCTIONS, "")                                                        \
    CONFIG(INT, DD_TRACE_AGENT_TIMEOUT, DD_CFG_EXPSTR(DD_TRACE_AGENT_TIMEOUT_VAL),                             \
           .ini_change = zai_config_system_ini_change)                                                         \
    CONFIG(INT, DD_TRACE_AGENT_CONNECT_TIMEOUT, DD_CFG_EXPSTR(DD_TRACE_AGENT_CONNECT_TIMEOUT_VAL),             \
           .ini_change = zai_config_system_ini_change)                                                         \
    CONFIG(INT, DD_TRACE_DEBUG_PRNG_SEED, "-1", .ini_change = ddtrace_reseed_seed_change)                      \
    CONFIG(BOOL, DD_LOG_BACKTRACE, "false")                                                                    \
    CONFIG(BOOL, DD_CRASHTRACKING_ENABLED, DD_CRASHTRACKING_ENABLED_DEFAULT)                                   \
    CONFIG(BOOL, DD_TRACE_GENERATE_ROOT_SPAN, "true", .ini_change = ddtrace_span_alter_root_span_config)       \
    CONFIG(INT, DD_TRACE_SPANS_LIMIT, "1000")                                                                  \
    CONFIG(BOOL, DD_TRACE_128_BIT_TRACEID_GENERATION_ENABLED, "true")                                          \
    CONFIG(BOOL, DD_TRACE_128_BIT_TRACEID_LOGGING_ENABLED, "true")                                            \
    CONFIG(INT, DD_TRACE_BGS_CONNECT_TIMEOUT, DD_CFG_EXPSTR(DD_TRACE_BGS_CONNECT_TIMEOUT_VAL),                 \
           .ini_change = zai_config_system_ini_change)                                                         \
    CONFIG(INT, DD_TRACE_BGS_TIMEOUT, DD_CFG_EXPSTR(DD_TRACE_BGS_TIMEOUT_VAL),                                 \
           .ini_change = zai_config_system_ini_change)                                                         \
    CONFIG(INT, DD_TRACE_AGENT_FLUSH_INTERVAL, DD_CFG_EXPSTR(DD_TRACE_AGENT_FLUSH_INTERVAL_VAL),               \
           .ini_change = zai_config_system_ini_change)                                                         \
    CONFIG(INT, DD_TELEMETRY_HEARTBEAT_INTERVAL, "60", .ini_change = zai_config_system_ini_change)             \
    CONFIG(INT, DD_TRACE_AGENT_FLUSH_AFTER_N_REQUESTS, "0")                                                    \
    CONFIG(INT, DD_TRACE_SHUTDOWN_TIMEOUT, "5000", .ini_change = zai_config_system_ini_change)                 \
    CONFIG(BOOL, DD_TRACE_STARTUP_LOGS, "true")                                                                \
    CONFIG(BOOL, DD_TRACE_ONCE_LOGS, "true")                                                                   \
    CONFIG(INT, DD_TRACE_AGENT_RETRIES, "0", .ini_change = zai_config_system_ini_change)                       \
    CONFIG(BOOL, DD_TRACE_AGENT_DEBUG_VERBOSE_CURL, "false", .ini_change = zai_config_system_ini_change)       \
    CONFIG(BOOL, DD_TRACE_DEBUG_CURL_OUTPUT, "false", .ini_change = zai_config_system_ini_change)              \
    CONFIG(INT, DD_TRACE_BETA_HIGH_MEMORY_PRESSURE_PERCENT, "80", .ini_change = zai_config_system_ini_change)  \
    CONFIG(BOOL, DD_TRACE_AGENTLESS, "false", .ini_change = zai_config_system_ini_change)                      \
    CONFIG(BOOL, DD_TRACE_WARN_LEGACY_DD_TRACE, "true")                                                        \
    CONFIG(BOOL, DD_TRACE_RETAIN_THREAD_CAPABILITIES, "false", .ini_change = zai_config_system_ini_change)     \
    CONFIG(STRING, DD_VERSION, "", .ini_change = ddtrace_alter_dd_version,                                     \
           .env_config_fallback = ddtrace_conf_otel_resource_attributes_version)                               \
    CONFIG(STRING, DD_TRACE_OBFUSCATION_QUERY_STRING_REGEXP, DD_TRACE_OBFUSCATION_QUERY_STRING_REGEXP_DEFAULT) \
    CONFIG(BOOL, DD_TRACE_MEMCACHED_OBFUSCATION, "true")                                                       \
    CONFIG(BOOL, DD_TRACE_CLIENT_IP_ENABLED, "false")                                                          \
    CONFIG(CUSTOM(STRING), DD_TRACE_CLIENT_IP_HEADER, "", .parser = ddtrace_parse_client_ip_header_config)     \
    CONFIG(BOOL, DD_TRACE_FORKED_PROCESS, "true")                                                              \
    CONFIG(INT, DD_TRACE_HOOK_LIMIT, "100")                                                                    \
    CONFIG(INT, DD_TRACE_BUFFER_SIZE, "2097152", .ini_change = zai_config_system_ini_change)                   \
    CONFIG(INT, DD_TRACE_AGENT_MAX_PAYLOAD_SIZE, "52428800", .ini_change = zai_config_system_ini_change)       \
    CONFIG(INT, DD_TRACE_AGENT_STACK_INITIAL_SIZE, "131072", .ini_change = zai_config_system_ini_change)       \
    CONFIG(INT, DD_TRACE_AGENT_STACK_BACKLOG, "12", .ini_change = zai_config_system_ini_change)                \
    CONFIG(STRING, DD_TRACE_AGENT_TEST_SESSION_TOKEN, "", .ini_change = ddtrace_alter_test_session_token)      \
    CONFIG(BOOL, DD_TRACE_PROPAGATE_USER_ID_DEFAULT, "false")                                                  \
    CONFIG(CUSTOM(INT), DD_DBM_PROPAGATION_MODE, "disabled", .parser = dd_parse_dbm_mode)                      \
    CONFIG(SET, DD_TRACE_WORDPRESS_ADDITIONAL_ACTIONS, "")                                                     \
    CONFIG(BOOL, DD_TRACE_WORDPRESS_CALLBACKS, "true")                                                         \
    CONFIG(BOOL, DD_INTEGRATION_METRICS_ENABLED, "true",                                                       \
           .env_config_fallback = ddtrace_conf_otel_metrics_exporter)                                          \
    CONFIG(BOOL, DD_TRACE_OTEL_ENABLED, "false")                                                               \
    CONFIG(STRING, DD_TRACE_LOG_FILE, "", .ini_change = zai_config_system_ini_change)                          \
    CONFIG(STRING, DD_TRACE_LOG_LEVEL, "error", .ini_change = ddtrace_alter_dd_trace_log_level,                \
           .env_config_fallback = ddtrace_conf_otel_log_level)                                                 \
    CONFIG(BOOL, DD_APPSEC_SCA_ENABLED, "false", .ini_change = zai_config_system_ini_change)                   \
<<<<<<< HEAD
    CONFIG(BOOL, DD_WORDPRESS_HOOKS_ENABLED, "false")                                                            \
    CONFIG(BOOL, DD_WORDPRESS_LOGS_ENABLED, "true")                                                             \
    CONFIG(DOUBLE, DD_WORDPRESS_LOGS_SAMPLE_RATE, "0.1")                                                        \
    CONFIG(BOOL, DD_WORDPRESS_METRICS_ENABLED, "true")                                                          \
=======
    CONFIG(BOOL, DD_TRACE_GIT_METADATA_ENABLED, "true")                                                        \
    CONFIG(STRING, DD_GIT_COMMIT_SHA, "")                                                                      \
    CONFIG(STRING, DD_GIT_REPOSITORY_URL, "")                                                                  \
    CONFIG(STRING, DD_OPENAI_SERVICE, "")                                                                      \
    CONFIG(BOOL, DD_OPENAI_METRICS_ENABLED, "true")                                                            \
    CONFIG(BOOL, DD_OPENAI_LOGS_ENABLED, "false")                                                              \
    CONFIG(INT, DD_OPENAI_SPAN_CHAR_LIMIT, "128")                                                              \
    CONFIG(DOUBLE, DD_OPENAI_SPAN_PROMPT_COMPLETION_SAMPLE_RATE, "1.0")                                        \
    CONFIG(DOUBLE, DD_OPENAI_LOG_PROMPT_COMPLETION_SAMPLE_RATE, "0.1")                                         \
    CONFIG(BOOL, DD_TRACE_WEBSOCKET_MESSAGES_ENABLED, "true")                                                  \
    CONFIG(BOOL, DD_TRACE_WEBSOCKET_MESSAGES_INHERIT_SAMPLING, "true")                                         \
    CONFIG(BOOL, DD_TRACE_WEBSOCKET_MESSAGES_SEPARATE_TRACES, "true")                                          \
    CONFIG(BOOL, DD_INJECT_FORCE, "false", .ini_change = zai_config_system_ini_change)                         \
    CONFIG(DOUBLE, DD_REMOTE_CONFIG_POLL_INTERVAL_SECONDS, "5", .ini_change = zai_config_system_ini_change)    \
    CONFIG(BOOL, DD_REMOTE_CONFIG_ENABLED, "true", .ini_change = zai_config_system_ini_change)          \
    CONFIG(BOOL, DD_DYNAMIC_INSTRUMENTATION_ENABLED, "false", .ini_change = zai_config_system_ini_change)      \
    CONFIG(SET, DD_DYNAMIC_INSTRUMENTATION_REDACTED_IDENTIFIERS, "", .ini_change = zai_config_system_ini_change) \
    CONFIG(BOOL, DD_APM_TRACING_ENABLED, "true")                                                               \
    CONFIG(SET, DD_DYNAMIC_INSTRUMENTATION_REDACTED_TYPES, "", .ini_change = zai_config_system_ini_change)     \
    CONFIG(INT, DD_TRACE_BAGGAGE_MAX_ITEMS, "64")                                                              \
    CONFIG(INT, DD_TRACE_BAGGAGE_MAX_BYTES, "8192")                                                            \
    CONFIG(BOOL, DD_TRACE_INFERRED_PROXY_SERVICES_ENABLED, "false")                                             \
>>>>>>> b2a1ef59
    DD_INTEGRATIONS

#ifndef _WIN32
#  define DD_CONFIGURATION \
        CONFIG(BOOL, DD_TRACE_SIDECAR_TRACE_SENDER, DD_CFG_EXPSTR(DD_SIDECAR_TRACE_SENDER_DEFAULT), .ini_change = zai_config_system_ini_change) \
        DD_CONFIGURATION_ALL
#else
#  define DD_CONFIGURATION DD_CONFIGURATION_ALL
#endif

#define CALIAS CONFIG

#define CONFIG(type, name, ...) DDTRACE_CONFIG_##name,
typedef enum { DD_CONFIGURATION } ddtrace_config_id;
#undef CONFIG

#define BOOL(id)                                                                                                 \
    static inline bool get_##id(void) { return IS_TRUE == Z_TYPE_P(zai_config_get_value(DDTRACE_CONFIG_##id)); } \
    static inline bool get_global_##id(void) {                                                                   \
        return IS_TRUE == Z_TYPE(zai_config_memoized_entries[DDTRACE_CONFIG_##id].decoded_value);                \
    }
#define INT(id)                                                                                            \
    static inline zend_long get_##id(void) { return Z_LVAL_P(zai_config_get_value(DDTRACE_CONFIG_##id)); } \
    static inline zend_long get_global_##id(void) {                                                        \
        return Z_LVAL(zai_config_memoized_entries[DDTRACE_CONFIG_##id].decoded_value);                     \
    }
#define DOUBLE(id)                                                                                      \
    static inline double get_##id(void) { return Z_DVAL_P(zai_config_get_value(DDTRACE_CONFIG_##id)); } \
    static inline double get_global_##id(void) {                                                        \
        return Z_DVAL(zai_config_memoized_entries[DDTRACE_CONFIG_##id].decoded_value);                  \
    }
#define STRING(id)                                                                                           \
    static inline zend_string *get_##id(void) { return Z_STR_P(zai_config_get_value(DDTRACE_CONFIG_##id)); } \
    static inline zend_string *get_global_##id(void) {                                                       \
        return Z_STR(zai_config_memoized_entries[DDTRACE_CONFIG_##id].decoded_value);                        \
    }
#define SET MAP
#define SET_LOWERCASE MAP
#define SET_OR_MAP_LOWERCASE MAP
#define JSON MAP
#define MAP(id)                                                                                             \
    static inline zend_array *get_##id(void) { return Z_ARR_P(zai_config_get_value(DDTRACE_CONFIG_##id)); } \
    static inline zend_array *get_global_##id(void) {                                                       \
        return Z_ARR(zai_config_memoized_entries[DDTRACE_CONFIG_##id].decoded_value);                       \
    }
#define CUSTOM(type) type

#define CONFIG(type, name, ...) type(name)
DD_CONFIGURATION
#undef CONFIG

#ifdef _WIN32
static inline bool get_global_DD_TRACE_SIDECAR_TRACE_SENDER(void) { return true; }
#endif

#undef STRING
#undef MAP
#undef SET
#undef SET_LOWERCASE
#undef SET_OR_MAP_LOWERCASE
#undef JSON
#undef BOOL
#undef INT
#undef DOUBLE

#undef CUSTOM
#undef CALIAS

static inline int ddtrace_quiet_zpp(void) {
    return PHP_DEBUG ? 0 : ZEND_PARSE_PARAMS_QUIET;
}

void ddtrace_change_default_ini(ddtrace_config_id config_id, zai_str str);

#endif  // DD_CONFIGURATION_H<|MERGE_RESOLUTION|>--- conflicted
+++ resolved
@@ -226,12 +226,6 @@
     CONFIG(STRING, DD_TRACE_LOG_LEVEL, "error", .ini_change = ddtrace_alter_dd_trace_log_level,                \
            .env_config_fallback = ddtrace_conf_otel_log_level)                                                 \
     CONFIG(BOOL, DD_APPSEC_SCA_ENABLED, "false", .ini_change = zai_config_system_ini_change)                   \
-<<<<<<< HEAD
-    CONFIG(BOOL, DD_WORDPRESS_HOOKS_ENABLED, "false")                                                            \
-    CONFIG(BOOL, DD_WORDPRESS_LOGS_ENABLED, "true")                                                             \
-    CONFIG(DOUBLE, DD_WORDPRESS_LOGS_SAMPLE_RATE, "0.1")                                                        \
-    CONFIG(BOOL, DD_WORDPRESS_METRICS_ENABLED, "true")                                                          \
-=======
     CONFIG(BOOL, DD_TRACE_GIT_METADATA_ENABLED, "true")                                                        \
     CONFIG(STRING, DD_GIT_COMMIT_SHA, "")                                                                      \
     CONFIG(STRING, DD_GIT_REPOSITORY_URL, "")                                                                  \
@@ -254,7 +248,10 @@
     CONFIG(INT, DD_TRACE_BAGGAGE_MAX_ITEMS, "64")                                                              \
     CONFIG(INT, DD_TRACE_BAGGAGE_MAX_BYTES, "8192")                                                            \
     CONFIG(BOOL, DD_TRACE_INFERRED_PROXY_SERVICES_ENABLED, "false")                                             \
->>>>>>> b2a1ef59
+    CONFIG(BOOL, DD_WORDPRESS_HOOKS_ENABLED, "false")                                                            \
+        CONFIG(BOOL, DD_WORDPRESS_LOGS_ENABLED, "true")                                                             \
+        CONFIG(DOUBLE, DD_WORDPRESS_LOGS_SAMPLE_RATE, "0.1")                                                        \
+        CONFIG(BOOL, DD_WORDPRESS_METRICS_ENABLED, "true")                                                          \
     DD_INTEGRATIONS
 
 #ifndef _WIN32
