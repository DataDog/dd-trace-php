#ifndef DD_CONFIGURATION_H
#define DD_CONFIGURATION_H

#include <stdbool.h>

#include "compatibility.h"
#include "config/config.h"
#include "ddtrace_string.h"
#include "integrations/integrations.h"
#include "span.h"

// note: only call this if ddtrace_config_trace_enabled() returns true
bool ddtrace_config_integration_enabled(ddtrace_integration_name integration_name);

bool ddtrace_config_minit(int module_number);
void ddtrace_config_first_rinit();

extern bool runtime_config_first_init;

enum ddtrace_dbm_propagation_mode {
    DD_TRACE_DBM_PROPAGATION_DISABLED,
    DD_TRACE_DBM_PROPAGATION_SERVICE,
    DD_TRACE_DBM_PROPAGATION_FULL,
};

// To remove in 1.0
enum ddtrace_sampling_rules_format {
    DD_TRACE_SAMPLING_RULES_FORMAT_REGEX,
    DD_TRACE_SAMPLING_RULES_FORMAT_GLOB
};

/* From the curl docs on CONNECT_TIMEOUT_MS:
 *     If libcurl is built to use the standard system name resolver, that
 *     portion of the transfer will still use full-second resolution for
 *     timeouts with a minimum timeout allowed of one second.
 * The default is 0, which means to wait indefinitely. Even in the background
 * we don't want to wait forever, but I'm not sure what to set the connect
 * timeout to.
 * A user hit an issue with the userland time of 100.
 */
#define DD_TRACE_AGENT_CONNECT_TIMEOUT_VAL 100
#define DD_TRACE_BGS_CONNECT_TIMEOUT_VAL 2000

/* Default for the PHP sender; should be kept in sync with DDTrace\Transport\Http::DEFAULT_AGENT_TIMEOUT */
#define DD_TRACE_AGENT_TIMEOUT_VAL 500

/* This should be at least an order of magnitude higher than the userland HTTP Transport default. */
#define DD_TRACE_BGS_TIMEOUT_VAL 5000

#define DD_INTEGRATION_ANALYTICS_ENABLED_DEFAULT false
#define DD_INTEGRATION_ANALYTICS_SAMPLE_RATE_DEFAULT 1

#if _BUILD_FROM_PECL_
#define DD_DEFAULT_REQUEST_INIT_HOOK_PATH "@php_dir@/datadog_trace/bridge/dd_wrap_autoloader.php"
#else
#define DD_DEFAULT_REQUEST_INIT_HOOK_PATH ""
#endif

#define DD_CFG_STR(str) #str
#define DD_CFG_EXPSTR(str) DD_CFG_STR(str)
#define INTEGRATION_ALIAS(id, _, initial, alias) \
    CALIAS(BOOL, DD_TRACE_##id##_ENABLED, initial, CALIASES(DD_CFG_STR(alias)))
#define INTEGRATION_WITH_DEFAULT(id, _, initial) \
    CONFIG(BOOL, DD_TRACE_##id##_ENABLED, initial)
#define INTEGRATION_NORMAL(id, _) \
    CONFIG(BOOL, DD_TRACE_##id##_ENABLED, "true")
<<<<<<< HEAD
#define GET_INTEGRATION_CONFIG_MACRO(_1, _2, NAME, ...) NAME
#if defined(_MSVC_TRADITIONAL) && _MSVC_TRADITIONAL
#define GET_INTEGRATION_CONFIG_MACRO_EXPAND(...) __VA_ARGS__
#define INTEGRATION_CONFIG_ACTIVE(id, ...) GET_INTEGRATION_CONFIG_MACRO_EXPAND(GET_INTEGRATION_CONFIG_MACRO(__VA_ARGS__, INTEGRATION_ALIAS, INTEGRATION_NORMAL))GET_INTEGRATION_CONFIG_MACRO_EXPAND((id, __VA_ARGS__))
#else
#define INTEGRATION_CONFIG_ACTIVE(id, ...) GET_INTEGRATION_CONFIG_MACRO(__VA_ARGS__, INTEGRATION_ALIAS, INTEGRATION_NORMAL)(id, __VA_ARGS__)
#endif
#define INTEGRATION(id, ...)                                                                                           \
    INTEGRATION_CONFIG_ACTIVE(id, __VA_ARGS__)                                                                         \
=======
#define GET_INTEGRATION_CONFIG_MACRO(_1, _2, DEFAULT, NAME, ...) NAME
#define INTEGRATION(id, ...)                                                                                           \
    GET_INTEGRATION_CONFIG_MACRO(__VA_ARGS__, INTEGRATION_ALIAS, INTEGRATION_WITH_DEFAULT, INTEGRATION_NORMAL)(id, __VA_ARGS__)                  \
>>>>>>> e71fb7ed
    CALIAS(BOOL, DD_TRACE_##id##_ANALYTICS_ENABLED, DD_CFG_EXPSTR(DD_INTEGRATION_ANALYTICS_ENABLED_DEFAULT),           \
           CALIASES(DD_CFG_STR(DD_##id##_ANALYTICS_ENABLED), DD_CFG_STR(DD_TRACE_##id##_ANALYTICS_ENABLED)))           \
    CALIAS(DOUBLE, DD_TRACE_##id##_ANALYTICS_SAMPLE_RATE, DD_CFG_EXPSTR(DD_INTEGRATION_ANALYTICS_SAMPLE_RATE_DEFAULT), \
           CALIASES(DD_CFG_STR(DD_##id##_ANALYTICS_SAMPLE_RATE), DD_CFG_STR(DD_TRACE_##id##_ANALYTICS_SAMPLE_RATE)))

#define DD_TRACE_OBFUSCATION_QUERY_STRING_REGEXP_DEFAULT \
    "(?i)(?:(?:\"|%22)?)(?:(?:old[-_]?|new[-_]?)?p(?:ass)?w(?:or)?d(?:1|2)?|pass(?:[-_]?phrase)?|secret|(?:api[-_]?|private[-_]?|public[-_]?|access[-_]?|secret[-_]?|app(?:lication)?[-_]?)key(?:[-_]?id)?|token|consumer[-_]?(?:id|key|secret)|sign(?:ed|ature)?|auth(?:entication|orization)?)(?:(?:\\s|%20)*(?:=|%3D)[^&]+|(?:\"|%22)(?:\\s|%20)*(?::|%3A)(?:\\s|%20)*(?:\"|%22)(?:%2[^2]|%[^2]|[^\"%])+(?:\"|%22))|(?:bearer(?:\\s|%20)+[a-z0-9._\\-]+|token(?::|%3A)[a-z0-9]{13}|gh[opsu]_[0-9a-zA-Z]{36}|ey[I-L](?:[\\w=-]|%3D)+\\.ey[I-L](?:[\\w=-]|%3D)+(?:\\.(?:[\\w.+/=-]|%3D|%2F|%2B)+)?|-{5}BEGIN(?:[a-z\\s]|%20)+PRIVATE(?:\\s|%20)KEY-{5}[^\\-]+-{5}END(?:[a-z\\s]|%20)+PRIVATE(?:\\s|%20)KEY(?:-{5})?(?:\\n|%0A)?|(?:ssh-(?:rsa|dss)|ecdsa-[a-z0-9]+-[a-z0-9]+)(?:\\s|%20|%09)+(?:[a-z0-9/.+]|%2F|%5C|%2B){100,}(?:=|%3D)*(?:(?:\\s|%20|%09)+[a-z0-9._-]+)?)"

#define DD_CONFIGURATION_ALL                                                                                   \
    CALIAS(STRING, DD_TRACE_REQUEST_INIT_HOOK, DD_DEFAULT_REQUEST_INIT_HOOK_PATH,                              \
           CALIASES("DDTRACE_REQUEST_INIT_HOOK"), .ini_change = zai_config_system_ini_change)                  \
    CONFIG(STRING, DD_TRACE_AGENT_URL, "", .ini_change = zai_config_system_ini_change)                         \
    CONFIG(STRING, DD_AGENT_HOST, "", .ini_change = zai_config_system_ini_change)                              \
    CONFIG(STRING, DD_DOGSTATSD_URL, "")                                                                       \
    CONFIG(STRING, DD_API_KEY, "", .ini_change = zai_config_system_ini_change)                                 \
    CONFIG(BOOL, DD_DISTRIBUTED_TRACING, "true")                                                               \
    CONFIG(STRING, DD_DOGSTATSD_PORT, "8125")                                                                  \
    CONFIG(STRING, DD_ENV, "", .ini_change = ddtrace_alter_dd_env)                                             \
    CONFIG(BOOL, DD_AUTOFINISH_SPANS, "false")                                                                 \
    CONFIG(BOOL, DD_TRACE_URL_AS_RESOURCE_NAMES_ENABLED, "true")                                               \
    CONFIG(BOOL, DD_HTTP_SERVER_ROUTE_BASED_NAMING, "true")                                                    \
    CONFIG(SET, DD_INTEGRATIONS_DISABLED, "default")                                                           \
    CONFIG(BOOL, DD_PRIORITY_SAMPLING, "true")                                                                 \
    CALIAS(STRING, DD_SERVICE, "", CALIASES("DD_SERVICE_NAME"))                                                \
    CONFIG(MAP, DD_SERVICE_MAPPING, "")                                                                        \
    CALIAS(MAP, DD_TAGS, "", CALIASES("DD_TRACE_GLOBAL_TAGS"))                                                 \
    CONFIG(INT, DD_TRACE_AGENT_PORT, "0", .ini_change = zai_config_system_ini_change)                          \
    CONFIG(BOOL, DD_TRACE_ANALYTICS_ENABLED, "false")                                                          \
    CONFIG(BOOL, DD_TRACE_APPEND_TRACE_IDS_TO_LOGS, "false")                                                   \
    CONFIG(BOOL, DD_TRACE_AUTO_FLUSH_ENABLED, "false")                                                         \
    CONFIG(BOOL, DD_TRACE_CLI_ENABLED, "false")                                                                \
    CONFIG(BOOL, DD_TRACE_MEASURE_COMPILE_TIME, "true")                                                        \
    CONFIG(BOOL, DD_TRACE_DEBUG, "false", .ini_change = ddtrace_alter_dd_trace_debug)                          \
    CONFIG(BOOL, DD_TRACE_ENABLED, "true", .ini_change = ddtrace_alter_dd_trace_disabled_config)               \
    CONFIG(BOOL, DD_INSTRUMENTATION_TELEMETRY_ENABLED, "true", .ini_change = zai_config_system_ini_change)               \
    CONFIG(BOOL, DD_TRACE_HEALTH_METRICS_ENABLED, "false", .ini_change = zai_config_system_ini_change)         \
    CONFIG(DOUBLE, DD_TRACE_HEALTH_METRICS_HEARTBEAT_SAMPLE_RATE, "0.001")                                     \
    CONFIG(BOOL, DD_TRACE_DB_CLIENT_SPLIT_BY_INSTANCE, "false")                                                \
    CONFIG(BOOL, DD_TRACE_HTTP_CLIENT_SPLIT_BY_DOMAIN, "false")                                                \
    CONFIG(BOOL, DD_TRACE_REDIS_CLIENT_SPLIT_BY_HOST, "false")                                                 \
    CONFIG(STRING, DD_TRACE_MEMORY_LIMIT, "")                                                                  \
    CONFIG(BOOL, DD_TRACE_REPORT_HOSTNAME, "false")                                                            \
    CONFIG(BOOL, DD_TRACE_FLUSH_COLLECT_CYCLES, "false")                                                       \
    CONFIG(BOOL, DD_TRACE_LARAVEL_QUEUE_DISTRIBUTED_TRACING, "true")                                           \
    CONFIG(BOOL, DD_TRACE_REMOVE_ROOT_SPAN_LARAVEL_QUEUE, "true")                                              \
    CONFIG(BOOL, DD_TRACE_REMOVE_AUTOINSTRUMENTATION_ORPHANS, "false")                                         \
    CONFIG(SET, DD_TRACE_RESOURCE_URI_FRAGMENT_REGEX, "")                                                      \
    CONFIG(SET, DD_TRACE_RESOURCE_URI_MAPPING_INCOMING, "")                                                    \
    CONFIG(SET, DD_TRACE_RESOURCE_URI_MAPPING_OUTGOING, "")                                                    \
    CONFIG(SET, DD_TRACE_RESOURCE_URI_QUERY_PARAM_ALLOWED, "")                                                 \
    CONFIG(SET, DD_TRACE_HTTP_URL_QUERY_PARAM_ALLOWED, "*")                                                    \
    CONFIG(SET, DD_TRACE_HTTP_POST_DATA_PARAM_ALLOWED, "")                                                     \
    CONFIG(INT, DD_TRACE_RATE_LIMIT, "0", .ini_change = zai_config_system_ini_change)                          \
    CALIAS(DOUBLE, DD_TRACE_SAMPLE_RATE, "-1", CALIASES("DD_SAMPLING_RATE"))                                   \
    CONFIG(JSON, DD_TRACE_SAMPLING_RULES, "[]")                                                                \
    CONFIG(CUSTOM(INT), DD_TRACE_SAMPLING_RULES_FORMAT, "regex", .parser = dd_parse_sampling_rules_format)     \
    CONFIG(JSON, DD_SPAN_SAMPLING_RULES, "[]")                                                                 \
    CONFIG(STRING, DD_SPAN_SAMPLING_RULES_FILE, "", .ini_change = ddtrace_alter_sampling_rules_file_config)    \
    CONFIG(SET_LOWERCASE, DD_TRACE_HEADER_TAGS, "")                                                            \
    CONFIG(INT, DD_TRACE_X_DATADOG_TAGS_MAX_LENGTH, "512")                                                     \
    CONFIG(MAP, DD_TRACE_PEER_SERVICE_MAPPING, "")                                                             \
    CONFIG(BOOL, DD_TRACE_PEER_SERVICE_DEFAULTS_ENABLED, "false")                                              \
    CONFIG(BOOL, DD_TRACE_REMOVE_INTEGRATION_SERVICE_NAMES_ENABLED, "false")                                   \
    CONFIG(BOOL, DD_TRACE_PROPAGATE_SERVICE, "false")                                                          \
    CALIAS(SET_LOWERCASE, DD_TRACE_PROPAGATION_STYLE_EXTRACT, "tracecontext,Datadog,B3,B3 single header",      \
           CALIASES("DD_PROPAGATION_STYLE_EXTRACT"))                                                           \
    CALIAS(SET_LOWERCASE, DD_TRACE_PROPAGATION_STYLE_INJECT, "tracecontext,Datadog",                           \
           CALIASES("DD_PROPAGATION_STYLE_INJECT"))                                                            \
    CONFIG(SET_LOWERCASE, DD_TRACE_PROPAGATION_STYLE, "tracecontext,Datadog")                                  \
    CONFIG(SET, DD_TRACE_TRACED_INTERNAL_FUNCTIONS, "")                                                        \
    CONFIG(INT, DD_TRACE_AGENT_TIMEOUT, DD_CFG_EXPSTR(DD_TRACE_AGENT_TIMEOUT_VAL),                             \
           .ini_change = zai_config_system_ini_change)                                                         \
    CONFIG(INT, DD_TRACE_AGENT_CONNECT_TIMEOUT, DD_CFG_EXPSTR(DD_TRACE_AGENT_CONNECT_TIMEOUT_VAL),             \
           .ini_change = zai_config_system_ini_change)                                                         \
    CONFIG(INT, DD_TRACE_DEBUG_PRNG_SEED, "-1", .ini_change = ddtrace_reseed_seed_change)                      \
    CONFIG(BOOL, DD_LOG_BACKTRACE, "false")                                                                    \
    CONFIG(BOOL, DD_TRACE_GENERATE_ROOT_SPAN, "true", .ini_change = ddtrace_span_alter_root_span_config)       \
    CONFIG(INT, DD_TRACE_SPANS_LIMIT, "1000")                                                                  \
    CONFIG(BOOL, DD_TRACE_128_BIT_TRACEID_GENERATION_ENABLED, "true")                                         \
    CONFIG(BOOL, DD_TRACE_128_BIT_TRACEID_LOGGING_ENABLED, "false")                                                                                                           \
    CONFIG(INT, DD_TRACE_AGENT_MAX_CONSECUTIVE_FAILURES,                                                       \
           DD_CFG_EXPSTR(DD_TRACE_CIRCUIT_BREAKER_DEFAULT_MAX_CONSECUTIVE_FAILURES))                           \
    CONFIG(INT, DD_TRACE_AGENT_ATTEMPT_RETRY_TIME_MSEC,                                                        \
           DD_CFG_EXPSTR(DD_TRACE_CIRCUIT_BREAKER_DEFAULT_RETRY_TIME_MSEC))                                    \
    CONFIG(INT, DD_TRACE_BGS_CONNECT_TIMEOUT, DD_CFG_EXPSTR(DD_TRACE_BGS_CONNECT_TIMEOUT_VAL),                 \
           .ini_change = zai_config_system_ini_change)                                                         \
    CONFIG(INT, DD_TRACE_BGS_TIMEOUT, DD_CFG_EXPSTR(DD_TRACE_BGS_TIMEOUT_VAL),                                 \
           .ini_change = zai_config_system_ini_change)                                                         \
    CONFIG(INT, DD_TRACE_AGENT_FLUSH_INTERVAL, "5000", .ini_change = zai_config_system_ini_change)             \
    CONFIG(INT, DD_TRACE_AGENT_FLUSH_AFTER_N_REQUESTS, "10")                                                   \
    CONFIG(INT, DD_TRACE_SHUTDOWN_TIMEOUT, "5000", .ini_change = zai_config_system_ini_change)                 \
    CONFIG(BOOL, DD_TRACE_STARTUP_LOGS, "true")                                                                \
    CONFIG(BOOL, DD_TRACE_ONCE_LOGS, "true")                                                                   \
    CONFIG(BOOL, DD_TRACE_AGENT_DEBUG_VERBOSE_CURL, "false", .ini_change = zai_config_system_ini_change)       \
    CONFIG(BOOL, DD_TRACE_DEBUG_CURL_OUTPUT, "false", .ini_change = zai_config_system_ini_change)              \
    CONFIG(INT, DD_TRACE_BETA_HIGH_MEMORY_PRESSURE_PERCENT, "80", .ini_change = zai_config_system_ini_change)  \
    CONFIG(BOOL, DD_TRACE_AGENTLESS, "false", .ini_change = zai_config_system_ini_change)                   \
    CONFIG(BOOL, DD_TRACE_WARN_LEGACY_DD_TRACE, "true")                                                        \
    CONFIG(BOOL, DD_TRACE_RETAIN_THREAD_CAPABILITIES, "false", .ini_change = zai_config_system_ini_change)     \
    CONFIG(STRING, DD_VERSION, "", .ini_change = ddtrace_alter_dd_version)                                     \
    CONFIG(STRING, DD_TRACE_OBFUSCATION_QUERY_STRING_REGEXP, DD_TRACE_OBFUSCATION_QUERY_STRING_REGEXP_DEFAULT) \
    CONFIG(BOOL, DD_TRACE_CLIENT_IP_ENABLED, "false")                                                          \
    CONFIG(STRING, DD_TRACE_CLIENT_IP_HEADER, "")                                                              \
    CONFIG(BOOL, DD_TRACE_FORKED_PROCESS, "true")                                                              \
    CONFIG(INT, DD_TRACE_HOOK_LIMIT, "100")                                                                    \
    CONFIG(INT, DD_TRACE_AGENT_MAX_PAYLOAD_SIZE, "52428800", .ini_change = zai_config_system_ini_change)       \
    CONFIG(INT, DD_TRACE_AGENT_STACK_INITIAL_SIZE, "131072", .ini_change = zai_config_system_ini_change)       \
    CONFIG(INT, DD_TRACE_AGENT_STACK_BACKLOG, "12", .ini_change = zai_config_system_ini_change)                \
    CONFIG(BOOL, DD_TRACE_PROPAGATE_USER_ID_DEFAULT, "false")                                                  \
    CONFIG(CUSTOM(INT), DD_DBM_PROPAGATION_MODE, "disabled", .parser = dd_parse_dbm_mode)                      \
    CONFIG(SET, DD_TRACE_WORDPRESS_ADDITIONAL_ACTIONS, "")                                                      \
    CONFIG(BOOL, DD_TRACE_WORDPRESS_CALLBACKS, "false")                                                          \
    CONFIG(BOOL, DD_TRACE_WORDPRESS_ENHANCED_INTEGRATION, "false")                                              \
    CONFIG(BOOL, DD_TRACE_OTEL_ENABLED, "false")                                                               \
    DD_INTEGRATIONS

#ifndef _WIN32
#define DD_CONFIGURATION \
    CONFIG(BOOL, DD_TRACE_SIDECAR_TRACE_SENDER, "false", .ini_change = zai_config_system_ini_change) \
    DD_CONFIGURATION_ALL
#else
#define DD_CONFIGURATION DD_CONFIGURATION_ALL
#endif

#define CALIAS CONFIG

#define CONFIG(type, name, ...) DDTRACE_CONFIG_##name,
typedef enum { DD_CONFIGURATION } ddtrace_config_id;
#undef CONFIG

#define BOOL(id)                                                                                                 \
    static inline bool get_##id(void) { return IS_TRUE == Z_TYPE_P(zai_config_get_value(DDTRACE_CONFIG_##id)); } \
    static inline bool get_global_##id(void) {                                                                   \
        return IS_TRUE == Z_TYPE(zai_config_memoized_entries[DDTRACE_CONFIG_##id].decoded_value);                \
    }
#define INT(id)                                                                                            \
    static inline zend_long get_##id(void) { return Z_LVAL_P(zai_config_get_value(DDTRACE_CONFIG_##id)); } \
    static inline zend_long get_global_##id(void) {                                                        \
        return Z_LVAL(zai_config_memoized_entries[DDTRACE_CONFIG_##id].decoded_value);                     \
    }
#define DOUBLE(id)                                                                                      \
    static inline double get_##id(void) { return Z_DVAL_P(zai_config_get_value(DDTRACE_CONFIG_##id)); } \
    static inline double get_global_##id(void) {                                                        \
        return Z_DVAL(zai_config_memoized_entries[DDTRACE_CONFIG_##id].decoded_value);                  \
    }
#define STRING(id)                                                                                           \
    static inline zend_string *get_##id(void) { return Z_STR_P(zai_config_get_value(DDTRACE_CONFIG_##id)); } \
    static inline zend_string *get_global_##id(void) {                                                       \
        return Z_STR(zai_config_memoized_entries[DDTRACE_CONFIG_##id].decoded_value);                        \
    }
#define SET MAP
#define SET_LOWERCASE MAP
#define JSON MAP
#define MAP(id)                                                                                             \
    static inline zend_array *get_##id(void) { return Z_ARR_P(zai_config_get_value(DDTRACE_CONFIG_##id)); } \
    static inline zend_array *get_global_##id(void) {                                                       \
        return Z_ARR(zai_config_memoized_entries[DDTRACE_CONFIG_##id].decoded_value);                       \
    }
#define CUSTOM(type) type

#define CONFIG(type, name, ...) type(name)
DD_CONFIGURATION
#undef CONFIG

#ifdef _WIN32
static inline bool get_global_DD_TRACE_SIDECAR_TRACE_SENDER(void) { return true; }
#endif

#undef STRING
#undef MAP
#undef SET
#undef SET_LOWERCASE
#undef JSON
#undef BOOL
#undef INT
#undef DOUBLE

#undef CUSTOM
#undef CALIAS

static inline int ddtrace_quiet_zpp(void) {
    return PHP_DEBUG ? 0 : ZEND_PARSE_PARAMS_QUIET;
}

#endif  // DD_CONFIGURATION_H<|MERGE_RESOLUTION|>--- conflicted
+++ resolved
@@ -64,21 +64,15 @@
     CONFIG(BOOL, DD_TRACE_##id##_ENABLED, initial)
 #define INTEGRATION_NORMAL(id, _) \
     CONFIG(BOOL, DD_TRACE_##id##_ENABLED, "true")
-<<<<<<< HEAD
-#define GET_INTEGRATION_CONFIG_MACRO(_1, _2, NAME, ...) NAME
+#define GET_INTEGRATION_CONFIG_MACRO(_1, _2, DEFAULT, NAME, ...) NAME
 #if defined(_MSVC_TRADITIONAL) && _MSVC_TRADITIONAL
 #define GET_INTEGRATION_CONFIG_MACRO_EXPAND(...) __VA_ARGS__
-#define INTEGRATION_CONFIG_ACTIVE(id, ...) GET_INTEGRATION_CONFIG_MACRO_EXPAND(GET_INTEGRATION_CONFIG_MACRO(__VA_ARGS__, INTEGRATION_ALIAS, INTEGRATION_NORMAL))GET_INTEGRATION_CONFIG_MACRO_EXPAND((id, __VA_ARGS__))
+#define INTEGRATION_CONFIG_ACTIVE(id, ...) GET_INTEGRATION_CONFIG_MACRO_EXPAND(GET_INTEGRATION_CONFIG_MACRO(__VA_ARGS__, INTEGRATION_ALIAS, INTEGRATION_WITH_DEFAULT, INTEGRATION_NORMAL))GET_INTEGRATION_CONFIG_MACRO_EXPAND((id, __VA_ARGS__))
 #else
-#define INTEGRATION_CONFIG_ACTIVE(id, ...) GET_INTEGRATION_CONFIG_MACRO(__VA_ARGS__, INTEGRATION_ALIAS, INTEGRATION_NORMAL)(id, __VA_ARGS__)
+#define INTEGRATION_CONFIG_ACTIVE(id, ...) GET_INTEGRATION_CONFIG_MACRO(__VA_ARGS__, INTEGRATION_ALIAS, INTEGRATION_WITH_DEFAULT, INTEGRATION_NORMAL)(id, __VA_ARGS__)
 #endif
 #define INTEGRATION(id, ...)                                                                                           \
     INTEGRATION_CONFIG_ACTIVE(id, __VA_ARGS__)                                                                         \
-=======
-#define GET_INTEGRATION_CONFIG_MACRO(_1, _2, DEFAULT, NAME, ...) NAME
-#define INTEGRATION(id, ...)                                                                                           \
-    GET_INTEGRATION_CONFIG_MACRO(__VA_ARGS__, INTEGRATION_ALIAS, INTEGRATION_WITH_DEFAULT, INTEGRATION_NORMAL)(id, __VA_ARGS__)                  \
->>>>>>> e71fb7ed
     CALIAS(BOOL, DD_TRACE_##id##_ANALYTICS_ENABLED, DD_CFG_EXPSTR(DD_INTEGRATION_ANALYTICS_ENABLED_DEFAULT),           \
            CALIASES(DD_CFG_STR(DD_##id##_ANALYTICS_ENABLED), DD_CFG_STR(DD_TRACE_##id##_ANALYTICS_ENABLED)))           \
     CALIAS(DOUBLE, DD_TRACE_##id##_ANALYTICS_SAMPLE_RATE, DD_CFG_EXPSTR(DD_INTEGRATION_ANALYTICS_SAMPLE_RATE_DEFAULT), \
