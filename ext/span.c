#include "span.h"

#include <SAPI.h>
#include "priority_sampling/priority_sampling.h"
#include <time.h>
#include "zend_hrtime.h"

#include "auto_flush.h"
#include "compat_string.h"
#include "configuration.h"
#include "ddtrace.h"
#include <components/log/log.h>
#include "random.h"
#include "serializer.h"
#include "telemetry.h"
#include "ext/standard/php_string.h"
#include <hook/hook.h>
#include "user_request.h"
#include "zend_types.h"
#include "sidecar.h"
#include "sandbox/sandbox.h"
#include "hook/uhook.h"

#define USE_REALTIME_CLOCK 0
#define USE_MONOTONIC_CLOCK 1

ZEND_EXTERN_MODULE_GLOBALS(ddtrace);

static void dd_reset_span_counters(void) {
    DDTRACE_G(open_spans_count) = 0;
    DDTRACE_G(dropped_spans_count) = 0;
    DDTRACE_G(closed_spans_count) = 0;
}

void ddtrace_init_span_stacks(void) {
    DDTRACE_G(top_closed_stack) = NULL;
    dd_reset_span_counters();
}

static void dd_drop_span_nodestroy(ddtrace_span_data *span, bool silent) {
    if (span->notify_user_req_end) {
        ddtrace_user_req_notify_finish(span);
        span->notify_user_req_end = false;
    }
    span->duration = silent ? DDTRACE_SILENTLY_DROPPED_SPAN : DDTRACE_DROPPED_SPAN;

    if (span->std.ce == ddtrace_ce_root_span_data) {
        ddtrace_root_span_data *root = ROOTSPANDATA(&span->std);
        LOG(SPAN_TRACE, "Dropping root span: trace_id=%s, span_id=%" PRIu64, Z_STRVAL(root->property_trace_id), span->span_id);
    } else {
        LOG(SPAN_TRACE, "Dropping span: trace_id=%s, span_id=%" PRIu64, Z_STRVAL(span->root->property_trace_id), span->span_id);
    }
}

static void dd_drop_span(ddtrace_span_data *span, bool silent) {
    dd_drop_span_nodestroy(span, silent);
    OBJ_RELEASE(&span->std);
}

#define DD_RC_CLOSED_MARKER 0x80000000

static void dd_free_span_ring(ddtrace_span_data *span) {
    if (span != NULL) {
        ddtrace_span_data *cur = span;
        do {
            ddtrace_span_data *tmp = cur;
            cur = cur->next;
#if PHP_VERSION_ID < 70400
            // remove the artificially increased RC while closing again
            GC_SET_REFCOUNT(&tmp->std, GC_REFCOUNT(&tmp->std) + DD_RC_CLOSED_MARKER);
#endif
            OBJ_RELEASE(&tmp->std);
        } while (cur != span);
    }
}

void ddtrace_free_span_stacks(bool silent) {
    // ensure automatic stacks of trace root spans are popped
    while (DDTRACE_G(active_stack)->root_span && DDTRACE_G(active_stack) == DDTRACE_G(active_stack)->root_span->stack) {
        ddtrace_switch_span_stack(DDTRACE_G(active_stack)->parent_stack);
    }

    zend_objects_store *objects = &EG(objects_store);
    zend_object **end = objects->object_buckets + 1;
    zend_object **obj_ptr = objects->object_buckets + objects->top;

    do {
        obj_ptr--;
        zend_object *obj = *obj_ptr;
        if (IS_OBJ_VALID(obj) && obj->ce == ddtrace_ce_span_stack) {
            ddtrace_span_stack *stack = (ddtrace_span_stack *)obj;

            // temporarily addref to avoid freeing the stack during it being processed
            GC_ADDREF(&stack->std);

            if (stack->active && SPANDATA(stack->active)->stack == stack) {
                ddtrace_span_data *active_span = SPANDATA(stack->active);
                stack->root_span = NULL;

                ddtrace_span_data *span = active_span->parent ? SPANDATA(active_span->parent) : NULL;
                while (span && span->stack == stack) {
                    dd_drop_span_nodestroy(span, silent);
                    span = span->parent ? SPANDATA(span->parent) : NULL;
                }

                stack->active = NULL;
                ZVAL_NULL(&stack->property_active);

                // drop the active span last, it holds the start of the span "chain" of parents which each hold a ref to the next
                dd_drop_span(active_span, silent);
            } else if (stack->active) {
                ddtrace_span_data *parent_span = SPANDATA(stack->active);
                stack->active = NULL;
                stack->root_span = NULL;
                ZVAL_NULL(&stack->property_active);
                OBJ_RELEASE(&parent_span->std);
            }

            dd_free_span_ring(stack->closed_ring);
            stack->closed_ring = NULL;

            // We hold a ref if it's waiting for being flushed
            if (stack->closed_ring_flush != NULL) {
                GC_DELREF(&stack->std);
            }
            dd_free_span_ring(stack->closed_ring_flush);
            stack->closed_ring_flush = NULL;

            stack->top_closed_stack = NULL;

            OBJ_RELEASE(&stack->std);
        }
    } while (obj_ptr != end);

    DDTRACE_G(open_spans_count) = 0;
    DDTRACE_G(dropped_spans_count) = 0;
    DDTRACE_G(closed_spans_count) = 0;
    DDTRACE_G(top_closed_stack) = NULL;
}

static ddtrace_span_data *ddtrace_init_span(enum ddtrace_span_dataype type, zend_class_entry *ce) {
    zval fci_zv;
    object_init_ex(&fci_zv, ce);
    ddtrace_span_data *span = OBJ_SPANDATA(Z_OBJ(fci_zv));
    span->type = type;
    return span;
}

uint64_t ddtrace_nanoseconds_realtime(void) {
    struct timespec ts;
    timespec_get(&ts, TIME_UTC);
    return ts.tv_sec * ZEND_NANO_IN_SEC + ts.tv_nsec;
}

static void free_inferred_proxy_result(ddtrace_inferred_proxy_result *result) {
    if (result->system) zend_string_release(result->system);
    if (result->start_time_ms) zend_string_release(result->start_time_ms);
    if (result->http_method) zend_string_release(result->http_method);
    if (result->path) zend_string_release(result->path);
    if (result->domain) zend_string_release(result->domain);
    if (result->stage) zend_string_release(result->stage);
}


ddtrace_inferred_span_data *ddtrace_open_inferred_span(ddtrace_inferred_proxy_result *result, ddtrace_root_span_data *root) {
    if (!result->system || !result->start_time_ms) {
        free_inferred_proxy_result(result);
        return NULL;
    }

    const ddtrace_proxy_info *proxy_info = ddtrace_get_proxy_info(result->system);
    if (!proxy_info) {
        zend_string_release(result->system);
        zend_string_release(result->start_time_ms);
        return NULL;
    }

    ddtrace_span_data *span = ddtrace_init_span(DDTRACE_INFERRED_SPAN, ddtrace_ce_inferred_span_data);
    ZVAL_OBJ(&root->property_inferred_span, &span->std);

    span->span_id = ddtrace_generate_span_id();
    ZVAL_COPY(&span->property_env, &root->property_env);
    ZVAL_COPY(&span->property_version, &root->property_version);


    zval_ptr_dtor(&span->property_name);
    ZVAL_STR(&span->property_name, zend_string_init(proxy_info->span_name, strlen(proxy_info->span_name), 0));

    zval_ptr_dtor(&span->property_resource);
    if (result->http_method && result->path) {
        ZVAL_STR(&span->property_resource, strpprintf(0, "%s %s", ZSTR_VAL(result->http_method), ZSTR_VAL(result->path)));
    }

    span->start = ZEND_ATOL(ZSTR_VAL(result->start_time_ms)) * 1000000;
    span->duration_start = zend_hrtime() - (ddtrace_nanoseconds_realtime() - span->start);

    zval zv;

    if (result->domain) {
        ZVAL_STR_COPY(&zv, result->domain);
        ddtrace_assign_variable(&span->property_service, &zv);
    }

    zend_array *meta = ddtrace_property_array(&span->property_meta);

    zend_hash_copy(meta, &DDTRACE_G(root_span_tags_preset), (copy_ctor_func_t)zval_add_ref);

    if (result->http_method) {
        ZVAL_STR_COPY(&zv, result->http_method);
        zend_hash_str_add_new(meta, ZEND_STRL("http.method"), &zv);
    }

    if (result->domain && result->path) {
        ZVAL_STR(&zv, strpprintf(0, "%s%s", ZSTR_VAL(result->domain), ZSTR_VAL(result->path)));
        zend_hash_str_add_new(meta, ZEND_STRL("http.url"), &zv);
    }

    if (result->stage) {
        ZVAL_STR_COPY(&zv, result->stage);
        zend_hash_str_add_new(meta, ZEND_STRL("stage"), &zv);
    }

    add_assoc_long(&span->property_meta, "_dd.inferred_span", 1);
    add_assoc_string(&span->property_meta, "component", proxy_info->component);
    ZVAL_STR(&span->property_type, zend_string_init(ZEND_STRL("web"), 0));

    free_inferred_proxy_result(result);

    ddtrace_set_global_span_properties(span);

    return INFERRED_SPANDATA(&span->std);
}

ddtrace_span_data *ddtrace_open_span(enum ddtrace_span_dataype type) {
    ddtrace_span_stack *stack = DDTRACE_G(active_stack);
    // The primary stack is ancestor to all stacks, which signifies that any root spans created on top of it will inherit the distributed tracing context
    bool primary_stack = stack->parent_stack == NULL;

    if (primary_stack) {
        stack = ddtrace_init_root_span_stack();
        ddtrace_switch_span_stack(stack);
        // We don't hold a direct reference to the active stack
        GC_DELREF(&stack->std);
    }

    // ensure dtor can be called again
    GC_DEL_FLAGS(&stack->std, IS_OBJ_DESTRUCTOR_CALLED);

    bool root_span = DDTRACE_G(active_stack)->root_span == NULL;
    ddtrace_span_data *span = ddtrace_init_span(type, root_span ? ddtrace_ce_root_span_data : ddtrace_ce_span_data);

    // All open spans hold a ref to their stack
    ZVAL_OBJ_COPY(&span->property_stack, &stack->std);

    span->duration_start = zend_hrtime();
    // Start time is nanoseconds from unix epoch
    // @see https://docs.datadoghq.com/api/?lang=python#send-traces
    span->start = ddtrace_nanoseconds_realtime();

    span->span_id = ddtrace_generate_span_id();

    ddtrace_span_data *parent_span = SPANDATA(DDTRACE_G(active_stack)->active);
    ZVAL_OBJ(&DDTRACE_G(active_stack)->property_active, &span->std);
    ++DDTRACE_G(open_spans_count);

    // It just became the active span, so incref it.
    GC_ADDREF(&span->std);

    if (root_span) {
        ddtrace_root_span_data *root = ROOTSPANDATA(&span->std);
        DDTRACE_G(active_stack)->root_span = root;

        if (primary_stack && (DDTRACE_G(distributed_trace_id).low || DDTRACE_G(distributed_trace_id).high)) {
            root->trace_id = DDTRACE_G(distributed_trace_id);
            root->parent_id = DDTRACE_G(distributed_parent_trace_id);
        } else {
            root->trace_id = (ddtrace_trace_id) {
                    .low = span->span_id,
                    .time = get_DD_TRACE_128_BIT_TRACEID_GENERATION_ENABLED() ? span->start / ZEND_NANO_IN_SEC : 0,
            };
            root->parent_id = 0;
        }

        ZVAL_NULL(&span->property_parent);
        span->parent = NULL;

        ddtrace_set_root_span_properties(root);
    } else {
        // do not copy the parent, it was active span before, just transfer that reference
        ZVAL_OBJ(&span->property_parent, &parent_span->std);
        ddtrace_inherit_span_properties(span, parent_span);
    }

    span->root = DDTRACE_G(active_stack)->root_span;

    ddtrace_set_global_span_properties(span);

    if (root_span) {
        ddtrace_root_span_data *root = ROOTSPANDATA(&span->std);
        LOG(SPAN_TRACE, "Starting new root span: trace_id=%s, span_id=%" PRIu64 ", parent_id=%" PRIu64 ", SpanStack=%d, parent_SpanStack=%d", Z_STRVAL(root->property_trace_id), span->span_id, root->parent_id, root->stack->std.handle, root->stack->parent_stack->std.handle);

        if (ddtrace_span_is_entrypoint_root(span)) {
            ddtrace_sidecar_submit_root_span_data();
        }
    } else {
        LOG(SPAN_TRACE, "Starting new span: trace_id=%s, span_id=%" PRIu64 ", parent_id=%" PRIu64 ", SpanStack=%d", Z_STRVAL(span->root->property_trace_id), span->span_id, SPANDATA(span->parent)->span_id, span->stack->std.handle);
    }

    if (get_DD_TRACE_INFERRED_PROXY_SERVICES_ENABLED() && !DDTRACE_G(inferred_span_created)) {
        ddtrace_inferred_proxy_result result = ddtrace_read_inferred_proxy_headers(ddtrace_read_zai_header, NULL);
        ddtrace_inferred_span_data *inferred_span = ddtrace_open_inferred_span(&result, ROOTSPANDATA(&span->std));
        DDTRACE_G(inferred_span_created) = inferred_span != NULL;
    }

    return span;
}

static inline void dd_make_span_creation_observers_ref(zval *observers) {
    if (!Z_ISREF_P(observers)) {
        ZVAL_NEW_REF(observers, observers);
#if PHP_VERSION_ID >= 80000
        zend_property_info *prop = ddtrace_ce_span_stack->properties_info_table[(XtOffsetOf(ddtrace_span_stack, property_span_creation_observers) - (sizeof(zend_object) - sizeof(zval))) / sizeof(zval)];
        ZEND_REF_ADD_TYPE_SOURCE(Z_REF_P(observers), prop);
#endif
    }
}

/* This function, written in PHP, would look like:
 * foreach ($stack->spanCreationObservers as $key => &$observer) {
 *     if ($observer instanceof \Closure && $observer($span) === false) {
 *         $observer = null;
 *         unset($stack->spanCreationObservers[$key]);
 *     }
 * }
 */
void ddtrace_observe_opened_span(ddtrace_span_data *span) {
    ddtrace_span_stack *stack = span->stack;
    zval *observers = &stack->property_span_creation_observers;
    if (Z_TYPE_P(observers) == IS_ARRAY && zend_hash_num_elements(Z_ARR_P(observers)) == 0) {
        return;  // fast path
    }
    // to be safe, we have to essentially foreach-by-ref
    dd_make_span_creation_observers_ref(observers);
    zend_reference *ref = Z_REF_P(observers);
    observers = Z_REFVAL_P(observers);
    if (Z_TYPE_P(observers) == IS_ARRAY && zend_hash_num_elements(Z_ARR_P(observers))) {
        GC_ADDREF(ref);
        uint32_t it = zend_hash_iterator_add(Z_ARR_P(observers), 0);
        HashTableIterator *iter = EG(ht_iterators) + it;
        zval *closure_zv, span_zv;
        ZVAL_OBJ(&span_zv, &span->std);
        for (;;) {
            HashPosition pos = zend_hash_iterator_pos_ex(it, observers);
            if ((closure_zv = zend_hash_get_current_data_ex(iter->ht, &pos))) {
                bool cleanup = true;

                zend_string *str_key;
                zend_ulong num_key;
                int key_type = zend_hash_get_current_key_ex(iter->ht, &str_key, &num_key, &pos);
                if (key_type == HASH_KEY_IS_STRING) {
                    str_key = zend_string_copy(str_key);
                }

                zend_hash_move_forward_ex(iter->ht, &pos);
                iter->pos = pos;

                zend_reference *closure_ref = NULL;
                if (Z_TYPE_P(closure_zv) == IS_REFERENCE) {
                    closure_ref = Z_REF_P(closure_zv);
                    closure_zv = &closure_ref->val;
                }
                if (Z_TYPE_P(closure_zv) == IS_OBJECT && Z_OBJCE_P(closure_zv) == zend_ce_closure) {
                    if (closure_ref) {
                        GC_ADDREF(closure_ref);
                    }

                    zval rv;
                    zai_sandbox sandbox;
                    zai_sandbox_open(&sandbox);
                    bool success = zai_symbol_call(ZAI_SYMBOL_SCOPE_GLOBAL, NULL,
                                                   ZAI_SYMBOL_FUNCTION_CLOSURE, closure_zv,
                                                   &rv, 1 | ZAI_SYMBOL_SANDBOX, &sandbox, &span_zv);
                    if (!success || PG(last_error_message)) {
                        dd_uhook_report_sandbox_error(sandbox.engine_state.current_execute_data, Z_OBJ_P(closure_zv));
                    }
                    zai_sandbox_close(&sandbox);
                    zval_ptr_dtor(&rv);

                    cleanup = Z_TYPE(rv) == IS_FALSE;

                    if (closure_ref) {
                        if (cleanup) {
#if PHP_VERSION_ID >= 70400
                            bool assignable = true;
                            if (UNEXPECTED(ZEND_REF_HAS_TYPE_SOURCES(closure_ref))) {
                                const zend_property_info *prop;
                                ZEND_REF_FOREACH_TYPE_SOURCES(closure_ref, prop) {
                                    if (!EXPECTED(ZEND_TYPE_CONTAINS_CODE(prop->type, IS_NULL))) {
                                        assignable = false;
                                    }
                                } ZEND_REF_FOREACH_TYPE_SOURCES_END();
                            }
                            if (assignable)
#endif
                            {
                                zval garbage;
                                ZVAL_COPY_VALUE(&garbage, closure_zv);
                                ZVAL_NULL(closure_zv);
                                zval_ptr_dtor(&garbage);
                            }
                        }
                        if (GC_DELREF(closure_ref) == 0) {
                            zval_ptr_dtor(closure_zv);
                            efree(closure_ref);
                        }
                    }

                    observers = &stack->property_span_creation_observers;
                    dd_make_span_creation_observers_ref(observers);
                    observers = Z_REFVAL_P(observers);
                    if (Z_TYPE_P(observers) != IS_ARRAY) {
                        if (key_type == HASH_KEY_IS_STRING) {
                            zend_string_release(str_key);
                        }
                        break;
                    }
                }

                if (cleanup) {
#if PHP_VERSION_ID < 80300 // work around https://github.com/php/php-src/issues/11244
                    bool is_same_ht = Z_ARR_P(observers) == iter->ht;
                    SEPARATE_ARRAY(observers);
                    if (is_same_ht && Z_ARR_P(observers) != iter->ht) {
                        --iter->ht->u.v.nIteratorsCount;
                        iter->ht = Z_ARR_P(observers);
                        ++iter->ht->u.v.nIteratorsCount;
                    }
#else
                    SEPARATE_ARRAY(observers);
#endif
                    if (key_type == HASH_KEY_IS_STRING) {
                        zend_hash_del(Z_ARR_P(observers), str_key);
                    } else {
                        zend_hash_index_del(Z_ARR_P(observers), num_key);
                    }
                }
                if (key_type == HASH_KEY_IS_STRING) {
                    zend_string_release(str_key);
                }
            } else {
                break;
            }
        }

        zend_hash_iterator_del(it);

        if (GC_DELREF(ref) == 0) {
            zval_ptr_dtor(&ref->val);
            efree(ref);
        }
    }
}

// += 2 increment to avoid zval type ever being 0
ddtrace_span_data *ddtrace_alloc_execute_data_span_ex(zend_ulong index, zend_execute_data *execute_data, bool *new_span) {
    zval *span_zv = zend_hash_index_find(&DDTRACE_G(traced_spans), index);
    ddtrace_span_data *span;
    if (span_zv) {
        *new_span = false;
        span = Z_PTR_P(span_zv);
        Z_TYPE_INFO_P(span_zv) += 2;
    } else {
        *new_span = true;
        span = ddtrace_open_span(DDTRACE_INTERNAL_SPAN);

        // SpanData::$name defaults to fully qualified called name
        zval *prop_name = &span->property_name;

        if (EX(func) && (EX(func)->common.fn_flags & (ZEND_ACC_CLOSURE | ZEND_ACC_FAKE_CLOSURE)) == ZEND_ACC_CLOSURE) {
            zend_function *containing_function = zai_hook_find_containing_function(EX(func));
            if (containing_function) {
                // possible class name followed by function name
                zval_ptr_dtor(prop_name);
                if (EX(func)->common.scope) {
                    ZVAL_STR(prop_name, strpprintf(0, "%s.%s.{closure}",
                                                   ZSTR_VAL(containing_function->common.scope->name),
                                                   ZSTR_VAL(containing_function->common.function_name)));
                } else {
                    ZVAL_STR(prop_name, strpprintf(0, "%s.{closure}", ZSTR_VAL(containing_function->common.function_name)));
                }
            } else if (EX(func)->common.function_name && ZSTR_LEN(EX(func)->common.function_name) >= strlen("{closure}")) {
                // namespace followed by filename and lineno
                zval_ptr_dtor(prop_name);
                zend_string *basename = php_basename(ZSTR_VAL(EX(func)->op_array.filename), ZSTR_LEN(EX(func)->op_array.filename), NULL, 0);
                ZVAL_STR(prop_name, strpprintf(0, "%.*s%s:%d\\{closure}",
                                               (int)ZSTR_LEN(EX(func)->common.function_name) - (int)strlen("{closure}"),
                                               ZSTR_VAL(EX(func)->common.function_name),
                                               ZSTR_VAL(basename),
                                               EX(func)->op_array.opcodes->lineno));
                zend_string_release(basename);
            }

            zend_array *meta = ddtrace_property_array(&span->property_meta);
            zval location;
            ZVAL_STR(&location, zend_strpprintf(0, "%s:%d", ZSTR_VAL(EX(func)->op_array.filename), EX(func)->op_array.opcodes->lineno));
            zend_hash_str_add_new(meta, ZEND_STRL("closure.declaration"), &location);
        } else if (EX(func) && EX(func)->common.function_name) {
            zval_ptr_dtor(prop_name);

            zend_class_entry *called_scope = EX(func)->common.scope ? zend_get_called_scope(execute_data) : NULL;
            if (called_scope) {
                // This cannot be cached on the dispatch since subclasses can share the same parent dispatch
                ZVAL_STR(prop_name, strpprintf(0, "%s.%s", ZSTR_VAL(called_scope->name), ZSTR_VAL(EX(func)->common.function_name)));
            } else {
                ZVAL_STR_COPY(prop_name, EX(func)->common.function_name);
            }
        } else if (EX(func) && ZEND_USER_CODE(EX(func)->type) && EX(func)->op_array.filename) {
            zval_ptr_dtor(prop_name);
            ZVAL_STR_COPY(prop_name, EX(func)->op_array.filename);
        }

        zval zv;
        Z_PTR(zv) = span;
        Z_TYPE_INFO(zv) = 3;
        zend_hash_index_add_new(&DDTRACE_G(traced_spans), index, &zv);
    }
    return span;
}

ddtrace_span_data *ddtrace_alloc_execute_data_span(zend_ulong index, zend_execute_data *execute_data) {
    bool new_span;
    ddtrace_span_data *span = ddtrace_alloc_execute_data_span_ex(index, execute_data, &new_span);
    if (new_span) {
        ddtrace_observe_opened_span(span);
    }
    return span;
}

void ddtrace_clear_execute_data_span(zend_ulong index, bool keep) {
    zval *span_zv = zend_hash_index_find(&DDTRACE_G(traced_spans), index);
    ddtrace_span_data *span = Z_PTR_P(span_zv);
    if ((Z_TYPE_INFO_P(span_zv) -= 2) == 1 || !keep) {
        if (!ddtrace_span_is_dropped(span)) {
            if (keep) {
                ddtrace_close_span(span);
            } else {
                ddtrace_drop_span(span);
                span->duration = DDTRACE_SILENTLY_DROPPED_SPAN;
            }
        }
    }
    if (Z_TYPE_INFO_P(span_zv) == 1) {
        OBJ_RELEASE(&span->std);
        zend_hash_index_del(&DDTRACE_G(traced_spans), index);
    }
}

void ddtrace_switch_span_stack(ddtrace_span_stack *target_stack) {
    if (target_stack->active) {
        ddtrace_span_data *span = SPANDATA(target_stack->active);
        LOG(SPAN_TRACE, "Switching to different SpanStack: %d, top of stack: trace_id=%s, span_id=%" PRIu64, target_stack->std.handle, Z_STRVAL(span->root->property_trace_id), span->span_id);
    } else {
        LOG(SPAN_TRACE, "Switching to different SpanStack: %d", target_stack->std.handle);
    }

    GC_ADDREF(&target_stack->std);
    ddtrace_span_stack *active_stack = DDTRACE_G(active_stack);
    DDTRACE_G(active_stack) = target_stack;
    OBJ_RELEASE(&active_stack->std);
}

ddtrace_span_data *ddtrace_init_dummy_span(void) {
    ddtrace_span_data *span = ddtrace_init_span(DDTRACE_USER_SPAN, ddtrace_ce_span_data);
    span->std.handlers->get_constructor(&span->std);
    span->duration = DDTRACE_SILENTLY_DROPPED_SPAN;
    return span;
}

static ddtrace_span_stack *dd_alloc_span_stack(void) {
    zval fci_zv;
    object_init_ex(&fci_zv, ddtrace_ce_span_stack);
    ddtrace_span_stack *span_stack = (ddtrace_span_stack *)Z_OBJ(fci_zv);
    return span_stack;
}

static void dd_inherit_span_stack(ddtrace_span_stack *span_stack, ddtrace_span_stack *active_stack) {
    ZVAL_OBJ_COPY(&span_stack->property_parent, &active_stack->std);
    // promote all values inside to reference, then copy
    zval *observers = &active_stack->property_span_creation_observers;
    if (Z_TYPE_P(observers) != IS_ARRAY || zend_hash_num_elements(Z_ARR_P(observers))) {
        ZVAL_DEREF(observers);
        if (Z_TYPE_P(observers) == IS_ARRAY) {
            zval *value;
            ZEND_HASH_REVERSE_FOREACH_VAL(Z_ARR_P(observers), value) {
                if (!Z_ISREF_P(value)) {
                    SEPARATE_ARRAY(observers);
                    ZEND_HASH_FOREACH_VAL(Z_ARR_P(observers), value) {
                        ZVAL_MAKE_REF(value);
                    } ZEND_HASH_FOREACH_END();
                    break;
                }
            } ZEND_HASH_FOREACH_END();
            zval_ptr_dtor(&span_stack->property_span_creation_observers);
            ZVAL_COPY(&span_stack->property_span_creation_observers, observers);
        }
    }
}

ddtrace_span_stack *ddtrace_init_root_span_stack(void) {
    ddtrace_span_stack *span_stack = dd_alloc_span_stack();
    if (DDTRACE_G(active_stack)) {
        dd_inherit_span_stack(span_stack, DDTRACE_G(active_stack));
    } else {
        ZVAL_NULL(&span_stack->property_parent);
        span_stack->parent_stack = NULL;
    }
    ZVAL_NULL(&span_stack->property_active);
    span_stack->root_stack = span_stack;
    span_stack->root_span = NULL;

    LOG(SPAN_TRACE, "Creating new root SpanStack: %d, parent_stack: %d", span_stack->std.handle, span_stack->parent_stack ? span_stack->parent_stack->std.handle : 0);

    return span_stack;
}

ddtrace_span_stack *ddtrace_init_span_stack(void) {
    ddtrace_span_stack *span_stack = dd_alloc_span_stack(), *active_stack = DDTRACE_G(active_stack);
    dd_inherit_span_stack(span_stack, active_stack);
    ZVAL_COPY(&span_stack->property_active, &active_stack->property_active);
    span_stack->root_stack = active_stack->root_stack;
    span_stack->root_span = active_stack->root_span;

    LOG(SPAN_TRACE, "Creating new SpanStack: %d, parent_stack: %d", span_stack->std.handle, span_stack->parent_stack ? span_stack->parent_stack->std.handle : 0);

    return span_stack;
}

void ddtrace_push_root_span(void) {
    ddtrace_span_data *span = ddtrace_open_span(DDTRACE_AUTOROOT_SPAN);
    // We opened the span, but are not going to hold a reference to it directly - the stack will manage it.
    GC_DELREF(&span->std);
    ddtrace_observe_opened_span(span);
}

DDTRACE_PUBLIC zend_object *ddtrace_get_root_span()
{
    if (!DDTRACE_G(active_stack)) {
        return NULL;
    }

    ddtrace_root_span_data *rsd = DDTRACE_G(active_stack)->root_span;
    if (!rsd) {
        return NULL;
    }
    return &rsd->std;
}

bool ddtrace_span_alter_root_span_config(zval *old_value, zval *new_value, zend_string *new_str) {
    UNUSED(new_str);

    if (Z_TYPE_P(old_value) == Z_TYPE_P(new_value) || !DDTRACE_G(active_stack)) {
        return true;
    }

    if (Z_TYPE_P(old_value) == IS_FALSE) {
        if (DDTRACE_G(active_stack)->root_span == NULL) {
            ddtrace_push_root_span();
            return true;
        }
        return false;
    } else {
        ddtrace_root_span_data *root_span = DDTRACE_G(active_stack)->root_span;
        if (root_span == NULL) {
            return true;  // might be the case after serialization
        }
        if (DDTRACE_G(active_stack)->active == &root_span->props && DDTRACE_G(active_stack)->closed_ring == NULL) {
            ddtrace_span_stack *root_stack = root_span->stack->parent_stack;
            DDTRACE_G(active_stack)->root_span = NULL; // As a special case, always hard-drop a root span dropped due to a config change
            ddtrace_drop_span(&root_span->span);
            ddtrace_switch_span_stack(root_stack);
            return true;
        } else {
            return false;
        }
    }
}

void dd_trace_stop_span_time(ddtrace_span_data *span) {
    span->duration = zend_hrtime() - span->duration_start;
}

bool ddtrace_has_top_internal_span(ddtrace_span_data *end) {
    ddtrace_span_properties *pspan = end->stack->active;
    while (pspan) {
        if (pspan == &end->props) {
            return true;
        }
        if (SPANDATA(pspan)->type != DDTRACE_USER_SPAN) {
            return false;
        }

        pspan = pspan->parent;
    }
    return false;
}

void ddtrace_close_stack_userland_spans_until(ddtrace_span_data *until) {
    ddtrace_span_properties *pspan;
    while ((pspan = until->stack->active) && pspan->stack == until->stack && pspan != &until->props && SPANDATA(pspan)->type != DDTRACE_AUTOROOT_SPAN) {
        ddtrace_span_data *span = SPANDATA(pspan);
        if (span->type == DDTRACE_INTERNAL_SPAN) {
            LOG(ERROR, "Found internal span data while closing userland spans");
        }

        zend_string *name = ddtrace_convert_to_str(&span->property_name);
        LOG(WARN, "Found unfinished span while automatically closing spans with name '%s'", ZSTR_VAL(name));
        zend_string_release(name);

        if (get_DD_AUTOFINISH_SPANS()) {
            dd_trace_stop_span_time(span);
            ddtrace_close_span(span);
        } else {
            ddtrace_drop_span(span);
        }
    }
}

// may be called with NULL
int ddtrace_close_userland_spans_until(ddtrace_span_data *until) {
    if (until) {
        ddtrace_span_data *span = ddtrace_active_span();
        while (span && span != until && span->type != DDTRACE_INTERNAL_SPAN) {
            span = SPANDATA(span->parent);
        }
        if (span != until) {
            return -1;
        }
    }

    int closed_spans = 0;
    ddtrace_span_data *span;
    while ((span = ddtrace_active_span()) && span != until && span->type != DDTRACE_INTERNAL_SPAN) {
        dd_trace_stop_span_time(span);
        ddtrace_close_span(span);
        ++closed_spans;
    }

    return closed_spans;
}

static void dd_mark_closed_spans_flushable(ddtrace_span_stack *stack) {
    if (stack->closed_ring) {
        // Note: here is the reason why the closed spans need to be a ring instead of having a NULL sentinel in ->next:
        // It's impossible to fuse two simple linked lists without walking one to its end and updating its last ->next pointer.
        // Having a circular structure just allows to splice the one into the other at an arbitrary location
        if (stack->closed_ring_flush) {
            ddtrace_span_data *next = stack->closed_ring->next;
            stack->closed_ring->next = stack->closed_ring_flush->next;
            stack->closed_ring_flush->next = next;
        } else {
            stack->closed_ring_flush = stack->closed_ring;

            // As long as there's something to flush, we must hold a reference (to avoid cycle collection)
            GC_ADDREF(&stack->std);

            if (stack->root_span && (stack->root_span->stack == stack || stack->root_span->type == DDTRACE_SPAN_CLOSED)) {
                if (!stack->top_closed_stack) {
                    stack->next = DDTRACE_G(top_closed_stack);
                    DDTRACE_G(top_closed_stack) = stack;
                }
            } else {
                // we'll just attach it so that it'll be flushed together (i.e. chunks are not flushed _before_ the root stack)
                ddtrace_span_stack *root_stack = stack->root_stack;
                // but handle the case where no closed spans exist yet on the primary stack
                if (!root_stack->closed_ring_flush && !root_stack->top_closed_stack) {
                    root_stack->next = DDTRACE_G(top_closed_stack);
                    DDTRACE_G(top_closed_stack) = root_stack;
                }
                stack->next = root_stack->top_closed_stack;
                root_stack->top_closed_stack = stack;
            }
        }
        stack->closed_ring = NULL;
    }
}

// closing a chunks last span:
// check if any parent has open spans
// if not, autoflush / add to closed stacks chain
// if yes, do nothing
static void dd_close_entry_span_of_stack(ddtrace_span_stack *stack) {
    // We need to track complete finished span stacks separately in order to mark them flushable
    dd_mark_closed_spans_flushable(stack);

    if (!stack->root_span || stack->root_span->stack == stack) {
        // Ensure the root span is cleared before allocations may happen in priority sampling deciding
        ddtrace_root_span_data *root_span = stack->root_span;
        if (stack->root_span) {
            // Root span stacks are automatic and tied to the lifetime of that root
            stack->root_span = NULL;

            // Enforce a sampling decision here
            ddtrace_fetch_priority_sampling_from_span(root_span);
        }
        if (stack == stack->root_stack && DDTRACE_G(active_stack) == stack) {
            // We are always active stack except if ddtrace_close_top_span_without_stack_swap is used
            ddtrace_switch_span_stack(stack->parent_stack);
        }

        if (get_DD_TRACE_AUTO_FLUSH_ENABLED() && ddtrace_flush_tracer(false, get_DD_TRACE_FLUSH_COLLECT_CYCLES()) == FAILURE) {
            // In case we have root spans enabled, we need to always flush if we close that one (RSHUTDOWN)
            LOG(WARN, "Unable to auto flush the tracer");
        }
    }
}

void ddtrace_close_span(ddtrace_span_data *span) {
    if (span == NULL || !ddtrace_has_top_internal_span(span) || span->type == DDTRACE_SPAN_CLOSED) {
        return;
    }

    // Closing a span (esp. when leaving a traced function) autoswitches the stacks if necessary
    if (span->stack != DDTRACE_G(active_stack)) {
        ddtrace_switch_span_stack(span->stack);
    }

<<<<<<< HEAD
    if (span->std.ce == ddtrace_ce_root_span_data) {
        ddtrace_span_data *inferred_span = ddtrace_get_inferred_span(ROOTSPANDATA(&span->std));
        if (inferred_span) {
            dd_trace_stop_span_time(inferred_span);
            inferred_span->type = DDTRACE_SPAN_CLOSED;
        }
=======
    if (Z_TYPE(span->property_on_close) != IS_ARRAY || zend_hash_num_elements(Z_ARR(span->property_on_close))) {
        zval on_close_zv, *on_close = &on_close_zv;
        ZVAL_COPY_VALUE(&on_close_zv, &span->property_on_close);
        ZVAL_EMPTY_ARRAY(&span->property_on_close);

        ZVAL_DEREF(on_close);
        if (Z_TYPE_P(on_close) == IS_ARRAY) {
            zval *closure_zv, span_zv;
            ZVAL_OBJ(&span_zv, &span->std);
            ZEND_HASH_REVERSE_FOREACH_VAL(Z_ARR_P(on_close), closure_zv) {
                ZVAL_DEREF(closure_zv);
                if (Z_TYPE_P(closure_zv) == IS_OBJECT && Z_OBJCE_P(closure_zv) == zend_ce_closure) {
                    zval rv;
                    zai_sandbox sandbox;
                    zai_sandbox_open(&sandbox);
                    bool success = zai_symbol_call(ZAI_SYMBOL_SCOPE_GLOBAL, NULL,
                                                   ZAI_SYMBOL_FUNCTION_CLOSURE, closure_zv,
                                                   &rv, 1 | ZAI_SYMBOL_SANDBOX, &sandbox, &span_zv);
                    if (!success || PG(last_error_message)) {
                        dd_uhook_report_sandbox_error(sandbox.engine_state.current_execute_data, Z_OBJ_P(closure_zv));
                    }
                    zai_sandbox_close(&sandbox);
                    zval_ptr_dtor(&rv);
                }
            } ZEND_HASH_FOREACH_END();
        }
        zval_ptr_dtor(&on_close_zv);
>>>>>>> 5f0bae31
    }

    // Telemetry: increment the spans_created counter
    // Must be done at closing because we need to read the "component" span's meta which is not available at creation
    ddtrace_telemetry_inc_spans_created(span);

    ddtrace_close_stack_userland_spans_until(span);

    ddtrace_close_top_span_without_stack_swap(span);
}

void ddtrace_close_span_restore_stack(ddtrace_span_data *span) {
    assert(span != NULL);
    if (span->type == DDTRACE_SPAN_CLOSED) {
        return;
    }

    // switches to the stack of the passed span, closes the span and switches back to the original stack
    ddtrace_span_stack *active_stack_before = DDTRACE_G(active_stack);
    assert(active_stack_before != NULL);
    GC_ADDREF(&active_stack_before->std);

    ddtrace_close_span(span);

    ddtrace_switch_span_stack(active_stack_before);
    GC_DELREF(&active_stack_before->std);
}

void ddtrace_close_top_span_without_stack_swap(ddtrace_span_data *span) {
    ddtrace_span_stack *stack = span->stack;

    span->type = DDTRACE_SPAN_CLOSED;

    stack->active = span->parent;
    // The top span is always referenced by the span stack
    if (stack->active) {
        GC_ADDREF(&stack->active->std);
    } else {
        ZVAL_NULL(&stack->property_active);
    }
#if PHP_VERSION_ID < 70400
    // On PHP 7.3 and prior PHP will just destroy all unchanged references in cycle collection, in particular given that it does not appear in get_gc
    // Artificially increase refcount here thus.
    GC_SET_REFCOUNT(&span->std, GC_REFCOUNT(&span->std) + DD_RC_CLOSED_MARKER);
#endif

    ++DDTRACE_G(closed_spans_count);
    --DDTRACE_G(open_spans_count);

    // Move the reference ("top span") to the closed list
    if (stack->closed_ring) {
        span->next = stack->closed_ring->next;
        stack->closed_ring->next = span;
    } else {
        span->next = span;
        stack->closed_ring = span;
    }

    ddtrace_decide_on_closed_span_sampling(span);
    if (span->notify_user_req_end) {
        ddtrace_user_req_notify_finish(span);
        span->notify_user_req_end = false;
    }

    if (span->std.ce == ddtrace_ce_root_span_data) {
        ddtrace_root_span_data *root = ROOTSPANDATA(&span->std);
        LOG(SPAN_TRACE, "Closing root span: trace_id=%s, span_id=%" PRIu64, Z_STRVAL(root->property_trace_id), span->span_id);
    } else {
        LOG(SPAN_TRACE, "Closing span: trace_id=%s, span_id=%" PRIu64, Z_STRVAL(span->root->property_trace_id), span->span_id);
    }

    if (!stack->active || SPANDATA(stack->active)->stack != stack) {
        dd_close_entry_span_of_stack(stack);
    }
}

// i.e. what DDTrace\active_span() reports. DDTrace\active_stack()->active is the active span which will be used as parent for new spans on that stack
ddtrace_span_data *ddtrace_active_span(void) {
    ddtrace_span_stack *stack = DDTRACE_G(active_stack);
    if (!stack) {
        return NULL;
    }

    ddtrace_span_stack *end = stack->root_stack->parent_stack;

    do {
        if (stack->active && SPANDATA(stack->active)->stack == stack) {
            return SPANDATA(stack->active);
        }
        stack = stack->parent_stack;
    } while (stack != end);

    return NULL;
}

void ddtrace_close_all_open_spans(bool force_close_root_span) {
    zend_objects_store *objects = &EG(objects_store);
    zend_object **end = objects->object_buckets + 1;
    zend_object **obj_ptr = objects->object_buckets + objects->top;

    do {
        obj_ptr--;
        zend_object *obj = *obj_ptr;
        if (IS_OBJ_VALID(obj) && obj->ce == ddtrace_ce_span_stack) {
            ddtrace_span_stack *stack = (ddtrace_span_stack *)obj;

            // temporarily addref to avoid freeing the stack during it being processed
            GC_ADDREF(&stack->std);

            ddtrace_span_data *span;
            while (stack->active && (span = SPANDATA(stack->active))->stack == stack) {
                LOG(SPAN_TRACE, "Automatically finishing the next span (in shutdown or force flush requested)");
                if (get_DD_AUTOFINISH_SPANS() || (force_close_root_span && span->type == DDTRACE_AUTOROOT_SPAN)) {
                    dd_trace_stop_span_time(span);
                    ddtrace_close_span(span);
                } else {
                    ddtrace_drop_span(span);
                }
            }

            OBJ_RELEASE(&stack->std);
        }
    } while (obj_ptr != end);
}

void ddtrace_mark_all_span_stacks_flushable(void) {
    zend_objects_store *objects = &EG(objects_store);
    zend_object **end = objects->object_buckets + 1;
    zend_object **obj_ptr = objects->object_buckets + objects->top;

    do {
        obj_ptr--;
        zend_object *obj = *obj_ptr;
        if (IS_OBJ_VALID(obj) && obj->ce == ddtrace_ce_span_stack) {
            dd_mark_closed_spans_flushable((ddtrace_span_stack *)obj);
        }
    } while (obj_ptr != end);
}

void ddtrace_drop_span(ddtrace_span_data *span) {
    ddtrace_span_stack *stack = span->stack;

    // Closing/Dropping a span (esp. when leaving a traced function) autoswitches the stacks if necessary
    if (stack != DDTRACE_G(active_stack)) {
        ddtrace_switch_span_stack(span->stack);
    }

    // As a special case dropping a root span rejects it to avoid traces without root span
    // It's safe to just drop RC=2 root spans, they're referenced nowhere else
    if (&stack->root_span->span == span && GC_REFCOUNT(&span->std) > 2) {
        ddtrace_set_priority_sampling_on_root(PRIORITY_SAMPLING_USER_REJECT, DD_MECHANISM_MANUAL);
        dd_trace_stop_span_time(span);
        ddtrace_close_span(span);
        return;
    }

    stack->active = span->parent;
    // The top span is always referenced by the span stack
    if (stack->active) {
        GC_ADDREF(&stack->active->std);
    } else {
        ZVAL_NULL(&stack->property_active);
    }

    ++DDTRACE_G(dropped_spans_count);
    --DDTRACE_G(open_spans_count);

    if (&stack->root_span->span == span) {
        ddtrace_switch_span_stack(stack->parent_stack);
        stack->root_span = NULL;
    } else if (!stack->active || SPANDATA(stack->active)->stack != stack) {
        dd_close_entry_span_of_stack(stack);
    }

    dd_drop_span(span, false);
}

void ddtrace_serialize_closed_spans(zval *serialized) {
    if (DDTRACE_G(top_closed_stack)) {
        ddtrace_span_stack *rootstack = DDTRACE_G(top_closed_stack);
        DDTRACE_G(top_closed_stack) = NULL;
        do {
            ddtrace_span_stack *stack = rootstack;
            rootstack = rootstack->next;
            ddtrace_span_stack *next_stack = stack->top_closed_stack;
            stack->top_closed_stack = NULL;
            if (!stack->closed_ring_flush) {
                // stacks might be on the close-queue, but not have stacks on their own, only other attached closed stacks
                stack = next_stack;
                next_stack = stack->next;
            }
            do {
                // Note this ->next: We always splice in new spans at next, so start at next to mostly preserve order
                ddtrace_span_data *span = stack->closed_ring_flush->next, *end = span;
                stack->closed_ring_flush = NULL;
                do {
                    ddtrace_span_data *tmp = span;
                    span = tmp->next;
                    ddtrace_serialize_span_to_array(tmp, serialized);
#if PHP_VERSION_ID < 70400
                    // remove the artificially increased RC while closing again
                    GC_SET_REFCOUNT(&tmp->std, GC_REFCOUNT(&tmp->std) - DD_RC_CLOSED_MARKER);
#endif
                    OBJ_RELEASE(&tmp->std);
                } while (span != end);
                // We hold a reference to stacks with flushable spans
                OBJ_RELEASE(&stack->std);
                // Note: if a stack gets a fresh closed_ring_flush (e.g. due to gc during serialization), the root span will have been closed by now.
                // Thus it's appended to top_closed_stack and we do not need to recheck closed_ring_flush here.

                stack = next_stack;
                if (stack) {
                    next_stack = stack->next;
                }
            } while (stack);
        } while (rootstack);
    }

    // Reset closed span counter for limit-refresh, don't touch open spans
    DDTRACE_G(closed_spans_count) = 0;
    DDTRACE_G(dropped_spans_count) = 0;
}

void ddtrace_serialize_closed_spans_with_cycle(zval *serialized) {
    // We need to loop here, as closing the last span root stack could add other spans here
    while (DDTRACE_G(top_closed_stack)) {
        ddtrace_serialize_closed_spans(serialized);
        // Also flush possible cycles here
        gc_collect_cycles();
    }
}

zend_string *ddtrace_span_id_as_string(uint64_t id) { return zend_strpprintf(0, "%" PRIu64, id); }

zend_string *ddtrace_trace_id_as_string(ddtrace_trace_id id) {
    uint8_t reverse[DD_TRACE_MAX_ID_LEN];
    int len = ddtrace_conv10_trace_id(id, reverse);
    zend_string *str = zend_string_alloc(len, 0);
    for (int i = 0; i <= len; ++i) {
        ZSTR_VAL(str)[i] = reverse[len - i];
    }
    return str;
}

zend_string *ddtrace_span_id_as_hex_string(uint64_t id) {
    zend_string *str = zend_string_alloc(16, 0);
    snprintf(ZSTR_VAL(str), 17, "%016" PRIx64, id);
    return str;
}

zend_string *ddtrace_trace_id_as_hex_string(ddtrace_trace_id id) {
    zend_string *str = zend_string_alloc(32, 0);
    snprintf(ZSTR_VAL(str), 33, "%016" PRIx64 "%016" PRIx64, id.high, id.low);
    return str;
}<|MERGE_RESOLUTION|>--- conflicted
+++ resolved
@@ -824,43 +824,42 @@
         ddtrace_switch_span_stack(span->stack);
     }
 
-<<<<<<< HEAD
     if (span->std.ce == ddtrace_ce_root_span_data) {
         ddtrace_span_data *inferred_span = ddtrace_get_inferred_span(ROOTSPANDATA(&span->std));
         if (inferred_span) {
             dd_trace_stop_span_time(inferred_span);
             inferred_span->type = DDTRACE_SPAN_CLOSED;
         }
-=======
+    }
+
     if (Z_TYPE(span->property_on_close) != IS_ARRAY || zend_hash_num_elements(Z_ARR(span->property_on_close))) {
-        zval on_close_zv, *on_close = &on_close_zv;
-        ZVAL_COPY_VALUE(&on_close_zv, &span->property_on_close);
-        ZVAL_EMPTY_ARRAY(&span->property_on_close);
-
-        ZVAL_DEREF(on_close);
-        if (Z_TYPE_P(on_close) == IS_ARRAY) {
-            zval *closure_zv, span_zv;
-            ZVAL_OBJ(&span_zv, &span->std);
-            ZEND_HASH_REVERSE_FOREACH_VAL(Z_ARR_P(on_close), closure_zv) {
-                ZVAL_DEREF(closure_zv);
-                if (Z_TYPE_P(closure_zv) == IS_OBJECT && Z_OBJCE_P(closure_zv) == zend_ce_closure) {
-                    zval rv;
-                    zai_sandbox sandbox;
-                    zai_sandbox_open(&sandbox);
-                    bool success = zai_symbol_call(ZAI_SYMBOL_SCOPE_GLOBAL, NULL,
-                                                   ZAI_SYMBOL_FUNCTION_CLOSURE, closure_zv,
-                                                   &rv, 1 | ZAI_SYMBOL_SANDBOX, &sandbox, &span_zv);
-                    if (!success || PG(last_error_message)) {
-                        dd_uhook_report_sandbox_error(sandbox.engine_state.current_execute_data, Z_OBJ_P(closure_zv));
+            zval on_close_zv, *on_close = &on_close_zv;
+            ZVAL_COPY_VALUE(&on_close_zv, &span->property_on_close);
+            ZVAL_EMPTY_ARRAY(&span->property_on_close);
+
+            ZVAL_DEREF(on_close);
+            if (Z_TYPE_P(on_close) == IS_ARRAY) {
+                zval *closure_zv, span_zv;
+                ZVAL_OBJ(&span_zv, &span->std);
+                ZEND_HASH_REVERSE_FOREACH_VAL(Z_ARR_P(on_close), closure_zv) {
+                    ZVAL_DEREF(closure_zv);
+                    if (Z_TYPE_P(closure_zv) == IS_OBJECT && Z_OBJCE_P(closure_zv) == zend_ce_closure) {
+                        zval rv;
+                        zai_sandbox sandbox;
+                        zai_sandbox_open(&sandbox);
+                        bool success = zai_symbol_call(ZAI_SYMBOL_SCOPE_GLOBAL, NULL,
+                                                       ZAI_SYMBOL_FUNCTION_CLOSURE, closure_zv,
+                                                       &rv, 1 | ZAI_SYMBOL_SANDBOX, &sandbox, &span_zv);
+                        if (!success || PG(last_error_message)) {
+                            dd_uhook_report_sandbox_error(sandbox.engine_state.current_execute_data, Z_OBJ_P(closure_zv));
+                        }
+                        zai_sandbox_close(&sandbox);
+                        zval_ptr_dtor(&rv);
                     }
-                    zai_sandbox_close(&sandbox);
-                    zval_ptr_dtor(&rv);
-                }
-            } ZEND_HASH_FOREACH_END();
-        }
-        zval_ptr_dtor(&on_close_zv);
->>>>>>> 5f0bae31
-    }
+                } ZEND_HASH_FOREACH_END();
+            }
+            zval_ptr_dtor(&on_close_zv);
+        }
 
     // Telemetry: increment the spans_created counter
     // Must be done at closing because we need to read the "component" span's meta which is not available at creation
