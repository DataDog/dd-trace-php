--- conflicted
+++ resolved
@@ -204,16 +204,12 @@
     dd_uhook_def *def = auxiliary;
     dd_uhook_dynamic *dyn = dynamic;
 
-<<<<<<< HEAD
     if (def->file && (!execute_data->func->op_array.filename || !dd_uhook_match_filepath(execute_data->func->op_array.filename, def->file))) {
         dyn->hook_data = NULL;
         return true;
     }
 
-    if (def->closure && def->closure != ZEND_CLOSURE_OBJECT(EX(func))) {
-=======
     if ((def->closure && def->closure != ZEND_CLOSURE_OBJECT(EX(func))) || !get_DD_TRACE_ENABLED()) {
->>>>>>> c801b0b9
         dyn->hook_data = NULL;
         return true;
     }
