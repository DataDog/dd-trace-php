--- conflicted
+++ resolved
@@ -1,18 +1,10 @@
 #include "logging.h"
 #include "sidecar.h"
 
-<<<<<<< HEAD
-=======
 #include <fcntl.h>
->>>>>>> 958f0f26
 #include <stdio.h>
 #include <string.h>
 #include <time.h>
-#ifndef _WIN32
-#include <stdatomic.h>
-#else
-#include <components/atomic_win32_polyfill.h>
-#endif
 
 #include "configuration.h"
 #include <main/SAPI.h>
@@ -22,26 +14,21 @@
     bool once = runtime_config_first_init ? get_DD_TRACE_ONCE_LOGS() : get_global_DD_TRACE_ONCE_LOGS();
     if (debug) {
         if (strcmp("cli", sapi_module.name) != 0 && (runtime_config_first_init ? get_DD_TRACE_STARTUP_LOGS() : get_global_DD_TRACE_STARTUP_LOGS())) {
-            ddog_set_log_level(DDOG_CHARSLICE_C("debug"), once);
+            ddog_set_log_level((ddog_CharSlice)DDOG_CHARSLICE_C("debug"), once);
         } else {
-            ddog_set_log_level(DDOG_CHARSLICE_C("debug,startup=error"), once);
+            ddog_set_log_level((ddog_CharSlice)DDOG_CHARSLICE_C("debug,startup=error"), once);
         }
     } else {
         ddog_set_log_level(dd_zend_string_to_CharSlice(runtime_config_first_init ? get_DD_TRACE_LOG_LEVEL() : get_global_DD_TRACE_LOG_LEVEL()), once);
     }
-
 }
 
-<<<<<<< HEAD
-_Atomic(uintptr_t) php_ini_error_log;
-=======
 void ddtrace_log_ginit(void) {
     dd_log_set_level(get_global_DD_TRACE_DEBUG());
 }
 
-atomic_int ddtrace_error_log_fd = -1;
-atomic_uintmax_t dd_error_log_fd_rotated = 0;
->>>>>>> 958f0f26
+_Atomic(int) ddtrace_error_log_fd = -1;
+_Atomic(uintmax_t) dd_error_log_fd_rotated = 0;
 
 void ddtrace_log_minit(void) {
     if (ZSTR_LEN(get_global_DD_TRACE_LOG_FILE())) {
@@ -79,12 +66,18 @@
 }
 
 int ddtrace_get_fd_path(int fd, char *buf) {
-#ifdef F_GETPATH
+#ifdef _WIN32
+    intptr_t handle = _get_osfhandle(fd);
+    if (handle == INVALID_HANDLE_VALUE) {
+        return -1;
+    }
+    return GetFinalPathNameByHandleA((HANDLE) handle, buf, MAXPATHLEN, VOLUME_NAME_DOS) ? 1 : -1;
+#elif defined(F_GETPATH)
     return fcntl(fd, F_GETPATH, buf);
 #else
-    char pathbuf[PATH_MAX];
-    snprintf(pathbuf, PATH_MAX, "/proc/self/fd/%d", fd);
-    return readlink(pathbuf, buf, PATH_MAX);
+    char pathbuf[MAXPATHLEN];
+    snprintf(pathbuf, MAXPATHLEN, "/proc/self/fd/%d", fd);
+    return readlink(pathbuf, buf, MAXPATHLEN);
 #endif
 }
 
@@ -118,7 +111,7 @@
 
     uintmax_t last_check = atomic_exchange(&dd_error_log_fd_rotated, (uintmax_t) now);
     if (last_check < (uintmax_t)now - 60) { // 1x/min
-        char pathbuf[PATH_MAX];
+        char pathbuf[MAXPATHLEN];
         if (ddtrace_get_fd_path(fd, pathbuf) >= 0) {
             int new_fd = VCWD_OPEN_MODE(pathbuf, O_CREAT | O_RDWR | O_APPEND, 0666);
             dup2(new_fd, fd); // atomic replace
@@ -163,7 +156,7 @@
         ddtrace_log_with_time(error_log_fd, message, (int)msg.len);
     } else {
         if (msg.ptr[msg.len]) {
-            message = strndup(msg.ptr, msg.len);
+            message = zend_strndup(msg.ptr, msg.len);
             php_log_err(message);
             free(message);
         } else {
