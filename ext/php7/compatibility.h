#ifndef DD_COMPATIBILITY_H
#define DD_COMPATIBILITY_H

<<<<<<< HEAD
=======
#include <stdbool.h>
>>>>>>> a5dc736a
#include <php.h>

#if !defined(ZEND_ASSERT)
#if ZEND_DEBUG
#include <assert.h>
#define ZEND_ASSERT(c) assert(c)
#else
// the void cast is there to avoid warnings about empty statements from linters
#define ZEND_ASSERT(c) ((void)0)
#endif
#endif

#define UNUSED_1(x) (void)(x)
#define UNUSED_2(x, y) \
    do {               \
        UNUSED_1(x);   \
        UNUSED_1(y);   \
    } while (0)
#define UNUSED_3(x, y, z) \
    do {                  \
        UNUSED_1(x);      \
        UNUSED_1(y);      \
        UNUSED_1(z);      \
    } while (0)
#define UNUSED_4(x, y, z, q) \
    do {                     \
        UNUSED_1(x);         \
        UNUSED_1(y);         \
        UNUSED_1(z);         \
        UNUSED_1(q);         \
    } while (0)
#define UNUSED_5(x, y, z, q, w) \
    do {                        \
        UNUSED_1(x);            \
        UNUSED_1(y);            \
        UNUSED_1(z);            \
        UNUSED_1(q);            \
        UNUSED_1(w);            \
    } while (0)
#define _GET_UNUSED_MACRO_OF_ARITY(_1, _2, _3, _4, _5, ARITY, ...) UNUSED_##ARITY
#define UNUSED(...) _GET_UNUSED_MACRO_OF_ARITY(__VA_ARGS__, 5, 4, 3, 2, 1)(__VA_ARGS__)

#if PHP_VERSION_ID < 70300
#define GC_ADDREF(x) (++GC_REFCOUNT(x))
#define GC_DELREF(x) (--GC_REFCOUNT(x))

static inline HashTable *zend_new_array(uint32_t nSize) {
    HashTable *ht = (HashTable *)emalloc(sizeof(HashTable));
    zend_hash_init(ht, nSize, dummy, ZVAL_PTR_DTOR, 0);
    return ht;
}

#define Z_IS_RECURSIVE_P(zv) (Z_OBJPROP_P(zv)->u.v.nApplyCount > 0)
#define Z_PROTECT_RECURSION_P(zv) (++Z_OBJPROP_P(zv)->u.v.nApplyCount)
#define Z_UNPROTECT_RECURSION_P(zv) (--Z_OBJPROP_P(zv)->u.v.nApplyCount)
#endif

#define ZVAL_VARARG_PARAM(list, arg_num) (&(((zval *)list)[arg_num]))
#define IS_TRUE_P(x) (Z_TYPE_P(x) == IS_TRUE)

#if PHP_VERSION_ID < 70200
#define zend_strpprintf strpprintf
#define zend_vstrpprintf vstrpprintf

static zend_always_inline zend_string *zend_string_init_interned(const char *str, size_t len, int persistent) {
    return zend_new_interned_string(zend_string_init(str, len, persistent));
}

#undef ZEND_BEGIN_ARG_WITH_RETURN_TYPE_INFO_EX
#define ZEND_BEGIN_ARG_WITH_RETURN_TYPE_INFO_EX(name, return_reference, required_num_args, type, allow_null) \
    static const zend_internal_arg_info name[] = { \
        { (const char*)(zend_uintptr_t)(required_num_args), NULL, type, return_reference, allow_null, 0 },
#define ZEND_BEGIN_ARG_WITH_RETURN_OBJ_INFO_EX(name, return_reference, required_num_args, class_name, allow_null) \
    static const zend_internal_arg_info name[] = { \
        { (const char*)(zend_uintptr_t)(required_num_args), class_name, IS_OBJECT, return_reference, allow_null, 0 },

typedef void zend_type;
#endif

#if PHP_VERSION_ID < 70100
#define IS_VOID 0
#endif

<<<<<<< HEAD
=======
#define ZEND_ARG_OBJ_TYPE_MASK(pass_by_ref, name, class_name, type_mask, default_value) ZEND_ARG_INFO(pass_by_ref, name)
#define zend_declare_typed_property(ce, name, default, visibility, doc_comment, type) zend_declare_property_ex(ce, name, default, visibility, doc_comment); (void)type
#define ZEND_TYPE_INIT_MASK(type) NULL
#define ZEND_TYPE_INIT_CLASS(class_name, allow_null, extra_flags) NULL; zend_string_release(class_name)

#define ZVAL_OBJ_COPY(z, o) do { zend_object *__o = (o); GC_ADDREF(__o); ZVAL_OBJ(z, __o); } while (0)

>>>>>>> a5dc736a
static inline zend_string *ddtrace_vstrpprintf(size_t max_len, const char *format, va_list ap)
{
    zend_string *str = zend_vstrpprintf(max_len, format, ap);
    return zend_string_realloc(str, ZSTR_LEN(str), 0);
}

#undef zend_vstrpprintf
#define zend_vstrpprintf ddtrace_vstrpprintf

static inline zend_string *ddtrace_strpprintf(size_t max_len, const char *format, ...)
{
    va_list arg;
    zend_string *str;

    va_start(arg, format);
    str = zend_vstrpprintf(max_len, format, arg);
    va_end(arg);
    return str;
}

#undef zend_strpprintf
#define zend_strpprintf ddtrace_strpprintf

#endif  // DD_COMPATIBILITY_H<|MERGE_RESOLUTION|>--- conflicted
+++ resolved
@@ -1,10 +1,7 @@
 #ifndef DD_COMPATIBILITY_H
 #define DD_COMPATIBILITY_H
 
-<<<<<<< HEAD
-=======
 #include <stdbool.h>
->>>>>>> a5dc736a
 #include <php.h>
 
 #if !defined(ZEND_ASSERT)
@@ -88,8 +85,6 @@
 #define IS_VOID 0
 #endif
 
-<<<<<<< HEAD
-=======
 #define ZEND_ARG_OBJ_TYPE_MASK(pass_by_ref, name, class_name, type_mask, default_value) ZEND_ARG_INFO(pass_by_ref, name)
 #define zend_declare_typed_property(ce, name, default, visibility, doc_comment, type) zend_declare_property_ex(ce, name, default, visibility, doc_comment); (void)type
 #define ZEND_TYPE_INIT_MASK(type) NULL
@@ -97,7 +92,6 @@
 
 #define ZVAL_OBJ_COPY(z, o) do { zend_object *__o = (o); GC_ADDREF(__o); ZVAL_OBJ(z, __o); } while (0)
 
->>>>>>> a5dc736a
 static inline zend_string *ddtrace_vstrpprintf(size_t max_len, const char *format, va_list ap)
 {
     zend_string *str = zend_vstrpprintf(max_len, format, ap);
