#include <Zend/zend.h>
#include <Zend/zend_builtin_functions.h>
#include <Zend/zend_exceptions.h>
#include <Zend/zend_interfaces.h>
#include <Zend/zend_smart_str.h>
#include <php.h>
#include <stdlib.h>
#include <string.h>

#include <ext/spl/spl_exceptions.h>

#include "arrays.h"
#include "compat_string.h"
#include "ddtrace.h"
#include "engine_api.h"
#include "engine_hooks.h"
#include "logging.h"
#include "mpack/mpack.h"
#include "span.h"

ZEND_EXTERN_MODULE_GLOBALS(ddtrace);

<<<<<<< HEAD
#define MAX_ID_BUFSIZ 21  // 1.8e^19 = 20 chars + 1 terminator
#define KEY_TRACE_ID "trace_id"
#define KEY_SPAN_ID "span_id"
#define KEY_PARENT_ID "parent_id"

static int msgpack_write_zval(mpack_writer_t *writer, zval *trace TSRMLS_DC);
=======
static int msgpack_write_zval(mpack_writer_t *writer, zval *trace);
>>>>>>> b0bcf9a6

static int write_hash_table(mpack_writer_t *writer, HashTable *ht) {
    zval *tmp;
    zend_string *string_key;
    int is_assoc = -1;

    ZEND_HASH_FOREACH_STR_KEY_VAL_IND(ht, string_key, tmp) {
        if (is_assoc == -1) {
            is_assoc = string_key != NULL ? 1 : 0;
            if (is_assoc == 1) {
                mpack_start_map(writer, zend_hash_num_elements(ht));
            } else {
                mpack_start_array(writer, zend_hash_num_elements(ht));
            }
        }

        // Writing the key, if associative
        bool zval_string_as_uint64 = false;
        if (is_assoc == 1) {
            char *key = ZSTR_VAL(string_key);
            mpack_write_cstr(writer, key);
            // If the key is trace_id, span_id or parent_id then strings have to be converted to uint64 when packed.
            if (0 == strcmp(KEY_TRACE_ID, key) || 0 == strcmp(KEY_SPAN_ID, key) || 0 == strcmp(KEY_PARENT_ID, key)) {
                zval_string_as_uint64 = true;
            }
        }
<<<<<<< HEAD

        // Writing the value
        if (zval_string_as_uint64) {
            mpack_write_u64(writer, strtoull(Z_STRVAL_P(tmp), NULL, 10));
        } else if (msgpack_write_zval(writer, tmp TSRMLS_CC) != 1) {
=======
        if (msgpack_write_zval(writer, tmp) != 1) {
>>>>>>> b0bcf9a6
            return 0;
        }
    }
    ZEND_HASH_FOREACH_END();

    if (is_assoc) {
        mpack_finish_map(writer);
    } else {
        mpack_finish_array(writer);
    }
    return 1;
}

static int msgpack_write_zval(mpack_writer_t *writer, zval *trace) {
    if (Z_TYPE_P(trace) == IS_REFERENCE) {
        trace = Z_REFVAL_P(trace);
    }

    switch (Z_TYPE_P(trace)) {
        case IS_ARRAY:
            if (write_hash_table(writer, Z_ARRVAL_P(trace)) != 1) {
                return 0;
            }
            break;
        case IS_DOUBLE:
            mpack_write_double(writer, Z_DVAL_P(trace));
            break;
        case IS_LONG:
            mpack_write_int(writer, Z_LVAL_P(trace));
            break;
        case IS_NULL:
            mpack_write_nil(writer);
            break;
        case IS_TRUE:
        case IS_FALSE:
            mpack_write_bool(writer, Z_TYPE_P(trace) == IS_TRUE);
            break;
        case IS_STRING:
            mpack_write_cstr(writer, Z_STRVAL_P(trace));
            break;
        default:
            ddtrace_log_debug("Serialize values must be of type array, string, int, float, bool or null");
            return 0;
            break;
    }
    return 1;
}

int ddtrace_serialize_simple_array_into_c_string(zval *trace, char **data_p, size_t *size_p) {
    // encode to memory buffer
    char *data;
    size_t size;
    mpack_writer_t writer;
    mpack_writer_init_growable(&writer, &data, &size);
    if (msgpack_write_zval(&writer, trace) != 1) {
        mpack_writer_destroy(&writer);
        free(data);
        return 0;
    }
    // finish writing
    if (mpack_writer_destroy(&writer) != mpack_ok) {
        free(data);
        return 0;
    }

    if (data_p && size_p) {
        *data_p = data;
        *size_p = size;

        return 1;
    } else {
        return 0;
    }
}

int ddtrace_serialize_simple_array(zval *trace, zval *retval) {
    // encode to memory buffer
    char *data;
    size_t size;

    if (ddtrace_serialize_simple_array_into_c_string(trace, &data, &size)) {
        ZVAL_STRINGL(retval, data, size);
        free(data);
        return 1;
    } else {
        return 0;
    }
}

static void _add_assoc_zval_copy(zval *el, const char *name, zval *prop) {
    zval value;
    ZVAL_COPY(&value, prop);
    add_assoc_zval(el, (name), &value);
}

/* _DD_TRACE_APPEND_KEY is not exported */
#define _DD_TRACE_APPEND_KEY(key)                                               \
    do {                                                                        \
        tmp = zend_hash_str_find(ht, key, sizeof(key) - 1);                     \
        if (tmp) {                                                              \
            if (Z_TYPE_P(tmp) != IS_STRING) {                                   \
                /* zend_error(E_WARNING, "Value for %s is not string", key); */ \
                smart_str_appends(str, "[unknown]");                            \
            } else {                                                            \
                smart_str_appends(str, Z_STRVAL_P(tmp));                        \
            }                                                                   \
        }                                                                       \
    } while (0)

/* This is modelled after _build_trace_string in PHP 7.0:
 * @see https://github.com/php/php-src/blob/PHP-7.0/Zend/zend_exceptions.c#L581-L638
 */
static void _trace_string(smart_str *str, HashTable *ht, uint32_t num) /* {{{ */
{
    zval *file, *tmp;

    smart_str_appendc(str, '#');
    smart_str_append_long(str, num);
    smart_str_appendc(str, ' ');

    file = zend_hash_str_find(ht, ZEND_STRL("file"));
    if (file) {
        if (Z_TYPE_P(file) != IS_STRING) {
            ddtrace_log_debug("serializer stack trace: Function name is not a string");
            smart_str_appends(str, "[unknown function]");
        } else {
            zend_long line;
            tmp = zend_hash_str_find(ht, "line", sizeof("line") - 1);
            if (tmp) {
                if (Z_TYPE_P(tmp) == IS_LONG) {
                    line = Z_LVAL_P(tmp);
                } else {
                    ddtrace_log_debug("serializer stack trace: Line is not a long");
                    line = 0;
                }
            } else {
                line = 0;
            }
            smart_str_append(str, Z_STR_P(file));
            smart_str_appendc(str, '(');
            smart_str_append_long(str, line);
            smart_str_appends(str, "): ");
        }
    } else {
        smart_str_appends(str, "[internal function]: ");
    }
    _DD_TRACE_APPEND_KEY("class");
    _DD_TRACE_APPEND_KEY("type");
    _DD_TRACE_APPEND_KEY("function");

    /* We intentionally do not show any arguments, not even an ellipsis if there
     * are arguments. This is because in PHP 7.4 there is an INI setting called
     * zend.exception_ignore_args that prevents them from being generated, so we
     * can't even know if there are args reliably.
     */
    smart_str_appends(str, "()\n");
}

/* Modelled after getTraceAsString from PHP 5.4:
 * @see https://lxr.room11.org/xref/php-src%405.4/Zend/zend_exceptions.c#609-635
 */
static zval dd_serialize_stack_trace(zval *trace) {
    zval *frame, output;
    smart_str str = {0};
    uint32_t num = 0;

    ZEND_HASH_FOREACH_VAL(Z_ARRVAL_P(trace), frame) {
        if (Z_TYPE_P(frame) != IS_ARRAY) {
            /* zend_error(E_WARNING, "Expected array for frame %" ZEND_ULONG_FMT_SPEC, index); */
            continue;
        }

        _trace_string(&str, Z_ARRVAL_P(frame), num++);
    }
    ZEND_HASH_FOREACH_END();

    smart_str_appendc(&str, '#');
    smart_str_append_long(&str, num);
    smart_str_appends(&str, " {main}");
    smart_str_0(&str);

    ZVAL_NEW_STR(&output, str.s);
    return output;
}

static int dd_exception_to_error_msg(zend_object *exception, void *context,
                                     int (*add_tag)(void *context, ddtrace_string key, ddtrace_string value)) {
    zval msg = ddtrace_zval_undef();
    int status = ddtrace_call_method(exception, exception->ce, NULL, ZEND_STRL("getmessage"), &msg, 0, NULL);

    if (status == SUCCESS && Z_TYPE(msg) == IS_STRING) {
        ddtrace_string key = DDTRACE_STRING_LITERAL("error.msg");
        ddtrace_string value = {Z_STRVAL(msg), Z_STRLEN(msg)};
        status = add_tag(context, key, value);
    } else {
        ddtrace_assert_log_debug("Failed calling exception's getMessage()");
    }

    zval_ptr_dtor(&msg);
    return status;
}

static int dd_exception_to_error_type(zend_object *exception, void *context,
                                      int (*add_tag)(void *context, ddtrace_string key, ddtrace_string value)) {
    ddtrace_string value, key = DDTRACE_STRING_LITERAL("error.type");

    if (instanceof_function(exception->ce, ddtrace_ce_fatal_error)) {
        zval code = ddtrace_zval_undef();
        int status = ddtrace_call_method(exception, exception->ce, NULL, ZEND_STRL("getcode"), &code, 0, NULL);
        const char *error_type_string = "{unknown error}";

        if (status == SUCCESS && Z_TYPE_INFO(code) == IS_LONG) {
            switch (Z_LVAL(code)) {
                case E_ERROR:
                    error_type_string = "E_ERROR";
                    break;
                case E_CORE_ERROR:
                    error_type_string = "E_CORE_ERROR";
                    break;
                case E_COMPILE_ERROR:
                    error_type_string = "E_COMPILE_ERROR";
                    break;
                case E_USER_ERROR:
                    error_type_string = "E_USER_ERROR";
                    break;
                default:
                    ddtrace_assert_log_debug(
                        "Unhandled error type in DDTrace\\FatalError; is a fatal error case missing?");
            }

        } else {
            ddtrace_assert_log_debug("Exception was a DDTrace\\FatalError but failed to get an exception code");
        }

        zval_ptr_dtor(&code);
        value = ddtrace_string_cstring_ctor((char *)error_type_string);

    } else {
        zend_string *type_name = exception->ce->name;
        value.ptr = ZSTR_VAL(type_name);
        value.len = ZSTR_LEN(type_name);
    }

    return add_tag(context, key, value);
}

static int dd_exception_to_error_stack(zend_object *exception, void *context,
                                       int (*add_tag)(void *context, ddtrace_string key, ddtrace_string value)) {
    zval stack = ddtrace_zval_undef(), error_stack = ddtrace_zval_undef();

    /* Note, we use Exception::getTrace() instead of getTraceAsString because
     * function arguments can contain sensitive information. Since we do not
     * have a comprehensive way to know which function arguments are sensitive
     * we will just hide all of them. */
    int result = ddtrace_call_method(exception, exception->ce, NULL, ZEND_STRL("gettrace"), &stack, 0, NULL);
    if (result == SUCCESS && Z_TYPE(stack) == IS_ARRAY) {
        error_stack = dd_serialize_stack_trace(&stack);
        if (Z_TYPE(error_stack) == IS_STRING) {
            ddtrace_string key = DDTRACE_STRING_LITERAL("error.stack");
            ddtrace_string value = {Z_STRVAL(error_stack), Z_STRLEN(error_stack)};
            result = add_tag(context, key, value);
        }
    } else {
        ddtrace_assert_log_debug("Failed calling exception's getTrace()");
    }

    zval_ptr_dtor(&error_stack);
    zval_ptr_dtor(&stack);
    return result;
}

int ddtrace_exception_to_meta(zend_object *exception, void *context,
                              int (*add_meta)(void *context, ddtrace_string key, ddtrace_string value)) {
    bool success = dd_exception_to_error_msg(exception, context, add_meta) == SUCCESS &&
                   dd_exception_to_error_type(exception, context, add_meta) == SUCCESS &&
                   dd_exception_to_error_stack(exception, context, add_meta) == SUCCESS;
    return success ? SUCCESS : FAILURE;
}

typedef struct dd_error_info {
    zend_string *type;
    zend_string *msg;
    zend_string *stack;
} dd_error_info;

static zend_string *dd_error_type(int code) {
    const char *error_type = "{unknown error}";

    switch (code) {
        case E_ERROR:
            error_type = "E_ERROR";
            break;
        case E_CORE_ERROR:
            error_type = "E_CORE_ERROR";
            break;
        case E_COMPILE_ERROR:
            error_type = "E_COMPILE_ERROR";
            break;
        case E_USER_ERROR:
            error_type = "E_USER_ERROR";
            break;
    }

    return zend_string_init(error_type, strlen(error_type), 0);
}

static zend_string *dd_fatal_error_stack(void) {
    zval stack;
    zend_fetch_debug_backtrace(&stack, 0, DEBUG_BACKTRACE_IGNORE_ARGS, 0);
    zend_string *error_stack = NULL;
    if (Z_TYPE(stack) == IS_ARRAY) {
        zval zstack = dd_serialize_stack_trace(&stack);
        if (Z_TYPE(zstack) == IS_STRING) {
            error_stack = Z_STR(zstack);
        }
    }
    zval_ptr_dtor(&stack);
    return error_stack;
}

static zend_string *dd_vprintf_zstr(size_t len, const char *format, va_list args) {
    va_list args2;

    zend_string *msg = zend_string_alloc(len, 0);
    ZSTR_LEN(msg) = len;

    va_copy(args2, args);
    int written = vsnprintf(ZSTR_VAL(msg), len + 1, format, args2);
    va_end(args2);

    if (written < 0) {
        zend_string_release(msg);
        return NULL;
    }

    ZSTR_VAL(msg)[len] = '\0';
    return msg;
}

// Returns NULL in error conditions
static zend_string *dd_fatal_error_msg(const char *format, va_list args) {
    va_list args2;

    /* In PHP 7 an uncaught exception results in a fatal error. The error
     * message includes the call stack and its arguments, which is a vector for
     * information disclosure. We need to avoid this.
     *
     * We capture the first line of the error which won't include arguments.
     * The length of the buffer here is hopefully large enough to capture the
     * first line so we can avoid allocating the full string, as these can be
     * quite large and we're only interested in the first line.
     */
    const char uncaught[] = "Uncaught ";
    char buffer[256];

    va_copy(args2, args);
    int prefix = vsnprintf(buffer, sizeof buffer, format, args2);
    va_end(args2);

    if (prefix < 0) {
        return NULL;
    }

    /* The -1 is to avoid the null terminator which is included in literals and
     * will not be present in the rendered error message at that position.
     */
    size_t uncaught_len = sizeof uncaught - 1;
    if ((unsigned)prefix >= uncaught_len && memcmp(buffer, uncaught, uncaught_len) == 0) {
        char *newline = memchr(buffer, '\n', sizeof buffer);
        if (newline) {
            *newline = '\0';
            size_t linelen = newline - buffer;

            // +1 for null terminator
            zend_string *msg = zend_string_alloc(linelen + 1, 0);
            memcpy(ZSTR_VAL(msg), buffer, linelen + 1);  // copy NULL too
            ZSTR_LEN(msg) = linelen;

            return msg;
        } else {
            // our buffer wasn't big enough; we have to render the full message
            zend_string *msg = dd_vprintf_zstr(prefix, format, args);
            if (!msg) {
                return NULL;
            }

            newline = memchr(ZSTR_VAL(msg), '\n', sizeof buffer);
            if (UNEXPECTED(!newline)) {
                // This is suspect; there is always a newline in these messages
                zend_string_release(msg);
                return NULL;
            }

            size_t linepos = newline - ZSTR_VAL(msg);
            ZSTR_LEN(msg) = linepos;
            *newline = '\0';
            return msg;
        }
    }

    zend_string *msg = dd_vprintf_zstr(prefix, format, args);
    if (!msg) {
        return NULL;
    }

    return msg;
}

static dd_error_info dd_fatal_error(int type, const char *format, va_list args) {
    return (dd_error_info){
        .type = dd_error_type(type),
        .msg = dd_fatal_error_msg(format, args),
        .stack = dd_fatal_error_stack(),
    };
}

static int dd_fatal_error_to_meta(zval *meta, dd_error_info error) {
    HashTable *ht = Z_ARR_P(meta);

    if (error.type) {
        zval tmp = ddtrace_zval_zstr(zend_string_copy(error.type));
        zend_symtable_str_update(ht, ZEND_STRL("error.type"), &tmp);
    }

    if (error.msg) {
        zval tmp = ddtrace_zval_zstr(zend_string_copy(error.msg));
        zend_symtable_str_update(ht, ZEND_STRL("error.msg"), &tmp);
    }

    if (error.stack) {
        zval tmp = ddtrace_zval_zstr(zend_string_copy(error.stack));
        zend_symtable_str_update(ht, ZEND_STRL("error.stack"), &tmp);
    }

    return error.type && error.msg ? SUCCESS : FAILURE;
}

static int dd_add_meta_array(void *context, ddtrace_string key, ddtrace_string value) {
    zval *meta = context, tmp = ddtrace_zval_stringl(value.ptr, value.len);

    // meta array takes ownership of tmp
    return zend_symtable_str_update(Z_ARR_P(meta), key.ptr, key.len, &tmp) != NULL ? SUCCESS : FAILURE;
}

static void _serialize_meta(zval *el, ddtrace_span_fci *span_fci) {
    ddtrace_span_t *span = &span_fci->span;
    zval meta_zv, *meta = ddtrace_spandata_property_meta(span->span_data);

    array_init(&meta_zv);
    if (meta && Z_TYPE_P(meta) == IS_ARRAY) {
        zend_string *str_key;
        zval *orig_val, val_as_string;
        ZEND_HASH_FOREACH_STR_KEY_VAL_IND(Z_ARRVAL_P(meta), str_key, orig_val) {
            if (str_key) {
                ddtrace_convert_to_string(&val_as_string, orig_val);
                add_assoc_zval(&meta_zv, ZSTR_VAL(str_key), &val_as_string);
            }
        }
        ZEND_HASH_FOREACH_END();
    }
    meta = &meta_zv;

    if (span_fci->exception) {
        ddtrace_exception_to_meta(span_fci->exception, meta, dd_add_meta_array);
    }

    zval *error = ddtrace_hash_find_ptr(Z_ARR_P(meta), ZEND_STRL("error.msg"));
    if (error) {
        add_assoc_long(el, "error", 1);
    }

    if (span->parent_id == 0) {
        char pid[MAX_LENGTH_OF_LONG + 1];
        snprintf(pid, sizeof(pid), "%ld", (long)span->pid);
        add_assoc_string(meta, "system.pid", pid);
    }

    if (zend_array_count(Z_ARRVAL_P(meta))) {
        add_assoc_zval(el, "meta", meta);
    } else {
        zval_ptr_dtor(meta);
    }
}

static void _dd_add_assoc_zval_as_string(zval *el, const char *name, zval *value) {
    zval value_as_string;
    ddtrace_convert_to_string(&value_as_string, value);
    _add_assoc_zval_copy(el, name, &value_as_string);
    zval_dtor(&value_as_string);
}

void ddtrace_serialize_span_to_array(ddtrace_span_fci *span_fci, zval *array) {
    ddtrace_span_t *span = &span_fci->span;
    zval *el;
    zval zv;
    el = &zv;
    array_init(el);

    char trace_id_str[MAX_ID_BUFSIZ];
    sprintf(trace_id_str, "%zu", span->trace_id);
    add_assoc_string(el, KEY_TRACE_ID, trace_id_str);

    char span_id_str[MAX_ID_BUFSIZ];
    sprintf(span_id_str, "%zu", span->span_id);
    add_assoc_string(el, KEY_SPAN_ID, span_id_str);

    if (span->parent_id > 0) {
        char parent_id_str[MAX_ID_BUFSIZ];
        sprintf(parent_id_str, "%zu", span->parent_id);
        add_assoc_string(el, KEY_PARENT_ID, parent_id_str);
    }
    add_assoc_long(el, "start", span->start);
    add_assoc_long(el, "duration", span->duration);

    // SpanData::$name defaults to fully qualified called name (set at span close)
    zval *prop_name = ddtrace_spandata_property_name(span->span_data);
    zval prop_name_as_string;
    if (Z_TYPE_P(prop_name) != IS_NULL) {
        ddtrace_convert_to_string(&prop_name_as_string, prop_name);
        _add_assoc_zval_copy(el, "name", &prop_name_as_string);
    }

    // SpanData::$resource defaults to SpanData::$name
    zval *prop_resource = ddtrace_spandata_property_resource(span->span_data);
    if (Z_TYPE_P(prop_resource) != IS_NULL) {
        _dd_add_assoc_zval_as_string(el, "resource", prop_resource);
    } else {
        _add_assoc_zval_copy(el, "resource", &prop_name_as_string);
    }

    if (Z_TYPE_P(prop_name) != IS_NULL) {
        zval_dtor(&prop_name_as_string);
    }

    // TODO: SpanData::$service defaults to parent SpanData::$service or DD_SERVICE if root span
    zval *prop_service = ddtrace_spandata_property_service(span->span_data);
    if (Z_TYPE_P(prop_service) != IS_NULL) {
        _dd_add_assoc_zval_as_string(el, "service", prop_service);
    }

    // SpanData::$type is optional and defaults to 'custom' at the Agent level
    zval *prop_type = ddtrace_spandata_property_type(span->span_data);
    if (Z_TYPE_P(prop_type) != IS_NULL) {
        _dd_add_assoc_zval_as_string(el, "type", prop_type);
    }

    _serialize_meta(el, span_fci);

    zval *metrics = ddtrace_spandata_property_metrics(span->span_data);
    if (Z_TYPE_P(metrics) == IS_ARRAY) {
        _add_assoc_zval_copy(el, "metrics", metrics);
    }

    add_next_index_zval(array, el);
}

void ddtrace_error_cb(DDTRACE_ERROR_CB_PARAMETERS) {
    /* We need the error handling to place nicely with the sandbox. The best
     * idea so far is to execute fatal error handling code iff the error handling
     * mode is set to EH_NORMAL. If it's something else, such as EH_SUPPRESS or
     * EH_THROW, then they are likely to be handled and accordingly they
     * shouldn't be treated as fatal.
     */
    bool is_fatal_error = type & (E_ERROR | E_CORE_ERROR | E_COMPILE_ERROR | E_USER_ERROR);
    if (EXPECTED(EG(active)) && EG(error_handling) == EH_NORMAL && UNEXPECTED(is_fatal_error)) {
        /* If there is a fatal error in shutdown then this might not be an array
         * because we set it to IS_NULL in RSHUTDOWN. We probably want a more
         * robust way of detecting this, but I'm not sure how yet.
         */
        if (Z_TYPE(DDTRACE_G(additional_trace_meta)) == IS_ARRAY) {
            dd_error_info error = dd_fatal_error(type, format, args);
            dd_fatal_error_to_meta(&DDTRACE_G(additional_trace_meta), error);
            ddtrace_span_fci *span;
            for (span = DDTRACE_G(open_spans_top); span; span = span->next) {
                if (span->exception || !span->span.span_data) {
                    continue;
                }

                zval *meta = ddtrace_spandata_property_meta(span->span.span_data);
                if (!meta) {
                    continue;
                }

                if (Z_TYPE_P(meta) != IS_ARRAY) {
                    zval_ptr_dtor(meta);
                    array_init_size(meta, ddtrace_num_error_tags);
                }
                dd_fatal_error_to_meta(meta, error);
            }
            if (error.type) {
                zend_string_release(error.type);
            }
            if (error.msg) {
                zend_string_release(error.msg);
            }
            if (error.stack) {
                zend_string_release(error.stack);
            }
            ddtrace_close_all_open_spans();
        }
    }

    ddtrace_prev_error_cb(DDTRACE_ERROR_CB_PARAM_PASSTHRU);
}<|MERGE_RESOLUTION|>--- conflicted
+++ resolved
@@ -20,16 +20,12 @@
 
 ZEND_EXTERN_MODULE_GLOBALS(ddtrace);
 
-<<<<<<< HEAD
 #define MAX_ID_BUFSIZ 21  // 1.8e^19 = 20 chars + 1 terminator
 #define KEY_TRACE_ID "trace_id"
 #define KEY_SPAN_ID "span_id"
 #define KEY_PARENT_ID "parent_id"
 
-static int msgpack_write_zval(mpack_writer_t *writer, zval *trace TSRMLS_DC);
-=======
 static int msgpack_write_zval(mpack_writer_t *writer, zval *trace);
->>>>>>> b0bcf9a6
 
 static int write_hash_table(mpack_writer_t *writer, HashTable *ht) {
     zval *tmp;
@@ -56,15 +52,11 @@
                 zval_string_as_uint64 = true;
             }
         }
-<<<<<<< HEAD
 
         // Writing the value
         if (zval_string_as_uint64) {
             mpack_write_u64(writer, strtoull(Z_STRVAL_P(tmp), NULL, 10));
-        } else if (msgpack_write_zval(writer, tmp TSRMLS_CC) != 1) {
-=======
-        if (msgpack_write_zval(writer, tmp) != 1) {
->>>>>>> b0bcf9a6
+        } else if (msgpack_write_zval(writer, tmp) != 1) {
             return 0;
         }
     }
