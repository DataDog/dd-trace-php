#include "ddtrace.h"
#include "auto_flush.h"
#include "compat_string.h"
#include "configuration.h"
#include "ddtrace_export.h"
#include "dogstatsd.h"
#include "logging.h"
#include <components-rs/common.h>
#include <components-rs/ddtrace.h>
#include <components-rs/sidecar.h>
#include <zend_string.h>
#include "sidecar.h"
#include "telemetry.h"
#include "serializer.h"
#include "remote_config.h"
#ifndef _WIN32
#include "coms.h"
#endif

ZEND_EXTERN_MODULE_GLOBALS(ddtrace);

ddog_Endpoint *ddtrace_endpoint;
ddog_Endpoint *dogstatsd_endpoint;
struct ddog_InstanceId *ddtrace_sidecar_instance_id;
static uint8_t dd_sidecar_formatted_session_id[36];

static inline void dd_set_endpoint_test_token(ddog_Endpoint *endpoint) {
    if (zai_config_is_initialized()) {
        if (ZSTR_LEN(get_DD_TRACE_AGENT_TEST_SESSION_TOKEN())) {
            ddog_endpoint_set_test_token(endpoint, dd_zend_string_to_CharSlice(get_DD_TRACE_AGENT_TEST_SESSION_TOKEN()));
        }
    } else if (ZSTR_LEN(get_global_DD_TRACE_AGENT_TEST_SESSION_TOKEN())) {
        ddog_endpoint_set_test_token(endpoint, dd_zend_string_to_CharSlice(get_global_DD_TRACE_AGENT_TEST_SESSION_TOKEN()));
    }
}

// Set the globals that stay unchanged in case of fork
static void ddtrace_set_non_resettable_sidecar_globals(void) {
    ddtrace_format_runtime_id(&dd_sidecar_formatted_session_id);
    ddtrace_endpoint = ddtrace_sidecar_agent_endpoint();

    if (get_global_DD_TRACE_AGENTLESS() && ZSTR_LEN(get_global_DD_API_KEY())) {
        dogstatsd_endpoint = ddog_endpoint_from_api_key(dd_zend_string_to_CharSlice(get_global_DD_API_KEY()));
    } else {
        char *dogstatsd_url = ddtrace_dogstatsd_url();
        dogstatsd_endpoint = ddog_endpoint_from_url((ddog_CharSlice) {.ptr = dogstatsd_url, .len = strlen(dogstatsd_url)});
        free(dogstatsd_url);
    }
}

// Set the globals that must be updated in case of fork
static void ddtrace_set_resettable_sidecar_globals(void) {
    uint8_t formatted_run_time_id[36];
    ddtrace_format_runtime_id(&formatted_run_time_id);
    ddog_CharSlice runtime_id = (ddog_CharSlice) {.ptr = (char *) formatted_run_time_id, .len = sizeof(formatted_run_time_id)};
    ddog_CharSlice session_id = (ddog_CharSlice) {.ptr = (char *) dd_sidecar_formatted_session_id, .len = sizeof(dd_sidecar_formatted_session_id)};
    ddtrace_sidecar_instance_id = ddog_sidecar_instanceId_build(session_id, runtime_id);
}

DDTRACE_PUBLIC const uint8_t *ddtrace_get_formatted_session_id(void) {
    if (memcmp(dd_sidecar_formatted_session_id, "\0\0\0\0\0\0\0\0\0\0\0\0\0\0\0\0\0\0\0\0\0\0\0\0\0\0\0\0\0\0\0\0\0\0\0\0", 36) == 0) {
        return NULL;
    }
    return dd_sidecar_formatted_session_id;
}

DDTRACE_PUBLIC struct telemetry_rc_info ddtrace_get_telemetry_rc_info(void) {
    struct telemetry_rc_info info = {
        .service_name = DDTRACE_G(last_service_name),
        .env_name = DDTRACE_G(last_env_name),
    };
    if (DDTRACE_G(remote_config_state)) {
        info.rc_path = ddog_remote_config_get_path(DDTRACE_G(remote_config_state));
    }

    return info;
}

DDTRACE_PUBLIC uint64_t ddtrace_get_sidecar_queue_id(void) {
    return DDTRACE_G(sidecar_queue_id);
}

static void dd_sidecar_post_connect(ddog_SidecarTransport **transport, bool is_fork, const char *logpath) {
    ddog_CharSlice session_id = (ddog_CharSlice) {.ptr = (char *) dd_sidecar_formatted_session_id, .len = sizeof(dd_sidecar_formatted_session_id)};
    ddog_sidecar_session_set_config(transport, session_id, ddtrace_endpoint, dogstatsd_endpoint,
                                    DDOG_CHARSLICE_C("php"),
                                    dd_zend_string_to_CharSlice(Z_STR_P(zend_get_constant_str(ZEND_STRL("PHP_VERSION")))),
                                    DDOG_CHARSLICE_C(PHP_DDTRACE_VERSION),
                                    get_global_DD_TRACE_AGENT_FLUSH_INTERVAL(),
                                    (int)(get_global_DD_REMOTE_CONFIG_POLL_INTERVAL_SECONDS() * 1000),
                                    // for historical reasons in seconds
                                    get_global_DD_TELEMETRY_HEARTBEAT_INTERVAL() * 1000,
                                    get_global_DD_TRACE_BUFFER_SIZE(),
                                    get_global_DD_TRACE_AGENT_STACK_BACKLOG() * get_global_DD_TRACE_AGENT_MAX_PAYLOAD_SIZE(),
                                    get_global_DD_TRACE_DEBUG() ? DDOG_CHARSLICE_C("debug") : dd_zend_string_to_CharSlice(get_global_DD_TRACE_LOG_LEVEL()),
                                    (ddog_CharSlice){ .ptr = logpath, .len = strlen(logpath) },
                                    ddtrace_set_all_thread_vm_interrupt,
                                    DDTRACE_REMOTE_CONFIG_PRODUCTS.ptr,
                                    DDTRACE_REMOTE_CONFIG_PRODUCTS.len,
                                    DDTRACE_REMOTE_CONFIG_CAPABILITIES.ptr,
                                    DDTRACE_REMOTE_CONFIG_CAPABILITIES.len,
                                    get_global_DD_REMOTE_CONFIG_ENABLED(),
                                    is_fork);

    if (get_global_DD_INSTRUMENTATION_TELEMETRY_ENABLED()) {
        ddtrace_telemetry_register_services(transport);
    }
}

static void dd_sidecar_on_reconnect(ddog_SidecarTransport *transport) {
    char logpath[MAXPATHLEN];
    int error_fd = atomic_load(&ddtrace_error_log_fd);
    if (error_fd == -1 || ddtrace_get_fd_path(error_fd, logpath) < 0) {
        *logpath = 0;
    }

    dd_sidecar_post_connect(&transport, false, logpath);

    if (DDTRACE_G(active_stack) && DDTRACE_G(active_stack)->root_span) {
        ddtrace_sidecar_submit_root_span_data_direct_defaults(&transport, DDTRACE_G(active_stack)->root_span);
    } else {
        // when we get disconnected during shutdown
        zend_string *free_string = NULL;
        ddog_CharSlice service_name, env_name;
        ddtrace_telemetry_current_names(&service_name, &env_name, &free_string);

        ddtrace_ffi_try("Failed sending config data", ddog_sidecar_set_universal_service_tags(&transport, ddtrace_sidecar_instance_id, &DDTRACE_G(sidecar_queue_id), service_name, env_name, dd_zend_string_to_CharSlice(get_DD_VERSION()), &DDTRACE_G(active_global_tags)));

        if (free_string) {
            zend_string_release(free_string);
        }
    }
}

static ddog_SidecarTransport *dd_sidecar_connection_factory_ex(bool is_fork) {
    // Should not happen, unless the agent url is malformed
    if (!ddtrace_endpoint) {
        return NULL;
    }

    dd_set_endpoint_test_token(dogstatsd_endpoint);

#ifdef _WIN32
    DDOG_PHP_FUNCTION = (const uint8_t *)zend_hash_func;
#endif

    char logpath[MAXPATHLEN];
    int error_fd = atomic_load(&ddtrace_error_log_fd);
    if (error_fd == -1 || ddtrace_get_fd_path(error_fd, logpath) < 0) {
        *logpath = 0;
    }

    ddog_SidecarTransport *sidecar_transport;
    if (!ddtrace_ffi_try("Failed connecting to the sidecar", ddog_sidecar_connect_php(&sidecar_transport, logpath, dd_zend_string_to_CharSlice(get_global_DD_TRACE_LOG_LEVEL()), get_global_DD_INSTRUMENTATION_TELEMETRY_ENABLED(), dd_sidecar_on_reconnect))) {
        ddog_endpoint_drop(dogstatsd_endpoint);
        return NULL;
    }

    dd_sidecar_post_connect(&sidecar_transport, is_fork, logpath);

    return sidecar_transport;
}

ddog_SidecarTransport *dd_sidecar_connection_factory(void) {
    return dd_sidecar_connection_factory_ex(false);
}

bool ddtrace_sidecar_maybe_enable_appsec(bool *appsec_activation, bool *appsec_config) {
    *appsec_activation = false;
    *appsec_config = false;

    // this must be done in ddtrace rather than ddappsec because
    // the sidecar is launched by ddtrace before ddappsec has a chance
    // to run its first rinit

#if defined(__linux__) || defined(__APPLE__)
    zend_module_entry *appsec_module = zend_hash_str_find_ptr(&module_registry, "ddappsec", sizeof("ddappsec") - 1);
    if (!appsec_module) {
        return false;
    }
    void *handle = dlsym(appsec_module->handle, "dd_appsec_maybe_enable_helper");
    if (!handle) {
        return false;
    }
    bool (*dd_appsec_maybe_enable_helper)(typeof(&ddog_sidecar_enable_appsec), bool *, bool *) = handle;
    return dd_appsec_maybe_enable_helper(ddog_sidecar_enable_appsec, appsec_activation, appsec_config);
#else
    return false;
#endif
}

void ddtrace_sidecar_setup(bool appsec_activation, bool appsec_config) {
    ddtrace_set_non_resettable_sidecar_globals();
    ddtrace_set_resettable_sidecar_globals();

    ddog_init_remote_config(get_global_DD_INSTRUMENTATION_TELEMETRY_ENABLED(), appsec_activation, appsec_config);

    ddtrace_sidecar = dd_sidecar_connection_factory();
    if (!ddtrace_sidecar && ddtrace_endpoint) { // Something went wrong
        ddog_endpoint_drop(ddtrace_endpoint);
        ddog_endpoint_drop(dogstatsd_endpoint);
        ddtrace_endpoint = NULL;
    }

    if (get_global_DD_INSTRUMENTATION_TELEMETRY_ENABLED()) {
        ddtrace_telemetry_first_init();
    }
}

void ddtrace_sidecar_ensure_active(void) {
    if (ddtrace_sidecar) {
        ddtrace_sidecar_reconnect(&ddtrace_sidecar, dd_sidecar_connection_factory);
    }
}

void ddtrace_sidecar_shutdown(void) {
    if (ddtrace_sidecar_instance_id) {
        ddog_sidecar_instanceId_drop(ddtrace_sidecar_instance_id);
    }
    if (ddtrace_endpoint) {
        ddog_endpoint_drop(ddtrace_endpoint);
        ddog_endpoint_drop(dogstatsd_endpoint);
    }
    if (ddtrace_sidecar) {
        ddog_sidecar_transport_drop(ddtrace_sidecar);
    }
}

void ddtrace_force_new_instance_id(void) {
    if (ddtrace_sidecar_instance_id) {
        ddog_sidecar_instanceId_drop(ddtrace_sidecar_instance_id);
        ddtrace_set_resettable_sidecar_globals();
    }
}

void ddtrace_reset_sidecar(void) {
    ddtrace_force_new_instance_id();

    if (ddtrace_sidecar) {
        ddog_sidecar_transport_drop(ddtrace_sidecar);
        ddtrace_sidecar = dd_sidecar_connection_factory_ex(true);
        if (!ddtrace_sidecar && ddtrace_endpoint) { // Something went wrong
            ddog_endpoint_drop(ddtrace_endpoint);
            ddog_endpoint_drop(dogstatsd_endpoint);
            ddtrace_endpoint = NULL;
        } else {
            ddtrace_sidecar_submit_root_span_data();
        }
    }
}

ddog_Endpoint *ddtrace_sidecar_agent_endpoint(void) {
    ddog_Endpoint *agent_endpoint;

    if (get_global_DD_TRACE_AGENTLESS() && ZSTR_LEN(get_global_DD_API_KEY())) {
        agent_endpoint = ddog_endpoint_from_api_key(dd_zend_string_to_CharSlice(get_global_DD_API_KEY()));
    } else {
        char *agent_url = ddtrace_agent_url();
        agent_endpoint = ddtrace_parse_agent_url((ddog_CharSlice) {.ptr = agent_url, .len = strlen(agent_url)});
        if (!agent_endpoint) {
            LOG(ERROR, "Invalid DD_TRACE_AGENT_URL: %s. A proper agent URL must be unix:///path/to/agent.sock or http://hostname:port/.", agent_url);
        }
        free(agent_url);
    }

    if (agent_endpoint) {
        dd_set_endpoint_test_token(agent_endpoint);
    }

    return agent_endpoint;
}

void ddtrace_sidecar_push_tag(ddog_Vec_Tag *vec, ddog_CharSlice key, ddog_CharSlice value) {
    ddog_Vec_Tag_PushResult tag_result = ddog_Vec_Tag_push(vec, key, value);
    if (tag_result.tag == DDOG_VEC_TAG_PUSH_RESULT_ERR) {
        zend_string *msg = dd_CharSlice_to_zend_string(ddog_Error_message(&tag_result.err));
        LOG(WARN, "Failed to push DogStatsD tag: %s", ZSTR_VAL(msg));
        ddog_Error_drop(&tag_result.err);
        zend_string_release(msg);
    }
}

void ddtrace_sidecar_push_tags(ddog_Vec_Tag *vec, zval *tags) {
    // Global tags (https://github.com/DataDog/php-datadogstatsd/blob/0efdd1c38f6d3dd407efbb899ad1fd2e5cd18085/src/DogStatsd.php#L113-L125)
    ddtrace_span_data *span = ddtrace_active_span();
    zend_string *env;
    if (span) {
        env = ddtrace_convert_to_str(&span->property_env);
    } else {
        env = zend_string_copy(get_DD_ENV());
    }
    if (ZSTR_LEN(env) > 0) {
        ddtrace_sidecar_push_tag(vec, DDOG_CHARSLICE_C("env"), dd_zend_string_to_CharSlice(env));
    }
    zend_string_release(env);
    zend_string *service = ddtrace_active_service_name();
    if (ZSTR_LEN(service) > 0) {
        ddtrace_sidecar_push_tag(vec, DDOG_CHARSLICE_C("service"), dd_zend_string_to_CharSlice(service));
    }
    zend_string_release(service);
    zend_string *version;
    if (span) {
        version = ddtrace_convert_to_str(&span->property_version);
    } else {
        version = zend_string_copy(get_DD_VERSION());
    }
    if (ZSTR_LEN(version) > 0) {
        ddtrace_sidecar_push_tag(vec, DDOG_CHARSLICE_C("version"), dd_zend_string_to_CharSlice(version));
    }
    zend_string_release(version);

    if (ZSTR_LEN(get_DD_TRACE_AGENT_TEST_SESSION_TOKEN())) {
        ddtrace_sidecar_push_tag(vec, DDOG_CHARSLICE_C("x-datadog-test-session-token"), dd_zend_string_to_CharSlice(get_DD_TRACE_AGENT_TEST_SESSION_TOKEN()));
    }

    // Specific tags
    if (!tags || Z_TYPE_P(tags) != IS_ARRAY) {
        return;
    }

    zend_string *key;
    zval *tag_val;
    ZEND_HASH_FOREACH_STR_KEY_VAL(Z_ARR_P(tags), key, tag_val) {
        if (!key) {
            continue;
        }
        zval value_str;
        ddtrace_convert_to_string(&value_str, tag_val);
        ddtrace_sidecar_push_tag(vec, dd_zend_string_to_CharSlice(key), dd_zend_string_to_CharSlice(Z_STR(value_str)));
        zend_string_release(Z_STR(value_str));
    }
    ZEND_HASH_FOREACH_END();
}

void ddtrace_sidecar_dogstatsd_count(zend_string *metric, zend_long value, zval *tags) {
    if (!ddtrace_sidecar || !get_DD_INTEGRATION_METRICS_ENABLED()) {
        return;
    }

    ddog_Vec_Tag vec = ddog_Vec_Tag_new();
    ddtrace_sidecar_push_tags(&vec, tags);
    ddtrace_ffi_try("Failed sending dogstatsd count metric",
                    ddog_sidecar_dogstatsd_count(&ddtrace_sidecar, ddtrace_sidecar_instance_id, dd_zend_string_to_CharSlice(metric), value, &vec));
    ddog_Vec_Tag_drop(vec);
}

void ddtrace_sidecar_dogstatsd_distribution(zend_string *metric, double value, zval *tags) {
    if (!ddtrace_sidecar || !get_DD_INTEGRATION_METRICS_ENABLED()) {
        return;
    }

    ddog_Vec_Tag vec = ddog_Vec_Tag_new();
    ddtrace_sidecar_push_tags(&vec, tags);
    ddtrace_ffi_try("Failed sending dogstatsd distribution metric",
                    ddog_sidecar_dogstatsd_distribution(&ddtrace_sidecar, ddtrace_sidecar_instance_id, dd_zend_string_to_CharSlice(metric), value, &vec));
    ddog_Vec_Tag_drop(vec);
}

void ddtrace_sidecar_dogstatsd_gauge(zend_string *metric, double value, zval *tags) {
    if (!ddtrace_sidecar || !get_DD_INTEGRATION_METRICS_ENABLED()) {
        return;
    }

    ddog_Vec_Tag vec = ddog_Vec_Tag_new();
    ddtrace_sidecar_push_tags(&vec, tags);
    ddtrace_ffi_try("Failed sending dogstatsd gauge metric",
                    ddog_sidecar_dogstatsd_gauge(&ddtrace_sidecar, ddtrace_sidecar_instance_id, dd_zend_string_to_CharSlice(metric), value, &vec));
    ddog_Vec_Tag_drop(vec);
}

void ddtrace_sidecar_dogstatsd_histogram(zend_string *metric, double value, zval *tags) {
    if (!ddtrace_sidecar || !get_DD_INTEGRATION_METRICS_ENABLED()) {
        return;
    }

    ddog_Vec_Tag vec = ddog_Vec_Tag_new();
    ddtrace_sidecar_push_tags(&vec, tags);
    ddtrace_ffi_try("Failed sending dogstatsd histogram metric",
                    ddog_sidecar_dogstatsd_histogram(&ddtrace_sidecar, ddtrace_sidecar_instance_id, dd_zend_string_to_CharSlice(metric), value, &vec));
    ddog_Vec_Tag_drop(vec);
}

void ddtrace_sidecar_dogstatsd_set(zend_string *metric, zend_long value, zval *tags) {
    if (!ddtrace_sidecar || !get_DD_INTEGRATION_METRICS_ENABLED()) {
        return;
    }

    ddog_Vec_Tag vec = ddog_Vec_Tag_new();
    ddtrace_sidecar_push_tags(&vec, tags);
    ddtrace_ffi_try("Failed sending dogstatsd set metric",
                    ddog_sidecar_dogstatsd_set(&ddtrace_sidecar, ddtrace_sidecar_instance_id, dd_zend_string_to_CharSlice(metric), value, &vec));
    ddog_Vec_Tag_drop(vec);
}

void ddtrace_sidecar_submit_root_span_data_direct_defaults(ddog_SidecarTransport **transport, ddtrace_root_span_data *root) {
    ddtrace_sidecar_submit_root_span_data_direct(transport, root, get_DD_SERVICE(), get_DD_ENV(), get_DD_VERSION());
}

void ddtrace_sidecar_submit_root_span_data_direct(ddog_SidecarTransport **transport, ddtrace_root_span_data *root, zend_string *cfg_service, zend_string *cfg_env, zend_string *cfg_version) {
    if (!*transport) {
        return;
    }

    ddog_CharSlice service_slice = DDOG_CHARSLICE_C("unnamed-php-service");
    zend_string *free_string = NULL;
    if (root) {
        zval *service = &root->property_service;
        if (Z_TYPE_P(service) == IS_STRING && Z_STRLEN_P(service) > 0) {
            service_slice = dd_zend_string_to_CharSlice(Z_STR_P(service));
        }
    } else if (ZSTR_LEN(cfg_service)) {
        service_slice = dd_zend_string_to_CharSlice(cfg_service);
    } else {
        free_string = ddtrace_default_service_name();
        service_slice = dd_zend_string_to_CharSlice(free_string);
    }

    ddog_CharSlice env_slice = DDOG_CHARSLICE_C("none");
    if (root) {
        zval *env = zend_hash_str_find(ddtrace_property_array(&root->property_meta), ZEND_STRL("env"));
        if (!env) {
            env = &root->property_env;
        }
        if (Z_TYPE_P(env) == IS_STRING && Z_STRLEN_P(env) > 0) {
            env_slice = dd_zend_string_to_CharSlice(Z_STR_P(env));
        }
    } else if (ZSTR_LEN(cfg_env)) {
        env_slice = dd_zend_string_to_CharSlice(cfg_env);
    }

    ddog_CharSlice version_slice = DDOG_CHARSLICE_C("");
    if (root) {
        zval *version = zend_hash_str_find(ddtrace_property_array(&root->property_meta), ZEND_STRL("version"));
        if (!version) {
            version = &root->property_version;
        }
        if (version && Z_TYPE_P(version) == IS_STRING && Z_STRLEN_P(version) > 0) {
            version_slice = dd_zend_string_to_CharSlice(Z_STR_P(version));
        }
    } else if (ZSTR_LEN(cfg_version)) {
        version_slice = dd_zend_string_to_CharSlice(cfg_version);
    }

    bool changed = true;
    if (DDTRACE_G(remote_config_state)) {
        changed = ddog_remote_configs_service_env_change(DDTRACE_G(remote_config_state), service_slice, env_slice, version_slice, &DDTRACE_G(active_global_tags));
        if (!changed && root) {
            // ddog_remote_configs_service_env_change() generally only processes configs if they changed. However, upon request initialization it may be identical to the previous request.
            // However, at request shutdown some configs are unloaded. Explicitly forcing a processing step ensures these are re-loaded.
            ddog_process_remote_configs(DDTRACE_G(remote_config_state));
        }
    }

<<<<<<< HEAD
    if (changed || !root) {
        ddtrace_ffi_try("Failed sending config data",
                        ddog_sidecar_set_universal_service_tags(&ddtrace_sidecar, ddtrace_sidecar_instance_id, &DDTRACE_G(sidecar_queue_id),
                                                                service_slice, env_slice, version_slice, &DDTRACE_G(active_global_tags)));
        if (DDTRACE_G(last_service_name)) {
            zend_string_release(DDTRACE_G(last_service_name));
        }
        DDTRACE_G(last_service_name) = zend_string_init(service_slice.ptr, service_slice.len, false);
        if (DDTRACE_G(last_env_name)) {
            zend_string_release(DDTRACE_G(last_env_name));
        }
        DDTRACE_G(last_env_name) = zend_string_init(env_slice.ptr, env_slice.len, false);
=======
    // Force resend on reconnect
    if (changed || !root || *transport != ddtrace_sidecar) {
        ddtrace_ffi_try("Failed sending config data", ddog_sidecar_set_universal_service_tags(transport, ddtrace_sidecar_instance_id, &DDTRACE_G(sidecar_queue_id), service_slice, env_slice, version_slice, &DDTRACE_G(active_global_tags)));
>>>>>>> 21ba23e1
    }

    if ((changed || !root) && DDTRACE_G(telemetry_buffer)) {
        ddtrace_ffi_try("Failed flushing filtered telemetry buffer",
            ddog_sidecar_telemetry_filter_flush(transport, ddtrace_sidecar_instance_id, &DDTRACE_G(sidecar_queue_id), ddtrace_telemetry_buffer(), ddtrace_telemetry_cache(), service_slice, env_slice));
    }

    if (free_string) {
        zend_string_release(free_string);
    }
}

void ddtrace_sidecar_submit_root_span_data(void) {
    if (DDTRACE_G(active_stack)) {
        ddtrace_root_span_data *root = DDTRACE_G(active_stack)->root_span;
        if (root) {
            ddtrace_sidecar_submit_root_span_data_direct_defaults(&ddtrace_sidecar, root);
        }
    }
}

void ddtrace_sidecar_send_debugger_data(ddog_Vec_DebuggerPayload payloads) {
    LOGEV(DEBUG, UNUSED(log); ddog_log_debugger_data(&payloads););
    ddog_sidecar_send_debugger_data(&ddtrace_sidecar, ddtrace_sidecar_instance_id, DDTRACE_G(sidecar_queue_id), payloads);
    zend_hash_clean(&DDTRACE_G(debugger_capture_ephemerals));
}

void ddtrace_sidecar_send_debugger_datum(ddog_DebuggerPayload *payload) {
    LOGEV(DEBUG, UNUSED(log); ddog_log_debugger_datum(payload););
    ddog_sidecar_send_debugger_datum(&ddtrace_sidecar, ddtrace_sidecar_instance_id, DDTRACE_G(sidecar_queue_id), payload);
    zend_hash_clean(&DDTRACE_G(debugger_capture_ephemerals));
}

void ddtrace_sidecar_activate(void) {
    DDTRACE_G(sidecar_queue_id) = ddog_sidecar_queueId_generate();

    DDTRACE_G(active_global_tags) = ddog_Vec_Tag_new();
    zend_string *tag;
    zval *value;
    ZEND_HASH_FOREACH_STR_KEY_VAL(get_DD_TAGS(), tag, value) {
        UNUSED(ddog_Vec_Tag_push(&DDTRACE_G(active_global_tags), dd_zend_string_to_CharSlice(tag), dd_zend_string_to_CharSlice(Z_STR_P(value))));
    } ZEND_HASH_FOREACH_END();
}

void ddtrace_sidecar_rinit(void) {
    if (get_DD_TRACE_GIT_METADATA_ENABLED()) {
        zval git_object;
        ZVAL_UNDEF(&git_object);
        ddtrace_inject_git_metadata(&git_object);
        if (Z_TYPE(git_object) == IS_OBJECT) {
            ddtrace_git_metadata *git_metadata = (ddtrace_git_metadata *) Z_OBJ(git_object);
            if (Z_TYPE(git_metadata->property_commit) == IS_STRING) {
                UNUSED(ddog_Vec_Tag_push(&DDTRACE_G(active_global_tags), DDOG_CHARSLICE_C("DD_GIT_COMMIT_SHA"),
                                         dd_zend_string_to_CharSlice(Z_STR(git_metadata->property_commit))));
            }
            if (Z_TYPE(git_metadata->property_repository) == IS_STRING) {
                UNUSED(ddog_Vec_Tag_push(&DDTRACE_G(active_global_tags), DDOG_CHARSLICE_C("DD_GIT_REPOSITORY_URL"),
                                         dd_zend_string_to_CharSlice(Z_STR(git_metadata->property_repository))));
            }
            OBJ_RELEASE(&git_metadata->std);
        }
    }

    ddtrace_sidecar_submit_root_span_data_direct_defaults(&ddtrace_sidecar, NULL);
}

void ddtrace_sidecar_rshutdown(void) {
    ddog_Vec_Tag_drop(DDTRACE_G(active_global_tags));
}

bool ddtrace_alter_test_session_token(zval *old_value, zval *new_value, zend_string *new_str) {
    UNUSED(old_value, new_str);
    if (ddtrace_sidecar) {
        ddog_endpoint_set_test_token(ddtrace_endpoint, dd_zend_string_to_CharSlice(Z_STR_P(new_value)));
        ddog_CharSlice session_id = (ddog_CharSlice) {.ptr = (char *) dd_sidecar_formatted_session_id, .len = sizeof(dd_sidecar_formatted_session_id)};
        ddtrace_ffi_try("Failed updating test session token",
                        ddog_sidecar_set_test_session_token(&ddtrace_sidecar, session_id, dd_zend_string_to_CharSlice(Z_STR_P(new_value))));
    }
#ifndef _WIN32
    ddtrace_coms_set_test_session_token(Z_STRVAL_P(new_value), Z_STRLEN_P(new_value));
#endif
    return true;
}

bool ddtrace_exception_debugging_is_active(void) {
    return ddtrace_sidecar && ddtrace_sidecar_instance_id && get_DD_EXCEPTION_REPLAY_ENABLED();
}

ddog_crasht_Metadata ddtrace_setup_crashtracking_metadata(ddog_Vec_Tag *tags) {
    ddtrace_sidecar_push_tags(tags, NULL);

    ddtrace_sidecar_push_tag(tags, DDOG_CHARSLICE_C("is_crash"), DDOG_CHARSLICE_C("true"));
    ddtrace_sidecar_push_tag(tags, DDOG_CHARSLICE_C("severity"), DDOG_CHARSLICE_C("crash"));
    ddtrace_sidecar_push_tag(tags, DDOG_CHARSLICE_C("library_version"), DDOG_CHARSLICE_C(PHP_DDTRACE_VERSION));
    ddtrace_sidecar_push_tag(tags, DDOG_CHARSLICE_C("language"), DDOG_CHARSLICE_C("php"));
    ddtrace_sidecar_push_tag(tags, DDOG_CHARSLICE_C("runtime"), DDOG_CHARSLICE_C("php"));
    ddtrace_sidecar_push_tag(tags, DDOG_CHARSLICE_C("runtime-id"), (ddog_CharSlice) {.ptr = (char *) dd_sidecar_formatted_session_id, .len = sizeof(dd_sidecar_formatted_session_id)});

    const char *runtime_version = zend_get_module_version("Reflection");
    ddtrace_sidecar_push_tag(tags, DDOG_CHARSLICE_C("runtime_version"), (ddog_CharSlice) {.ptr = (char *) runtime_version, .len = strlen(runtime_version)});

    return (ddog_crasht_Metadata){
        .library_name = DDOG_CHARSLICE_C_BARE("dd-trace-php"),
        .library_version = DDOG_CHARSLICE_C_BARE(PHP_DDTRACE_VERSION),
        .family = DDOG_CHARSLICE_C("php"),
        .tags = tags
    };
}<|MERGE_RESOLUTION|>--- conflicted
+++ resolved
@@ -120,15 +120,10 @@
         ddtrace_sidecar_submit_root_span_data_direct_defaults(&transport, DDTRACE_G(active_stack)->root_span);
     } else {
         // when we get disconnected during shutdown
-        zend_string *free_string = NULL;
-        ddog_CharSlice service_name, env_name;
-        ddtrace_telemetry_current_names(&service_name, &env_name, &free_string);
+        ddog_CharSlice service_name = dd_zend_string_to_CharSlice(DDTRACE_G(last_service_name));
+        ddog_CharSlice env_name = dd_zend_string_to_CharSlice(DDTRACE_G(last_env_name));
 
         ddtrace_ffi_try("Failed sending config data", ddog_sidecar_set_universal_service_tags(&transport, ddtrace_sidecar_instance_id, &DDTRACE_G(sidecar_queue_id), service_name, env_name, dd_zend_string_to_CharSlice(get_DD_VERSION()), &DDTRACE_G(active_global_tags)));
-
-        if (free_string) {
-            zend_string_release(free_string);
-        }
     }
 }
 
@@ -451,11 +446,11 @@
         }
     }
 
-<<<<<<< HEAD
-    if (changed || !root) {
+    // Force resend on reconnect
+    if (changed || !root || *transport != ddtrace_sidecar) {
         ddtrace_ffi_try("Failed sending config data",
-                        ddog_sidecar_set_universal_service_tags(&ddtrace_sidecar, ddtrace_sidecar_instance_id, &DDTRACE_G(sidecar_queue_id),
-                                                                service_slice, env_slice, version_slice, &DDTRACE_G(active_global_tags)));
+                        ddog_sidecar_set_universal_service_tags(transport, ddtrace_sidecar_instance_id, &DDTRACE_G(sidecar_queue_id), service_slice,
+                                                                env_slice, version_slice, &DDTRACE_G(active_global_tags)));
         if (DDTRACE_G(last_service_name)) {
             zend_string_release(DDTRACE_G(last_service_name));
         }
@@ -464,11 +459,6 @@
             zend_string_release(DDTRACE_G(last_env_name));
         }
         DDTRACE_G(last_env_name) = zend_string_init(env_slice.ptr, env_slice.len, false);
-=======
-    // Force resend on reconnect
-    if (changed || !root || *transport != ddtrace_sidecar) {
-        ddtrace_ffi_try("Failed sending config data", ddog_sidecar_set_universal_service_tags(transport, ddtrace_sidecar_instance_id, &DDTRACE_G(sidecar_queue_id), service_slice, env_slice, version_slice, &DDTRACE_G(active_global_tags)));
->>>>>>> 21ba23e1
     }
 
     if ((changed || !root) && DDTRACE_G(telemetry_buffer)) {
