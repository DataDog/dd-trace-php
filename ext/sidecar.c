--- conflicted
+++ resolved
@@ -36,21 +36,6 @@
     ddtrace_sidecar_instance_id = ddog_sidecar_instanceId_build(session_id, runtime_id);
 }
 
-<<<<<<< HEAD
-static bool dd_sidecar_connection_init(void) {
-    ddog_Endpoint *dogstatsd_endpoint;
-    if (get_global_DD_TRACE_AGENTLESS() && ZSTR_LEN(get_global_DD_API_KEY())) {
-        ddtrace_endpoint = ddog_endpoint_from_api_key(dd_zend_string_to_CharSlice(get_global_DD_API_KEY()));
-        dogstatsd_endpoint = ddog_endpoint_from_api_key(dd_zend_string_to_CharSlice(get_global_DD_API_KEY()));;
-    } else {
-        char *agent_url = ddtrace_agent_url();
-        ddtrace_endpoint = ddog_endpoint_from_url((ddog_CharSlice) {.ptr = agent_url, .len = strlen(agent_url)});
-        free(agent_url);
-
-        char *dogstatsd_url = ddtrace_dogstatsd_url();
-        dogstatsd_endpoint = ddog_endpoint_from_url((ddog_CharSlice) {.ptr = dogstatsd_url, .len = strlen(dogstatsd_url)});
-        free(dogstatsd_url);
-=======
 static inline void dd_set_endpoint_test_token(ddog_Endpoint *endpoint) {
     if (zai_config_is_initialized()) {
         if (ZSTR_LEN(get_DD_TRACE_AGENT_TEST_SESSION_TOKEN())) {
@@ -58,18 +43,12 @@
         }
     } else if (ZSTR_LEN(get_global_DD_TRACE_AGENT_TEST_SESSION_TOKEN())) {
         ddog_endpoint_set_test_token(endpoint, dd_zend_string_to_CharSlice(get_global_DD_TRACE_AGENT_TEST_SESSION_TOKEN()));
->>>>>>> b2a1ef59
     }
 }
 
 static ddog_SidecarTransport *dd_sidecar_connection_factory_ex(bool is_fork) {
     // Should not happen, unless the agent url is malformed
     if (!ddtrace_endpoint) {
-<<<<<<< HEAD
-        ddtrace_sidecar = NULL;
-        ddog_endpoint_drop(dogstatsd_endpoint);
-        return false;
-=======
         return NULL;
     }
 
@@ -80,7 +59,6 @@
         char *dogstatsd_url = ddtrace_dogstatsd_url();
         dogstatsd_endpoint = ddog_endpoint_from_url((ddog_CharSlice) {.ptr = dogstatsd_url, .len = strlen(dogstatsd_url)});
         free(dogstatsd_url);
->>>>>>> b2a1ef59
     }
 
     dd_set_endpoint_test_token(dogstatsd_endpoint);
@@ -95,27 +73,6 @@
         *logpath = 0;
     }
 
-<<<<<<< HEAD
-    if (!ddtrace_ffi_try("Failed connecting to the sidecar", ddog_sidecar_connect_php(&ddtrace_sidecar, logpath, dd_zend_string_to_CharSlice(get_global_DD_TRACE_LOG_LEVEL()), get_global_DD_INSTRUMENTATION_TELEMETRY_ENABLED()))) {
-        ddog_endpoint_drop(dogstatsd_endpoint);
-        ddog_endpoint_drop(ddtrace_endpoint);
-        ddtrace_endpoint = NULL;
-        ddtrace_sidecar = NULL;
-        return false;
-    }
-
-    if (!ddtrace_sidecar_instance_id) {
-        ddtrace_format_runtime_id(&dd_sidecar_formatted_session_id);
-        ddtrace_set_sidecar_globals();
-
-        if (get_global_DD_INSTRUMENTATION_TELEMETRY_ENABLED()) {
-            ddtrace_telemetry_first_init();
-        }
-    }
-
-    ddog_CharSlice session_id = (ddog_CharSlice) {.ptr = (char *) dd_sidecar_formatted_session_id, .len = sizeof(dd_sidecar_formatted_session_id)};
-    ddog_sidecar_session_set_config(&ddtrace_sidecar, session_id, ddtrace_endpoint, dogstatsd_endpoint,
-=======
     ddog_SidecarTransport *sidecar_transport;
     if (!ddtrace_ffi_try("Failed connecting to the sidecar", ddog_sidecar_connect_php(&sidecar_transport, logpath, dd_zend_string_to_CharSlice(get_global_DD_TRACE_LOG_LEVEL()), get_global_DD_INSTRUMENTATION_TELEMETRY_ENABLED()))) {
         ddog_endpoint_drop(dogstatsd_endpoint);
@@ -126,7 +83,6 @@
     ddog_sidecar_session_set_config(&sidecar_transport, session_id, ddtrace_endpoint, dogstatsd_endpoint,
                                     DDOG_CHARSLICE_C("php"),
                                     DDOG_CHARSLICE_C(PHP_DDTRACE_VERSION),
->>>>>>> b2a1ef59
                                     get_global_DD_TRACE_AGENT_FLUSH_INTERVAL(),
                                     (int)(get_global_DD_REMOTE_CONFIG_POLL_INTERVAL_SECONDS() * 1000),
                                     // for historical reasons in seconds
@@ -144,15 +100,11 @@
 
     ddog_endpoint_drop(dogstatsd_endpoint);
 
-<<<<<<< HEAD
-    return true;
-=======
     if (get_global_DD_INSTRUMENTATION_TELEMETRY_ENABLED()) {
         ddtrace_telemetry_register_services(sidecar_transport);
     }
 
     return sidecar_transport;
->>>>>>> b2a1ef59
 }
 
 ddog_SidecarTransport *dd_sidecar_connection_factory(void) {
@@ -299,35 +251,6 @@
     if (ZSTR_LEN(get_DD_TRACE_AGENT_TEST_SESSION_TOKEN())) {
         ddtrace_sidecar_push_tag(vec, DDOG_CHARSLICE_C("x-datadog-test-session-token"), dd_zend_string_to_CharSlice(get_DD_TRACE_AGENT_TEST_SESSION_TOKEN()));
     }
-<<<<<<< HEAD
-}
-
-static inline void ddtrace_sidecar_dogstatsd_push_tag(ddog_Vec_Tag *vec, ddog_CharSlice key, ddog_CharSlice value) {
-    ddog_Vec_Tag_PushResult tag_result = ddog_Vec_Tag_push(vec, key, value);
-    if (tag_result.tag == DDOG_VEC_TAG_PUSH_RESULT_ERR) {
-        zend_string *msg = dd_CharSlice_to_zend_string(ddog_Error_message(&tag_result.err));
-        LOG(WARN, "Failed to push DogStatsD tag: %s", ZSTR_VAL(msg));
-        ddog_Error_drop(&tag_result.err);
-        zend_string_release(msg);
-    }
-}
-
-static void ddtrace_sidecar_dogstatsd_push_tags(ddog_Vec_Tag *vec, zval *tags) {
-    // Global tags (https://github.com/DataDog/php-datadogstatsd/blob/0efdd1c38f6d3dd407efbb899ad1fd2e5cd18085/src/DogStatsd.php#L113-L125)
-    zend_string *env = get_DD_ENV();
-    if (ZSTR_LEN(env) > 0) {
-        ddtrace_sidecar_dogstatsd_push_tag(vec, DDOG_CHARSLICE_C("env"), dd_zend_string_to_CharSlice(env));
-    }
-    zend_string *service = get_DD_SERVICE();
-    if (ZSTR_LEN(service) > 0) {
-        ddtrace_sidecar_dogstatsd_push_tag(vec, DDOG_CHARSLICE_C("service"), dd_zend_string_to_CharSlice(service));
-    }
-    zend_string *version = get_DD_VERSION();
-    if (ZSTR_LEN(version) > 0) {
-        ddtrace_sidecar_dogstatsd_push_tag(vec, DDOG_CHARSLICE_C("version"), dd_zend_string_to_CharSlice(version));
-    }
-=======
->>>>>>> b2a1ef59
 
     // Specific tags
     if (!tags || Z_TYPE_P(tags) != IS_ARRAY) {
@@ -342,115 +265,66 @@
         }
         zval value_str;
         ddtrace_convert_to_string(&value_str, tag_val);
-<<<<<<< HEAD
-        ddtrace_sidecar_dogstatsd_push_tag(vec, dd_zend_string_to_CharSlice(key), dd_zend_string_to_CharSlice(Z_STR(value_str)));
-=======
         ddtrace_sidecar_push_tag(vec, dd_zend_string_to_CharSlice(key), dd_zend_string_to_CharSlice(Z_STR(value_str)));
->>>>>>> b2a1ef59
         zend_string_release(Z_STR(value_str));
     }
     ZEND_HASH_FOREACH_END();
 }
 
 void ddtrace_sidecar_dogstatsd_count(zend_string *metric, zend_long value, zval *tags) {
-<<<<<<< HEAD
-    if (!ddtrace_sidecar) {
-=======
     if (!ddtrace_sidecar || !get_DD_INTEGRATION_METRICS_ENABLED()) {
->>>>>>> b2a1ef59
         return;
     }
 
     ddog_Vec_Tag vec = ddog_Vec_Tag_new();
-<<<<<<< HEAD
-    ddtrace_sidecar_dogstatsd_push_tags(&vec, tags);
-    ddog_sidecar_dogstatsd_count(&ddtrace_sidecar, ddtrace_sidecar_instance_id, dd_zend_string_to_CharSlice(metric), value, &vec);
-=======
     ddtrace_sidecar_push_tags(&vec, tags);
     ddtrace_ffi_try("Failed sending dogstatsd count metric",
                     ddog_sidecar_dogstatsd_count(&ddtrace_sidecar, ddtrace_sidecar_instance_id, dd_zend_string_to_CharSlice(metric), value, &vec));
->>>>>>> b2a1ef59
     ddog_Vec_Tag_drop(vec);
 }
 
 void ddtrace_sidecar_dogstatsd_distribution(zend_string *metric, double value, zval *tags) {
-<<<<<<< HEAD
-    if (!ddtrace_sidecar) {
-=======
     if (!ddtrace_sidecar || !get_DD_INTEGRATION_METRICS_ENABLED()) {
->>>>>>> b2a1ef59
         return;
     }
 
     ddog_Vec_Tag vec = ddog_Vec_Tag_new();
-<<<<<<< HEAD
-    ddtrace_sidecar_dogstatsd_push_tags(&vec, tags);
-    ddog_sidecar_dogstatsd_distribution(&ddtrace_sidecar, ddtrace_sidecar_instance_id, dd_zend_string_to_CharSlice(metric), value, &vec);
-=======
     ddtrace_sidecar_push_tags(&vec, tags);
     ddtrace_ffi_try("Failed sending dogstatsd distribution metric",
                     ddog_sidecar_dogstatsd_distribution(&ddtrace_sidecar, ddtrace_sidecar_instance_id, dd_zend_string_to_CharSlice(metric), value, &vec));
->>>>>>> b2a1ef59
     ddog_Vec_Tag_drop(vec);
 }
 
 void ddtrace_sidecar_dogstatsd_gauge(zend_string *metric, double value, zval *tags) {
-<<<<<<< HEAD
-    if (!ddtrace_sidecar) {
-=======
     if (!ddtrace_sidecar || !get_DD_INTEGRATION_METRICS_ENABLED()) {
->>>>>>> b2a1ef59
         return;
     }
 
     ddog_Vec_Tag vec = ddog_Vec_Tag_new();
-<<<<<<< HEAD
-    ddtrace_sidecar_dogstatsd_push_tags(&vec, tags);
-    ddog_sidecar_dogstatsd_gauge(&ddtrace_sidecar, ddtrace_sidecar_instance_id, dd_zend_string_to_CharSlice(metric), value, &vec);
-=======
     ddtrace_sidecar_push_tags(&vec, tags);
     ddtrace_ffi_try("Failed sending dogstatsd gauge metric",
                     ddog_sidecar_dogstatsd_gauge(&ddtrace_sidecar, ddtrace_sidecar_instance_id, dd_zend_string_to_CharSlice(metric), value, &vec));
->>>>>>> b2a1ef59
     ddog_Vec_Tag_drop(vec);
 }
 
 void ddtrace_sidecar_dogstatsd_histogram(zend_string *metric, double value, zval *tags) {
-<<<<<<< HEAD
-    if (!ddtrace_sidecar) {
-=======
     if (!ddtrace_sidecar || !get_DD_INTEGRATION_METRICS_ENABLED()) {
->>>>>>> b2a1ef59
         return;
     }
 
     ddog_Vec_Tag vec = ddog_Vec_Tag_new();
-<<<<<<< HEAD
-    ddtrace_sidecar_dogstatsd_push_tags(&vec, tags);
-    ddog_sidecar_dogstatsd_histogram(&ddtrace_sidecar, ddtrace_sidecar_instance_id, dd_zend_string_to_CharSlice(metric), value, &vec);
-=======
     ddtrace_sidecar_push_tags(&vec, tags);
     ddtrace_ffi_try("Failed sending dogstatsd histogram metric",
                     ddog_sidecar_dogstatsd_histogram(&ddtrace_sidecar, ddtrace_sidecar_instance_id, dd_zend_string_to_CharSlice(metric), value, &vec));
->>>>>>> b2a1ef59
     ddog_Vec_Tag_drop(vec);
 }
 
 void ddtrace_sidecar_dogstatsd_set(zend_string *metric, zend_long value, zval *tags) {
-<<<<<<< HEAD
-    if (!ddtrace_sidecar) {
-=======
     if (!ddtrace_sidecar || !get_DD_INTEGRATION_METRICS_ENABLED()) {
->>>>>>> b2a1ef59
         return;
     }
 
     ddog_Vec_Tag vec = ddog_Vec_Tag_new();
-<<<<<<< HEAD
-    ddtrace_sidecar_dogstatsd_push_tags(&vec, tags);
-    ddog_sidecar_dogstatsd_set(&ddtrace_sidecar, ddtrace_sidecar_instance_id, dd_zend_string_to_CharSlice(metric), value, &vec);
-    ddog_Vec_Tag_drop(vec);
-=======
     ddtrace_sidecar_push_tags(&vec, tags);
     ddtrace_ffi_try("Failed sending dogstatsd set metric",
                     ddog_sidecar_dogstatsd_set(&ddtrace_sidecar, ddtrace_sidecar_instance_id, dd_zend_string_to_CharSlice(metric), value, &vec));
@@ -614,5 +488,4 @@
         .family = DDOG_CHARSLICE_C("php"),
         .tags = tags
     };
->>>>>>> b2a1ef59
 }