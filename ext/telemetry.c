#include "components-rs/sidecar.h"
#include "ddtrace.h"
#include "configuration.h"
#include "integrations/integrations.h"
#include <hook/hook.h>
#include <components-rs/ddtrace.h>
#include "telemetry.h"
#include "serializer.h"
#include "sidecar.h"
#include <string.h>

ZEND_EXTERN_MODULE_GLOBALS(ddtrace);

// These globals are set by the SSI loader
DDTRACE_PUBLIC bool ddtrace_loaded_by_ssi = false;
DDTRACE_PUBLIC bool ddtrace_ssi_forced_injection_enabled = false;

zend_long dd_composer_hook_id;
ddog_QueueId dd_bgs_queued_id;

static void dd_commit_metrics(void);

ddog_SidecarActionsBuffer *ddtrace_telemetry_buffer(void) {
    if (DDTRACE_G(telemetry_buffer)) {
        return DDTRACE_G(telemetry_buffer);
    }
    return DDTRACE_G(telemetry_buffer) = ddog_sidecar_telemetry_buffer_alloc();
}

ddog_ShmCacheMap *ddtrace_telemetry_cache(void) {
    if (DDTRACE_G(telemetry_cache)) {
        return DDTRACE_G(telemetry_cache);
    }
    return DDTRACE_G(telemetry_cache) = ddog_sidecar_telemetry_cache_new();
}

void ddtrace_integration_error_telemetryf(ddog_Log source, const char *format, ...) {
    va_list va, va2;
    va_start(va, format);
    char buf[0x100];
    ddog_SidecarActionsBuffer *buffer = ddtrace_telemetry_buffer();
    va_copy(va2, va);
    int len = vsnprintf(buf, sizeof(buf), format, va2);
    va_end(va2);
    if (len > (int)sizeof(buf)) {
        char *msg = malloc(len + 1);
        len = vsnprintf(msg, len + 1, format, va);
        ddog_sidecar_telemetry_add_integration_log_buffer(source, buffer, (ddog_CharSlice){ .ptr = msg, .len = (uintptr_t)len });
        free(msg);
    } else {
        ddog_sidecar_telemetry_add_integration_log_buffer(source, buffer, (ddog_CharSlice){ .ptr = buf, .len = (uintptr_t)len });
    }
    va_end(va);
}

const char *ddtrace_telemetry_redact_file(const char *file) {
#ifdef _WIN32
#define SEPARATOR_CHAR "\\"
#else
#define SEPARATOR_CHAR "/"
#endif
    const char *redacted_substring = strstr(file, SEPARATOR_CHAR "DDTrace");
    if (redacted_substring != NULL) {
        return redacted_substring;
    } else {
        // Should not happen but will serve as a gate keepers
        const char *php_file_name = strrchr(file, SEPARATOR_CHAR[0]);
        if (php_file_name) {
            return php_file_name;
        }
        return "";
    }
}

static bool dd_check_for_composer_autoloader(zend_ulong invocation, zend_execute_data *execute_data, void *auxiliary, void *dynamic) {
    UNUSED(invocation, auxiliary, dynamic);

    ddog_CharSlice composer_path = dd_zend_string_to_CharSlice(execute_data->func->op_array.filename);
    if (!ddtrace_sidecar // if sidecar connection was broken, let's skip immediately
        || ddtrace_detect_composer_installed_json(&ddtrace_sidecar, ddtrace_sidecar_instance_id, &DDTRACE_G(sidecar_queue_id), composer_path)) {
        zai_hook_remove((zai_str)ZAI_STR_EMPTY, (zai_str)ZAI_STR_EMPTY, dd_composer_hook_id);
    }
    return true;
}

void ddtrace_telemetry_first_init(void) {
    dd_composer_hook_id = zai_hook_install((zai_str)ZAI_STR_EMPTY, (zai_str)ZAI_STR_EMPTY, dd_check_for_composer_autoloader, NULL, ZAI_HOOK_AUX_UNUSED, 0);
}

void ddtrace_telemetry_rinit(void) {
    zend_hash_init(&DDTRACE_G(telemetry_spans_created_per_integration), 8, unused, NULL, 0);
    DDTRACE_G(baggage_extract_count) = 0;
    DDTRACE_G(baggage_inject_count) = 0;
    DDTRACE_G(baggage_malformed_count) = 0;
    DDTRACE_G(baggage_max_item_count) = 0;
    DDTRACE_G(baggage_max_byte_count) = 0;
}

void ddtrace_telemetry_rshutdown(void) {
    zend_hash_destroy(&DDTRACE_G(telemetry_spans_created_per_integration));
}

// Register in the sidecar services not bound to the request lifetime
void ddtrace_telemetry_register_services(ddog_SidecarTransport **sidecar) {
    if (!dd_bgs_queued_id) {
        dd_bgs_queued_id = ddog_sidecar_queueId_generate();
    }

    ddog_SidecarActionsBuffer *buffer = ddog_sidecar_telemetry_buffer_alloc();
    ddog_sidecar_telemetry_register_metric_buffer(buffer, DDOG_CHARSLICE_C("trace_api.requests"), DDOG_METRIC_TYPE_COUNT,
                                                  DDOG_METRIC_NAMESPACE_TRACERS);
    ddog_sidecar_telemetry_register_metric_buffer(buffer, DDOG_CHARSLICE_C("trace_api.responses"), DDOG_METRIC_TYPE_COUNT,
                                                  DDOG_METRIC_NAMESPACE_TRACERS);
    ddog_sidecar_telemetry_register_metric_buffer(buffer, DDOG_CHARSLICE_C("trace_api.errors"), DDOG_METRIC_TYPE_COUNT,
                                                  DDOG_METRIC_NAMESPACE_TRACERS);

    // FIXME: it seems we must call "enqueue_actions" (even with an empty list of actions) for things to work properly
    ddtrace_ffi_try("Failed flushing background sender telemetry buffer",
                    ddog_sidecar_telemetry_buffer_flush(sidecar, ddtrace_sidecar_instance_id, &dd_bgs_queued_id, buffer));
}

void ddtrace_telemetry_lifecycle_end() {
    if (!ddtrace_sidecar || !get_global_DD_INSTRUMENTATION_TELEMETRY_ENABLED()) {
        return;
    }

    ddtrace_ffi_try("Failed ending sidecar lifecycle",
                    ddog_sidecar_lifecycle_end(&ddtrace_sidecar, ddtrace_sidecar_instance_id, &DDTRACE_G(sidecar_queue_id)));
}

void ddtrace_telemetry_current_names(ddog_CharSlice *service_name, ddog_CharSlice *env_name, zend_string **free_string) {
    if (DDTRACE_G(last_flushed_root_service_name)) {
        *service_name = dd_zend_string_to_CharSlice(DDTRACE_G(last_flushed_root_service_name));
    } else if (ZSTR_LEN(get_DD_SERVICE())) {
        *service_name = dd_zend_string_to_CharSlice(get_DD_SERVICE());
    } else {
        *free_string = ddtrace_default_service_name();
        *service_name = dd_zend_string_to_CharSlice(*free_string);
    }
    if (DDTRACE_G(last_flushed_root_env_name)) {
        *env_name = dd_zend_string_to_CharSlice(DDTRACE_G(last_flushed_root_env_name));
    } else if (ZSTR_LEN(get_DD_ENV())) {
        *env_name = dd_zend_string_to_CharSlice(get_DD_ENV());
    } else {
        *env_name = DDOG_CHARSLICE_C("none");
    }

}

void ddtrace_telemetry_finalize(bool clear_id) {
    if (!ddtrace_sidecar || !get_global_DD_INSTRUMENTATION_TELEMETRY_ENABLED()) {
        return;
    }

    if (!DDTRACE_G(last_service_name) || !DDTRACE_G(last_env_name)) {
        LOG(WARN, "No telemetry submission can happen without service/env");
        return;
    }

    ddog_CharSlice service_name = dd_zend_string_to_CharSlice(DDTRACE_G(last_service_name));
    ddog_CharSlice env_name = dd_zend_string_to_CharSlice(DDTRACE_G(last_env_name));

    ddog_SidecarActionsBuffer *buffer = ddtrace_telemetry_buffer();
    DDTRACE_G(telemetry_buffer) = NULL;

<<<<<<< HEAD
=======
    zend_string *free_string = NULL;
    ddog_CharSlice service_name, env_name;
    ddtrace_telemetry_current_names(&service_name, &env_name, &free_string);

>>>>>>> 21ba23e1
    zend_module_entry *module;
    char module_name[261] = { 'e', 'x', 't', '-' };
    ZEND_HASH_FOREACH_PTR(&module_registry, module) {
        size_t namelen = strlen(module->name);
        memcpy(module_name + 4, module->name, MIN(256, strlen(module->name)));
        const char *version = module->version ? module->version : "";
        ddog_sidecar_telemetry_addDependency_buffer(buffer,
                                                    (ddog_CharSlice) {.len = namelen + 4, .ptr = module_name},
                                                    (ddog_CharSlice) {.len = strlen(version), .ptr = version});
    } ZEND_HASH_FOREACH_END();

    if (!ddog_sidecar_telemetry_config_sent(ddtrace_telemetry_cache(), service_name, env_name)) {
        for (uint16_t i = 0; i < zai_config_memoized_entries_count; i++) {
            zai_config_memoized_entry *cfg = &zai_config_memoized_entries[i];
            zend_ini_entry *ini = cfg->ini_entries[0];
#if ZTS
            ini = zend_hash_find_ptr(EG(ini_directives), ini->name);
#endif
            if (!zend_string_equals_literal(ini->name, "datadog.trace.enabled")) { // datadog.trace.enabled is meaningless: always off at rshutdown
                ddog_ConfigurationOrigin origin = DDOG_CONFIGURATION_ORIGIN_ENV_VAR;
                switch (cfg->name_index) {
                    case ZAI_CONFIG_ORIGIN_DEFAULT:
                        origin = DDOG_CONFIGURATION_ORIGIN_DEFAULT;
                        break;
                    case ZAI_CONFIG_ORIGIN_LOCAL_STABLE:
                        origin = DDOG_CONFIGURATION_ORIGIN_LOCAL_STABLE_CONFIG;
                        break;
                    case ZAI_CONFIG_ORIGIN_FLEET_STABLE:
                        origin = DDOG_CONFIGURATION_ORIGIN_FLEET_STABLE_CONFIG;
                        break;
                }
                if (cfg->name_index != ZAI_CONFIG_ORIGIN_LOCAL_STABLE
                    && cfg->name_index != ZAI_CONFIG_ORIGIN_FLEET_STABLE
                    && !zend_string_equals_cstr(ini->value, cfg->default_encoded_value.ptr, cfg->default_encoded_value.len)) {
                    origin = cfg->name_index >= ZAI_CONFIG_ORIGIN_MODIFIED ? DDOG_CONFIGURATION_ORIGIN_ENV_VAR : DDOG_CONFIGURATION_ORIGIN_CODE;
                }
                ddog_CharSlice name = dd_zend_string_to_CharSlice(ini->name);
                name.len -= strlen("datadog.");
                name.ptr += strlen("datadog.");
                ddog_CharSlice config_id = (ddog_CharSlice) {.len = cfg->config_id.len, .ptr = cfg->config_id.ptr};
                ddog_sidecar_telemetry_enqueueConfig_buffer(buffer, name, dd_zend_string_to_CharSlice(ini->value), origin, config_id);
            }
        }

        // Send extra internal configuration
        ddog_CharSlice instrumentation_source = ddtrace_loaded_by_ssi ? DDOG_CHARSLICE_C("ssi") : DDOG_CHARSLICE_C("manual");
        ddog_sidecar_telemetry_enqueueConfig_buffer(buffer, DDOG_CHARSLICE_C("instrumentation_source"), instrumentation_source, DDOG_CONFIGURATION_ORIGIN_DEFAULT, DDOG_CHARSLICE_C(""));

        ddog_CharSlice ssi_forced = ddtrace_ssi_forced_injection_enabled ? DDOG_CHARSLICE_C("True") : DDOG_CHARSLICE_C("False");
        ddog_sidecar_telemetry_enqueueConfig_buffer(buffer, DDOG_CHARSLICE_C("ssi_forced_injection_enabled"), ssi_forced, DDOG_CONFIGURATION_ORIGIN_ENV_VAR, DDOG_CHARSLICE_C(""));

        char *injection_enabled = getenv("DD_INJECTION_ENABLED");
        if (injection_enabled) {
            ddog_sidecar_telemetry_enqueueConfig_buffer(buffer, DDOG_CHARSLICE_C("ssi_injection_enabled"), (ddog_CharSlice) {.ptr = injection_enabled, .len = strlen(injection_enabled)}, DDOG_CONFIGURATION_ORIGIN_ENV_VAR, DDOG_CHARSLICE_C(""));
        }
    }

    // Send information about explicitly disabled integrations
    for (size_t i = 0; i < ddtrace_integrations_len; ++i) {
        ddtrace_integration *integration = &ddtrace_integrations[i];
        if (!integration->is_enabled()) {
            ddog_CharSlice integration_name = (ddog_CharSlice) {.len = integration->name_len, .ptr = integration->name_lcase};
            ddog_sidecar_telemetry_addIntegration_buffer(buffer, integration_name, DDOG_CHARSLICE_C(""), false);
        }
    }

    // Telemetry metrics
    ddog_CharSlice metric_name = DDOG_CHARSLICE_C("spans_created");
    ddog_sidecar_telemetry_register_metric_buffer(buffer, metric_name, DDOG_METRIC_TYPE_COUNT, DDOG_METRIC_NAMESPACE_TRACERS);
    zend_string *integration_name;
    zval *metric_value;
    ZEND_HASH_FOREACH_STR_KEY_VAL(&DDTRACE_G(telemetry_spans_created_per_integration), integration_name, metric_value) {
        zai_string tags = zai_string_concat3((zai_str)ZAI_STRL("integration_name:"), (zai_str)ZAI_STR_FROM_ZSTR(integration_name), (zai_str)ZAI_STRING_EMPTY);
        ddog_sidecar_telemetry_add_span_metric_point_buffer(buffer, metric_name, Z_DVAL_P(metric_value), dd_zai_string_to_CharSlice(tags));
        zai_string_destroy(&tags);
    } ZEND_HASH_FOREACH_END();

    ddog_sidecar_telemetry_register_metric_buffer(buffer, DDOG_CHARSLICE_C("context_header_style.extracted"), DDOG_METRIC_TYPE_COUNT, DDOG_METRIC_NAMESPACE_TRACERS);
    ddog_sidecar_telemetry_add_span_metric_point_buffer(buffer, DDOG_CHARSLICE_C("context_header_style.extracted"), DDTRACE_G(baggage_extract_count), DDOG_CHARSLICE_C("header_style:baggage"));
    ddog_sidecar_telemetry_register_metric_buffer(buffer, DDOG_CHARSLICE_C("context_header_style.injected"), DDOG_METRIC_TYPE_COUNT, DDOG_METRIC_NAMESPACE_TRACERS);
    ddog_sidecar_telemetry_add_span_metric_point_buffer(buffer, DDOG_CHARSLICE_C("context_header_style.injected"), DDTRACE_G(baggage_inject_count), DDOG_CHARSLICE_C("header_style:baggage"));
    ddog_sidecar_telemetry_register_metric_buffer(buffer, DDOG_CHARSLICE_C("context_header_style.truncated"), DDOG_METRIC_TYPE_COUNT, DDOG_METRIC_NAMESPACE_TRACERS);
    ddog_sidecar_telemetry_add_span_metric_point_buffer(buffer, DDOG_CHARSLICE_C("context_header_style.truncated"), DDTRACE_G(baggage_max_item_count), DDOG_CHARSLICE_C("truncation_reason:baggage_byte_item_exceeded"));
    ddog_sidecar_telemetry_add_span_metric_point_buffer(buffer, DDOG_CHARSLICE_C("context_header_style.truncated"), DDTRACE_G(baggage_max_byte_count), DDOG_CHARSLICE_C("truncation_reason:baggage_byte_count_exceeded"));
    ddog_sidecar_telemetry_register_metric_buffer(buffer, DDOG_CHARSLICE_C("context_header_style.malformed"), DDOG_METRIC_TYPE_COUNT, DDOG_METRIC_NAMESPACE_TRACERS);
    ddog_sidecar_telemetry_add_span_metric_point_buffer(buffer, DDOG_CHARSLICE_C("context_header_style.malformed"), DDTRACE_G(baggage_malformed_count), DDOG_CHARSLICE_C("header_style:baggage"));

    metric_name = DDOG_CHARSLICE_C("logs_created");
    ddog_sidecar_telemetry_register_metric_buffer(buffer, metric_name, DDOG_METRIC_TYPE_COUNT, DDOG_METRIC_NAMESPACE_GENERAL);
    static struct {
        ddog_CharSlice level;
        ddog_CharSlice tags;
    } log_levels[] = {
        {DDOG_CHARSLICE_C_BARE("trace"), DDOG_CHARSLICE_C_BARE("level:trace")},
        {DDOG_CHARSLICE_C_BARE("debug"), DDOG_CHARSLICE_C_BARE("level:debug")},
        {DDOG_CHARSLICE_C_BARE("info"), DDOG_CHARSLICE_C_BARE("level:info")},
        {DDOG_CHARSLICE_C_BARE("warn"), DDOG_CHARSLICE_C_BARE("level:warn")},
        {DDOG_CHARSLICE_C_BARE("error"), DDOG_CHARSLICE_C_BARE("level:error")},
    };
    uint32_t count;
    for (size_t i = 0; i < sizeof(log_levels) / sizeof(log_levels[0]); ++i) {
        if ((count = ddog_get_logs_count(log_levels[i].level)) > 0) {
            ddog_sidecar_telemetry_add_span_metric_point_buffer(buffer, metric_name, (double)count, log_levels[i].tags);
        }
    }

    dd_commit_metrics();

    ddtrace_ffi_try("Failed flushing filtered telemetry buffer",
        ddog_sidecar_telemetry_filter_flush(&ddtrace_sidecar, ddtrace_sidecar_instance_id, &DDTRACE_G(sidecar_queue_id), buffer, ddtrace_telemetry_cache(), service_name, env_name));

    ddog_sidecar_telemetry_buffer_drop(buffer);

    if (clear_id) {
        ddtrace_ffi_try("Failed removing application from sidecar",
                        ddog_sidecar_application_remove(&ddtrace_sidecar, ddtrace_sidecar_instance_id, &DDTRACE_G(sidecar_queue_id)));
    }
}

void ddtrace_telemetry_notify_integration(const char *name, size_t name_len) {
    ddtrace_telemetry_notify_integration_version(name, name_len, "", 0);
}

void ddtrace_telemetry_notify_integration_version(const char *name, size_t name_len, const char *version, size_t version_len) {
    if (ddtrace_sidecar && get_global_DD_INSTRUMENTATION_TELEMETRY_ENABLED()) {
        ddog_CharSlice integration = (ddog_CharSlice) {.len = name_len, .ptr = name};
        ddog_CharSlice ver = (ddog_CharSlice) {.len = version_len, .ptr = version};
        ddog_sidecar_telemetry_addIntegration_buffer(ddtrace_telemetry_buffer(), integration, ver, true);
    }
}

void ddtrace_telemetry_inc_spans_created(ddtrace_span_data *span) {
    zval *component = NULL;
    if (Z_TYPE(span->property_meta) == IS_ARRAY) {
        component = zend_hash_str_find(Z_ARRVAL(span->property_meta), ZEND_STRL("component"));
    }

    zend_string *integration = NULL;
    if (component && Z_TYPE_P(component) == IS_STRING) {
        integration = zend_string_copy(Z_STR_P(component));
    } else if (span->flags & DDTRACE_SPAN_FLAG_OPENTELEMETRY) {
        integration = zend_string_init(ZEND_STRL("otel"), 0);
    } else if (span->flags & DDTRACE_SPAN_FLAG_OPENTRACING) {
        integration = zend_string_init(ZEND_STRL("opentracing"), 0);
    } else {
        // Fallback value when the span has not been created by an integration, nor OpenTelemetry/OpenTracing (i.e. \DDTrace\span_start())
        integration = zend_string_init(ZEND_STRL("datadog"), 0);
    }

    zval *current = zend_hash_find(&DDTRACE_G(telemetry_spans_created_per_integration), integration);
    if (current) {
        ++Z_DVAL_P(current);
    } else {
        zval counter;
        ZVAL_DOUBLE(&counter, 1.0);
        zend_hash_add(&DDTRACE_G(telemetry_spans_created_per_integration), integration, &counter);
    }

    zend_string_release(integration);
}

void ddtrace_telemetry_send_trace_api_metrics(trace_api_metrics metrics) {
    if (!ddtrace_sidecar || !get_global_DD_INSTRUMENTATION_TELEMETRY_ENABLED()) {
        return;
    }

    if (!metrics.requests) {
        return;
    }

    ddog_SidecarActionsBuffer *buffer = ddog_sidecar_telemetry_buffer_alloc();
    ddog_sidecar_telemetry_add_span_metric_point_buffer(buffer, DDOG_CHARSLICE_C("trace_api.requests"), (double)metrics.requests, DDOG_CHARSLICE_C(""));

    if (metrics.responses_1xx) {
        ddog_sidecar_telemetry_add_span_metric_point_buffer(buffer, DDOG_CHARSLICE_C("trace_api.responses"), (double)metrics.responses_1xx, DDOG_CHARSLICE_C("status_code:1xx"));
    }
    if (metrics.responses_2xx) {
        ddog_sidecar_telemetry_add_span_metric_point_buffer(buffer, DDOG_CHARSLICE_C("trace_api.responses"), (double)metrics.responses_2xx, DDOG_CHARSLICE_C("status_code:2xx"));
    }
    if (metrics.responses_3xx) {
        ddog_sidecar_telemetry_add_span_metric_point_buffer(buffer, DDOG_CHARSLICE_C("trace_api.responses"), (double)metrics.responses_3xx, DDOG_CHARSLICE_C("status_code:3xx"));
    }
    if (metrics.responses_4xx) {
        ddog_sidecar_telemetry_add_span_metric_point_buffer(buffer, DDOG_CHARSLICE_C("trace_api.responses"), (double)metrics.responses_4xx, DDOG_CHARSLICE_C("status_code:4xx"));
    }
    if (metrics.responses_5xx) {
        ddog_sidecar_telemetry_add_span_metric_point_buffer(buffer, DDOG_CHARSLICE_C("trace_api.responses"), (double)metrics.responses_5xx, DDOG_CHARSLICE_C("status_code:5xx"));
    }

    if (metrics.errors_timeout) {
        ddog_sidecar_telemetry_add_span_metric_point_buffer(buffer, DDOG_CHARSLICE_C("trace_api.errors"), (double)metrics.errors_timeout, DDOG_CHARSLICE_C("type:timeout"));
    }
    if (metrics.errors_network) {
        ddog_sidecar_telemetry_add_span_metric_point_buffer(buffer, DDOG_CHARSLICE_C("trace_api.errors"), (double)metrics.errors_network, DDOG_CHARSLICE_C("type:network"));
    }
    if (metrics.errors_status_code) {
        ddog_sidecar_telemetry_add_span_metric_point_buffer(buffer, DDOG_CHARSLICE_C("trace_api.errors"), (double)metrics.errors_status_code, DDOG_CHARSLICE_C("type:status_code"));
    }

    ddtrace_ffi_try("Failed flushing background sender metrics",
                    ddog_sidecar_telemetry_buffer_flush(&ddtrace_sidecar, ddtrace_sidecar_instance_id, &dd_bgs_queued_id, buffer));
}

ZEND_TLS ddog_SidecarActionsBuffer *metrics_buffer;

DDTRACE_PUBLIC void ddtrace_metric_register_buffer(zend_string *name, ddog_MetricType type, ddog_MetricNamespace ns)
{
    if (!metrics_buffer) {
        metrics_buffer = ddog_sidecar_telemetry_buffer_alloc();
    }

    ddog_CharSlice metric_name = dd_zend_string_to_CharSlice(name);
    ddog_sidecar_telemetry_register_metric_buffer(metrics_buffer, metric_name, type, ns);
}

DDTRACE_PUBLIC bool ddtrace_metric_add_point(zend_string *name, double value, zend_string *tags) {
    if (!metrics_buffer) {
        metrics_buffer = ddog_sidecar_telemetry_buffer_alloc();
    }
    ddog_CharSlice metric_name = dd_zend_string_to_CharSlice(name);
    ddog_CharSlice tags_slice = dd_zend_string_to_CharSlice(tags);
    ddog_sidecar_telemetry_add_span_metric_point_buffer(metrics_buffer, metric_name, value, tags_slice);
    return true;
}

static void dd_commit_metrics() {
    if (!metrics_buffer) {
        return;
    }
    ddog_sidecar_telemetry_buffer_flush(
        &ddtrace_sidecar, ddtrace_sidecar_instance_id, &DDTRACE_G(sidecar_queue_id), metrics_buffer);
    metrics_buffer = NULL;
}<|MERGE_RESOLUTION|>--- conflicted
+++ resolved
@@ -128,25 +128,6 @@
                     ddog_sidecar_lifecycle_end(&ddtrace_sidecar, ddtrace_sidecar_instance_id, &DDTRACE_G(sidecar_queue_id)));
 }
 
-void ddtrace_telemetry_current_names(ddog_CharSlice *service_name, ddog_CharSlice *env_name, zend_string **free_string) {
-    if (DDTRACE_G(last_flushed_root_service_name)) {
-        *service_name = dd_zend_string_to_CharSlice(DDTRACE_G(last_flushed_root_service_name));
-    } else if (ZSTR_LEN(get_DD_SERVICE())) {
-        *service_name = dd_zend_string_to_CharSlice(get_DD_SERVICE());
-    } else {
-        *free_string = ddtrace_default_service_name();
-        *service_name = dd_zend_string_to_CharSlice(*free_string);
-    }
-    if (DDTRACE_G(last_flushed_root_env_name)) {
-        *env_name = dd_zend_string_to_CharSlice(DDTRACE_G(last_flushed_root_env_name));
-    } else if (ZSTR_LEN(get_DD_ENV())) {
-        *env_name = dd_zend_string_to_CharSlice(get_DD_ENV());
-    } else {
-        *env_name = DDOG_CHARSLICE_C("none");
-    }
-
-}
-
 void ddtrace_telemetry_finalize(bool clear_id) {
     if (!ddtrace_sidecar || !get_global_DD_INSTRUMENTATION_TELEMETRY_ENABLED()) {
         return;
@@ -163,13 +144,6 @@
     ddog_SidecarActionsBuffer *buffer = ddtrace_telemetry_buffer();
     DDTRACE_G(telemetry_buffer) = NULL;
 
-<<<<<<< HEAD
-=======
-    zend_string *free_string = NULL;
-    ddog_CharSlice service_name, env_name;
-    ddtrace_telemetry_current_names(&service_name, &env_name, &free_string);
-
->>>>>>> 21ba23e1
     zend_module_entry *module;
     char module_name[261] = { 'e', 'x', 't', '-' };
     ZEND_HASH_FOREACH_PTR(&module_registry, module) {
