--- conflicted
+++ resolved
@@ -14,14 +14,9 @@
     UNUSED(invocation, auxiliary, dynamic);
 
     ddog_CharSlice composer_path = dd_zend_string_to_CharSlice(execute_data->func->op_array.filename);
-<<<<<<< HEAD
-    if (ddtrace_detect_composer_installed_json(&ddtrace_sidecar, ddtrace_sidecar_instance_id, &DDTRACE_G(telemetry_queue_id), composer_path)) {
+    if (!ddtrace_sidecar // if sidecar connection was broken, let's skip immediately
+        || ddtrace_detect_composer_installed_json(&ddtrace_sidecar, ddtrace_sidecar_instance_id, &DDTRACE_G(telemetry_queue_id), composer_path)) {
         zai_hook_remove((zai_str)ZAI_STR_EMPTY, (zai_str)ZAI_STR_EMPTY, dd_composer_hook_id);
-=======
-    if (!ddtrace_sidecar // if sidecar connection was broken, let's skip immediately
-     || ddtrace_detect_composer_installed_json(&ddtrace_sidecar, ddtrace_sidecar_instance_id, &DDTRACE_G(telemetry_queue_id), composer_path)) {
-        zai_hook_remove(ZAI_STR_EMPTY, ZAI_STR_EMPTY, dd_composer_hook_id);
->>>>>>> e71fb7ed
     }
     return true;
 }
@@ -71,11 +66,7 @@
         ddtrace_integration *integration = &ddtrace_integrations[i];
         if (!integration->is_enabled()) {
             ddog_CharSlice integration_name = (ddog_CharSlice) {.len = integration->name_len, .ptr = integration->name_lcase};
-<<<<<<< HEAD
-            ddog_sidecar_telemetry_addIntegration_buffer(buffer, integration_name, (ddog_CharSlice)DDOG_CHARSLICE_C("0"), false);
-=======
-            ddog_sidecar_telemetry_addIntegration_buffer(buffer, integration_name, DDOG_CHARSLICE_C(""), false);
->>>>>>> e71fb7ed
+            ddog_sidecar_telemetry_addIntegration_buffer(buffer, integration_name, (ddog_CharSlice)DDOG_CHARSLICE_C(""), false);
         }
     }
     ddog_sidecar_telemetry_buffer_flush(&ddtrace_sidecar, ddtrace_sidecar_instance_id, &DDTRACE_G(telemetry_queue_id), buffer);
@@ -104,10 +95,6 @@
     if (ddtrace_sidecar && get_global_DD_INSTRUMENTATION_TELEMETRY_ENABLED()) {
         ddog_CharSlice integration = (ddog_CharSlice) {.len = name_len, .ptr = name};
         ddog_sidecar_telemetry_addIntegration(&ddtrace_sidecar, ddtrace_sidecar_instance_id, &DDTRACE_G(telemetry_queue_id), integration,
-<<<<<<< HEAD
-                                              (ddog_CharSlice)DDOG_CHARSLICE_C("0"), true);
-=======
-                                              DDOG_CHARSLICE_C(""), true);
->>>>>>> e71fb7ed
+                                              (ddog_CharSlice)DDOG_CHARSLICE_C(""), true);
     }
 }