#ifndef DDTRACE_H
#define DDTRACE_H
#include <Zend/zend_types.h>
#include <stdbool.h>
#include <stdint.h>
#include <components-rs/ddtrace.h>

#ifndef _WIN32
#include <dogstatsd_client/client.h>
#endif

#include "ext/version.h"
#include "compatibility.h"

extern zend_module_entry ddtrace_module_entry;
extern zend_class_entry *ddtrace_ce_span_data;
extern zend_class_entry *ddtrace_ce_root_span_data;
extern zend_class_entry *ddtrace_ce_span_stack;
extern zend_class_entry *ddtrace_ce_fatal_error;
extern zend_class_entry *ddtrace_ce_span_link;
extern zend_class_entry *ddtrace_ce_integration;

typedef struct ddtrace_span_ids_t ddtrace_span_ids_t;
typedef struct ddtrace_span_data ddtrace_span_data;
typedef struct ddtrace_root_span_data ddtrace_root_span_data;
typedef struct ddtrace_span_stack ddtrace_span_stack;
typedef struct ddtrace_span_link ddtrace_span_link;

static inline zend_array *ddtrace_property_array(zval *zv) {
    ZVAL_DEREF(zv);
    if (Z_TYPE_P(zv) != IS_ARRAY) {
        zval garbage;
        ZVAL_COPY_VALUE(&garbage, zv);
        array_init(zv);
        zval_ptr_dtor(&garbage);
    }
    SEPARATE_ARRAY(zv);
    return Z_ARR_P(zv);
}

bool ddtrace_tracer_is_limited(void);
// prepare the tracer state to start handling a new trace
void dd_prepare_for_new_trace(void);
void ddtrace_disable_tracing_in_current_request(void);
bool ddtrace_alter_dd_trace_disabled_config(zval *old_value, zval *new_value);
bool ddtrace_alter_sampling_rules_file_config(zval *old_value, zval *new_value);
bool ddtrace_alter_default_propagation_style(zval *old_value, zval *new_value);
bool ddtrace_alter_dd_env(zval *old_value, zval *new_value);
bool ddtrace_alter_dd_version(zval *old_value, zval *new_value);
void dd_force_shutdown_tracing(void);

typedef struct {
    int type;
    zend_string *message;
} ddtrace_error_data;

typedef struct {
    uint64_t low;
    union {
        uint64_t high;
        struct {
            ZEND_ENDIAN_LOHI(
                uint32_t padding // zeroes
            ,
                uint32_t time
            )
        };
    };
} ddtrace_trace_id;

// clang-format off
ZEND_BEGIN_MODULE_GLOBALS(ddtrace)
<<<<<<< HEAD
    char *auto_prepend_file;
    zend_bool request_init_hook_loaded;
=======
    zend_bool api_is_loaded;
    zend_bool otel_is_loaded;
    zend_bool legacy_tracer_is_loaded;
>>>>>>> 170f54c1

    uint32_t traces_group_id;
    zend_array *additional_global_tags;
    zend_array root_span_tags_preset;
    zend_array propagated_root_span_tags;
    zend_string *tracestate;
    zend_array tracestate_unknown_dd_keys;
    zend_bool backtrace_handler_already_run;
    ddtrace_error_data active_error;
#ifndef _WIN32
    dogstatsd_client dogstatsd_client;
#endif
    zend_bool in_shutdown;

    zend_long default_priority_sampling;
    zend_long propagated_priority_sampling;
    ddtrace_span_stack *active_stack; // never NULL except tracer is disabled
    ddtrace_span_stack *top_closed_stack;
    HashTable traced_spans; // tie a span to a specific active execute_data
    uint32_t open_spans_count;
    uint32_t closed_spans_count;
    uint32_t dropped_spans_count;
    int64_t compile_time_microseconds;
    ddtrace_trace_id distributed_trace_id;
    uint64_t distributed_parent_trace_id;
    zend_string *dd_origin;
    zend_reference *curl_multi_injecting_spans;

    char *cgroup_file;
    ddog_QueueId telemetry_queue_id;
    ddog_AgentRemoteConfigReader *remote_config_reader;
    HashTable *agent_rate_by_service;
    zend_string *last_flushed_root_service_name;
    zend_string *last_flushed_root_env_name;

    HashTable uhook_active_hooks;
    HashTable uhook_closure_hooks;
ZEND_END_MODULE_GLOBALS(ddtrace)
// clang-format on

#ifdef ZTS
#  if defined(__has_attribute) && __has_attribute(tls_model)
#    define ATTR_TLS_GLOBAL_DYNAMIC __attribute__((tls_model("global-dynamic")))
#  else
#    define ATTR_TLS_GLOBAL_DYNAMIC
#  endif
extern TSRM_TLS void *ATTR_TLS_GLOBAL_DYNAMIC TSRMLS_CACHE;
#  define DDTRACE_G(v) TSRMG(ddtrace_globals_id, zend_ddtrace_globals *, v)
#else
#  define DDTRACE_G(v) (ddtrace_globals.v)
#endif

#define PHP_DDTRACE_EXTNAME "ddtrace"
#ifndef PHP_DDTRACE_VERSION
#define PHP_DDTRACE_VERSION "0.0.0-unknown"
#endif

#define DDTRACE_CALLBACK_NAME "dd_trace_callback"

/* The clang formatter does not handle the ZEND macros these mirror, due to the
 * missing comma in the usage site. It was making PRs unreviewable, so this
 * defines these macros without the comma in the definition site, so that it
 * exists at the usage site.
 */
#define DDTRACE_ARG_INFO_SIZE(arg_info) ((uint32_t)(sizeof(arg_info) / sizeof(struct _zend_internal_arg_info) - 1))

#define DDTRACE_FENTRY(zend_name, name, arg_info, flags) \
    { #zend_name, name, arg_info, DDTRACE_ARG_INFO_SIZE(arg_info), flags }
#define DDTRACE_RAW_FENTRY(zend_name, name, arg_info, flags) \
    { zend_name, name, arg_info, DDTRACE_ARG_INFO_SIZE(arg_info), flags }

#define DDTRACE_FE(name, arg_info) DDTRACE_FENTRY(name, zif_##name, arg_info, 0)
#define DDTRACE_NS_FE(name, arg_info) DDTRACE_RAW_FENTRY("DDTrace\\" #name, zif_##name, arg_info, 0)
#define DDTRACE_SUB_NS_FE(ns, name, arg_info) DDTRACE_RAW_FENTRY("DDTrace\\" ns #name, zif_##name, arg_info, 0)
#define DDTRACE_FALIAS(name, alias, arg_info) DDTRACE_RAW_FENTRY(#name, zif_##alias, arg_info, 0)
#define DDTRACE_FE_END ZEND_FE_END

#include "random.h"

#endif  // DDTRACE_H<|MERGE_RESOLUTION|>--- conflicted
+++ resolved
@@ -70,14 +70,9 @@
 
 // clang-format off
 ZEND_BEGIN_MODULE_GLOBALS(ddtrace)
-<<<<<<< HEAD
-    char *auto_prepend_file;
-    zend_bool request_init_hook_loaded;
-=======
     zend_bool api_is_loaded;
     zend_bool otel_is_loaded;
     zend_bool legacy_tracer_is_loaded;
->>>>>>> 170f54c1
 
     uint32_t traces_group_id;
     zend_array *additional_global_tags;
