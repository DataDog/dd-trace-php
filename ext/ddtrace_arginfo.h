/* This is a generated file, edit the .stub.php file instead.
<<<<<<< HEAD
 * Stub hash: 8d4199840edac6259c569fb5ca5dbcd55c291aef */
=======
 * Stub hash: b7ca444d39b9a8489e4e93042e0f7e7eb9aa8b05 */
>>>>>>> d8d904a9

ZEND_BEGIN_ARG_WITH_RETURN_TYPE_INFO_EX(arginfo_DDTrace_trace_method, 0, 3, _IS_BOOL, 0)
	ZEND_ARG_TYPE_INFO(0, className, IS_STRING, 0)
	ZEND_ARG_TYPE_INFO(0, methodName, IS_STRING, 0)
	ZEND_ARG_OBJ_TYPE_MASK(0, tracingClosureOrConfigArray, Closure, MAY_BE_NULL|MAY_BE_ARRAY, NULL)
ZEND_END_ARG_INFO()

ZEND_BEGIN_ARG_WITH_RETURN_TYPE_INFO_EX(arginfo_DDTrace_trace_function, 0, 2, _IS_BOOL, 0)
	ZEND_ARG_TYPE_INFO(0, functionName, IS_STRING, 0)
	ZEND_ARG_OBJ_TYPE_MASK(0, tracingClosureOrConfigArray, Closure, MAY_BE_ARRAY|MAY_BE_NULL, NULL)
ZEND_END_ARG_INFO()

ZEND_BEGIN_ARG_WITH_RETURN_TYPE_INFO_EX(arginfo_DDTrace_hook_function, 0, 1, _IS_BOOL, 0)
	ZEND_ARG_TYPE_INFO(0, functionName, IS_STRING, 0)
	ZEND_ARG_OBJ_TYPE_MASK(0, prehookOrConfigArray, Closure, MAY_BE_ARRAY|MAY_BE_NULL, "null")
	ZEND_ARG_OBJ_INFO_WITH_DEFAULT_VALUE(0, posthook, Closure, 1, "null")
ZEND_END_ARG_INFO()

ZEND_BEGIN_ARG_WITH_RETURN_TYPE_INFO_EX(arginfo_DDTrace_hook_method, 0, 2, _IS_BOOL, 0)
	ZEND_ARG_TYPE_INFO(0, className, IS_STRING, 0)
	ZEND_ARG_TYPE_INFO(0, methodName, IS_STRING, 0)
	ZEND_ARG_OBJ_TYPE_MASK(0, prehookOrConfigArray, Closure, MAY_BE_ARRAY|MAY_BE_NULL, "null")
	ZEND_ARG_OBJ_INFO_WITH_DEFAULT_VALUE(0, posthook, Closure, 1, "null")
ZEND_END_ARG_INFO()

ZEND_BEGIN_ARG_WITH_RETURN_TYPE_INFO_EX(arginfo_DDTrace_add_global_tag, 0, 2, IS_VOID, 0)
	ZEND_ARG_TYPE_INFO(0, key, IS_STRING, 0)
	ZEND_ARG_TYPE_INFO(0, value, IS_STRING, 0)
ZEND_END_ARG_INFO()

#define arginfo_DDTrace_add_distributed_tag arginfo_DDTrace_add_global_tag

ZEND_BEGIN_ARG_WITH_RETURN_TYPE_INFO_EX(arginfo_DDTrace_set_user, 0, 1, IS_VOID, 0)
	ZEND_ARG_TYPE_INFO(0, userId, IS_STRING, 0)
	ZEND_ARG_TYPE_INFO_WITH_DEFAULT_VALUE(0, metadata, IS_ARRAY, 0, "[]")
	ZEND_ARG_TYPE_INFO_WITH_DEFAULT_VALUE(0, propagate, _IS_BOOL, 1, "null")
ZEND_END_ARG_INFO()

ZEND_BEGIN_ARG_WITH_RETURN_TYPE_MASK_EX(arginfo_DDTrace_close_spans_until, 0, 1, MAY_BE_FALSE|MAY_BE_LONG)
	ZEND_ARG_OBJ_INFO(0, span, DDTrace\\SpanData, 1)
ZEND_END_ARG_INFO()

ZEND_BEGIN_ARG_WITH_RETURN_OBJ_INFO_EX(arginfo_DDTrace_active_span, 0, 0, DDTrace\\SpanData, 1)
ZEND_END_ARG_INFO()

ZEND_BEGIN_ARG_WITH_RETURN_OBJ_INFO_EX(arginfo_DDTrace_root_span, 0, 0, DDTrace\\RootSpanData, 1)
ZEND_END_ARG_INFO()

ZEND_BEGIN_ARG_WITH_RETURN_OBJ_TYPE_MASK_EX(arginfo_DDTrace_start_span, 0, 0, DDTrace\\SpanData, MAY_BE_FALSE)
	ZEND_ARG_TYPE_INFO_WITH_DEFAULT_VALUE(0, startTime, IS_DOUBLE, 0, "0")
ZEND_END_ARG_INFO()

ZEND_BEGIN_ARG_WITH_RETURN_TYPE_INFO_EX(arginfo_DDTrace_close_span, 0, 0, IS_FALSE, 1)
	ZEND_ARG_TYPE_INFO_WITH_DEFAULT_VALUE(0, finishTime, IS_DOUBLE, 0, "0")
ZEND_END_ARG_INFO()

ZEND_BEGIN_ARG_WITH_RETURN_TYPE_INFO_EX(arginfo_DDTrace_update_span_duration, 0, 1, IS_FALSE, 1)
	ZEND_ARG_OBJ_INFO(0, span, DDTrace\\SpanData, 0)
	ZEND_ARG_TYPE_INFO_WITH_DEFAULT_VALUE(0, finishTime, IS_DOUBLE, 0, "0")
ZEND_END_ARG_INFO()

ZEND_BEGIN_ARG_WITH_RETURN_OBJ_INFO_EX(arginfo_DDTrace_start_trace_span, 0, 0, DDTrace\\SpanData, 0)
	ZEND_ARG_TYPE_INFO_WITH_DEFAULT_VALUE(0, startTime, IS_DOUBLE, 0, "0")
ZEND_END_ARG_INFO()

ZEND_BEGIN_ARG_WITH_RETURN_OBJ_INFO_EX(arginfo_DDTrace_active_stack, 0, 0, DDTrace\\SpanStack, 1)
ZEND_END_ARG_INFO()

ZEND_BEGIN_ARG_WITH_RETURN_OBJ_INFO_EX(arginfo_DDTrace_create_stack, 0, 0, DDTrace\\SpanStack, 0)
ZEND_END_ARG_INFO()

ZEND_BEGIN_ARG_WITH_RETURN_OBJ_TYPE_MASK_EX(arginfo_DDTrace_switch_stack, 0, 0, DDTrace\\SpanStack, MAY_BE_NULL|MAY_BE_FALSE)
	ZEND_ARG_OBJ_TYPE_MASK(0, newStack, DDTrace\\SpanData|DDTrace\\SpanStack, MAY_BE_NULL, "null")
ZEND_END_ARG_INFO()

ZEND_BEGIN_ARG_WITH_RETURN_TYPE_INFO_EX(arginfo_DDTrace_set_priority_sampling, 0, 1, IS_VOID, 0)
	ZEND_ARG_TYPE_INFO(0, priority, IS_LONG, 0)
	ZEND_ARG_TYPE_INFO_WITH_DEFAULT_VALUE(0, global, _IS_BOOL, 0, "false")
ZEND_END_ARG_INFO()

ZEND_BEGIN_ARG_WITH_RETURN_TYPE_INFO_EX(arginfo_DDTrace_get_priority_sampling, 0, 0, IS_LONG, 1)
	ZEND_ARG_TYPE_INFO_WITH_DEFAULT_VALUE(0, global, _IS_BOOL, 0, "false")
ZEND_END_ARG_INFO()

ZEND_BEGIN_ARG_WITH_RETURN_TYPE_INFO_EX(arginfo_DDTrace_get_sanitized_exception_trace, 0, 1, IS_STRING, 0)
	ZEND_ARG_OBJ_TYPE_MASK(0, exception, Exception|Throwable, 0, NULL)
	ZEND_ARG_TYPE_INFO_WITH_DEFAULT_VALUE(0, skipFrames, IS_LONG, 0, "0")
ZEND_END_ARG_INFO()

ZEND_BEGIN_ARG_WITH_RETURN_TYPE_INFO_EX(arginfo_DDTrace_consume_distributed_tracing_headers, 0, 1, IS_VOID, 0)
	ZEND_ARG_TYPE_MASK(0, headersOrCallback, MAY_BE_NULL|MAY_BE_ARRAY|MAY_BE_CALLABLE, NULL)
ZEND_END_ARG_INFO()

ZEND_BEGIN_ARG_WITH_RETURN_TYPE_INFO_EX(arginfo_DDTrace_generate_distributed_tracing_headers, 0, 0, IS_ARRAY, 0)
	ZEND_ARG_TYPE_INFO_WITH_DEFAULT_VALUE(0, inject, IS_ARRAY, 1, "null")
ZEND_END_ARG_INFO()

ZEND_BEGIN_ARG_WITH_RETURN_OBJ_INFO_EX(arginfo_DDTrace_find_active_exception, 0, 0, Throwable, 1)
ZEND_END_ARG_INFO()

ZEND_BEGIN_ARG_WITH_RETURN_TYPE_INFO_EX(arginfo_DDTrace_extract_ip_from_headers, 0, 1, IS_ARRAY, 0)
	ZEND_ARG_TYPE_INFO(0, headers, IS_ARRAY, 0)
ZEND_END_ARG_INFO()

ZEND_BEGIN_ARG_WITH_RETURN_TYPE_INFO_EX(arginfo_DDTrace_startup_logs, 0, 0, IS_STRING, 0)
ZEND_END_ARG_INFO()

#define arginfo_DDTrace_trace_id arginfo_DDTrace_startup_logs

#define arginfo_DDTrace_logs_correlation_trace_id arginfo_DDTrace_startup_logs

ZEND_BEGIN_ARG_WITH_RETURN_TYPE_INFO_EX(arginfo_DDTrace_current_context, 0, 0, IS_ARRAY, 0)
ZEND_END_ARG_INFO()

ZEND_BEGIN_ARG_WITH_RETURN_TYPE_INFO_EX(arginfo_DDTrace_set_distributed_tracing_context, 0, 2, _IS_BOOL, 0)
	ZEND_ARG_TYPE_INFO(0, traceId, IS_STRING, 0)
	ZEND_ARG_TYPE_INFO(0, parentId, IS_STRING, 0)
	ZEND_ARG_TYPE_INFO_WITH_DEFAULT_VALUE(0, origin, IS_STRING, 1, "null")
	ZEND_ARG_TYPE_MASK(0, propagated_tags, MAY_BE_ARRAY|MAY_BE_STRING|MAY_BE_NULL, "null")
ZEND_END_ARG_INFO()

ZEND_BEGIN_ARG_WITH_RETURN_TYPE_INFO_EX(arginfo_DDTrace_flush, 0, 0, IS_VOID, 0)
ZEND_END_ARG_INFO()

ZEND_BEGIN_ARG_WITH_RETURN_TYPE_INFO_EX(arginfo_DDTrace_curl_multi_exec_get_request_spans, 0, 1, IS_VOID, 0)
	ZEND_ARG_INFO(1, array)
ZEND_END_ARG_INFO()

ZEND_BEGIN_ARG_WITH_RETURN_TYPE_INFO_EX(arginfo_DDTrace_dogstatsd_count, 0, 2, IS_VOID, 0)
	ZEND_ARG_TYPE_INFO(0, metric, IS_STRING, 0)
	ZEND_ARG_TYPE_INFO(0, value, IS_LONG, 0)
	ZEND_ARG_TYPE_INFO_WITH_DEFAULT_VALUE(0, tags, IS_ARRAY, 0, "[]")
ZEND_END_ARG_INFO()

ZEND_BEGIN_ARG_WITH_RETURN_TYPE_INFO_EX(arginfo_DDTrace_dogstatsd_distribution, 0, 2, IS_VOID, 0)
	ZEND_ARG_TYPE_INFO(0, metric, IS_STRING, 0)
	ZEND_ARG_TYPE_INFO(0, value, IS_DOUBLE, 0)
	ZEND_ARG_TYPE_INFO_WITH_DEFAULT_VALUE(0, tags, IS_ARRAY, 0, "[]")
ZEND_END_ARG_INFO()

#define arginfo_DDTrace_dogstatsd_gauge arginfo_DDTrace_dogstatsd_distribution

#define arginfo_DDTrace_dogstatsd_histogram arginfo_DDTrace_dogstatsd_distribution

#define arginfo_DDTrace_dogstatsd_set arginfo_DDTrace_dogstatsd_count

ZEND_BEGIN_ARG_WITH_RETURN_TYPE_INFO_EX(arginfo_DDTrace_System_container_id, 0, 0, IS_STRING, 1)
ZEND_END_ARG_INFO()

ZEND_BEGIN_ARG_WITH_RETURN_TYPE_INFO_EX(arginfo_DDTrace_Config_integration_analytics_enabled, 0, 1, _IS_BOOL, 0)
	ZEND_ARG_TYPE_INFO(0, integrationName, IS_STRING, 0)
ZEND_END_ARG_INFO()

ZEND_BEGIN_ARG_WITH_RETURN_TYPE_INFO_EX(arginfo_DDTrace_Config_integration_analytics_sample_rate, 0, 1, IS_DOUBLE, 0)
	ZEND_ARG_TYPE_INFO(0, integrationName, IS_STRING, 0)
ZEND_END_ARG_INFO()

ZEND_BEGIN_ARG_WITH_RETURN_TYPE_INFO_EX(arginfo_DDTrace_UserRequest_has_listeners, 0, 0, _IS_BOOL, 0)
ZEND_END_ARG_INFO()

ZEND_BEGIN_ARG_WITH_RETURN_TYPE_INFO_EX(arginfo_DDTrace_UserRequest_notify_start, 0, 2, IS_ARRAY, 1)
	ZEND_ARG_OBJ_INFO(0, span, DDTrace\\RootSpanData, 0)
	ZEND_ARG_TYPE_INFO(0, data, IS_ARRAY, 0)
	ZEND_ARG_TYPE_INFO_WITH_DEFAULT_VALUE(0, body, IS_MIXED, 1, "null")
ZEND_END_ARG_INFO()

ZEND_BEGIN_ARG_WITH_RETURN_TYPE_INFO_EX(arginfo_DDTrace_UserRequest_notify_commit, 0, 3, IS_ARRAY, 1)
	ZEND_ARG_OBJ_INFO(0, span, DDTrace\\RootSpanData, 0)
	ZEND_ARG_TYPE_INFO(0, status, IS_LONG, 0)
	ZEND_ARG_TYPE_INFO(0, headers, IS_ARRAY, 0)
	ZEND_ARG_TYPE_INFO_WITH_DEFAULT_VALUE(0, body, IS_MIXED, 1, "null")
ZEND_END_ARG_INFO()

ZEND_BEGIN_ARG_WITH_RETURN_TYPE_INFO_EX(arginfo_DDTrace_UserRequest_set_blocking_function, 0, 2, IS_VOID, 0)
	ZEND_ARG_OBJ_INFO(0, span, DDTrace\\RootSpanData, 0)
	ZEND_ARG_TYPE_INFO(0, blockingFunction, IS_CALLABLE, 0)
ZEND_END_ARG_INFO()

ZEND_BEGIN_ARG_WITH_RETURN_TYPE_INFO_EX(arginfo_DDTrace_Testing_trigger_error, 0, 2, IS_VOID, 0)
	ZEND_ARG_TYPE_INFO(0, message, IS_STRING, 0)
	ZEND_ARG_TYPE_INFO(0, errorType, IS_LONG, 0)
ZEND_END_ARG_INFO()

ZEND_BEGIN_ARG_WITH_RETURN_TYPE_INFO_EX(arginfo_DDTrace_Internal_add_span_flag, 0, 2, IS_VOID, 0)
	ZEND_ARG_OBJ_INFO(0, span, DDTrace\\SpanData, 0)
	ZEND_ARG_TYPE_INFO(0, flag, IS_LONG, 0)
ZEND_END_ARG_INFO()

#define arginfo_DDTrace_Internal_handle_fork arginfo_DDTrace_flush

ZEND_BEGIN_ARG_WITH_RETURN_TYPE_INFO_EX(arginfo_dd_trace_env_config, 0, 1, IS_MIXED, 0)
	ZEND_ARG_TYPE_INFO(0, envName, IS_STRING, 0)
ZEND_END_ARG_INFO()

#define arginfo_dd_trace_disable_in_request arginfo_DDTrace_UserRequest_has_listeners

#define arginfo_dd_trace_reset arginfo_DDTrace_UserRequest_has_listeners

ZEND_BEGIN_ARG_WITH_RETURN_TYPE_MASK_EX(arginfo_dd_trace_serialize_msgpack, 0, 1, MAY_BE_BOOL|MAY_BE_STRING)
	ZEND_ARG_TYPE_INFO(0, traceArray, IS_ARRAY, 0)
ZEND_END_ARG_INFO()

ZEND_BEGIN_ARG_WITH_RETURN_TYPE_INFO_EX(arginfo_dd_trace_noop, 0, 0, _IS_BOOL, 0)
	ZEND_ARG_VARIADIC_TYPE_INFO(0, args, IS_MIXED, 0)
ZEND_END_ARG_INFO()

ZEND_BEGIN_ARG_WITH_RETURN_TYPE_INFO_EX(arginfo_dd_trace_dd_get_memory_limit, 0, 0, IS_LONG, 0)
ZEND_END_ARG_INFO()

#define arginfo_dd_trace_check_memory_under_limit arginfo_DDTrace_UserRequest_has_listeners

ZEND_BEGIN_ARG_WITH_RETURN_TYPE_INFO_EX(arginfo_ddtrace_config_app_name, 0, 0, IS_STRING, 1)
	ZEND_ARG_TYPE_INFO_WITH_DEFAULT_VALUE(0, fallbackName, IS_STRING, 1, "null")
ZEND_END_ARG_INFO()

#define arginfo_ddtrace_config_distributed_tracing_enabled arginfo_DDTrace_UserRequest_has_listeners

#define arginfo_ddtrace_config_trace_enabled arginfo_DDTrace_UserRequest_has_listeners

#define arginfo_ddtrace_config_integration_enabled arginfo_DDTrace_Config_integration_analytics_enabled

ZEND_BEGIN_ARG_WITH_RETURN_TYPE_INFO_EX(arginfo_dd_trace_send_traces_via_thread, 0, 3, _IS_BOOL, 0)
	ZEND_ARG_TYPE_INFO(0, numTraces, IS_LONG, 0)
	ZEND_ARG_TYPE_INFO(0, curlHeaders, IS_ARRAY, 0)
	ZEND_ARG_TYPE_INFO(0, payload, IS_STRING, 0)
ZEND_END_ARG_INFO()

ZEND_BEGIN_ARG_WITH_RETURN_TYPE_INFO_EX(arginfo_dd_trace_buffer_span, 0, 1, _IS_BOOL, 0)
	ZEND_ARG_TYPE_INFO(0, traceArray, IS_ARRAY, 0)
ZEND_END_ARG_INFO()

#define arginfo_dd_trace_coms_trigger_writer_flush arginfo_dd_trace_dd_get_memory_limit

ZEND_BEGIN_ARG_INFO_EX(arginfo_dd_trace_internal_fn, 0, 0, 1)
	ZEND_ARG_TYPE_INFO(0, functionName, IS_STRING, 0)
	ZEND_ARG_VARIADIC_TYPE_INFO(0, args, IS_MIXED, 0)
ZEND_END_ARG_INFO()

ZEND_BEGIN_ARG_WITH_RETURN_TYPE_INFO_EX(arginfo_dd_trace_set_trace_id, 0, 0, _IS_BOOL, 0)
	ZEND_ARG_TYPE_INFO_WITH_DEFAULT_VALUE(0, traceId, IS_STRING, 1, "null")
ZEND_END_ARG_INFO()

#define arginfo_dd_trace_closed_spans_count arginfo_dd_trace_dd_get_memory_limit

#define arginfo_dd_trace_tracer_is_limited arginfo_DDTrace_UserRequest_has_listeners

#define arginfo_dd_trace_compile_time_microseconds arginfo_dd_trace_dd_get_memory_limit

#define arginfo_dd_trace_serialize_closed_spans arginfo_DDTrace_current_context

#define arginfo_dd_trace_peek_span_id arginfo_DDTrace_startup_logs

#define arginfo_dd_trace_close_all_spans_and_flush arginfo_DDTrace_flush

#define arginfo_dd_trace_function arginfo_DDTrace_trace_function

ZEND_BEGIN_ARG_WITH_RETURN_TYPE_INFO_EX(arginfo_dd_trace_method, 0, 3, _IS_BOOL, 0)
	ZEND_ARG_TYPE_INFO(0, className, IS_STRING, 0)
	ZEND_ARG_TYPE_INFO(0, methodName, IS_STRING, 0)
	ZEND_ARG_OBJ_TYPE_MASK(0, tracingClosureOrConfigArray, Closure, MAY_BE_ARRAY|MAY_BE_NULL, NULL)
ZEND_END_ARG_INFO()

ZEND_BEGIN_ARG_WITH_RETURN_TYPE_INFO_EX(arginfo_dd_untrace, 0, 1, _IS_BOOL, 0)
	ZEND_ARG_TYPE_INFO(0, functionName, IS_STRING, 0)
	ZEND_ARG_TYPE_INFO_WITH_DEFAULT_VALUE(0, className, IS_STRING, 1, "null")
ZEND_END_ARG_INFO()

ZEND_BEGIN_ARG_WITH_RETURN_TYPE_INFO_EX(arginfo_dd_trace_synchronous_flush, 0, 0, IS_VOID, 0)
	ZEND_ARG_TYPE_INFO_WITH_DEFAULT_VALUE(0, timeout, IS_LONG, 0, "100")
ZEND_END_ARG_INFO()

ZEND_BEGIN_ARG_INFO_EX(arginfo_class_DDTrace_SpanEvent___construct, 0, 0, 1)
	ZEND_ARG_TYPE_INFO(0, name, IS_STRING, 0)
	ZEND_ARG_TYPE_INFO_WITH_DEFAULT_VALUE(0, attributes, IS_ARRAY, 0, "[]")
	ZEND_ARG_TYPE_INFO_WITH_DEFAULT_VALUE(0, timestamp, IS_LONG, 1, "0")
ZEND_END_ARG_INFO()

ZEND_BEGIN_ARG_WITH_RETURN_TYPE_INFO_EX(arginfo_class_DDTrace_SpanEvent_jsonSerialize, 0, 0, IS_MIXED, 0)
ZEND_END_ARG_INFO()

#define arginfo_class_DDTrace_SpanLink_jsonSerialize arginfo_class_DDTrace_SpanEvent_jsonSerialize

ZEND_BEGIN_ARG_WITH_RETURN_OBJ_INFO_EX(arginfo_class_DDTrace_SpanLink_fromHeaders, 0, 1, DDTrace\\SpanLink, 0)
	ZEND_ARG_TYPE_MASK(0, headersOrCallback, MAY_BE_ARRAY|MAY_BE_CALLABLE, NULL)
ZEND_END_ARG_INFO()

#define arginfo_class_DDTrace_SpanData_getDuration arginfo_dd_trace_dd_get_memory_limit

#define arginfo_class_DDTrace_SpanData_getStartTime arginfo_dd_trace_dd_get_memory_limit

ZEND_BEGIN_ARG_WITH_RETURN_OBJ_INFO_EX(arginfo_class_DDTrace_SpanData_getLink, 0, 0, DDTrace\\SpanLink, 0)
ZEND_END_ARG_INFO()

#define arginfo_class_DDTrace_SpanData_hexId arginfo_DDTrace_startup_logs

#define arginfo_class_DDTrace_Integration_init arginfo_dd_trace_dd_get_memory_limit

ZEND_FUNCTION(DDTrace_trace_method);
ZEND_FUNCTION(DDTrace_trace_function);
ZEND_FUNCTION(DDTrace_hook_function);
ZEND_FUNCTION(DDTrace_hook_method);
ZEND_FUNCTION(DDTrace_add_global_tag);
ZEND_FUNCTION(DDTrace_add_distributed_tag);
ZEND_FUNCTION(DDTrace_set_user);
ZEND_FUNCTION(DDTrace_close_spans_until);
ZEND_FUNCTION(DDTrace_active_span);
ZEND_FUNCTION(DDTrace_root_span);
ZEND_FUNCTION(DDTrace_start_span);
ZEND_FUNCTION(DDTrace_close_span);
ZEND_FUNCTION(DDTrace_update_span_duration);
ZEND_FUNCTION(DDTrace_start_trace_span);
ZEND_FUNCTION(DDTrace_active_stack);
ZEND_FUNCTION(DDTrace_create_stack);
ZEND_FUNCTION(DDTrace_switch_stack);
ZEND_FUNCTION(DDTrace_set_priority_sampling);
ZEND_FUNCTION(DDTrace_get_priority_sampling);
ZEND_FUNCTION(DDTrace_get_sanitized_exception_trace);
ZEND_FUNCTION(DDTrace_consume_distributed_tracing_headers);
ZEND_FUNCTION(DDTrace_generate_distributed_tracing_headers);
ZEND_FUNCTION(DDTrace_find_active_exception);
ZEND_FUNCTION(DDTrace_extract_ip_from_headers);
ZEND_FUNCTION(DDTrace_startup_logs);
ZEND_FUNCTION(DDTrace_trace_id);
ZEND_FUNCTION(DDTrace_logs_correlation_trace_id);
ZEND_FUNCTION(DDTrace_current_context);
ZEND_FUNCTION(DDTrace_set_distributed_tracing_context);
ZEND_FUNCTION(DDTrace_flush);
ZEND_FUNCTION(DDTrace_curl_multi_exec_get_request_spans);
ZEND_FUNCTION(DDTrace_dogstatsd_count);
ZEND_FUNCTION(DDTrace_dogstatsd_distribution);
ZEND_FUNCTION(DDTrace_dogstatsd_gauge);
ZEND_FUNCTION(DDTrace_dogstatsd_histogram);
ZEND_FUNCTION(DDTrace_dogstatsd_set);
ZEND_FUNCTION(DDTrace_System_container_id);
ZEND_FUNCTION(DDTrace_Config_integration_analytics_enabled);
ZEND_FUNCTION(DDTrace_Config_integration_analytics_sample_rate);
ZEND_FUNCTION(DDTrace_UserRequest_has_listeners);
ZEND_FUNCTION(DDTrace_UserRequest_notify_start);
ZEND_FUNCTION(DDTrace_UserRequest_notify_commit);
ZEND_FUNCTION(DDTrace_UserRequest_set_blocking_function);
ZEND_FUNCTION(DDTrace_Testing_trigger_error);
ZEND_FUNCTION(DDTrace_Internal_add_span_flag);
ZEND_FUNCTION(DDTrace_Internal_handle_fork);
ZEND_FUNCTION(dd_trace_env_config);
ZEND_FUNCTION(dd_trace_disable_in_request);
ZEND_FUNCTION(dd_trace_reset);
ZEND_FUNCTION(dd_trace_serialize_msgpack);
ZEND_FUNCTION(dd_trace_noop);
ZEND_FUNCTION(dd_trace_dd_get_memory_limit);
ZEND_FUNCTION(dd_trace_check_memory_under_limit);
ZEND_FUNCTION(ddtrace_config_app_name);
ZEND_FUNCTION(ddtrace_config_distributed_tracing_enabled);
ZEND_FUNCTION(ddtrace_config_trace_enabled);
ZEND_FUNCTION(ddtrace_config_integration_enabled);
ZEND_FUNCTION(dd_trace_send_traces_via_thread);
ZEND_FUNCTION(dd_trace_buffer_span);
ZEND_FUNCTION(dd_trace_coms_trigger_writer_flush);
ZEND_FUNCTION(dd_trace_internal_fn);
ZEND_FUNCTION(dd_trace_set_trace_id);
ZEND_FUNCTION(dd_trace_closed_spans_count);
ZEND_FUNCTION(dd_trace_tracer_is_limited);
ZEND_FUNCTION(dd_trace_compile_time_microseconds);
ZEND_FUNCTION(dd_trace_serialize_closed_spans);
ZEND_FUNCTION(dd_trace_peek_span_id);
ZEND_FUNCTION(dd_trace_close_all_spans_and_flush);
ZEND_FUNCTION(DDTrace_trace_function);
ZEND_FUNCTION(DDTrace_trace_method);
ZEND_FUNCTION(dd_untrace);
ZEND_FUNCTION(dd_trace_synchronous_flush);
ZEND_METHOD(DDTrace_SpanEvent, __construct);
ZEND_METHOD(DDTrace_SpanEvent, jsonSerialize);
ZEND_METHOD(DDTrace_SpanLink, jsonSerialize);
ZEND_METHOD(DDTrace_SpanLink, fromHeaders);
ZEND_METHOD(DDTrace_SpanData, getDuration);
ZEND_METHOD(DDTrace_SpanData, getStartTime);
ZEND_METHOD(DDTrace_SpanData, getLink);
ZEND_METHOD(DDTrace_SpanData, hexId);

static const zend_function_entry ext_functions[] = {
	ZEND_RAW_FENTRY(ZEND_NS_NAME("DDTrace", "trace_method"), zif_DDTrace_trace_method, arginfo_DDTrace_trace_method, 0, NULL, NULL)
	ZEND_RAW_FENTRY(ZEND_NS_NAME("DDTrace", "trace_function"), zif_DDTrace_trace_function, arginfo_DDTrace_trace_function, 0, NULL, NULL)
	ZEND_RAW_FENTRY(ZEND_NS_NAME("DDTrace", "hook_function"), zif_DDTrace_hook_function, arginfo_DDTrace_hook_function, 0, NULL, NULL)
	ZEND_RAW_FENTRY(ZEND_NS_NAME("DDTrace", "hook_method"), zif_DDTrace_hook_method, arginfo_DDTrace_hook_method, 0, NULL, NULL)
	ZEND_RAW_FENTRY(ZEND_NS_NAME("DDTrace", "add_global_tag"), zif_DDTrace_add_global_tag, arginfo_DDTrace_add_global_tag, 0, NULL, NULL)
	ZEND_RAW_FENTRY(ZEND_NS_NAME("DDTrace", "add_distributed_tag"), zif_DDTrace_add_distributed_tag, arginfo_DDTrace_add_distributed_tag, 0, NULL, NULL)
	ZEND_RAW_FENTRY(ZEND_NS_NAME("DDTrace", "set_user"), zif_DDTrace_set_user, arginfo_DDTrace_set_user, 0, NULL, NULL)
	ZEND_RAW_FENTRY(ZEND_NS_NAME("DDTrace", "close_spans_until"), zif_DDTrace_close_spans_until, arginfo_DDTrace_close_spans_until, 0, NULL, NULL)
	ZEND_RAW_FENTRY(ZEND_NS_NAME("DDTrace", "active_span"), zif_DDTrace_active_span, arginfo_DDTrace_active_span, 0, NULL, NULL)
	ZEND_RAW_FENTRY(ZEND_NS_NAME("DDTrace", "root_span"), zif_DDTrace_root_span, arginfo_DDTrace_root_span, 0, NULL, NULL)
	ZEND_RAW_FENTRY(ZEND_NS_NAME("DDTrace", "start_span"), zif_DDTrace_start_span, arginfo_DDTrace_start_span, 0, NULL, NULL)
	ZEND_RAW_FENTRY(ZEND_NS_NAME("DDTrace", "close_span"), zif_DDTrace_close_span, arginfo_DDTrace_close_span, 0, NULL, NULL)
	ZEND_RAW_FENTRY(ZEND_NS_NAME("DDTrace", "update_span_duration"), zif_DDTrace_update_span_duration, arginfo_DDTrace_update_span_duration, 0, NULL, NULL)
	ZEND_RAW_FENTRY(ZEND_NS_NAME("DDTrace", "start_trace_span"), zif_DDTrace_start_trace_span, arginfo_DDTrace_start_trace_span, 0, NULL, NULL)
	ZEND_RAW_FENTRY(ZEND_NS_NAME("DDTrace", "active_stack"), zif_DDTrace_active_stack, arginfo_DDTrace_active_stack, 0, NULL, NULL)
	ZEND_RAW_FENTRY(ZEND_NS_NAME("DDTrace", "create_stack"), zif_DDTrace_create_stack, arginfo_DDTrace_create_stack, 0, NULL, NULL)
	ZEND_RAW_FENTRY(ZEND_NS_NAME("DDTrace", "switch_stack"), zif_DDTrace_switch_stack, arginfo_DDTrace_switch_stack, 0, NULL, NULL)
	ZEND_RAW_FENTRY(ZEND_NS_NAME("DDTrace", "set_priority_sampling"), zif_DDTrace_set_priority_sampling, arginfo_DDTrace_set_priority_sampling, 0, NULL, NULL)
	ZEND_RAW_FENTRY(ZEND_NS_NAME("DDTrace", "get_priority_sampling"), zif_DDTrace_get_priority_sampling, arginfo_DDTrace_get_priority_sampling, 0, NULL, NULL)
	ZEND_RAW_FENTRY(ZEND_NS_NAME("DDTrace", "get_sanitized_exception_trace"), zif_DDTrace_get_sanitized_exception_trace, arginfo_DDTrace_get_sanitized_exception_trace, 0, NULL, NULL)
	ZEND_RAW_FENTRY(ZEND_NS_NAME("DDTrace", "consume_distributed_tracing_headers"), zif_DDTrace_consume_distributed_tracing_headers, arginfo_DDTrace_consume_distributed_tracing_headers, 0, NULL, NULL)
	ZEND_RAW_FENTRY(ZEND_NS_NAME("DDTrace", "generate_distributed_tracing_headers"), zif_DDTrace_generate_distributed_tracing_headers, arginfo_DDTrace_generate_distributed_tracing_headers, 0, NULL, NULL)
	ZEND_RAW_FENTRY(ZEND_NS_NAME("DDTrace", "find_active_exception"), zif_DDTrace_find_active_exception, arginfo_DDTrace_find_active_exception, 0, NULL, NULL)
	ZEND_RAW_FENTRY(ZEND_NS_NAME("DDTrace", "extract_ip_from_headers"), zif_DDTrace_extract_ip_from_headers, arginfo_DDTrace_extract_ip_from_headers, 0, NULL, NULL)
	ZEND_RAW_FENTRY(ZEND_NS_NAME("DDTrace", "startup_logs"), zif_DDTrace_startup_logs, arginfo_DDTrace_startup_logs, 0, NULL, NULL)
	ZEND_RAW_FENTRY(ZEND_NS_NAME("DDTrace", "trace_id"), zif_DDTrace_trace_id, arginfo_DDTrace_trace_id, 0, NULL, NULL)
	ZEND_RAW_FENTRY(ZEND_NS_NAME("DDTrace", "logs_correlation_trace_id"), zif_DDTrace_logs_correlation_trace_id, arginfo_DDTrace_logs_correlation_trace_id, 0, NULL, NULL)
	ZEND_RAW_FENTRY(ZEND_NS_NAME("DDTrace", "current_context"), zif_DDTrace_current_context, arginfo_DDTrace_current_context, 0, NULL, NULL)
	ZEND_RAW_FENTRY(ZEND_NS_NAME("DDTrace", "set_distributed_tracing_context"), zif_DDTrace_set_distributed_tracing_context, arginfo_DDTrace_set_distributed_tracing_context, 0, NULL, NULL)
	ZEND_RAW_FENTRY(ZEND_NS_NAME("DDTrace", "flush"), zif_DDTrace_flush, arginfo_DDTrace_flush, 0, NULL, NULL)
	ZEND_RAW_FENTRY(ZEND_NS_NAME("DDTrace", "curl_multi_exec_get_request_spans"), zif_DDTrace_curl_multi_exec_get_request_spans, arginfo_DDTrace_curl_multi_exec_get_request_spans, 0, NULL, NULL)
	ZEND_RAW_FENTRY(ZEND_NS_NAME("DDTrace", "dogstatsd_count"), zif_DDTrace_dogstatsd_count, arginfo_DDTrace_dogstatsd_count, 0, NULL, NULL)
	ZEND_RAW_FENTRY(ZEND_NS_NAME("DDTrace", "dogstatsd_distribution"), zif_DDTrace_dogstatsd_distribution, arginfo_DDTrace_dogstatsd_distribution, 0, NULL, NULL)
	ZEND_RAW_FENTRY(ZEND_NS_NAME("DDTrace", "dogstatsd_gauge"), zif_DDTrace_dogstatsd_gauge, arginfo_DDTrace_dogstatsd_gauge, 0, NULL, NULL)
	ZEND_RAW_FENTRY(ZEND_NS_NAME("DDTrace", "dogstatsd_histogram"), zif_DDTrace_dogstatsd_histogram, arginfo_DDTrace_dogstatsd_histogram, 0, NULL, NULL)
	ZEND_RAW_FENTRY(ZEND_NS_NAME("DDTrace", "dogstatsd_set"), zif_DDTrace_dogstatsd_set, arginfo_DDTrace_dogstatsd_set, 0, NULL, NULL)
	ZEND_RAW_FENTRY(ZEND_NS_NAME("DDTrace\\System", "container_id"), zif_DDTrace_System_container_id, arginfo_DDTrace_System_container_id, 0, NULL, NULL)
	ZEND_RAW_FENTRY(ZEND_NS_NAME("DDTrace\\Config", "integration_analytics_enabled"), zif_DDTrace_Config_integration_analytics_enabled, arginfo_DDTrace_Config_integration_analytics_enabled, 0, NULL, NULL)
	ZEND_RAW_FENTRY(ZEND_NS_NAME("DDTrace\\Config", "integration_analytics_sample_rate"), zif_DDTrace_Config_integration_analytics_sample_rate, arginfo_DDTrace_Config_integration_analytics_sample_rate, 0, NULL, NULL)
	ZEND_RAW_FENTRY(ZEND_NS_NAME("DDTrace\\UserRequest", "has_listeners"), zif_DDTrace_UserRequest_has_listeners, arginfo_DDTrace_UserRequest_has_listeners, 0, NULL, NULL)
	ZEND_RAW_FENTRY(ZEND_NS_NAME("DDTrace\\UserRequest", "notify_start"), zif_DDTrace_UserRequest_notify_start, arginfo_DDTrace_UserRequest_notify_start, 0, NULL, NULL)
	ZEND_RAW_FENTRY(ZEND_NS_NAME("DDTrace\\UserRequest", "notify_commit"), zif_DDTrace_UserRequest_notify_commit, arginfo_DDTrace_UserRequest_notify_commit, 0, NULL, NULL)
	ZEND_RAW_FENTRY(ZEND_NS_NAME("DDTrace\\UserRequest", "set_blocking_function"), zif_DDTrace_UserRequest_set_blocking_function, arginfo_DDTrace_UserRequest_set_blocking_function, 0, NULL, NULL)
	ZEND_RAW_FENTRY(ZEND_NS_NAME("DDTrace\\Testing", "trigger_error"), zif_DDTrace_Testing_trigger_error, arginfo_DDTrace_Testing_trigger_error, 0, NULL, NULL)
	ZEND_RAW_FENTRY(ZEND_NS_NAME("DDTrace\\Internal", "add_span_flag"), zif_DDTrace_Internal_add_span_flag, arginfo_DDTrace_Internal_add_span_flag, 0, NULL, NULL)
	ZEND_RAW_FENTRY(ZEND_NS_NAME("DDTrace\\Internal", "handle_fork"), zif_DDTrace_Internal_handle_fork, arginfo_DDTrace_Internal_handle_fork, 0, NULL, NULL)
	ZEND_FE(dd_trace_env_config, arginfo_dd_trace_env_config)
	ZEND_FE(dd_trace_disable_in_request, arginfo_dd_trace_disable_in_request)
	ZEND_FE(dd_trace_reset, arginfo_dd_trace_reset)
	ZEND_FE(dd_trace_serialize_msgpack, arginfo_dd_trace_serialize_msgpack)
	ZEND_FE(dd_trace_noop, arginfo_dd_trace_noop)
	ZEND_FE(dd_trace_dd_get_memory_limit, arginfo_dd_trace_dd_get_memory_limit)
	ZEND_FE(dd_trace_check_memory_under_limit, arginfo_dd_trace_check_memory_under_limit)
	ZEND_FE(ddtrace_config_app_name, arginfo_ddtrace_config_app_name)
	ZEND_FE(ddtrace_config_distributed_tracing_enabled, arginfo_ddtrace_config_distributed_tracing_enabled)
	ZEND_FE(ddtrace_config_trace_enabled, arginfo_ddtrace_config_trace_enabled)
	ZEND_FE(ddtrace_config_integration_enabled, arginfo_ddtrace_config_integration_enabled)
	ZEND_FE(dd_trace_send_traces_via_thread, arginfo_dd_trace_send_traces_via_thread)
	ZEND_FE(dd_trace_buffer_span, arginfo_dd_trace_buffer_span)
	ZEND_FE(dd_trace_coms_trigger_writer_flush, arginfo_dd_trace_coms_trigger_writer_flush)
	ZEND_FE(dd_trace_internal_fn, arginfo_dd_trace_internal_fn)
	ZEND_FE(dd_trace_set_trace_id, arginfo_dd_trace_set_trace_id)
	ZEND_FE(dd_trace_closed_spans_count, arginfo_dd_trace_closed_spans_count)
	ZEND_FE(dd_trace_tracer_is_limited, arginfo_dd_trace_tracer_is_limited)
	ZEND_FE(dd_trace_compile_time_microseconds, arginfo_dd_trace_compile_time_microseconds)
	ZEND_FE(dd_trace_serialize_closed_spans, arginfo_dd_trace_serialize_closed_spans)
	ZEND_FE(dd_trace_peek_span_id, arginfo_dd_trace_peek_span_id)
	ZEND_FE(dd_trace_close_all_spans_and_flush, arginfo_dd_trace_close_all_spans_and_flush)
	ZEND_RAW_FENTRY("dd_trace_function", zif_DDTrace_trace_function, arginfo_dd_trace_function, 0, NULL, NULL)
	ZEND_RAW_FENTRY("dd_trace_method", zif_DDTrace_trace_method, arginfo_dd_trace_method, 0, NULL, NULL)
	ZEND_FE(dd_untrace, arginfo_dd_untrace)
	ZEND_FE(dd_trace_synchronous_flush, arginfo_dd_trace_synchronous_flush)
	ZEND_FE_END
};

static const zend_function_entry class_DDTrace_SpanEvent_methods[] = {
	ZEND_ME(DDTrace_SpanEvent, __construct, arginfo_class_DDTrace_SpanEvent___construct, ZEND_ACC_PUBLIC)
	ZEND_ME(DDTrace_SpanEvent, jsonSerialize, arginfo_class_DDTrace_SpanEvent_jsonSerialize, ZEND_ACC_PUBLIC)
	ZEND_FE_END
};

static const zend_function_entry class_DDTrace_SpanLink_methods[] = {
	ZEND_ME(DDTrace_SpanLink, jsonSerialize, arginfo_class_DDTrace_SpanLink_jsonSerialize, ZEND_ACC_PUBLIC)
	ZEND_ME(DDTrace_SpanLink, fromHeaders, arginfo_class_DDTrace_SpanLink_fromHeaders, ZEND_ACC_PUBLIC|ZEND_ACC_STATIC)
	ZEND_FE_END
};

static const zend_function_entry class_DDTrace_GitMetadata_methods[] = {
	ZEND_FE_END
};

static const zend_function_entry class_DDTrace_SpanData_methods[] = {
	ZEND_ME(DDTrace_SpanData, getDuration, arginfo_class_DDTrace_SpanData_getDuration, ZEND_ACC_PUBLIC)
	ZEND_ME(DDTrace_SpanData, getStartTime, arginfo_class_DDTrace_SpanData_getStartTime, ZEND_ACC_PUBLIC)
	ZEND_ME(DDTrace_SpanData, getLink, arginfo_class_DDTrace_SpanData_getLink, ZEND_ACC_PUBLIC)
	ZEND_ME(DDTrace_SpanData, hexId, arginfo_class_DDTrace_SpanData_hexId, ZEND_ACC_PUBLIC)
	ZEND_FE_END
};

static const zend_function_entry class_DDTrace_RootSpanData_methods[] = {
	ZEND_FE_END
};

static const zend_function_entry class_DDTrace_SpanStack_methods[] = {
	ZEND_FE_END
};

static const zend_function_entry class_DDTrace_Integration_methods[] = {
	ZEND_RAW_FENTRY("init", NULL, arginfo_class_DDTrace_Integration_init, ZEND_ACC_PUBLIC|ZEND_ACC_ABSTRACT, NULL, NULL)
	ZEND_FE_END
};

static void register_ddtrace_symbols(int module_number)
{
	REGISTER_LONG_CONSTANT("DDTrace\\DBM_PROPAGATION_DISABLED", DD_TRACE_DBM_PROPAGATION_DISABLED, CONST_PERSISTENT);
	REGISTER_LONG_CONSTANT("DDTrace\\DBM_PROPAGATION_SERVICE", DD_TRACE_DBM_PROPAGATION_SERVICE, CONST_PERSISTENT);
	REGISTER_LONG_CONSTANT("DDTrace\\DBM_PROPAGATION_FULL", DD_TRACE_DBM_PROPAGATION_FULL, CONST_PERSISTENT);
	REGISTER_LONG_CONSTANT("DDTrace\\Internal\\SPAN_FLAG_OPENTELEMETRY", DDTRACE_SPAN_FLAG_OPENTELEMETRY, CONST_PERSISTENT);
	REGISTER_LONG_CONSTANT("DDTrace\\Internal\\SPAN_FLAG_OPENTRACING", DDTRACE_SPAN_FLAG_OPENTRACING, CONST_PERSISTENT);
	REGISTER_STRING_CONSTANT("DD_TRACE_VERSION", PHP_DDTRACE_VERSION, CONST_PERSISTENT);
	REGISTER_LONG_CONSTANT("DD_TRACE_PRIORITY_SAMPLING_AUTO_KEEP", PRIORITY_SAMPLING_AUTO_KEEP, CONST_PERSISTENT);
	REGISTER_LONG_CONSTANT("DD_TRACE_PRIORITY_SAMPLING_AUTO_REJECT", PRIORITY_SAMPLING_AUTO_REJECT, CONST_PERSISTENT);
	REGISTER_LONG_CONSTANT("DD_TRACE_PRIORITY_SAMPLING_USER_KEEP", PRIORITY_SAMPLING_USER_KEEP, CONST_PERSISTENT);
	REGISTER_LONG_CONSTANT("DD_TRACE_PRIORITY_SAMPLING_USER_REJECT", PRIORITY_SAMPLING_USER_REJECT, CONST_PERSISTENT);
	REGISTER_LONG_CONSTANT("DD_TRACE_PRIORITY_SAMPLING_UNKNOWN", DDTRACE_PRIORITY_SAMPLING_UNKNOWN, CONST_PERSISTENT);
	REGISTER_LONG_CONSTANT("DD_TRACE_PRIORITY_SAMPLING_UNSET", DDTRACE_PRIORITY_SAMPLING_UNSET, CONST_PERSISTENT);
}

static zend_class_entry *register_class_DDTrace_SpanEvent(zend_class_entry *class_entry_JsonSerializable)
{
	zend_class_entry ce, *class_entry;

	INIT_NS_CLASS_ENTRY(ce, "DDTrace", "SpanEvent", class_DDTrace_SpanEvent_methods);
	class_entry = zend_register_internal_class_ex(&ce, NULL);
	zend_class_implements(class_entry, 1, class_entry_JsonSerializable);

	zval property_name_default_value;
	ZVAL_UNDEF(&property_name_default_value);
	zend_string *property_name_name = zend_string_init("name", sizeof("name") - 1, 1);
	zend_declare_typed_property(class_entry, property_name_name, &property_name_default_value, ZEND_ACC_PUBLIC, NULL, (zend_type) ZEND_TYPE_INIT_MASK(MAY_BE_STRING));
	zend_string_release(property_name_name);

	zval property_attributes_default_value;
	ZVAL_UNDEF(&property_attributes_default_value);
	zend_string *property_attributes_name = zend_string_init("attributes", sizeof("attributes") - 1, 1);
	zend_declare_typed_property(class_entry, property_attributes_name, &property_attributes_default_value, ZEND_ACC_PUBLIC, NULL, (zend_type) ZEND_TYPE_INIT_MASK(MAY_BE_ARRAY));
	zend_string_release(property_attributes_name);

	zval property_timestamp_default_value;
	ZVAL_UNDEF(&property_timestamp_default_value);
	zend_string *property_timestamp_name = zend_string_init("timestamp", sizeof("timestamp") - 1, 1);
	zend_declare_typed_property(class_entry, property_timestamp_name, &property_timestamp_default_value, ZEND_ACC_PUBLIC, NULL, (zend_type) ZEND_TYPE_INIT_MASK(MAY_BE_LONG));
	zend_string_release(property_timestamp_name);

	return class_entry;
}

static zend_class_entry *register_class_DDTrace_SpanLink(zend_class_entry *class_entry_JsonSerializable)
{
	zend_class_entry ce, *class_entry;

	INIT_NS_CLASS_ENTRY(ce, "DDTrace", "SpanLink", class_DDTrace_SpanLink_methods);
	class_entry = zend_register_internal_class_ex(&ce, NULL);
	zend_class_implements(class_entry, 1, class_entry_JsonSerializable);

	zval property_traceId_default_value;
	ZVAL_UNDEF(&property_traceId_default_value);
	zend_string *property_traceId_name = zend_string_init("traceId", sizeof("traceId") - 1, 1);
	zend_declare_typed_property(class_entry, property_traceId_name, &property_traceId_default_value, ZEND_ACC_PUBLIC, NULL, (zend_type) ZEND_TYPE_INIT_MASK(MAY_BE_STRING));
	zend_string_release(property_traceId_name);

	zval property_spanId_default_value;
	ZVAL_UNDEF(&property_spanId_default_value);
	zend_string *property_spanId_name = zend_string_init("spanId", sizeof("spanId") - 1, 1);
	zend_declare_typed_property(class_entry, property_spanId_name, &property_spanId_default_value, ZEND_ACC_PUBLIC, NULL, (zend_type) ZEND_TYPE_INIT_MASK(MAY_BE_STRING));
	zend_string_release(property_spanId_name);

	zval property_traceState_default_value;
	ZVAL_UNDEF(&property_traceState_default_value);
	zend_string *property_traceState_name = zend_string_init("traceState", sizeof("traceState") - 1, 1);
	zend_declare_typed_property(class_entry, property_traceState_name, &property_traceState_default_value, ZEND_ACC_PUBLIC, NULL, (zend_type) ZEND_TYPE_INIT_MASK(MAY_BE_STRING));
	zend_string_release(property_traceState_name);

	zval property_attributes_default_value;
	ZVAL_UNDEF(&property_attributes_default_value);
	zend_string *property_attributes_name = zend_string_init("attributes", sizeof("attributes") - 1, 1);
	zend_declare_typed_property(class_entry, property_attributes_name, &property_attributes_default_value, ZEND_ACC_PUBLIC, NULL, (zend_type) ZEND_TYPE_INIT_MASK(MAY_BE_ARRAY));
	zend_string_release(property_attributes_name);

	zval property_droppedAttributesCount_default_value;
	ZVAL_UNDEF(&property_droppedAttributesCount_default_value);
	zend_string *property_droppedAttributesCount_name = zend_string_init("droppedAttributesCount", sizeof("droppedAttributesCount") - 1, 1);
	zend_declare_typed_property(class_entry, property_droppedAttributesCount_name, &property_droppedAttributesCount_default_value, ZEND_ACC_PUBLIC, NULL, (zend_type) ZEND_TYPE_INIT_MASK(MAY_BE_LONG));
	zend_string_release(property_droppedAttributesCount_name);

	return class_entry;
}

static zend_class_entry *register_class_DDTrace_GitMetadata(void)
{
	zend_class_entry ce, *class_entry;

	INIT_NS_CLASS_ENTRY(ce, "DDTrace", "GitMetadata", class_DDTrace_GitMetadata_methods);
	class_entry = zend_register_internal_class_ex(&ce, NULL);

	zval property_commitSha_default_value;
	ZVAL_EMPTY_STRING(&property_commitSha_default_value);
	zend_string *property_commitSha_name = zend_string_init("commitSha", sizeof("commitSha") - 1, 1);
	zend_declare_typed_property(class_entry, property_commitSha_name, &property_commitSha_default_value, ZEND_ACC_PUBLIC, NULL, (zend_type) ZEND_TYPE_INIT_MASK(MAY_BE_STRING));
	zend_string_release(property_commitSha_name);

	zval property_repositoryUrl_default_value;
	ZVAL_EMPTY_STRING(&property_repositoryUrl_default_value);
	zend_string *property_repositoryUrl_name = zend_string_init("repositoryUrl", sizeof("repositoryUrl") - 1, 1);
	zend_declare_typed_property(class_entry, property_repositoryUrl_name, &property_repositoryUrl_default_value, ZEND_ACC_PUBLIC, NULL, (zend_type) ZEND_TYPE_INIT_MASK(MAY_BE_STRING));
	zend_string_release(property_repositoryUrl_name);

	return class_entry;
}

static zend_class_entry *register_class_DDTrace_SpanData(void)
{
	zend_class_entry ce, *class_entry;

	INIT_NS_CLASS_ENTRY(ce, "DDTrace", "SpanData", class_DDTrace_SpanData_methods);
	class_entry = zend_register_internal_class_ex(&ce, NULL);

	zval property_name_default_value;
	ZVAL_EMPTY_STRING(&property_name_default_value);
	zend_string *property_name_name = zend_string_init("name", sizeof("name") - 1, 1);
	zend_declare_typed_property(class_entry, property_name_name, &property_name_default_value, ZEND_ACC_PUBLIC, NULL, (zend_type) ZEND_TYPE_INIT_MASK(MAY_BE_STRING|MAY_BE_NULL));
	zend_string_release(property_name_name);

	zval property_resource_default_value;
	ZVAL_EMPTY_STRING(&property_resource_default_value);
	zend_string *property_resource_name = zend_string_init("resource", sizeof("resource") - 1, 1);
	zend_declare_typed_property(class_entry, property_resource_name, &property_resource_default_value, ZEND_ACC_PUBLIC, NULL, (zend_type) ZEND_TYPE_INIT_MASK(MAY_BE_STRING|MAY_BE_NULL));
	zend_string_release(property_resource_name);

	zval property_service_default_value;
	ZVAL_EMPTY_STRING(&property_service_default_value);
	zend_string *property_service_name = zend_string_init("service", sizeof("service") - 1, 1);
	zend_declare_typed_property(class_entry, property_service_name, &property_service_default_value, ZEND_ACC_PUBLIC, NULL, (zend_type) ZEND_TYPE_INIT_MASK(MAY_BE_STRING|MAY_BE_NULL));
	zend_string_release(property_service_name);

	zval property_env_default_value;
	ZVAL_EMPTY_STRING(&property_env_default_value);
	zend_string *property_env_name = zend_string_init("env", sizeof("env") - 1, 1);
	zend_declare_typed_property(class_entry, property_env_name, &property_env_default_value, ZEND_ACC_PUBLIC, NULL, (zend_type) ZEND_TYPE_INIT_MASK(MAY_BE_STRING));
	zend_string_release(property_env_name);

	zval property_version_default_value;
	ZVAL_EMPTY_STRING(&property_version_default_value);
	zend_string *property_version_name = zend_string_init("version", sizeof("version") - 1, 1);
	zend_declare_typed_property(class_entry, property_version_name, &property_version_default_value, ZEND_ACC_PUBLIC, NULL, (zend_type) ZEND_TYPE_INIT_MASK(MAY_BE_STRING));
	zend_string_release(property_version_name);

	zval property_meta_struct_default_value;
	ZVAL_EMPTY_ARRAY(&property_meta_struct_default_value);
	zend_string *property_meta_struct_name = zend_string_init("meta_struct", sizeof("meta_struct") - 1, 1);
	zend_declare_typed_property(class_entry, property_meta_struct_name, &property_meta_struct_default_value, ZEND_ACC_PUBLIC, NULL, (zend_type) ZEND_TYPE_INIT_MASK(MAY_BE_ARRAY));
	zend_string_release(property_meta_struct_name);

	zval property_type_default_value;
	ZVAL_EMPTY_STRING(&property_type_default_value);
	zend_string *property_type_name = zend_string_init("type", sizeof("type") - 1, 1);
	zend_declare_typed_property(class_entry, property_type_name, &property_type_default_value, ZEND_ACC_PUBLIC, NULL, (zend_type) ZEND_TYPE_INIT_MASK(MAY_BE_STRING|MAY_BE_NULL));
	zend_string_release(property_type_name);

	zval property_meta_default_value;
	ZVAL_EMPTY_ARRAY(&property_meta_default_value);
	zend_string *property_meta_name = zend_string_init("meta", sizeof("meta") - 1, 1);
	zend_declare_typed_property(class_entry, property_meta_name, &property_meta_default_value, ZEND_ACC_PUBLIC, NULL, (zend_type) ZEND_TYPE_INIT_MASK(MAY_BE_ARRAY));
	zend_string_release(property_meta_name);

	zval property_metrics_default_value;
	ZVAL_EMPTY_ARRAY(&property_metrics_default_value);
	zend_string *property_metrics_name = zend_string_init("metrics", sizeof("metrics") - 1, 1);
	zend_declare_typed_property(class_entry, property_metrics_name, &property_metrics_default_value, ZEND_ACC_PUBLIC, NULL, (zend_type) ZEND_TYPE_INIT_MASK(MAY_BE_ARRAY));
	zend_string_release(property_metrics_name);

	zval property_exception_default_value;
	ZVAL_NULL(&property_exception_default_value);
	zend_string *property_exception_name = zend_string_init("exception", sizeof("exception") - 1, 1);
	zend_string *property_exception_class_Throwable = zend_string_init("Throwable", sizeof("Throwable")-1, 1);
	zend_declare_typed_property(class_entry, property_exception_name, &property_exception_default_value, ZEND_ACC_PUBLIC, NULL, (zend_type) ZEND_TYPE_INIT_CLASS(property_exception_class_Throwable, 0, MAY_BE_NULL));
	zend_string_release(property_exception_name);

	zval property_id_default_value;
	ZVAL_UNDEF(&property_id_default_value);
	zend_string *property_id_name = zend_string_init("id", sizeof("id") - 1, 1);
	zend_declare_typed_property(class_entry, property_id_name, &property_id_default_value, ZEND_ACC_PUBLIC|ZEND_ACC_READONLY, NULL, (zend_type) ZEND_TYPE_INIT_MASK(MAY_BE_STRING));
	zend_string_release(property_id_name);

	zval property_links_default_value;
	ZVAL_EMPTY_ARRAY(&property_links_default_value);
	zend_string *property_links_name = zend_string_init("links", sizeof("links") - 1, 1);
	zend_declare_typed_property(class_entry, property_links_name, &property_links_default_value, ZEND_ACC_PUBLIC, NULL, (zend_type) ZEND_TYPE_INIT_MASK(MAY_BE_ARRAY));
	zend_string_release(property_links_name);

	zval property_events_default_value;
	ZVAL_EMPTY_ARRAY(&property_events_default_value);
	zend_string *property_events_name = zend_string_init("events", sizeof("events") - 1, 1);
	zend_declare_typed_property(class_entry, property_events_name, &property_events_default_value, ZEND_ACC_PUBLIC, NULL, (zend_type) ZEND_TYPE_INIT_MASK(MAY_BE_ARRAY));
	zend_string_release(property_events_name);

	zval property_peerServiceSources_default_value;
	ZVAL_EMPTY_ARRAY(&property_peerServiceSources_default_value);
	zend_string *property_peerServiceSources_name = zend_string_init("peerServiceSources", sizeof("peerServiceSources") - 1, 1);
	zend_declare_typed_property(class_entry, property_peerServiceSources_name, &property_peerServiceSources_default_value, ZEND_ACC_PUBLIC, NULL, (zend_type) ZEND_TYPE_INIT_MASK(MAY_BE_ARRAY));
	zend_string_release(property_peerServiceSources_name);

	zval property_parent_default_value;
	ZVAL_UNDEF(&property_parent_default_value);
	zend_string *property_parent_name = zend_string_init("parent", sizeof("parent") - 1, 1);
	zend_string *property_parent_class_DDTrace_SpanData = zend_string_init("DDTrace\\SpanData", sizeof("DDTrace\\SpanData")-1, 1);
	zend_declare_typed_property(class_entry, property_parent_name, &property_parent_default_value, ZEND_ACC_PUBLIC|ZEND_ACC_READONLY, NULL, (zend_type) ZEND_TYPE_INIT_CLASS(property_parent_class_DDTrace_SpanData, 0, MAY_BE_NULL));
	zend_string_release(property_parent_name);

	zval property_stack_default_value;
	ZVAL_UNDEF(&property_stack_default_value);
	zend_string *property_stack_name = zend_string_init("stack", sizeof("stack") - 1, 1);
	zend_string *property_stack_class_DDTrace_SpanStack = zend_string_init("DDTrace\\SpanStack", sizeof("DDTrace\\SpanStack")-1, 1);
	zend_declare_typed_property(class_entry, property_stack_name, &property_stack_default_value, ZEND_ACC_PUBLIC|ZEND_ACC_READONLY, NULL, (zend_type) ZEND_TYPE_INIT_CLASS(property_stack_class_DDTrace_SpanStack, 0, 0));
	zend_string_release(property_stack_name);

	return class_entry;
}

static zend_class_entry *register_class_DDTrace_RootSpanData(zend_class_entry *class_entry_DDTrace_SpanData)
{
	zend_class_entry ce, *class_entry;

	INIT_NS_CLASS_ENTRY(ce, "DDTrace", "RootSpanData", class_DDTrace_RootSpanData_methods);
	class_entry = zend_register_internal_class_ex(&ce, class_entry_DDTrace_SpanData);

	zval property_origin_default_value;
	ZVAL_UNDEF(&property_origin_default_value);
	zend_string *property_origin_name = zend_string_init("origin", sizeof("origin") - 1, 1);
	zend_declare_typed_property(class_entry, property_origin_name, &property_origin_default_value, ZEND_ACC_PUBLIC, NULL, (zend_type) ZEND_TYPE_INIT_MASK(MAY_BE_STRING));
	zend_string_release(property_origin_name);

	zval property_propagatedTags_default_value;
	ZVAL_EMPTY_ARRAY(&property_propagatedTags_default_value);
	zend_string *property_propagatedTags_name = zend_string_init("propagatedTags", sizeof("propagatedTags") - 1, 1);
	zend_declare_typed_property(class_entry, property_propagatedTags_name, &property_propagatedTags_default_value, ZEND_ACC_PUBLIC, NULL, (zend_type) ZEND_TYPE_INIT_MASK(MAY_BE_ARRAY));
	zend_string_release(property_propagatedTags_name);

	zval property_samplingPriority_default_value;
	ZVAL_LONG(&property_samplingPriority_default_value, DDTRACE_PRIORITY_SAMPLING_UNKNOWN);
	zend_string *property_samplingPriority_name = zend_string_init("samplingPriority", sizeof("samplingPriority") - 1, 1);
	zend_declare_typed_property(class_entry, property_samplingPriority_name, &property_samplingPriority_default_value, ZEND_ACC_PUBLIC, NULL, (zend_type) ZEND_TYPE_INIT_MASK(MAY_BE_LONG));
	zend_string_release(property_samplingPriority_name);

	zval property_propagatedSamplingPriority_default_value;
	ZVAL_UNDEF(&property_propagatedSamplingPriority_default_value);
	zend_string *property_propagatedSamplingPriority_name = zend_string_init("propagatedSamplingPriority", sizeof("propagatedSamplingPriority") - 1, 1);
	zend_declare_typed_property(class_entry, property_propagatedSamplingPriority_name, &property_propagatedSamplingPriority_default_value, ZEND_ACC_PUBLIC, NULL, (zend_type) ZEND_TYPE_INIT_MASK(MAY_BE_LONG));
	zend_string_release(property_propagatedSamplingPriority_name);

	zval property_tracestate_default_value;
	ZVAL_UNDEF(&property_tracestate_default_value);
	zend_string *property_tracestate_name = zend_string_init("tracestate", sizeof("tracestate") - 1, 1);
	zend_declare_typed_property(class_entry, property_tracestate_name, &property_tracestate_default_value, ZEND_ACC_PUBLIC, NULL, (zend_type) ZEND_TYPE_INIT_MASK(MAY_BE_STRING));
	zend_string_release(property_tracestate_name);

	zval property_tracestateTags_default_value;
	ZVAL_EMPTY_ARRAY(&property_tracestateTags_default_value);
	zend_string *property_tracestateTags_name = zend_string_init("tracestateTags", sizeof("tracestateTags") - 1, 1);
	zend_declare_typed_property(class_entry, property_tracestateTags_name, &property_tracestateTags_default_value, ZEND_ACC_PUBLIC, NULL, (zend_type) ZEND_TYPE_INIT_MASK(MAY_BE_ARRAY));
	zend_string_release(property_tracestateTags_name);

	zval property_parentId_default_value;
	ZVAL_UNDEF(&property_parentId_default_value);
	zend_string *property_parentId_name = zend_string_init("parentId", sizeof("parentId") - 1, 1);
	zend_declare_typed_property(class_entry, property_parentId_name, &property_parentId_default_value, ZEND_ACC_PUBLIC, NULL, (zend_type) ZEND_TYPE_INIT_MASK(MAY_BE_STRING));
	zend_string_release(property_parentId_name);

	zval property_traceId_default_value;
	ZVAL_EMPTY_STRING(&property_traceId_default_value);
	zend_string *property_traceId_name = zend_string_init("traceId", sizeof("traceId") - 1, 1);
	zend_declare_typed_property(class_entry, property_traceId_name, &property_traceId_default_value, ZEND_ACC_PUBLIC, NULL, (zend_type) ZEND_TYPE_INIT_MASK(MAY_BE_STRING));
	zend_string_release(property_traceId_name);

	zval property_gitMetadata_default_value;
	ZVAL_NULL(&property_gitMetadata_default_value);
	zend_string *property_gitMetadata_name = zend_string_init("gitMetadata", sizeof("gitMetadata") - 1, 1);
	zend_string *property_gitMetadata_class_DDTrace_GitMetadata = zend_string_init("DDTrace\\GitMetadata", sizeof("DDTrace\\GitMetadata")-1, 1);
	zend_declare_typed_property(class_entry, property_gitMetadata_name, &property_gitMetadata_default_value, ZEND_ACC_PUBLIC, NULL, (zend_type) ZEND_TYPE_INIT_CLASS(property_gitMetadata_class_DDTrace_GitMetadata, 0, MAY_BE_NULL));
	zend_string_release(property_gitMetadata_name);

	return class_entry;
}

static zend_class_entry *register_class_DDTrace_SpanStack(void)
{
	zend_class_entry ce, *class_entry;

	INIT_NS_CLASS_ENTRY(ce, "DDTrace", "SpanStack", class_DDTrace_SpanStack_methods);
	class_entry = zend_register_internal_class_ex(&ce, NULL);

	zval property_parent_default_value;
	ZVAL_UNDEF(&property_parent_default_value);
	zend_string *property_parent_name = zend_string_init("parent", sizeof("parent") - 1, 1);
	zend_string *property_parent_class_DDTrace_SpanStack = zend_string_init("DDTrace\\SpanStack", sizeof("DDTrace\\SpanStack")-1, 1);
	zend_declare_typed_property(class_entry, property_parent_name, &property_parent_default_value, ZEND_ACC_PUBLIC|ZEND_ACC_READONLY, NULL, (zend_type) ZEND_TYPE_INIT_CLASS(property_parent_class_DDTrace_SpanStack, 0, MAY_BE_NULL));
	zend_string_release(property_parent_name);

	zval property_active_default_value;
	ZVAL_NULL(&property_active_default_value);
	zend_string *property_active_name = zend_string_init("active", sizeof("active") - 1, 1);
	zend_string *property_active_class_DDTrace_SpanData = zend_string_init("DDTrace\\SpanData", sizeof("DDTrace\\SpanData")-1, 1);
	zend_declare_typed_property(class_entry, property_active_name, &property_active_default_value, ZEND_ACC_PUBLIC, NULL, (zend_type) ZEND_TYPE_INIT_CLASS(property_active_class_DDTrace_SpanData, 0, MAY_BE_NULL));
	zend_string_release(property_active_name);

	return class_entry;
}

static zend_class_entry *register_class_DDTrace_Integration(void)
{
	zend_class_entry ce, *class_entry;

	INIT_NS_CLASS_ENTRY(ce, "DDTrace", "Integration", class_DDTrace_Integration_methods);
	class_entry = zend_register_internal_interface(&ce);

	zval const_NOT_LOADED_value;
	ZVAL_LONG(&const_NOT_LOADED_value, DD_TRACE_INTEGRATION_NOT_LOADED);
	zend_string *const_NOT_LOADED_name = zend_string_init_interned("NOT_LOADED", sizeof("NOT_LOADED") - 1, 1);
	zend_declare_class_constant_ex(class_entry, const_NOT_LOADED_name, &const_NOT_LOADED_value, ZEND_ACC_PUBLIC, NULL);
	zend_string_release(const_NOT_LOADED_name);

	zval const_LOADED_value;
	ZVAL_LONG(&const_LOADED_value, DD_TRACE_INTEGRATION_LOADED);
	zend_string *const_LOADED_name = zend_string_init_interned("LOADED", sizeof("LOADED") - 1, 1);
	zend_declare_class_constant_ex(class_entry, const_LOADED_name, &const_LOADED_value, ZEND_ACC_PUBLIC, NULL);
	zend_string_release(const_LOADED_name);

	zval const_NOT_AVAILABLE_value;
	ZVAL_LONG(&const_NOT_AVAILABLE_value, DD_TRACE_INTEGRATION_NOT_AVAILABLE);
	zend_string *const_NOT_AVAILABLE_name = zend_string_init_interned("NOT_AVAILABLE", sizeof("NOT_AVAILABLE") - 1, 1);
	zend_declare_class_constant_ex(class_entry, const_NOT_AVAILABLE_name, &const_NOT_AVAILABLE_value, ZEND_ACC_PUBLIC, NULL);
	zend_string_release(const_NOT_AVAILABLE_name);

	return class_entry;
}<|MERGE_RESOLUTION|>--- conflicted
+++ resolved
@@ -1,9 +1,5 @@
 /* This is a generated file, edit the .stub.php file instead.
-<<<<<<< HEAD
- * Stub hash: 8d4199840edac6259c569fb5ca5dbcd55c291aef */
-=======
  * Stub hash: b7ca444d39b9a8489e4e93042e0f7e7eb9aa8b05 */
->>>>>>> d8d904a9
 
 ZEND_BEGIN_ARG_WITH_RETURN_TYPE_INFO_EX(arginfo_DDTrace_trace_method, 0, 3, _IS_BOOL, 0)
 	ZEND_ARG_TYPE_INFO(0, className, IS_STRING, 0)
