/* This is a generated file, edit the .stub.php file instead.
<<<<<<< HEAD
 * Stub hash: 3a83516da1c795bbe41abd106fcc3e069bf3d946 */
=======
 * Stub hash: a0151c34f00ffc69945f366d81cafd27e9e1167d */
>>>>>>> b2a1ef59

ZEND_BEGIN_ARG_WITH_RETURN_TYPE_INFO_EX(arginfo_DDTrace_trace_method, 0, 3, _IS_BOOL, 0)
	ZEND_ARG_TYPE_INFO(0, className, IS_STRING, 0)
	ZEND_ARG_TYPE_INFO(0, methodName, IS_STRING, 0)
	ZEND_ARG_OBJ_TYPE_MASK(0, tracingClosureOrConfigArray, Closure, MAY_BE_NULL|MAY_BE_ARRAY, NULL)
ZEND_END_ARG_INFO()

ZEND_BEGIN_ARG_WITH_RETURN_TYPE_INFO_EX(arginfo_DDTrace_trace_function, 0, 2, _IS_BOOL, 0)
	ZEND_ARG_TYPE_INFO(0, functionName, IS_STRING, 0)
	ZEND_ARG_OBJ_TYPE_MASK(0, tracingClosureOrConfigArray, Closure, MAY_BE_ARRAY|MAY_BE_NULL, NULL)
ZEND_END_ARG_INFO()

ZEND_BEGIN_ARG_WITH_RETURN_TYPE_INFO_EX(arginfo_DDTrace_hook_function, 0, 1, _IS_BOOL, 0)
	ZEND_ARG_TYPE_INFO(0, functionName, IS_STRING, 0)
	ZEND_ARG_OBJ_TYPE_MASK(0, prehookOrConfigArray, Closure, MAY_BE_ARRAY|MAY_BE_NULL, "null")
	ZEND_ARG_OBJ_INFO_WITH_DEFAULT_VALUE(0, posthook, Closure, 1, "null")
ZEND_END_ARG_INFO()

ZEND_BEGIN_ARG_WITH_RETURN_TYPE_INFO_EX(arginfo_DDTrace_hook_method, 0, 2, _IS_BOOL, 0)
	ZEND_ARG_TYPE_INFO(0, className, IS_STRING, 0)
	ZEND_ARG_TYPE_INFO(0, methodName, IS_STRING, 0)
	ZEND_ARG_OBJ_TYPE_MASK(0, prehookOrConfigArray, Closure, MAY_BE_ARRAY|MAY_BE_NULL, "null")
	ZEND_ARG_OBJ_INFO_WITH_DEFAULT_VALUE(0, posthook, Closure, 1, "null")
ZEND_END_ARG_INFO()

ZEND_BEGIN_ARG_WITH_RETURN_TYPE_INFO_EX(arginfo_DDTrace_add_global_tag, 0, 2, IS_VOID, 0)
	ZEND_ARG_TYPE_INFO(0, key, IS_STRING, 0)
	ZEND_ARG_TYPE_INFO(0, value, IS_STRING, 0)
ZEND_END_ARG_INFO()

#define arginfo_DDTrace_add_distributed_tag arginfo_DDTrace_add_global_tag

ZEND_BEGIN_ARG_WITH_RETURN_TYPE_INFO_EX(arginfo_DDTrace_set_user, 0, 1, IS_VOID, 0)
	ZEND_ARG_TYPE_INFO(0, userId, IS_STRING, 0)
	ZEND_ARG_TYPE_INFO_WITH_DEFAULT_VALUE(0, metadata, IS_ARRAY, 0, "[]")
	ZEND_ARG_TYPE_INFO_WITH_DEFAULT_VALUE(0, propagate, _IS_BOOL, 1, "null")
ZEND_END_ARG_INFO()

ZEND_BEGIN_ARG_WITH_RETURN_TYPE_MASK_EX(arginfo_DDTrace_close_spans_until, 0, 1, MAY_BE_FALSE|MAY_BE_LONG)
	ZEND_ARG_OBJ_INFO(0, span, DDTrace\\SpanData, 1)
ZEND_END_ARG_INFO()

ZEND_BEGIN_ARG_WITH_RETURN_OBJ_INFO_EX(arginfo_DDTrace_active_span, 0, 0, DDTrace\\SpanData, 1)
ZEND_END_ARG_INFO()

ZEND_BEGIN_ARG_WITH_RETURN_OBJ_INFO_EX(arginfo_DDTrace_root_span, 0, 0, DDTrace\\RootSpanData, 1)
ZEND_END_ARG_INFO()

ZEND_BEGIN_ARG_WITH_RETURN_OBJ_TYPE_MASK_EX(arginfo_DDTrace_start_span, 0, 0, DDTrace\\SpanData, MAY_BE_FALSE)
	ZEND_ARG_TYPE_INFO_WITH_DEFAULT_VALUE(0, startTime, IS_DOUBLE, 0, "0")
ZEND_END_ARG_INFO()

ZEND_BEGIN_ARG_WITH_RETURN_TYPE_INFO_EX(arginfo_DDTrace_close_span, 0, 0, IS_FALSE, 1)
	ZEND_ARG_TYPE_INFO_WITH_DEFAULT_VALUE(0, finishTime, IS_DOUBLE, 0, "0")
ZEND_END_ARG_INFO()

ZEND_BEGIN_ARG_WITH_RETURN_TYPE_INFO_EX(arginfo_DDTrace_update_span_duration, 0, 1, IS_FALSE, 1)
	ZEND_ARG_OBJ_INFO(0, span, DDTrace\\SpanData, 0)
	ZEND_ARG_TYPE_INFO_WITH_DEFAULT_VALUE(0, finishTime, IS_DOUBLE, 0, "0")
ZEND_END_ARG_INFO()

ZEND_BEGIN_ARG_WITH_RETURN_OBJ_INFO_EX(arginfo_DDTrace_start_trace_span, 0, 0, DDTrace\\RootSpanData, 0)
	ZEND_ARG_TYPE_INFO_WITH_DEFAULT_VALUE(0, startTime, IS_DOUBLE, 0, "0")
ZEND_END_ARG_INFO()

ZEND_BEGIN_ARG_WITH_RETURN_TYPE_INFO_EX(arginfo_DDTrace_try_drop_span, 0, 1, _IS_BOOL, 0)
	ZEND_ARG_OBJ_INFO(0, span, DDTrace\\SpanData, 0)
ZEND_END_ARG_INFO()

ZEND_BEGIN_ARG_WITH_RETURN_OBJ_INFO_EX(arginfo_DDTrace_active_stack, 0, 0, DDTrace\\SpanStack, 1)
ZEND_END_ARG_INFO()

ZEND_BEGIN_ARG_WITH_RETURN_OBJ_INFO_EX(arginfo_DDTrace_create_stack, 0, 0, DDTrace\\SpanStack, 0)
ZEND_END_ARG_INFO()

ZEND_BEGIN_ARG_WITH_RETURN_OBJ_TYPE_MASK_EX(arginfo_DDTrace_switch_stack, 0, 0, DDTrace\\SpanStack, MAY_BE_NULL|MAY_BE_FALSE)
	ZEND_ARG_OBJ_TYPE_MASK(0, newStack, DDTrace\\SpanData|DDTrace\\SpanStack, MAY_BE_NULL, "null")
ZEND_END_ARG_INFO()

ZEND_BEGIN_ARG_WITH_RETURN_TYPE_INFO_EX(arginfo_DDTrace_set_priority_sampling, 0, 1, IS_VOID, 0)
	ZEND_ARG_TYPE_INFO(0, priority, IS_LONG, 0)
	ZEND_ARG_TYPE_INFO_WITH_DEFAULT_VALUE(0, global, _IS_BOOL, 0, "false")
ZEND_END_ARG_INFO()

ZEND_BEGIN_ARG_WITH_RETURN_TYPE_INFO_EX(arginfo_DDTrace_get_priority_sampling, 0, 0, IS_LONG, 1)
	ZEND_ARG_TYPE_INFO_WITH_DEFAULT_VALUE(0, global, _IS_BOOL, 0, "false")
ZEND_END_ARG_INFO()

ZEND_BEGIN_ARG_WITH_RETURN_TYPE_INFO_EX(arginfo_DDTrace_get_sanitized_exception_trace, 0, 1, IS_STRING, 0)
	ZEND_ARG_OBJ_INFO(0, exception, Throwable, 0)
	ZEND_ARG_TYPE_INFO_WITH_DEFAULT_VALUE(0, skipFrames, IS_LONG, 0, "0")
ZEND_END_ARG_INFO()

ZEND_BEGIN_ARG_WITH_RETURN_TYPE_INFO_EX(arginfo_DDTrace_consume_distributed_tracing_headers, 0, 1, IS_VOID, 0)
	ZEND_ARG_TYPE_MASK(0, headersOrCallback, MAY_BE_NULL|MAY_BE_ARRAY|MAY_BE_CALLABLE, NULL)
ZEND_END_ARG_INFO()

ZEND_BEGIN_ARG_WITH_RETURN_TYPE_INFO_EX(arginfo_DDTrace_generate_distributed_tracing_headers, 0, 0, IS_ARRAY, 0)
	ZEND_ARG_TYPE_INFO_WITH_DEFAULT_VALUE(0, inject, IS_ARRAY, 1, "null")
ZEND_END_ARG_INFO()

ZEND_BEGIN_ARG_WITH_RETURN_OBJ_INFO_EX(arginfo_DDTrace_find_active_exception, 0, 0, Throwable, 1)
ZEND_END_ARG_INFO()

ZEND_BEGIN_ARG_WITH_RETURN_TYPE_INFO_EX(arginfo_DDTrace_extract_ip_from_headers, 0, 1, IS_ARRAY, 0)
	ZEND_ARG_TYPE_INFO(0, headers, IS_ARRAY, 0)
ZEND_END_ARG_INFO()

ZEND_BEGIN_ARG_WITH_RETURN_TYPE_INFO_EX(arginfo_DDTrace_startup_logs, 0, 0, IS_STRING, 0)
ZEND_END_ARG_INFO()

#define arginfo_DDTrace_trace_id arginfo_DDTrace_startup_logs

#define arginfo_DDTrace_logs_correlation_trace_id arginfo_DDTrace_startup_logs

ZEND_BEGIN_ARG_WITH_RETURN_TYPE_INFO_EX(arginfo_DDTrace_current_context, 0, 0, IS_ARRAY, 0)
ZEND_END_ARG_INFO()

ZEND_BEGIN_ARG_WITH_RETURN_TYPE_INFO_EX(arginfo_DDTrace_set_distributed_tracing_context, 0, 2, _IS_BOOL, 0)
	ZEND_ARG_TYPE_INFO(0, traceId, IS_STRING, 0)
	ZEND_ARG_TYPE_INFO(0, parentId, IS_STRING, 0)
	ZEND_ARG_TYPE_INFO_WITH_DEFAULT_VALUE(0, origin, IS_STRING, 1, "null")
	ZEND_ARG_TYPE_MASK(0, propagated_tags, MAY_BE_ARRAY|MAY_BE_STRING|MAY_BE_NULL, "null")
ZEND_END_ARG_INFO()

ZEND_BEGIN_ARG_WITH_RETURN_TYPE_INFO_EX(arginfo_DDTrace_flush, 0, 0, IS_VOID, 0)
ZEND_END_ARG_INFO()

ZEND_BEGIN_ARG_WITH_RETURN_TYPE_INFO_EX(arginfo_DDTrace_curl_multi_exec_get_request_spans, 0, 1, IS_VOID, 0)
	ZEND_ARG_INFO(1, array)
ZEND_END_ARG_INFO()

ZEND_BEGIN_ARG_WITH_RETURN_TYPE_INFO_EX(arginfo_DDTrace_dogstatsd_count, 0, 2, IS_VOID, 0)
	ZEND_ARG_TYPE_INFO(0, metric, IS_STRING, 0)
	ZEND_ARG_TYPE_INFO(0, value, IS_LONG, 0)
	ZEND_ARG_TYPE_INFO_WITH_DEFAULT_VALUE(0, tags, IS_ARRAY, 0, "[]")
ZEND_END_ARG_INFO()

ZEND_BEGIN_ARG_WITH_RETURN_TYPE_INFO_EX(arginfo_DDTrace_dogstatsd_distribution, 0, 2, IS_VOID, 0)
	ZEND_ARG_TYPE_INFO(0, metric, IS_STRING, 0)
	ZEND_ARG_TYPE_INFO(0, value, IS_DOUBLE, 0)
	ZEND_ARG_TYPE_INFO_WITH_DEFAULT_VALUE(0, tags, IS_ARRAY, 0, "[]")
ZEND_END_ARG_INFO()

#define arginfo_DDTrace_dogstatsd_gauge arginfo_DDTrace_dogstatsd_distribution

#define arginfo_DDTrace_dogstatsd_histogram arginfo_DDTrace_dogstatsd_distribution

#define arginfo_DDTrace_dogstatsd_set arginfo_DDTrace_dogstatsd_count

ZEND_BEGIN_ARG_WITH_RETURN_TYPE_INFO_EX(arginfo_DDTrace_System_container_id, 0, 0, IS_STRING, 1)
ZEND_END_ARG_INFO()

ZEND_BEGIN_ARG_WITH_RETURN_TYPE_INFO_EX(arginfo_DDTrace_Config_integration_analytics_enabled, 0, 1, _IS_BOOL, 0)
	ZEND_ARG_TYPE_INFO(0, integrationName, IS_STRING, 0)
ZEND_END_ARG_INFO()

ZEND_BEGIN_ARG_WITH_RETURN_TYPE_INFO_EX(arginfo_DDTrace_Config_integration_analytics_sample_rate, 0, 1, IS_DOUBLE, 0)
	ZEND_ARG_TYPE_INFO(0, integrationName, IS_STRING, 0)
ZEND_END_ARG_INFO()

ZEND_BEGIN_ARG_WITH_RETURN_TYPE_INFO_EX(arginfo_DDTrace_UserRequest_has_listeners, 0, 0, _IS_BOOL, 0)
ZEND_END_ARG_INFO()

ZEND_BEGIN_ARG_WITH_RETURN_TYPE_INFO_EX(arginfo_DDTrace_UserRequest_notify_start, 0, 2, IS_ARRAY, 1)
	ZEND_ARG_OBJ_INFO(0, span, DDTrace\\RootSpanData, 0)
	ZEND_ARG_TYPE_INFO(0, data, IS_ARRAY, 0)
	ZEND_ARG_TYPE_INFO_WITH_DEFAULT_VALUE(0, body, IS_MIXED, 0, "null")
ZEND_END_ARG_INFO()

ZEND_BEGIN_ARG_WITH_RETURN_TYPE_INFO_EX(arginfo_DDTrace_UserRequest_notify_commit, 0, 3, IS_ARRAY, 1)
	ZEND_ARG_OBJ_INFO(0, span, DDTrace\\RootSpanData, 0)
	ZEND_ARG_TYPE_INFO(0, status, IS_LONG, 0)
	ZEND_ARG_TYPE_INFO(0, headers, IS_ARRAY, 0)
	ZEND_ARG_TYPE_INFO_WITH_DEFAULT_VALUE(0, body, IS_MIXED, 0, "null")
ZEND_END_ARG_INFO()

ZEND_BEGIN_ARG_WITH_RETURN_TYPE_INFO_EX(arginfo_DDTrace_UserRequest_set_blocking_function, 0, 2, IS_VOID, 0)
	ZEND_ARG_OBJ_INFO(0, span, DDTrace\\RootSpanData, 0)
	ZEND_ARG_TYPE_INFO(0, blockingFunction, IS_CALLABLE, 0)
ZEND_END_ARG_INFO()

ZEND_BEGIN_ARG_WITH_RETURN_TYPE_INFO_EX(arginfo_DDTrace_Testing_trigger_error, 0, 2, IS_VOID, 0)
	ZEND_ARG_TYPE_INFO(0, message, IS_STRING, 0)
	ZEND_ARG_TYPE_INFO(0, errorType, IS_LONG, 0)
ZEND_END_ARG_INFO()

#define arginfo_DDTrace_Testing_emit_asm_event arginfo_DDTrace_flush

ZEND_BEGIN_ARG_WITH_RETURN_TYPE_INFO_EX(arginfo_DDTrace_Internal_add_span_flag, 0, 2, IS_VOID, 0)
	ZEND_ARG_OBJ_INFO(0, span, DDTrace\\SpanData, 0)
	ZEND_ARG_TYPE_INFO(0, flag, IS_LONG, 0)
ZEND_END_ARG_INFO()

#define arginfo_DDTrace_Internal_handle_fork arginfo_DDTrace_flush

ZEND_BEGIN_ARG_WITH_RETURN_TYPE_INFO_EX(arginfo_dd_trace_env_config, 0, 1, IS_MIXED, 0)
	ZEND_ARG_TYPE_INFO(0, envName, IS_STRING, 0)
ZEND_END_ARG_INFO()

#define arginfo_dd_trace_disable_in_request arginfo_DDTrace_UserRequest_has_listeners

#define arginfo_dd_trace_reset arginfo_DDTrace_UserRequest_has_listeners

ZEND_BEGIN_ARG_WITH_RETURN_TYPE_MASK_EX(arginfo_dd_trace_serialize_msgpack, 0, 1, MAY_BE_BOOL|MAY_BE_STRING)
	ZEND_ARG_TYPE_INFO(0, traceArray, IS_ARRAY, 0)
ZEND_END_ARG_INFO()

ZEND_BEGIN_ARG_WITH_RETURN_TYPE_INFO_EX(arginfo_dd_trace_noop, 0, 0, _IS_BOOL, 0)
	ZEND_ARG_VARIADIC_TYPE_INFO(0, args, IS_MIXED, 0)
ZEND_END_ARG_INFO()

ZEND_BEGIN_ARG_WITH_RETURN_TYPE_INFO_EX(arginfo_dd_trace_dd_get_memory_limit, 0, 0, IS_LONG, 0)
ZEND_END_ARG_INFO()

#define arginfo_dd_trace_check_memory_under_limit arginfo_DDTrace_UserRequest_has_listeners

ZEND_BEGIN_ARG_WITH_RETURN_TYPE_INFO_EX(arginfo_ddtrace_config_app_name, 0, 0, IS_STRING, 1)
	ZEND_ARG_TYPE_INFO_WITH_DEFAULT_VALUE(0, fallbackName, IS_STRING, 1, "null")
ZEND_END_ARG_INFO()

#define arginfo_ddtrace_config_distributed_tracing_enabled arginfo_DDTrace_UserRequest_has_listeners

#define arginfo_ddtrace_config_trace_enabled arginfo_DDTrace_UserRequest_has_listeners

#define arginfo_ddtrace_config_integration_enabled arginfo_DDTrace_Config_integration_analytics_enabled

ZEND_BEGIN_ARG_WITH_RETURN_TYPE_INFO_EX(arginfo_dd_trace_send_traces_via_thread, 0, 3, _IS_BOOL, 0)
	ZEND_ARG_TYPE_INFO(0, numTraces, IS_LONG, 0)
	ZEND_ARG_TYPE_INFO(0, curlHeaders, IS_ARRAY, 0)
	ZEND_ARG_TYPE_INFO(0, payload, IS_STRING, 0)
ZEND_END_ARG_INFO()

ZEND_BEGIN_ARG_WITH_RETURN_TYPE_INFO_EX(arginfo_dd_trace_buffer_span, 0, 1, _IS_BOOL, 0)
	ZEND_ARG_TYPE_INFO(0, traceArray, IS_ARRAY, 0)
ZEND_END_ARG_INFO()

#define arginfo_dd_trace_coms_trigger_writer_flush arginfo_dd_trace_dd_get_memory_limit

ZEND_BEGIN_ARG_INFO_EX(arginfo_dd_trace_internal_fn, 0, 0, 1)
	ZEND_ARG_TYPE_INFO(0, functionName, IS_STRING, 0)
	ZEND_ARG_VARIADIC_TYPE_INFO(0, args, IS_MIXED, 0)
ZEND_END_ARG_INFO()

ZEND_BEGIN_ARG_WITH_RETURN_TYPE_INFO_EX(arginfo_dd_trace_set_trace_id, 0, 0, _IS_BOOL, 0)
	ZEND_ARG_TYPE_INFO_WITH_DEFAULT_VALUE(0, traceId, IS_STRING, 1, "null")
ZEND_END_ARG_INFO()

#define arginfo_dd_trace_closed_spans_count arginfo_dd_trace_dd_get_memory_limit

#define arginfo_dd_trace_tracer_is_limited arginfo_DDTrace_UserRequest_has_listeners

#define arginfo_dd_trace_compile_time_microseconds arginfo_dd_trace_dd_get_memory_limit

#define arginfo_dd_trace_serialize_closed_spans arginfo_DDTrace_current_context

#define arginfo_dd_trace_peek_span_id arginfo_DDTrace_startup_logs

#define arginfo_dd_trace_close_all_spans_and_flush arginfo_DDTrace_flush

#define arginfo_dd_trace_function arginfo_DDTrace_trace_function

ZEND_BEGIN_ARG_WITH_RETURN_TYPE_INFO_EX(arginfo_dd_trace_method, 0, 3, _IS_BOOL, 0)
	ZEND_ARG_TYPE_INFO(0, className, IS_STRING, 0)
	ZEND_ARG_TYPE_INFO(0, methodName, IS_STRING, 0)
	ZEND_ARG_OBJ_TYPE_MASK(0, tracingClosureOrConfigArray, Closure, MAY_BE_ARRAY|MAY_BE_NULL, NULL)
ZEND_END_ARG_INFO()

ZEND_BEGIN_ARG_WITH_RETURN_TYPE_INFO_EX(arginfo_dd_untrace, 0, 1, _IS_BOOL, 0)
	ZEND_ARG_TYPE_INFO(0, functionName, IS_STRING, 0)
	ZEND_ARG_TYPE_INFO_WITH_DEFAULT_VALUE(0, className, IS_STRING, 1, "null")
ZEND_END_ARG_INFO()

ZEND_BEGIN_ARG_WITH_RETURN_TYPE_INFO_EX(arginfo_dd_trace_synchronous_flush, 0, 0, IS_VOID, 0)
	ZEND_ARG_TYPE_INFO_WITH_DEFAULT_VALUE(0, timeout, IS_LONG, 0, "100")
ZEND_END_ARG_INFO()

ZEND_BEGIN_ARG_INFO_EX(arginfo_class_DDTrace_SpanEvent___construct, 0, 0, 1)
	ZEND_ARG_TYPE_INFO(0, name, IS_STRING, 0)
	ZEND_ARG_TYPE_INFO_WITH_DEFAULT_VALUE(0, attributes, IS_ARRAY, 0, "[]")
	ZEND_ARG_TYPE_INFO_WITH_DEFAULT_VALUE(0, timestamp, IS_LONG, 1, "null")
ZEND_END_ARG_INFO()

ZEND_BEGIN_ARG_WITH_RETURN_TYPE_INFO_EX(arginfo_class_DDTrace_SpanEvent_jsonSerialize, 0, 0, IS_MIXED, 0)
ZEND_END_ARG_INFO()

ZEND_BEGIN_ARG_INFO_EX(arginfo_class_DDTrace_ExceptionSpanEvent___construct, 0, 0, 1)
	ZEND_ARG_OBJ_INFO(0, exception, Throwable, 0)
	ZEND_ARG_TYPE_INFO_WITH_DEFAULT_VALUE(0, attributes, IS_ARRAY, 0, "[]")
ZEND_END_ARG_INFO()

#define arginfo_class_DDTrace_SpanLink_jsonSerialize arginfo_class_DDTrace_SpanEvent_jsonSerialize

ZEND_BEGIN_ARG_WITH_RETURN_OBJ_INFO_EX(arginfo_class_DDTrace_SpanLink_fromHeaders, 0, 1, DDTrace\\SpanLink, 0)
	ZEND_ARG_TYPE_MASK(0, headersOrCallback, MAY_BE_ARRAY|MAY_BE_CALLABLE, NULL)
ZEND_END_ARG_INFO()

#define arginfo_class_DDTrace_SpanData_getDuration arginfo_dd_trace_dd_get_memory_limit

#define arginfo_class_DDTrace_SpanData_getStartTime arginfo_dd_trace_dd_get_memory_limit

ZEND_BEGIN_ARG_WITH_RETURN_OBJ_INFO_EX(arginfo_class_DDTrace_SpanData_getLink, 0, 0, DDTrace\\SpanLink, 0)
ZEND_END_ARG_INFO()

#define arginfo_class_DDTrace_SpanData_hexId arginfo_DDTrace_startup_logs

#define arginfo_class_DDTrace_Integration_init arginfo_dd_trace_dd_get_memory_limit

ZEND_FUNCTION(DDTrace_trace_method);
ZEND_FUNCTION(DDTrace_trace_function);
ZEND_FUNCTION(DDTrace_hook_function);
ZEND_FUNCTION(DDTrace_hook_method);
ZEND_FUNCTION(DDTrace_add_global_tag);
ZEND_FUNCTION(DDTrace_add_distributed_tag);
ZEND_FUNCTION(DDTrace_set_user);
ZEND_FUNCTION(DDTrace_close_spans_until);
ZEND_FUNCTION(DDTrace_active_span);
ZEND_FUNCTION(DDTrace_root_span);
ZEND_FUNCTION(DDTrace_start_span);
ZEND_FUNCTION(DDTrace_close_span);
ZEND_FUNCTION(DDTrace_update_span_duration);
ZEND_FUNCTION(DDTrace_start_trace_span);
ZEND_FUNCTION(DDTrace_try_drop_span);
ZEND_FUNCTION(DDTrace_active_stack);
ZEND_FUNCTION(DDTrace_create_stack);
ZEND_FUNCTION(DDTrace_switch_stack);
ZEND_FUNCTION(DDTrace_set_priority_sampling);
ZEND_FUNCTION(DDTrace_get_priority_sampling);
ZEND_FUNCTION(DDTrace_get_sanitized_exception_trace);
ZEND_FUNCTION(DDTrace_consume_distributed_tracing_headers);
ZEND_FUNCTION(DDTrace_generate_distributed_tracing_headers);
ZEND_FUNCTION(DDTrace_find_active_exception);
ZEND_FUNCTION(DDTrace_extract_ip_from_headers);
ZEND_FUNCTION(DDTrace_startup_logs);
ZEND_FUNCTION(DDTrace_trace_id);
ZEND_FUNCTION(DDTrace_logs_correlation_trace_id);
ZEND_FUNCTION(DDTrace_current_context);
ZEND_FUNCTION(DDTrace_set_distributed_tracing_context);
ZEND_FUNCTION(DDTrace_flush);
ZEND_FUNCTION(DDTrace_curl_multi_exec_get_request_spans);
ZEND_FUNCTION(DDTrace_dogstatsd_count);
ZEND_FUNCTION(DDTrace_dogstatsd_distribution);
ZEND_FUNCTION(DDTrace_dogstatsd_gauge);
ZEND_FUNCTION(DDTrace_dogstatsd_histogram);
ZEND_FUNCTION(DDTrace_dogstatsd_set);
ZEND_FUNCTION(DDTrace_System_container_id);
ZEND_FUNCTION(DDTrace_Config_integration_analytics_enabled);
ZEND_FUNCTION(DDTrace_Config_integration_analytics_sample_rate);
ZEND_FUNCTION(DDTrace_UserRequest_has_listeners);
ZEND_FUNCTION(DDTrace_UserRequest_notify_start);
ZEND_FUNCTION(DDTrace_UserRequest_notify_commit);
ZEND_FUNCTION(DDTrace_UserRequest_set_blocking_function);
ZEND_FUNCTION(DDTrace_Testing_trigger_error);
ZEND_FUNCTION(DDTrace_Testing_emit_asm_event);
ZEND_FUNCTION(DDTrace_Internal_add_span_flag);
ZEND_FUNCTION(DDTrace_Internal_handle_fork);
ZEND_FUNCTION(dd_trace_env_config);
ZEND_FUNCTION(dd_trace_disable_in_request);
ZEND_FUNCTION(dd_trace_reset);
ZEND_FUNCTION(dd_trace_serialize_msgpack);
ZEND_FUNCTION(dd_trace_noop);
ZEND_FUNCTION(dd_trace_dd_get_memory_limit);
ZEND_FUNCTION(dd_trace_check_memory_under_limit);
ZEND_FUNCTION(ddtrace_config_app_name);
ZEND_FUNCTION(ddtrace_config_distributed_tracing_enabled);
ZEND_FUNCTION(ddtrace_config_trace_enabled);
ZEND_FUNCTION(ddtrace_config_integration_enabled);
ZEND_FUNCTION(dd_trace_send_traces_via_thread);
ZEND_FUNCTION(dd_trace_buffer_span);
ZEND_FUNCTION(dd_trace_coms_trigger_writer_flush);
ZEND_FUNCTION(dd_trace_internal_fn);
ZEND_FUNCTION(dd_trace_set_trace_id);
ZEND_FUNCTION(dd_trace_closed_spans_count);
ZEND_FUNCTION(dd_trace_tracer_is_limited);
ZEND_FUNCTION(dd_trace_compile_time_microseconds);
ZEND_FUNCTION(dd_trace_serialize_closed_spans);
ZEND_FUNCTION(dd_trace_peek_span_id);
ZEND_FUNCTION(dd_trace_close_all_spans_and_flush);
ZEND_FUNCTION(DDTrace_trace_function);
ZEND_FUNCTION(DDTrace_trace_method);
ZEND_FUNCTION(dd_untrace);
ZEND_FUNCTION(dd_trace_synchronous_flush);
ZEND_METHOD(DDTrace_SpanEvent, __construct);
ZEND_METHOD(DDTrace_SpanEvent, jsonSerialize);
ZEND_METHOD(DDTrace_ExceptionSpanEvent, __construct);
ZEND_METHOD(DDTrace_SpanLink, jsonSerialize);
ZEND_METHOD(DDTrace_SpanLink, fromHeaders);
ZEND_METHOD(DDTrace_SpanData, getDuration);
ZEND_METHOD(DDTrace_SpanData, getStartTime);
ZEND_METHOD(DDTrace_SpanData, getLink);
ZEND_METHOD(DDTrace_SpanData, hexId);

static const zend_function_entry ext_functions[] = {
	ZEND_RAW_FENTRY(ZEND_NS_NAME("DDTrace", "trace_method"), zif_DDTrace_trace_method, arginfo_DDTrace_trace_method, 0, NULL, NULL)
	ZEND_RAW_FENTRY(ZEND_NS_NAME("DDTrace", "trace_function"), zif_DDTrace_trace_function, arginfo_DDTrace_trace_function, 0, NULL, NULL)
	ZEND_RAW_FENTRY(ZEND_NS_NAME("DDTrace", "hook_function"), zif_DDTrace_hook_function, arginfo_DDTrace_hook_function, 0, NULL, NULL)
	ZEND_RAW_FENTRY(ZEND_NS_NAME("DDTrace", "hook_method"), zif_DDTrace_hook_method, arginfo_DDTrace_hook_method, 0, NULL, NULL)
	ZEND_RAW_FENTRY(ZEND_NS_NAME("DDTrace", "add_global_tag"), zif_DDTrace_add_global_tag, arginfo_DDTrace_add_global_tag, 0, NULL, NULL)
	ZEND_RAW_FENTRY(ZEND_NS_NAME("DDTrace", "add_distributed_tag"), zif_DDTrace_add_distributed_tag, arginfo_DDTrace_add_distributed_tag, 0, NULL, NULL)
	ZEND_RAW_FENTRY(ZEND_NS_NAME("DDTrace", "set_user"), zif_DDTrace_set_user, arginfo_DDTrace_set_user, 0, NULL, NULL)
	ZEND_RAW_FENTRY(ZEND_NS_NAME("DDTrace", "close_spans_until"), zif_DDTrace_close_spans_until, arginfo_DDTrace_close_spans_until, 0, NULL, NULL)
	ZEND_RAW_FENTRY(ZEND_NS_NAME("DDTrace", "active_span"), zif_DDTrace_active_span, arginfo_DDTrace_active_span, 0, NULL, NULL)
	ZEND_RAW_FENTRY(ZEND_NS_NAME("DDTrace", "root_span"), zif_DDTrace_root_span, arginfo_DDTrace_root_span, 0, NULL, NULL)
	ZEND_RAW_FENTRY(ZEND_NS_NAME("DDTrace", "start_span"), zif_DDTrace_start_span, arginfo_DDTrace_start_span, 0, NULL, NULL)
	ZEND_RAW_FENTRY(ZEND_NS_NAME("DDTrace", "close_span"), zif_DDTrace_close_span, arginfo_DDTrace_close_span, 0, NULL, NULL)
	ZEND_RAW_FENTRY(ZEND_NS_NAME("DDTrace", "update_span_duration"), zif_DDTrace_update_span_duration, arginfo_DDTrace_update_span_duration, 0, NULL, NULL)
	ZEND_RAW_FENTRY(ZEND_NS_NAME("DDTrace", "start_trace_span"), zif_DDTrace_start_trace_span, arginfo_DDTrace_start_trace_span, 0, NULL, NULL)
	ZEND_RAW_FENTRY(ZEND_NS_NAME("DDTrace", "try_drop_span"), zif_DDTrace_try_drop_span, arginfo_DDTrace_try_drop_span, 0, NULL, NULL)
	ZEND_RAW_FENTRY(ZEND_NS_NAME("DDTrace", "active_stack"), zif_DDTrace_active_stack, arginfo_DDTrace_active_stack, 0, NULL, NULL)
	ZEND_RAW_FENTRY(ZEND_NS_NAME("DDTrace", "create_stack"), zif_DDTrace_create_stack, arginfo_DDTrace_create_stack, 0, NULL, NULL)
	ZEND_RAW_FENTRY(ZEND_NS_NAME("DDTrace", "switch_stack"), zif_DDTrace_switch_stack, arginfo_DDTrace_switch_stack, 0, NULL, NULL)
	ZEND_RAW_FENTRY(ZEND_NS_NAME("DDTrace", "set_priority_sampling"), zif_DDTrace_set_priority_sampling, arginfo_DDTrace_set_priority_sampling, 0, NULL, NULL)
	ZEND_RAW_FENTRY(ZEND_NS_NAME("DDTrace", "get_priority_sampling"), zif_DDTrace_get_priority_sampling, arginfo_DDTrace_get_priority_sampling, 0, NULL, NULL)
	ZEND_RAW_FENTRY(ZEND_NS_NAME("DDTrace", "get_sanitized_exception_trace"), zif_DDTrace_get_sanitized_exception_trace, arginfo_DDTrace_get_sanitized_exception_trace, 0, NULL, NULL)
	ZEND_RAW_FENTRY(ZEND_NS_NAME("DDTrace", "consume_distributed_tracing_headers"), zif_DDTrace_consume_distributed_tracing_headers, arginfo_DDTrace_consume_distributed_tracing_headers, 0, NULL, NULL)
	ZEND_RAW_FENTRY(ZEND_NS_NAME("DDTrace", "generate_distributed_tracing_headers"), zif_DDTrace_generate_distributed_tracing_headers, arginfo_DDTrace_generate_distributed_tracing_headers, 0, NULL, NULL)
	ZEND_RAW_FENTRY(ZEND_NS_NAME("DDTrace", "find_active_exception"), zif_DDTrace_find_active_exception, arginfo_DDTrace_find_active_exception, 0, NULL, NULL)
	ZEND_RAW_FENTRY(ZEND_NS_NAME("DDTrace", "extract_ip_from_headers"), zif_DDTrace_extract_ip_from_headers, arginfo_DDTrace_extract_ip_from_headers, 0, NULL, NULL)
	ZEND_RAW_FENTRY(ZEND_NS_NAME("DDTrace", "startup_logs"), zif_DDTrace_startup_logs, arginfo_DDTrace_startup_logs, 0, NULL, NULL)
	ZEND_RAW_FENTRY(ZEND_NS_NAME("DDTrace", "trace_id"), zif_DDTrace_trace_id, arginfo_DDTrace_trace_id, 0, NULL, NULL)
	ZEND_RAW_FENTRY(ZEND_NS_NAME("DDTrace", "logs_correlation_trace_id"), zif_DDTrace_logs_correlation_trace_id, arginfo_DDTrace_logs_correlation_trace_id, 0, NULL, NULL)
	ZEND_RAW_FENTRY(ZEND_NS_NAME("DDTrace", "current_context"), zif_DDTrace_current_context, arginfo_DDTrace_current_context, 0, NULL, NULL)
	ZEND_RAW_FENTRY(ZEND_NS_NAME("DDTrace", "set_distributed_tracing_context"), zif_DDTrace_set_distributed_tracing_context, arginfo_DDTrace_set_distributed_tracing_context, 0, NULL, NULL)
	ZEND_RAW_FENTRY(ZEND_NS_NAME("DDTrace", "flush"), zif_DDTrace_flush, arginfo_DDTrace_flush, 0, NULL, NULL)
	ZEND_RAW_FENTRY(ZEND_NS_NAME("DDTrace", "curl_multi_exec_get_request_spans"), zif_DDTrace_curl_multi_exec_get_request_spans, arginfo_DDTrace_curl_multi_exec_get_request_spans, 0, NULL, NULL)
	ZEND_RAW_FENTRY(ZEND_NS_NAME("DDTrace", "dogstatsd_count"), zif_DDTrace_dogstatsd_count, arginfo_DDTrace_dogstatsd_count, 0, NULL, NULL)
	ZEND_RAW_FENTRY(ZEND_NS_NAME("DDTrace", "dogstatsd_distribution"), zif_DDTrace_dogstatsd_distribution, arginfo_DDTrace_dogstatsd_distribution, 0, NULL, NULL)
	ZEND_RAW_FENTRY(ZEND_NS_NAME("DDTrace", "dogstatsd_gauge"), zif_DDTrace_dogstatsd_gauge, arginfo_DDTrace_dogstatsd_gauge, 0, NULL, NULL)
	ZEND_RAW_FENTRY(ZEND_NS_NAME("DDTrace", "dogstatsd_histogram"), zif_DDTrace_dogstatsd_histogram, arginfo_DDTrace_dogstatsd_histogram, 0, NULL, NULL)
	ZEND_RAW_FENTRY(ZEND_NS_NAME("DDTrace", "dogstatsd_set"), zif_DDTrace_dogstatsd_set, arginfo_DDTrace_dogstatsd_set, 0, NULL, NULL)
	ZEND_RAW_FENTRY(ZEND_NS_NAME("DDTrace\\System", "container_id"), zif_DDTrace_System_container_id, arginfo_DDTrace_System_container_id, 0, NULL, NULL)
	ZEND_RAW_FENTRY(ZEND_NS_NAME("DDTrace\\Config", "integration_analytics_enabled"), zif_DDTrace_Config_integration_analytics_enabled, arginfo_DDTrace_Config_integration_analytics_enabled, 0, NULL, NULL)
	ZEND_RAW_FENTRY(ZEND_NS_NAME("DDTrace\\Config", "integration_analytics_sample_rate"), zif_DDTrace_Config_integration_analytics_sample_rate, arginfo_DDTrace_Config_integration_analytics_sample_rate, 0, NULL, NULL)
	ZEND_RAW_FENTRY(ZEND_NS_NAME("DDTrace\\UserRequest", "has_listeners"), zif_DDTrace_UserRequest_has_listeners, arginfo_DDTrace_UserRequest_has_listeners, 0, NULL, NULL)
	ZEND_RAW_FENTRY(ZEND_NS_NAME("DDTrace\\UserRequest", "notify_start"), zif_DDTrace_UserRequest_notify_start, arginfo_DDTrace_UserRequest_notify_start, 0, NULL, NULL)
	ZEND_RAW_FENTRY(ZEND_NS_NAME("DDTrace\\UserRequest", "notify_commit"), zif_DDTrace_UserRequest_notify_commit, arginfo_DDTrace_UserRequest_notify_commit, 0, NULL, NULL)
	ZEND_RAW_FENTRY(ZEND_NS_NAME("DDTrace\\UserRequest", "set_blocking_function"), zif_DDTrace_UserRequest_set_blocking_function, arginfo_DDTrace_UserRequest_set_blocking_function, 0, NULL, NULL)
	ZEND_RAW_FENTRY(ZEND_NS_NAME("DDTrace\\Testing", "trigger_error"), zif_DDTrace_Testing_trigger_error, arginfo_DDTrace_Testing_trigger_error, 0, NULL, NULL)
	ZEND_RAW_FENTRY(ZEND_NS_NAME("DDTrace\\Testing", "emit_asm_event"), zif_DDTrace_Testing_emit_asm_event, arginfo_DDTrace_Testing_emit_asm_event, 0, NULL, NULL)
	ZEND_RAW_FENTRY(ZEND_NS_NAME("DDTrace\\Internal", "add_span_flag"), zif_DDTrace_Internal_add_span_flag, arginfo_DDTrace_Internal_add_span_flag, 0, NULL, NULL)
	ZEND_RAW_FENTRY(ZEND_NS_NAME("DDTrace\\Internal", "handle_fork"), zif_DDTrace_Internal_handle_fork, arginfo_DDTrace_Internal_handle_fork, 0, NULL, NULL)
	ZEND_FE(dd_trace_env_config, arginfo_dd_trace_env_config)
	ZEND_FE(dd_trace_disable_in_request, arginfo_dd_trace_disable_in_request)
	ZEND_FE(dd_trace_reset, arginfo_dd_trace_reset)
	ZEND_FE(dd_trace_serialize_msgpack, arginfo_dd_trace_serialize_msgpack)
	ZEND_FE(dd_trace_noop, arginfo_dd_trace_noop)
	ZEND_FE(dd_trace_dd_get_memory_limit, arginfo_dd_trace_dd_get_memory_limit)
	ZEND_FE(dd_trace_check_memory_under_limit, arginfo_dd_trace_check_memory_under_limit)
	ZEND_FE(ddtrace_config_app_name, arginfo_ddtrace_config_app_name)
	ZEND_FE(ddtrace_config_distributed_tracing_enabled, arginfo_ddtrace_config_distributed_tracing_enabled)
	ZEND_FE(ddtrace_config_trace_enabled, arginfo_ddtrace_config_trace_enabled)
	ZEND_FE(ddtrace_config_integration_enabled, arginfo_ddtrace_config_integration_enabled)
	ZEND_FE(dd_trace_send_traces_via_thread, arginfo_dd_trace_send_traces_via_thread)
	ZEND_FE(dd_trace_buffer_span, arginfo_dd_trace_buffer_span)
	ZEND_FE(dd_trace_coms_trigger_writer_flush, arginfo_dd_trace_coms_trigger_writer_flush)
	ZEND_FE(dd_trace_internal_fn, arginfo_dd_trace_internal_fn)
	ZEND_FE(dd_trace_set_trace_id, arginfo_dd_trace_set_trace_id)
	ZEND_FE(dd_trace_closed_spans_count, arginfo_dd_trace_closed_spans_count)
	ZEND_FE(dd_trace_tracer_is_limited, arginfo_dd_trace_tracer_is_limited)
	ZEND_FE(dd_trace_compile_time_microseconds, arginfo_dd_trace_compile_time_microseconds)
	ZEND_FE(dd_trace_serialize_closed_spans, arginfo_dd_trace_serialize_closed_spans)
	ZEND_FE(dd_trace_peek_span_id, arginfo_dd_trace_peek_span_id)
	ZEND_FE(dd_trace_close_all_spans_and_flush, arginfo_dd_trace_close_all_spans_and_flush)
	ZEND_RAW_FENTRY("dd_trace_function", zif_DDTrace_trace_function, arginfo_dd_trace_function, 0, NULL, NULL)
	ZEND_RAW_FENTRY("dd_trace_method", zif_DDTrace_trace_method, arginfo_dd_trace_method, 0, NULL, NULL)
	ZEND_FE(dd_untrace, arginfo_dd_untrace)
	ZEND_FE(dd_trace_synchronous_flush, arginfo_dd_trace_synchronous_flush)
	ZEND_FE_END
};

static const zend_function_entry class_DDTrace_SpanEvent_methods[] = {
	ZEND_ME(DDTrace_SpanEvent, __construct, arginfo_class_DDTrace_SpanEvent___construct, ZEND_ACC_PUBLIC)
	ZEND_ME(DDTrace_SpanEvent, jsonSerialize, arginfo_class_DDTrace_SpanEvent_jsonSerialize, ZEND_ACC_PUBLIC)
	ZEND_FE_END
};

static const zend_function_entry class_DDTrace_ExceptionSpanEvent_methods[] = {
	ZEND_ME(DDTrace_ExceptionSpanEvent, __construct, arginfo_class_DDTrace_ExceptionSpanEvent___construct, ZEND_ACC_PUBLIC)
	ZEND_FE_END
};

static const zend_function_entry class_DDTrace_SpanLink_methods[] = {
	ZEND_ME(DDTrace_SpanLink, jsonSerialize, arginfo_class_DDTrace_SpanLink_jsonSerialize, ZEND_ACC_PUBLIC)
	ZEND_ME(DDTrace_SpanLink, fromHeaders, arginfo_class_DDTrace_SpanLink_fromHeaders, ZEND_ACC_PUBLIC|ZEND_ACC_STATIC)
	ZEND_FE_END
};

static const zend_function_entry class_DDTrace_SpanData_methods[] = {
	ZEND_ME(DDTrace_SpanData, getDuration, arginfo_class_DDTrace_SpanData_getDuration, ZEND_ACC_PUBLIC)
	ZEND_ME(DDTrace_SpanData, getStartTime, arginfo_class_DDTrace_SpanData_getStartTime, ZEND_ACC_PUBLIC)
	ZEND_ME(DDTrace_SpanData, getLink, arginfo_class_DDTrace_SpanData_getLink, ZEND_ACC_PUBLIC)
	ZEND_ME(DDTrace_SpanData, hexId, arginfo_class_DDTrace_SpanData_hexId, ZEND_ACC_PUBLIC)
	ZEND_FE_END
};

static const zend_function_entry class_DDTrace_Integration_methods[] = {
	ZEND_RAW_FENTRY("init", NULL, arginfo_class_DDTrace_Integration_init, ZEND_ACC_PUBLIC|ZEND_ACC_ABSTRACT, NULL, NULL)
	ZEND_FE_END
};

static void register_ddtrace_symbols(int module_number)
{
	REGISTER_LONG_CONSTANT("DDTrace\\DBM_PROPAGATION_DISABLED", DD_TRACE_DBM_PROPAGATION_DISABLED, CONST_PERSISTENT);
	REGISTER_LONG_CONSTANT("DDTrace\\DBM_PROPAGATION_SERVICE", DD_TRACE_DBM_PROPAGATION_SERVICE, CONST_PERSISTENT);
	REGISTER_LONG_CONSTANT("DDTrace\\DBM_PROPAGATION_FULL", DD_TRACE_DBM_PROPAGATION_FULL, CONST_PERSISTENT);
	REGISTER_LONG_CONSTANT("DDTrace\\Internal\\SPAN_FLAG_OPENTELEMETRY", DDTRACE_SPAN_FLAG_OPENTELEMETRY, CONST_PERSISTENT);
	REGISTER_LONG_CONSTANT("DDTrace\\Internal\\SPAN_FLAG_OPENTRACING", DDTRACE_SPAN_FLAG_OPENTRACING, CONST_PERSISTENT);
	REGISTER_STRING_CONSTANT("DD_TRACE_VERSION", PHP_DDTRACE_VERSION, CONST_PERSISTENT);
	REGISTER_LONG_CONSTANT("DD_TRACE_PRIORITY_SAMPLING_AUTO_KEEP", PRIORITY_SAMPLING_AUTO_KEEP, CONST_PERSISTENT);
	REGISTER_LONG_CONSTANT("DD_TRACE_PRIORITY_SAMPLING_AUTO_REJECT", PRIORITY_SAMPLING_AUTO_REJECT, CONST_PERSISTENT);
	REGISTER_LONG_CONSTANT("DD_TRACE_PRIORITY_SAMPLING_USER_KEEP", PRIORITY_SAMPLING_USER_KEEP, CONST_PERSISTENT);
	REGISTER_LONG_CONSTANT("DD_TRACE_PRIORITY_SAMPLING_USER_REJECT", PRIORITY_SAMPLING_USER_REJECT, CONST_PERSISTENT);
	REGISTER_LONG_CONSTANT("DD_TRACE_PRIORITY_SAMPLING_UNKNOWN", DDTRACE_PRIORITY_SAMPLING_UNKNOWN, CONST_PERSISTENT);
	REGISTER_LONG_CONSTANT("DD_TRACE_PRIORITY_SAMPLING_UNSET", DDTRACE_PRIORITY_SAMPLING_UNSET, CONST_PERSISTENT);
}

static zend_class_entry *register_class_DDTrace_SpanEvent(zend_class_entry *class_entry_JsonSerializable)
{
	zend_class_entry ce, *class_entry;

	INIT_NS_CLASS_ENTRY(ce, "DDTrace", "SpanEvent", class_DDTrace_SpanEvent_methods);
	class_entry = zend_register_internal_class_with_flags(&ce, NULL, 0);
	zend_class_implements(class_entry, 1, class_entry_JsonSerializable);

	zval property_name_default_value;
	ZVAL_UNDEF(&property_name_default_value);
	zend_declare_typed_property(class_entry, ZSTR_KNOWN(ZEND_STR_NAME), &property_name_default_value, ZEND_ACC_PUBLIC, NULL, (zend_type) ZEND_TYPE_INIT_MASK(MAY_BE_STRING));

	zval property_attributes_default_value;
	ZVAL_UNDEF(&property_attributes_default_value);
	zend_string *property_attributes_name = zend_string_init("attributes", sizeof("attributes") - 1, 1);
	zend_declare_typed_property(class_entry, property_attributes_name, &property_attributes_default_value, ZEND_ACC_PUBLIC, NULL, (zend_type) ZEND_TYPE_INIT_MASK(MAY_BE_ARRAY));
	zend_string_release(property_attributes_name);

	zval property_timestamp_default_value;
	ZVAL_UNDEF(&property_timestamp_default_value);
	zend_string *property_timestamp_name = zend_string_init("timestamp", sizeof("timestamp") - 1, 1);
	zend_declare_typed_property(class_entry, property_timestamp_name, &property_timestamp_default_value, ZEND_ACC_PUBLIC, NULL, (zend_type) ZEND_TYPE_INIT_MASK(MAY_BE_LONG));
	zend_string_release(property_timestamp_name);

	return class_entry;
}

static zend_class_entry *register_class_DDTrace_ExceptionSpanEvent(zend_class_entry *class_entry_DDTrace_SpanEvent)
{
	zend_class_entry ce, *class_entry;

	INIT_NS_CLASS_ENTRY(ce, "DDTrace", "ExceptionSpanEvent", class_DDTrace_ExceptionSpanEvent_methods);
	class_entry = zend_register_internal_class_with_flags(&ce, class_entry_DDTrace_SpanEvent, 0);

	zval property_exception_default_value;
	ZVAL_UNDEF(&property_exception_default_value);
	zend_string *property_exception_name = zend_string_init("exception", sizeof("exception") - 1, 1);
	zend_string *property_exception_class_Throwable = zend_string_init("Throwable", sizeof("Throwable")-1, 1);
	zend_declare_typed_property(class_entry, property_exception_name, &property_exception_default_value, ZEND_ACC_PUBLIC, NULL, (zend_type) ZEND_TYPE_INIT_CLASS(property_exception_class_Throwable, 0, 0));
	zend_string_release(property_exception_name);

	return class_entry;
}

static zend_class_entry *register_class_DDTrace_SpanLink(zend_class_entry *class_entry_JsonSerializable)
{
	zend_class_entry ce, *class_entry;

	INIT_NS_CLASS_ENTRY(ce, "DDTrace", "SpanLink", class_DDTrace_SpanLink_methods);
	class_entry = zend_register_internal_class_with_flags(&ce, NULL, 0);
	zend_class_implements(class_entry, 1, class_entry_JsonSerializable);

	zval property_traceId_default_value;
	ZVAL_UNDEF(&property_traceId_default_value);
	zend_string *property_traceId_name = zend_string_init("traceId", sizeof("traceId") - 1, 1);
	zend_declare_typed_property(class_entry, property_traceId_name, &property_traceId_default_value, ZEND_ACC_PUBLIC, NULL, (zend_type) ZEND_TYPE_INIT_MASK(MAY_BE_STRING));
	zend_string_release(property_traceId_name);

	zval property_spanId_default_value;
	ZVAL_UNDEF(&property_spanId_default_value);
	zend_string *property_spanId_name = zend_string_init("spanId", sizeof("spanId") - 1, 1);
	zend_declare_typed_property(class_entry, property_spanId_name, &property_spanId_default_value, ZEND_ACC_PUBLIC, NULL, (zend_type) ZEND_TYPE_INIT_MASK(MAY_BE_STRING));
	zend_string_release(property_spanId_name);

	zval property_traceState_default_value;
	ZVAL_UNDEF(&property_traceState_default_value);
	zend_string *property_traceState_name = zend_string_init("traceState", sizeof("traceState") - 1, 1);
	zend_declare_typed_property(class_entry, property_traceState_name, &property_traceState_default_value, ZEND_ACC_PUBLIC, NULL, (zend_type) ZEND_TYPE_INIT_MASK(MAY_BE_STRING));
	zend_string_release(property_traceState_name);

	zval property_attributes_default_value;
	ZVAL_UNDEF(&property_attributes_default_value);
	zend_string *property_attributes_name = zend_string_init("attributes", sizeof("attributes") - 1, 1);
	zend_declare_typed_property(class_entry, property_attributes_name, &property_attributes_default_value, ZEND_ACC_PUBLIC, NULL, (zend_type) ZEND_TYPE_INIT_MASK(MAY_BE_ARRAY));
	zend_string_release(property_attributes_name);

	zval property_droppedAttributesCount_default_value;
	ZVAL_UNDEF(&property_droppedAttributesCount_default_value);
	zend_string *property_droppedAttributesCount_name = zend_string_init("droppedAttributesCount", sizeof("droppedAttributesCount") - 1, 1);
	zend_declare_typed_property(class_entry, property_droppedAttributesCount_name, &property_droppedAttributesCount_default_value, ZEND_ACC_PUBLIC, NULL, (zend_type) ZEND_TYPE_INIT_MASK(MAY_BE_LONG));
	zend_string_release(property_droppedAttributesCount_name);

	return class_entry;
}

static zend_class_entry *register_class_DDTrace_GitMetadata(void)
{
	zend_class_entry ce, *class_entry;

	INIT_NS_CLASS_ENTRY(ce, "DDTrace", "GitMetadata", NULL);
	class_entry = zend_register_internal_class_with_flags(&ce, NULL, 0);

	zval property_commitSha_default_value;
	ZVAL_EMPTY_STRING(&property_commitSha_default_value);
	zend_string *property_commitSha_name = zend_string_init("commitSha", sizeof("commitSha") - 1, 1);
	zend_declare_typed_property(class_entry, property_commitSha_name, &property_commitSha_default_value, ZEND_ACC_PUBLIC, NULL, (zend_type) ZEND_TYPE_INIT_MASK(MAY_BE_STRING));
	zend_string_release(property_commitSha_name);

	zval property_repositoryUrl_default_value;
	ZVAL_EMPTY_STRING(&property_repositoryUrl_default_value);
	zend_string *property_repositoryUrl_name = zend_string_init("repositoryUrl", sizeof("repositoryUrl") - 1, 1);
	zend_declare_typed_property(class_entry, property_repositoryUrl_name, &property_repositoryUrl_default_value, ZEND_ACC_PUBLIC, NULL, (zend_type) ZEND_TYPE_INIT_MASK(MAY_BE_STRING));
	zend_string_release(property_repositoryUrl_name);

	return class_entry;
}

static zend_class_entry *register_class_DDTrace_SpanData(void)
{
	zend_class_entry ce, *class_entry;

	INIT_NS_CLASS_ENTRY(ce, "DDTrace", "SpanData", class_DDTrace_SpanData_methods);
	class_entry = zend_register_internal_class_with_flags(&ce, NULL, 0);

	zval property_name_default_value;
	ZVAL_EMPTY_STRING(&property_name_default_value);
	zend_declare_typed_property(class_entry, ZSTR_KNOWN(ZEND_STR_NAME), &property_name_default_value, ZEND_ACC_PUBLIC, NULL, (zend_type) ZEND_TYPE_INIT_MASK(MAY_BE_STRING|MAY_BE_NULL));

	zval property_resource_default_value;
	ZVAL_EMPTY_STRING(&property_resource_default_value);
	zend_declare_typed_property(class_entry, ZSTR_KNOWN(ZEND_STR_RESOURCE), &property_resource_default_value, ZEND_ACC_PUBLIC, NULL, (zend_type) ZEND_TYPE_INIT_MASK(MAY_BE_STRING|MAY_BE_NULL));

	zval property_service_default_value;
	ZVAL_EMPTY_STRING(&property_service_default_value);
	zend_string *property_service_name = zend_string_init("service", sizeof("service") - 1, 1);
	zend_declare_typed_property(class_entry, property_service_name, &property_service_default_value, ZEND_ACC_PUBLIC, NULL, (zend_type) ZEND_TYPE_INIT_MASK(MAY_BE_STRING|MAY_BE_NULL));
	zend_string_release(property_service_name);

	zval property_env_default_value;
	ZVAL_EMPTY_STRING(&property_env_default_value);
	zend_string *property_env_name = zend_string_init("env", sizeof("env") - 1, 1);
	zend_declare_typed_property(class_entry, property_env_name, &property_env_default_value, ZEND_ACC_PUBLIC, NULL, (zend_type) ZEND_TYPE_INIT_MASK(MAY_BE_STRING));
	zend_string_release(property_env_name);

	zval property_version_default_value;
	ZVAL_EMPTY_STRING(&property_version_default_value);
	zend_string *property_version_name = zend_string_init("version", sizeof("version") - 1, 1);
	zend_declare_typed_property(class_entry, property_version_name, &property_version_default_value, ZEND_ACC_PUBLIC, NULL, (zend_type) ZEND_TYPE_INIT_MASK(MAY_BE_STRING));
	zend_string_release(property_version_name);

	zval property_meta_struct_default_value;
	ZVAL_EMPTY_ARRAY(&property_meta_struct_default_value);
	zend_string *property_meta_struct_name = zend_string_init("meta_struct", sizeof("meta_struct") - 1, 1);
	zend_declare_typed_property(class_entry, property_meta_struct_name, &property_meta_struct_default_value, ZEND_ACC_PUBLIC, NULL, (zend_type) ZEND_TYPE_INIT_MASK(MAY_BE_ARRAY));
	zend_string_release(property_meta_struct_name);

	zval property_type_default_value;
	ZVAL_EMPTY_STRING(&property_type_default_value);
	zend_declare_typed_property(class_entry, ZSTR_KNOWN(ZEND_STR_TYPE), &property_type_default_value, ZEND_ACC_PUBLIC, NULL, (zend_type) ZEND_TYPE_INIT_MASK(MAY_BE_STRING|MAY_BE_NULL));

	zval property_meta_default_value;
	ZVAL_EMPTY_ARRAY(&property_meta_default_value);
	zend_string *property_meta_name = zend_string_init("meta", sizeof("meta") - 1, 1);
	zend_declare_typed_property(class_entry, property_meta_name, &property_meta_default_value, ZEND_ACC_PUBLIC, NULL, (zend_type) ZEND_TYPE_INIT_MASK(MAY_BE_ARRAY));
	zend_string_release(property_meta_name);

	zval property_metrics_default_value;
	ZVAL_EMPTY_ARRAY(&property_metrics_default_value);
	zend_string *property_metrics_name = zend_string_init("metrics", sizeof("metrics") - 1, 1);
	zend_declare_typed_property(class_entry, property_metrics_name, &property_metrics_default_value, ZEND_ACC_PUBLIC, NULL, (zend_type) ZEND_TYPE_INIT_MASK(MAY_BE_ARRAY));
	zend_string_release(property_metrics_name);

	zval property_exception_default_value;
	ZVAL_NULL(&property_exception_default_value);
	zend_string *property_exception_name = zend_string_init("exception", sizeof("exception") - 1, 1);
	zend_string *property_exception_class_Throwable = zend_string_init("Throwable", sizeof("Throwable")-1, 1);
	zend_declare_typed_property(class_entry, property_exception_name, &property_exception_default_value, ZEND_ACC_PUBLIC, NULL, (zend_type) ZEND_TYPE_INIT_CLASS(property_exception_class_Throwable, 0, MAY_BE_NULL));
	zend_string_release(property_exception_name);

	zval property_id_default_value;
	ZVAL_UNDEF(&property_id_default_value);
	zend_string *property_id_name = zend_string_init("id", sizeof("id") - 1, 1);
	zend_declare_typed_property(class_entry, property_id_name, &property_id_default_value, ZEND_ACC_PUBLIC|ZEND_ACC_READONLY, NULL, (zend_type) ZEND_TYPE_INIT_MASK(MAY_BE_STRING));
	zend_string_release(property_id_name);

	zval property_links_default_value;
	ZVAL_EMPTY_ARRAY(&property_links_default_value);
	zend_string *property_links_name = zend_string_init("links", sizeof("links") - 1, 1);
	zend_declare_typed_property(class_entry, property_links_name, &property_links_default_value, ZEND_ACC_PUBLIC, NULL, (zend_type) ZEND_TYPE_INIT_MASK(MAY_BE_ARRAY));
	zend_string_release(property_links_name);

	zval property_events_default_value;
	ZVAL_EMPTY_ARRAY(&property_events_default_value);
	zend_string *property_events_name = zend_string_init("events", sizeof("events") - 1, 1);
	zend_declare_typed_property(class_entry, property_events_name, &property_events_default_value, ZEND_ACC_PUBLIC, NULL, (zend_type) ZEND_TYPE_INIT_MASK(MAY_BE_ARRAY));
	zend_string_release(property_events_name);

	zval property_peerServiceSources_default_value;
	ZVAL_EMPTY_ARRAY(&property_peerServiceSources_default_value);
	zend_string *property_peerServiceSources_name = zend_string_init("peerServiceSources", sizeof("peerServiceSources") - 1, 1);
	zend_declare_typed_property(class_entry, property_peerServiceSources_name, &property_peerServiceSources_default_value, ZEND_ACC_PUBLIC, NULL, (zend_type) ZEND_TYPE_INIT_MASK(MAY_BE_ARRAY));
	zend_string_release(property_peerServiceSources_name);

	zval property_parent_default_value;
	ZVAL_NULL(&property_parent_default_value);
	zend_string *property_parent_class_DDTrace_SpanData = zend_string_init("DDTrace\\SpanData", sizeof("DDTrace\\SpanData")-1, 1);
	zend_declare_typed_property(class_entry, ZSTR_KNOWN(ZEND_STR_PARENT), &property_parent_default_value, ZEND_ACC_PUBLIC|ZEND_ACC_READONLY, NULL, (zend_type) ZEND_TYPE_INIT_CLASS(property_parent_class_DDTrace_SpanData, 0, MAY_BE_NULL));

	zval property_stack_default_value;
	ZVAL_UNDEF(&property_stack_default_value);
	zend_string *property_stack_name = zend_string_init("stack", sizeof("stack") - 1, 1);
	zend_string *property_stack_class_DDTrace_SpanStack = zend_string_init("DDTrace\\SpanStack", sizeof("DDTrace\\SpanStack")-1, 1);
	zend_declare_typed_property(class_entry, property_stack_name, &property_stack_default_value, ZEND_ACC_PUBLIC|ZEND_ACC_READONLY, NULL, (zend_type) ZEND_TYPE_INIT_CLASS(property_stack_class_DDTrace_SpanStack, 0, 0));
	zend_string_release(property_stack_name);

	zval property_onClose_default_value;
	ZVAL_EMPTY_ARRAY(&property_onClose_default_value);
	zend_string *property_onClose_name = zend_string_init("onClose", sizeof("onClose") - 1, 1);
	zend_declare_typed_property(class_entry, property_onClose_name, &property_onClose_default_value, ZEND_ACC_PUBLIC, NULL, (zend_type) ZEND_TYPE_INIT_MASK(MAY_BE_ARRAY));
	zend_string_release(property_onClose_name);

	zval property_baggage_default_value;
	ZVAL_EMPTY_ARRAY(&property_baggage_default_value);
	zend_string *property_baggage_name = zend_string_init("baggage", sizeof("baggage") - 1, 1);
	zend_declare_typed_property(class_entry, property_baggage_name, &property_baggage_default_value, ZEND_ACC_PUBLIC, NULL, (zend_type) ZEND_TYPE_INIT_MASK(MAY_BE_ARRAY));
	zend_string_release(property_baggage_name);

	return class_entry;
}

static zend_class_entry *register_class_DDTrace_InferredSpanData(zend_class_entry *class_entry_DDTrace_SpanData)
{
	zend_class_entry ce, *class_entry;

	INIT_NS_CLASS_ENTRY(ce, "DDTrace", "InferredSpanData", NULL);
	class_entry = zend_register_internal_class_with_flags(&ce, class_entry_DDTrace_SpanData, 0);

	return class_entry;
}

static zend_class_entry *register_class_DDTrace_RootSpanData(zend_class_entry *class_entry_DDTrace_SpanData)
{
	zend_class_entry ce, *class_entry;

	INIT_NS_CLASS_ENTRY(ce, "DDTrace", "RootSpanData", NULL);
	class_entry = zend_register_internal_class_with_flags(&ce, class_entry_DDTrace_SpanData, 0);

	zval property_origin_default_value;
	ZVAL_UNDEF(&property_origin_default_value);
	zend_string *property_origin_name = zend_string_init("origin", sizeof("origin") - 1, 1);
	zend_declare_typed_property(class_entry, property_origin_name, &property_origin_default_value, ZEND_ACC_PUBLIC, NULL, (zend_type) ZEND_TYPE_INIT_MASK(MAY_BE_STRING));
	zend_string_release(property_origin_name);

	zval property_propagatedTags_default_value;
	ZVAL_EMPTY_ARRAY(&property_propagatedTags_default_value);
	zend_string *property_propagatedTags_name = zend_string_init("propagatedTags", sizeof("propagatedTags") - 1, 1);
	zend_declare_typed_property(class_entry, property_propagatedTags_name, &property_propagatedTags_default_value, ZEND_ACC_PUBLIC, NULL, (zend_type) ZEND_TYPE_INIT_MASK(MAY_BE_ARRAY));
	zend_string_release(property_propagatedTags_name);

	zval property_samplingPriority_default_value;
	ZVAL_LONG(&property_samplingPriority_default_value, DDTRACE_PRIORITY_SAMPLING_UNKNOWN);
	zend_string *property_samplingPriority_name = zend_string_init("samplingPriority", sizeof("samplingPriority") - 1, 1);
	zend_declare_typed_property(class_entry, property_samplingPriority_name, &property_samplingPriority_default_value, ZEND_ACC_PUBLIC, NULL, (zend_type) ZEND_TYPE_INIT_MASK(MAY_BE_LONG));
	zend_string_release(property_samplingPriority_name);

	zval property_propagatedSamplingPriority_default_value;
	ZVAL_UNDEF(&property_propagatedSamplingPriority_default_value);
	zend_string *property_propagatedSamplingPriority_name = zend_string_init("propagatedSamplingPriority", sizeof("propagatedSamplingPriority") - 1, 1);
	zend_declare_typed_property(class_entry, property_propagatedSamplingPriority_name, &property_propagatedSamplingPriority_default_value, ZEND_ACC_PUBLIC, NULL, (zend_type) ZEND_TYPE_INIT_MASK(MAY_BE_LONG));
	zend_string_release(property_propagatedSamplingPriority_name);

	zval property_tracestate_default_value;
	ZVAL_UNDEF(&property_tracestate_default_value);
	zend_string *property_tracestate_name = zend_string_init("tracestate", sizeof("tracestate") - 1, 1);
	zend_declare_typed_property(class_entry, property_tracestate_name, &property_tracestate_default_value, ZEND_ACC_PUBLIC, NULL, (zend_type) ZEND_TYPE_INIT_MASK(MAY_BE_STRING));
	zend_string_release(property_tracestate_name);

	zval property_tracestateTags_default_value;
	ZVAL_EMPTY_ARRAY(&property_tracestateTags_default_value);
	zend_string *property_tracestateTags_name = zend_string_init("tracestateTags", sizeof("tracestateTags") - 1, 1);
	zend_declare_typed_property(class_entry, property_tracestateTags_name, &property_tracestateTags_default_value, ZEND_ACC_PUBLIC, NULL, (zend_type) ZEND_TYPE_INIT_MASK(MAY_BE_ARRAY));
	zend_string_release(property_tracestateTags_name);

	zval property_parentId_default_value;
	ZVAL_UNDEF(&property_parentId_default_value);
	zend_string *property_parentId_name = zend_string_init("parentId", sizeof("parentId") - 1, 1);
	zend_declare_typed_property(class_entry, property_parentId_name, &property_parentId_default_value, ZEND_ACC_PUBLIC, NULL, (zend_type) ZEND_TYPE_INIT_MASK(MAY_BE_STRING));
	zend_string_release(property_parentId_name);

	zval property_traceId_default_value;
	ZVAL_EMPTY_STRING(&property_traceId_default_value);
	zend_string *property_traceId_name = zend_string_init("traceId", sizeof("traceId") - 1, 1);
	zend_declare_typed_property(class_entry, property_traceId_name, &property_traceId_default_value, ZEND_ACC_PUBLIC, NULL, (zend_type) ZEND_TYPE_INIT_MASK(MAY_BE_STRING));
	zend_string_release(property_traceId_name);

	zval property_gitMetadata_default_value;
	ZVAL_NULL(&property_gitMetadata_default_value);
	zend_string *property_gitMetadata_name = zend_string_init("gitMetadata", sizeof("gitMetadata") - 1, 1);
	zend_string *property_gitMetadata_class_DDTrace_GitMetadata = zend_string_init("DDTrace\\GitMetadata", sizeof("DDTrace\\GitMetadata")-1, 1);
	zend_declare_typed_property(class_entry, property_gitMetadata_name, &property_gitMetadata_default_value, ZEND_ACC_PUBLIC, NULL, (zend_type) ZEND_TYPE_INIT_CLASS(property_gitMetadata_class_DDTrace_GitMetadata, 0, MAY_BE_NULL));
	zend_string_release(property_gitMetadata_name);

	zval property_inferredSpan_default_value;
	ZVAL_NULL(&property_inferredSpan_default_value);
	zend_string *property_inferredSpan_name = zend_string_init("inferredSpan", sizeof("inferredSpan") - 1, 1);
	zend_string *property_inferredSpan_class_DDTrace_InferredSpanData = zend_string_init("DDTrace\\InferredSpanData", sizeof("DDTrace\\InferredSpanData")-1, 1);
	zend_declare_typed_property(class_entry, property_inferredSpan_name, &property_inferredSpan_default_value, ZEND_ACC_PUBLIC, NULL, (zend_type) ZEND_TYPE_INIT_CLASS(property_inferredSpan_class_DDTrace_InferredSpanData, 0, MAY_BE_NULL));
	zend_string_release(property_inferredSpan_name);

	return class_entry;
}

static zend_class_entry *register_class_DDTrace_SpanStack(void)
{
	zend_class_entry ce, *class_entry;

	INIT_NS_CLASS_ENTRY(ce, "DDTrace", "SpanStack", NULL);
	class_entry = zend_register_internal_class_with_flags(&ce, NULL, 0);

	zval property_parent_default_value;
	ZVAL_NULL(&property_parent_default_value);
	zend_string *property_parent_class_DDTrace_SpanStack = zend_string_init("DDTrace\\SpanStack", sizeof("DDTrace\\SpanStack")-1, 1);
	zend_declare_typed_property(class_entry, ZSTR_KNOWN(ZEND_STR_PARENT), &property_parent_default_value, ZEND_ACC_PUBLIC|ZEND_ACC_READONLY, NULL, (zend_type) ZEND_TYPE_INIT_CLASS(property_parent_class_DDTrace_SpanStack, 0, MAY_BE_NULL));

	zval property_active_default_value;
	ZVAL_NULL(&property_active_default_value);
	zend_string *property_active_name = zend_string_init("active", sizeof("active") - 1, 1);
	zend_string *property_active_class_DDTrace_SpanData = zend_string_init("DDTrace\\SpanData", sizeof("DDTrace\\SpanData")-1, 1);
	zend_declare_typed_property(class_entry, property_active_name, &property_active_default_value, ZEND_ACC_PUBLIC, NULL, (zend_type) ZEND_TYPE_INIT_CLASS(property_active_class_DDTrace_SpanData, 0, MAY_BE_NULL));
	zend_string_release(property_active_name);

	zval property_spanCreationObservers_default_value;
	ZVAL_EMPTY_ARRAY(&property_spanCreationObservers_default_value);
	zend_string *property_spanCreationObservers_name = zend_string_init("spanCreationObservers", sizeof("spanCreationObservers") - 1, 1);
	zend_declare_typed_property(class_entry, property_spanCreationObservers_name, &property_spanCreationObservers_default_value, ZEND_ACC_PUBLIC, NULL, (zend_type) ZEND_TYPE_INIT_MASK(MAY_BE_ARRAY));
	zend_string_release(property_spanCreationObservers_name);

	return class_entry;
}

static zend_class_entry *register_class_DDTrace_Integration(void)
{
	zend_class_entry ce, *class_entry;

	INIT_NS_CLASS_ENTRY(ce, "DDTrace", "Integration", class_DDTrace_Integration_methods);
	class_entry = zend_register_internal_interface(&ce);

	zval const_NOT_LOADED_value;
	ZVAL_LONG(&const_NOT_LOADED_value, DD_TRACE_INTEGRATION_NOT_LOADED);
	zend_string *const_NOT_LOADED_name = zend_string_init_interned("NOT_LOADED", sizeof("NOT_LOADED") - 1, 1);
	zend_declare_class_constant_ex(class_entry, const_NOT_LOADED_name, &const_NOT_LOADED_value, ZEND_ACC_PUBLIC, NULL);
	zend_string_release(const_NOT_LOADED_name);

	zval const_LOADED_value;
	ZVAL_LONG(&const_LOADED_value, DD_TRACE_INTEGRATION_LOADED);
	zend_string *const_LOADED_name = zend_string_init_interned("LOADED", sizeof("LOADED") - 1, 1);
	zend_declare_class_constant_ex(class_entry, const_LOADED_name, &const_LOADED_value, ZEND_ACC_PUBLIC, NULL);
	zend_string_release(const_LOADED_name);

	zval const_NOT_AVAILABLE_value;
	ZVAL_LONG(&const_NOT_AVAILABLE_value, DD_TRACE_INTEGRATION_NOT_AVAILABLE);
	zend_string *const_NOT_AVAILABLE_name = zend_string_init_interned("NOT_AVAILABLE", sizeof("NOT_AVAILABLE") - 1, 1);
	zend_declare_class_constant_ex(class_entry, const_NOT_AVAILABLE_name, &const_NOT_AVAILABLE_value, ZEND_ACC_PUBLIC, NULL);
	zend_string_release(const_NOT_AVAILABLE_name);

	return class_entry;
}<|MERGE_RESOLUTION|>--- conflicted
+++ resolved
@@ -1,9 +1,5 @@
 /* This is a generated file, edit the .stub.php file instead.
-<<<<<<< HEAD
- * Stub hash: 3a83516da1c795bbe41abd106fcc3e069bf3d946 */
-=======
  * Stub hash: a0151c34f00ffc69945f366d81cafd27e9e1167d */
->>>>>>> b2a1ef59
 
 ZEND_BEGIN_ARG_WITH_RETURN_TYPE_INFO_EX(arginfo_DDTrace_trace_method, 0, 3, _IS_BOOL, 0)
 	ZEND_ARG_TYPE_INFO(0, className, IS_STRING, 0)
