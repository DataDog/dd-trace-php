/* This is a generated file, edit the .stub.php file instead.
<<<<<<< HEAD
 * Stub hash: 2948bdff7804f9136a8bd0b900036236dd613c98 */
=======
 * Stub hash: 683415b6ad6f59c7f8412ae4b2142b9c548c222a */
>>>>>>> 5f0bae31

ZEND_BEGIN_ARG_WITH_RETURN_TYPE_INFO_EX(arginfo_DDTrace_trace_method, 0, 3, _IS_BOOL, 0)
	ZEND_ARG_TYPE_INFO(0, className, IS_STRING, 0)
	ZEND_ARG_TYPE_INFO(0, methodName, IS_STRING, 0)
	ZEND_ARG_OBJ_TYPE_MASK(0, tracingClosureOrConfigArray, Closure, MAY_BE_NULL|MAY_BE_ARRAY, NULL)
ZEND_END_ARG_INFO()

ZEND_BEGIN_ARG_WITH_RETURN_TYPE_INFO_EX(arginfo_DDTrace_trace_function, 0, 2, _IS_BOOL, 0)
	ZEND_ARG_TYPE_INFO(0, functionName, IS_STRING, 0)
	ZEND_ARG_OBJ_TYPE_MASK(0, tracingClosureOrConfigArray, Closure, MAY_BE_ARRAY|MAY_BE_NULL, NULL)
ZEND_END_ARG_INFO()

ZEND_BEGIN_ARG_WITH_RETURN_TYPE_INFO_EX(arginfo_DDTrace_hook_function, 0, 1, _IS_BOOL, 0)
	ZEND_ARG_TYPE_INFO(0, functionName, IS_STRING, 0)
	ZEND_ARG_OBJ_TYPE_MASK(0, prehookOrConfigArray, Closure, MAY_BE_ARRAY|MAY_BE_NULL, "null")
	ZEND_ARG_OBJ_INFO_WITH_DEFAULT_VALUE(0, posthook, Closure, 1, "null")
ZEND_END_ARG_INFO()

ZEND_BEGIN_ARG_WITH_RETURN_TYPE_INFO_EX(arginfo_DDTrace_hook_method, 0, 2, _IS_BOOL, 0)
	ZEND_ARG_TYPE_INFO(0, className, IS_STRING, 0)
	ZEND_ARG_TYPE_INFO(0, methodName, IS_STRING, 0)
	ZEND_ARG_OBJ_TYPE_MASK(0, prehookOrConfigArray, Closure, MAY_BE_ARRAY|MAY_BE_NULL, "null")
	ZEND_ARG_OBJ_INFO_WITH_DEFAULT_VALUE(0, posthook, Closure, 1, "null")
ZEND_END_ARG_INFO()

ZEND_BEGIN_ARG_WITH_RETURN_TYPE_INFO_EX(arginfo_DDTrace_add_global_tag, 0, 2, IS_VOID, 0)
	ZEND_ARG_TYPE_INFO(0, key, IS_STRING, 0)
	ZEND_ARG_TYPE_INFO(0, value, IS_STRING, 0)
ZEND_END_ARG_INFO()

#define arginfo_DDTrace_add_distributed_tag arginfo_DDTrace_add_global_tag

ZEND_BEGIN_ARG_WITH_RETURN_TYPE_INFO_EX(arginfo_DDTrace_set_user, 0, 1, IS_VOID, 0)
	ZEND_ARG_TYPE_INFO(0, userId, IS_STRING, 0)
	ZEND_ARG_TYPE_INFO_WITH_DEFAULT_VALUE(0, metadata, IS_ARRAY, 0, "[]")
	ZEND_ARG_TYPE_INFO_WITH_DEFAULT_VALUE(0, propagate, _IS_BOOL, 1, "null")
ZEND_END_ARG_INFO()

ZEND_BEGIN_ARG_WITH_RETURN_TYPE_MASK_EX(arginfo_DDTrace_close_spans_until, 0, 1, MAY_BE_FALSE|MAY_BE_LONG)
	ZEND_ARG_OBJ_INFO(0, span, DDTrace\\SpanData, 1)
ZEND_END_ARG_INFO()

ZEND_BEGIN_ARG_WITH_RETURN_OBJ_INFO_EX(arginfo_DDTrace_active_span, 0, 0, DDTrace\\SpanData, 1)
ZEND_END_ARG_INFO()

ZEND_BEGIN_ARG_WITH_RETURN_OBJ_INFO_EX(arginfo_DDTrace_root_span, 0, 0, DDTrace\\RootSpanData, 1)
ZEND_END_ARG_INFO()

ZEND_BEGIN_ARG_WITH_RETURN_OBJ_TYPE_MASK_EX(arginfo_DDTrace_start_span, 0, 0, DDTrace\\SpanData, MAY_BE_FALSE)
	ZEND_ARG_TYPE_INFO_WITH_DEFAULT_VALUE(0, startTime, IS_DOUBLE, 0, "0")
ZEND_END_ARG_INFO()

ZEND_BEGIN_ARG_WITH_RETURN_TYPE_INFO_EX(arginfo_DDTrace_close_span, 0, 0, IS_FALSE, 1)
	ZEND_ARG_TYPE_INFO_WITH_DEFAULT_VALUE(0, finishTime, IS_DOUBLE, 0, "0")
ZEND_END_ARG_INFO()

ZEND_BEGIN_ARG_WITH_RETURN_TYPE_INFO_EX(arginfo_DDTrace_update_span_duration, 0, 1, IS_FALSE, 1)
	ZEND_ARG_OBJ_INFO(0, span, DDTrace\\SpanData, 0)
	ZEND_ARG_TYPE_INFO_WITH_DEFAULT_VALUE(0, finishTime, IS_DOUBLE, 0, "0")
ZEND_END_ARG_INFO()

ZEND_BEGIN_ARG_WITH_RETURN_OBJ_INFO_EX(arginfo_DDTrace_start_trace_span, 0, 0, DDTrace\\SpanData, 0)
	ZEND_ARG_TYPE_INFO_WITH_DEFAULT_VALUE(0, startTime, IS_DOUBLE, 0, "0")
ZEND_END_ARG_INFO()

ZEND_BEGIN_ARG_WITH_RETURN_OBJ_INFO_EX(arginfo_DDTrace_active_stack, 0, 0, DDTrace\\SpanStack, 1)
ZEND_END_ARG_INFO()

ZEND_BEGIN_ARG_WITH_RETURN_OBJ_INFO_EX(arginfo_DDTrace_create_stack, 0, 0, DDTrace\\SpanStack, 0)
ZEND_END_ARG_INFO()

ZEND_BEGIN_ARG_WITH_RETURN_OBJ_TYPE_MASK_EX(arginfo_DDTrace_switch_stack, 0, 0, DDTrace\\SpanStack, MAY_BE_NULL|MAY_BE_FALSE)
	ZEND_ARG_OBJ_TYPE_MASK(0, newStack, DDTrace\\SpanData|DDTrace\\SpanStack, MAY_BE_NULL, "null")
ZEND_END_ARG_INFO()

ZEND_BEGIN_ARG_WITH_RETURN_TYPE_INFO_EX(arginfo_DDTrace_set_priority_sampling, 0, 1, IS_VOID, 0)
	ZEND_ARG_TYPE_INFO(0, priority, IS_LONG, 0)
	ZEND_ARG_TYPE_INFO_WITH_DEFAULT_VALUE(0, global, _IS_BOOL, 0, "false")
ZEND_END_ARG_INFO()

ZEND_BEGIN_ARG_WITH_RETURN_TYPE_INFO_EX(arginfo_DDTrace_get_priority_sampling, 0, 0, IS_LONG, 1)
	ZEND_ARG_TYPE_INFO_WITH_DEFAULT_VALUE(0, global, _IS_BOOL, 0, "false")
ZEND_END_ARG_INFO()

ZEND_BEGIN_ARG_WITH_RETURN_TYPE_INFO_EX(arginfo_DDTrace_get_sanitized_exception_trace, 0, 1, IS_STRING, 0)
	ZEND_ARG_OBJ_INFO(0, exception, Throwable, 0)
	ZEND_ARG_TYPE_INFO_WITH_DEFAULT_VALUE(0, skipFrames, IS_LONG, 0, "0")
ZEND_END_ARG_INFO()

ZEND_BEGIN_ARG_WITH_RETURN_TYPE_INFO_EX(arginfo_DDTrace_consume_distributed_tracing_headers, 0, 1, IS_VOID, 0)
	ZEND_ARG_TYPE_MASK(0, headersOrCallback, MAY_BE_NULL|MAY_BE_ARRAY|MAY_BE_CALLABLE, NULL)
ZEND_END_ARG_INFO()

ZEND_BEGIN_ARG_WITH_RETURN_TYPE_INFO_EX(arginfo_DDTrace_generate_distributed_tracing_headers, 0, 0, IS_ARRAY, 0)
	ZEND_ARG_TYPE_INFO_WITH_DEFAULT_VALUE(0, inject, IS_ARRAY, 1, "null")
ZEND_END_ARG_INFO()

ZEND_BEGIN_ARG_WITH_RETURN_OBJ_INFO_EX(arginfo_DDTrace_find_active_exception, 0, 0, Throwable, 1)
ZEND_END_ARG_INFO()

ZEND_BEGIN_ARG_WITH_RETURN_TYPE_INFO_EX(arginfo_DDTrace_extract_ip_from_headers, 0, 1, IS_ARRAY, 0)
	ZEND_ARG_TYPE_INFO(0, headers, IS_ARRAY, 0)
ZEND_END_ARG_INFO()

ZEND_BEGIN_ARG_WITH_RETURN_TYPE_INFO_EX(arginfo_DDTrace_startup_logs, 0, 0, IS_STRING, 0)
ZEND_END_ARG_INFO()

#define arginfo_DDTrace_trace_id arginfo_DDTrace_startup_logs

#define arginfo_DDTrace_logs_correlation_trace_id arginfo_DDTrace_startup_logs

ZEND_BEGIN_ARG_WITH_RETURN_TYPE_INFO_EX(arginfo_DDTrace_current_context, 0, 0, IS_ARRAY, 0)
ZEND_END_ARG_INFO()

ZEND_BEGIN_ARG_WITH_RETURN_TYPE_INFO_EX(arginfo_DDTrace_set_distributed_tracing_context, 0, 2, _IS_BOOL, 0)
	ZEND_ARG_TYPE_INFO(0, traceId, IS_STRING, 0)
	ZEND_ARG_TYPE_INFO(0, parentId, IS_STRING, 0)
	ZEND_ARG_TYPE_INFO_WITH_DEFAULT_VALUE(0, origin, IS_STRING, 1, "null")
	ZEND_ARG_TYPE_MASK(0, propagated_tags, MAY_BE_ARRAY|MAY_BE_STRING|MAY_BE_NULL, "null")
ZEND_END_ARG_INFO()

ZEND_BEGIN_ARG_WITH_RETURN_TYPE_INFO_EX(arginfo_DDTrace_flush, 0, 0, IS_VOID, 0)
ZEND_END_ARG_INFO()

ZEND_BEGIN_ARG_WITH_RETURN_TYPE_INFO_EX(arginfo_DDTrace_curl_multi_exec_get_request_spans, 0, 1, IS_VOID, 0)
	ZEND_ARG_INFO(1, array)
ZEND_END_ARG_INFO()

ZEND_BEGIN_ARG_WITH_RETURN_TYPE_INFO_EX(arginfo_DDTrace_dogstatsd_count, 0, 2, IS_VOID, 0)
	ZEND_ARG_TYPE_INFO(0, metric, IS_STRING, 0)
	ZEND_ARG_TYPE_INFO(0, value, IS_LONG, 0)
	ZEND_ARG_TYPE_INFO_WITH_DEFAULT_VALUE(0, tags, IS_ARRAY, 0, "[]")
ZEND_END_ARG_INFO()

ZEND_BEGIN_ARG_WITH_RETURN_TYPE_INFO_EX(arginfo_DDTrace_dogstatsd_distribution, 0, 2, IS_VOID, 0)
	ZEND_ARG_TYPE_INFO(0, metric, IS_STRING, 0)
	ZEND_ARG_TYPE_INFO(0, value, IS_DOUBLE, 0)
	ZEND_ARG_TYPE_INFO_WITH_DEFAULT_VALUE(0, tags, IS_ARRAY, 0, "[]")
ZEND_END_ARG_INFO()

#define arginfo_DDTrace_dogstatsd_gauge arginfo_DDTrace_dogstatsd_distribution

#define arginfo_DDTrace_dogstatsd_histogram arginfo_DDTrace_dogstatsd_distribution

#define arginfo_DDTrace_dogstatsd_set arginfo_DDTrace_dogstatsd_count

ZEND_BEGIN_ARG_WITH_RETURN_TYPE_INFO_EX(arginfo_DDTrace_System_container_id, 0, 0, IS_STRING, 1)
ZEND_END_ARG_INFO()

ZEND_BEGIN_ARG_WITH_RETURN_TYPE_INFO_EX(arginfo_DDTrace_Config_integration_analytics_enabled, 0, 1, _IS_BOOL, 0)
	ZEND_ARG_TYPE_INFO(0, integrationName, IS_STRING, 0)
ZEND_END_ARG_INFO()

ZEND_BEGIN_ARG_WITH_RETURN_TYPE_INFO_EX(arginfo_DDTrace_Config_integration_analytics_sample_rate, 0, 1, IS_DOUBLE, 0)
	ZEND_ARG_TYPE_INFO(0, integrationName, IS_STRING, 0)
ZEND_END_ARG_INFO()

ZEND_BEGIN_ARG_WITH_RETURN_TYPE_INFO_EX(arginfo_DDTrace_UserRequest_has_listeners, 0, 0, _IS_BOOL, 0)
ZEND_END_ARG_INFO()

ZEND_BEGIN_ARG_WITH_RETURN_TYPE_INFO_EX(arginfo_DDTrace_UserRequest_notify_start, 0, 2, IS_ARRAY, 1)
	ZEND_ARG_OBJ_INFO(0, span, DDTrace\\RootSpanData, 0)
	ZEND_ARG_TYPE_INFO(0, data, IS_ARRAY, 0)
	ZEND_ARG_TYPE_INFO_WITH_DEFAULT_VALUE(0, body, IS_MIXED, 0, "null")
ZEND_END_ARG_INFO()

ZEND_BEGIN_ARG_WITH_RETURN_TYPE_INFO_EX(arginfo_DDTrace_UserRequest_notify_commit, 0, 3, IS_ARRAY, 1)
	ZEND_ARG_OBJ_INFO(0, span, DDTrace\\RootSpanData, 0)
	ZEND_ARG_TYPE_INFO(0, status, IS_LONG, 0)
	ZEND_ARG_TYPE_INFO(0, headers, IS_ARRAY, 0)
	ZEND_ARG_TYPE_INFO_WITH_DEFAULT_VALUE(0, body, IS_MIXED, 0, "null")
ZEND_END_ARG_INFO()

ZEND_BEGIN_ARG_WITH_RETURN_TYPE_INFO_EX(arginfo_DDTrace_UserRequest_set_blocking_function, 0, 2, IS_VOID, 0)
	ZEND_ARG_OBJ_INFO(0, span, DDTrace\\RootSpanData, 0)
	ZEND_ARG_TYPE_INFO(0, blockingFunction, IS_CALLABLE, 0)
ZEND_END_ARG_INFO()

ZEND_BEGIN_ARG_WITH_RETURN_TYPE_INFO_EX(arginfo_DDTrace_Testing_trigger_error, 0, 2, IS_VOID, 0)
	ZEND_ARG_TYPE_INFO(0, message, IS_STRING, 0)
	ZEND_ARG_TYPE_INFO(0, errorType, IS_LONG, 0)
ZEND_END_ARG_INFO()

#define arginfo_DDTrace_Testing_emit_asm_event arginfo_DDTrace_flush

ZEND_BEGIN_ARG_WITH_RETURN_TYPE_INFO_EX(arginfo_DDTrace_Internal_add_span_flag, 0, 2, IS_VOID, 0)
	ZEND_ARG_OBJ_INFO(0, span, DDTrace\\SpanData, 0)
	ZEND_ARG_TYPE_INFO(0, flag, IS_LONG, 0)
ZEND_END_ARG_INFO()

#define arginfo_DDTrace_Internal_handle_fork arginfo_DDTrace_flush

ZEND_BEGIN_ARG_WITH_RETURN_TYPE_INFO_EX(arginfo_dd_trace_env_config, 0, 1, IS_MIXED, 0)
	ZEND_ARG_TYPE_INFO(0, envName, IS_STRING, 0)
ZEND_END_ARG_INFO()

#define arginfo_dd_trace_disable_in_request arginfo_DDTrace_UserRequest_has_listeners

#define arginfo_dd_trace_reset arginfo_DDTrace_UserRequest_has_listeners

ZEND_BEGIN_ARG_WITH_RETURN_TYPE_MASK_EX(arginfo_dd_trace_serialize_msgpack, 0, 1, MAY_BE_BOOL|MAY_BE_STRING)
	ZEND_ARG_TYPE_INFO(0, traceArray, IS_ARRAY, 0)
ZEND_END_ARG_INFO()

ZEND_BEGIN_ARG_WITH_RETURN_TYPE_INFO_EX(arginfo_dd_trace_noop, 0, 0, _IS_BOOL, 0)
	ZEND_ARG_VARIADIC_TYPE_INFO(0, args, IS_MIXED, 0)
ZEND_END_ARG_INFO()

ZEND_BEGIN_ARG_WITH_RETURN_TYPE_INFO_EX(arginfo_dd_trace_dd_get_memory_limit, 0, 0, IS_LONG, 0)
ZEND_END_ARG_INFO()

#define arginfo_dd_trace_check_memory_under_limit arginfo_DDTrace_UserRequest_has_listeners

ZEND_BEGIN_ARG_WITH_RETURN_TYPE_INFO_EX(arginfo_ddtrace_config_app_name, 0, 0, IS_STRING, 1)
	ZEND_ARG_TYPE_INFO_WITH_DEFAULT_VALUE(0, fallbackName, IS_STRING, 1, "null")
ZEND_END_ARG_INFO()

#define arginfo_ddtrace_config_distributed_tracing_enabled arginfo_DDTrace_UserRequest_has_listeners

#define arginfo_ddtrace_config_trace_enabled arginfo_DDTrace_UserRequest_has_listeners

#define arginfo_ddtrace_config_integration_enabled arginfo_DDTrace_Config_integration_analytics_enabled

ZEND_BEGIN_ARG_WITH_RETURN_TYPE_INFO_EX(arginfo_dd_trace_send_traces_via_thread, 0, 3, _IS_BOOL, 0)
	ZEND_ARG_TYPE_INFO(0, numTraces, IS_LONG, 0)
	ZEND_ARG_TYPE_INFO(0, curlHeaders, IS_ARRAY, 0)
	ZEND_ARG_TYPE_INFO(0, payload, IS_STRING, 0)
ZEND_END_ARG_INFO()

ZEND_BEGIN_ARG_WITH_RETURN_TYPE_INFO_EX(arginfo_dd_trace_buffer_span, 0, 1, _IS_BOOL, 0)
	ZEND_ARG_TYPE_INFO(0, traceArray, IS_ARRAY, 0)
ZEND_END_ARG_INFO()

#define arginfo_dd_trace_coms_trigger_writer_flush arginfo_dd_trace_dd_get_memory_limit

ZEND_BEGIN_ARG_INFO_EX(arginfo_dd_trace_internal_fn, 0, 0, 1)
	ZEND_ARG_TYPE_INFO(0, functionName, IS_STRING, 0)
	ZEND_ARG_VARIADIC_TYPE_INFO(0, args, IS_MIXED, 0)
ZEND_END_ARG_INFO()

ZEND_BEGIN_ARG_WITH_RETURN_TYPE_INFO_EX(arginfo_dd_trace_set_trace_id, 0, 0, _IS_BOOL, 0)
	ZEND_ARG_TYPE_INFO_WITH_DEFAULT_VALUE(0, traceId, IS_STRING, 1, "null")
ZEND_END_ARG_INFO()

#define arginfo_dd_trace_closed_spans_count arginfo_dd_trace_dd_get_memory_limit

#define arginfo_dd_trace_tracer_is_limited arginfo_DDTrace_UserRequest_has_listeners

#define arginfo_dd_trace_compile_time_microseconds arginfo_dd_trace_dd_get_memory_limit

#define arginfo_dd_trace_serialize_closed_spans arginfo_DDTrace_current_context

#define arginfo_dd_trace_peek_span_id arginfo_DDTrace_startup_logs

#define arginfo_dd_trace_close_all_spans_and_flush arginfo_DDTrace_flush

#define arginfo_dd_trace_function arginfo_DDTrace_trace_function

ZEND_BEGIN_ARG_WITH_RETURN_TYPE_INFO_EX(arginfo_dd_trace_method, 0, 3, _IS_BOOL, 0)
	ZEND_ARG_TYPE_INFO(0, className, IS_STRING, 0)
	ZEND_ARG_TYPE_INFO(0, methodName, IS_STRING, 0)
	ZEND_ARG_OBJ_TYPE_MASK(0, tracingClosureOrConfigArray, Closure, MAY_BE_ARRAY|MAY_BE_NULL, NULL)
ZEND_END_ARG_INFO()

ZEND_BEGIN_ARG_WITH_RETURN_TYPE_INFO_EX(arginfo_dd_untrace, 0, 1, _IS_BOOL, 0)
	ZEND_ARG_TYPE_INFO(0, functionName, IS_STRING, 0)
	ZEND_ARG_TYPE_INFO_WITH_DEFAULT_VALUE(0, className, IS_STRING, 1, "null")
ZEND_END_ARG_INFO()

ZEND_BEGIN_ARG_WITH_RETURN_TYPE_INFO_EX(arginfo_dd_trace_synchronous_flush, 0, 0, IS_VOID, 0)
	ZEND_ARG_TYPE_INFO_WITH_DEFAULT_VALUE(0, timeout, IS_LONG, 0, "100")
ZEND_END_ARG_INFO()

ZEND_BEGIN_ARG_INFO_EX(arginfo_class_DDTrace_SpanEvent___construct, 0, 0, 1)
	ZEND_ARG_TYPE_INFO(0, name, IS_STRING, 0)
	ZEND_ARG_TYPE_INFO_WITH_DEFAULT_VALUE(0, attributes, IS_ARRAY, 0, "[]")
	ZEND_ARG_TYPE_INFO_WITH_DEFAULT_VALUE(0, timestamp, IS_LONG, 1, "null")
ZEND_END_ARG_INFO()

ZEND_BEGIN_ARG_WITH_RETURN_TYPE_INFO_EX(arginfo_class_DDTrace_SpanEvent_jsonSerialize, 0, 0, IS_MIXED, 0)
ZEND_END_ARG_INFO()

ZEND_BEGIN_ARG_INFO_EX(arginfo_class_DDTrace_ExceptionSpanEvent___construct, 0, 0, 1)
	ZEND_ARG_OBJ_INFO(0, exception, Throwable, 0)
	ZEND_ARG_TYPE_INFO_WITH_DEFAULT_VALUE(0, attributes, IS_ARRAY, 0, "[]")
ZEND_END_ARG_INFO()

#define arginfo_class_DDTrace_SpanLink_jsonSerialize arginfo_class_DDTrace_SpanEvent_jsonSerialize

ZEND_BEGIN_ARG_WITH_RETURN_OBJ_INFO_EX(arginfo_class_DDTrace_SpanLink_fromHeaders, 0, 1, DDTrace\\SpanLink, 0)
	ZEND_ARG_TYPE_MASK(0, headersOrCallback, MAY_BE_ARRAY|MAY_BE_CALLABLE, NULL)
ZEND_END_ARG_INFO()

#define arginfo_class_DDTrace_SpanData_getDuration arginfo_dd_trace_dd_get_memory_limit

#define arginfo_class_DDTrace_SpanData_getStartTime arginfo_dd_trace_dd_get_memory_limit

ZEND_BEGIN_ARG_WITH_RETURN_OBJ_INFO_EX(arginfo_class_DDTrace_SpanData_getLink, 0, 0, DDTrace\\SpanLink, 0)
ZEND_END_ARG_INFO()

#define arginfo_class_DDTrace_SpanData_hexId arginfo_DDTrace_startup_logs

#define arginfo_class_DDTrace_Integration_init arginfo_dd_trace_dd_get_memory_limit

ZEND_FUNCTION(DDTrace_trace_method);
ZEND_FUNCTION(DDTrace_trace_function);
ZEND_FUNCTION(DDTrace_hook_function);
ZEND_FUNCTION(DDTrace_hook_method);
ZEND_FUNCTION(DDTrace_add_global_tag);
ZEND_FUNCTION(DDTrace_add_distributed_tag);
ZEND_FUNCTION(DDTrace_set_user);
ZEND_FUNCTION(DDTrace_close_spans_until);
ZEND_FUNCTION(DDTrace_active_span);
ZEND_FUNCTION(DDTrace_root_span);
ZEND_FUNCTION(DDTrace_start_span);
ZEND_FUNCTION(DDTrace_close_span);
ZEND_FUNCTION(DDTrace_update_span_duration);
ZEND_FUNCTION(DDTrace_start_trace_span);
ZEND_FUNCTION(DDTrace_active_stack);
ZEND_FUNCTION(DDTrace_create_stack);
ZEND_FUNCTION(DDTrace_switch_stack);
ZEND_FUNCTION(DDTrace_set_priority_sampling);
ZEND_FUNCTION(DDTrace_get_priority_sampling);
ZEND_FUNCTION(DDTrace_get_sanitized_exception_trace);
ZEND_FUNCTION(DDTrace_consume_distributed_tracing_headers);
ZEND_FUNCTION(DDTrace_generate_distributed_tracing_headers);
ZEND_FUNCTION(DDTrace_find_active_exception);
ZEND_FUNCTION(DDTrace_extract_ip_from_headers);
ZEND_FUNCTION(DDTrace_startup_logs);
ZEND_FUNCTION(DDTrace_trace_id);
ZEND_FUNCTION(DDTrace_logs_correlation_trace_id);
ZEND_FUNCTION(DDTrace_current_context);
ZEND_FUNCTION(DDTrace_set_distributed_tracing_context);
ZEND_FUNCTION(DDTrace_flush);
ZEND_FUNCTION(DDTrace_curl_multi_exec_get_request_spans);
ZEND_FUNCTION(DDTrace_dogstatsd_count);
ZEND_FUNCTION(DDTrace_dogstatsd_distribution);
ZEND_FUNCTION(DDTrace_dogstatsd_gauge);
ZEND_FUNCTION(DDTrace_dogstatsd_histogram);
ZEND_FUNCTION(DDTrace_dogstatsd_set);
ZEND_FUNCTION(DDTrace_System_container_id);
ZEND_FUNCTION(DDTrace_Config_integration_analytics_enabled);
ZEND_FUNCTION(DDTrace_Config_integration_analytics_sample_rate);
ZEND_FUNCTION(DDTrace_UserRequest_has_listeners);
ZEND_FUNCTION(DDTrace_UserRequest_notify_start);
ZEND_FUNCTION(DDTrace_UserRequest_notify_commit);
ZEND_FUNCTION(DDTrace_UserRequest_set_blocking_function);
ZEND_FUNCTION(DDTrace_Testing_trigger_error);
ZEND_FUNCTION(DDTrace_Testing_emit_asm_event);
ZEND_FUNCTION(DDTrace_Internal_add_span_flag);
ZEND_FUNCTION(DDTrace_Internal_handle_fork);
ZEND_FUNCTION(dd_trace_env_config);
ZEND_FUNCTION(dd_trace_disable_in_request);
ZEND_FUNCTION(dd_trace_reset);
ZEND_FUNCTION(dd_trace_serialize_msgpack);
ZEND_FUNCTION(dd_trace_noop);
ZEND_FUNCTION(dd_trace_dd_get_memory_limit);
ZEND_FUNCTION(dd_trace_check_memory_under_limit);
ZEND_FUNCTION(ddtrace_config_app_name);
ZEND_FUNCTION(ddtrace_config_distributed_tracing_enabled);
ZEND_FUNCTION(ddtrace_config_trace_enabled);
ZEND_FUNCTION(ddtrace_config_integration_enabled);
ZEND_FUNCTION(dd_trace_send_traces_via_thread);
ZEND_FUNCTION(dd_trace_buffer_span);
ZEND_FUNCTION(dd_trace_coms_trigger_writer_flush);
ZEND_FUNCTION(dd_trace_internal_fn);
ZEND_FUNCTION(dd_trace_set_trace_id);
ZEND_FUNCTION(dd_trace_closed_spans_count);
ZEND_FUNCTION(dd_trace_tracer_is_limited);
ZEND_FUNCTION(dd_trace_compile_time_microseconds);
ZEND_FUNCTION(dd_trace_serialize_closed_spans);
ZEND_FUNCTION(dd_trace_peek_span_id);
ZEND_FUNCTION(dd_trace_close_all_spans_and_flush);
ZEND_FUNCTION(DDTrace_trace_function);
ZEND_FUNCTION(DDTrace_trace_method);
ZEND_FUNCTION(dd_untrace);
ZEND_FUNCTION(dd_trace_synchronous_flush);
ZEND_METHOD(DDTrace_SpanEvent, __construct);
ZEND_METHOD(DDTrace_SpanEvent, jsonSerialize);
ZEND_METHOD(DDTrace_ExceptionSpanEvent, __construct);
ZEND_METHOD(DDTrace_SpanLink, jsonSerialize);
ZEND_METHOD(DDTrace_SpanLink, fromHeaders);
ZEND_METHOD(DDTrace_SpanData, getDuration);
ZEND_METHOD(DDTrace_SpanData, getStartTime);
ZEND_METHOD(DDTrace_SpanData, getLink);
ZEND_METHOD(DDTrace_SpanData, hexId);

static const zend_function_entry ext_functions[] = {
	ZEND_RAW_FENTRY(ZEND_NS_NAME("DDTrace", "trace_method"), zif_DDTrace_trace_method, arginfo_DDTrace_trace_method, 0, NULL, NULL)
	ZEND_RAW_FENTRY(ZEND_NS_NAME("DDTrace", "trace_function"), zif_DDTrace_trace_function, arginfo_DDTrace_trace_function, 0, NULL, NULL)
	ZEND_RAW_FENTRY(ZEND_NS_NAME("DDTrace", "hook_function"), zif_DDTrace_hook_function, arginfo_DDTrace_hook_function, 0, NULL, NULL)
	ZEND_RAW_FENTRY(ZEND_NS_NAME("DDTrace", "hook_method"), zif_DDTrace_hook_method, arginfo_DDTrace_hook_method, 0, NULL, NULL)
	ZEND_RAW_FENTRY(ZEND_NS_NAME("DDTrace", "add_global_tag"), zif_DDTrace_add_global_tag, arginfo_DDTrace_add_global_tag, 0, NULL, NULL)
	ZEND_RAW_FENTRY(ZEND_NS_NAME("DDTrace", "add_distributed_tag"), zif_DDTrace_add_distributed_tag, arginfo_DDTrace_add_distributed_tag, 0, NULL, NULL)
	ZEND_RAW_FENTRY(ZEND_NS_NAME("DDTrace", "set_user"), zif_DDTrace_set_user, arginfo_DDTrace_set_user, 0, NULL, NULL)
	ZEND_RAW_FENTRY(ZEND_NS_NAME("DDTrace", "close_spans_until"), zif_DDTrace_close_spans_until, arginfo_DDTrace_close_spans_until, 0, NULL, NULL)
	ZEND_RAW_FENTRY(ZEND_NS_NAME("DDTrace", "active_span"), zif_DDTrace_active_span, arginfo_DDTrace_active_span, 0, NULL, NULL)
	ZEND_RAW_FENTRY(ZEND_NS_NAME("DDTrace", "root_span"), zif_DDTrace_root_span, arginfo_DDTrace_root_span, 0, NULL, NULL)
	ZEND_RAW_FENTRY(ZEND_NS_NAME("DDTrace", "start_span"), zif_DDTrace_start_span, arginfo_DDTrace_start_span, 0, NULL, NULL)
	ZEND_RAW_FENTRY(ZEND_NS_NAME("DDTrace", "close_span"), zif_DDTrace_close_span, arginfo_DDTrace_close_span, 0, NULL, NULL)
	ZEND_RAW_FENTRY(ZEND_NS_NAME("DDTrace", "update_span_duration"), zif_DDTrace_update_span_duration, arginfo_DDTrace_update_span_duration, 0, NULL, NULL)
	ZEND_RAW_FENTRY(ZEND_NS_NAME("DDTrace", "start_trace_span"), zif_DDTrace_start_trace_span, arginfo_DDTrace_start_trace_span, 0, NULL, NULL)
	ZEND_RAW_FENTRY(ZEND_NS_NAME("DDTrace", "active_stack"), zif_DDTrace_active_stack, arginfo_DDTrace_active_stack, 0, NULL, NULL)
	ZEND_RAW_FENTRY(ZEND_NS_NAME("DDTrace", "create_stack"), zif_DDTrace_create_stack, arginfo_DDTrace_create_stack, 0, NULL, NULL)
	ZEND_RAW_FENTRY(ZEND_NS_NAME("DDTrace", "switch_stack"), zif_DDTrace_switch_stack, arginfo_DDTrace_switch_stack, 0, NULL, NULL)
	ZEND_RAW_FENTRY(ZEND_NS_NAME("DDTrace", "set_priority_sampling"), zif_DDTrace_set_priority_sampling, arginfo_DDTrace_set_priority_sampling, 0, NULL, NULL)
	ZEND_RAW_FENTRY(ZEND_NS_NAME("DDTrace", "get_priority_sampling"), zif_DDTrace_get_priority_sampling, arginfo_DDTrace_get_priority_sampling, 0, NULL, NULL)
	ZEND_RAW_FENTRY(ZEND_NS_NAME("DDTrace", "get_sanitized_exception_trace"), zif_DDTrace_get_sanitized_exception_trace, arginfo_DDTrace_get_sanitized_exception_trace, 0, NULL, NULL)
	ZEND_RAW_FENTRY(ZEND_NS_NAME("DDTrace", "consume_distributed_tracing_headers"), zif_DDTrace_consume_distributed_tracing_headers, arginfo_DDTrace_consume_distributed_tracing_headers, 0, NULL, NULL)
	ZEND_RAW_FENTRY(ZEND_NS_NAME("DDTrace", "generate_distributed_tracing_headers"), zif_DDTrace_generate_distributed_tracing_headers, arginfo_DDTrace_generate_distributed_tracing_headers, 0, NULL, NULL)
	ZEND_RAW_FENTRY(ZEND_NS_NAME("DDTrace", "find_active_exception"), zif_DDTrace_find_active_exception, arginfo_DDTrace_find_active_exception, 0, NULL, NULL)
	ZEND_RAW_FENTRY(ZEND_NS_NAME("DDTrace", "extract_ip_from_headers"), zif_DDTrace_extract_ip_from_headers, arginfo_DDTrace_extract_ip_from_headers, 0, NULL, NULL)
	ZEND_RAW_FENTRY(ZEND_NS_NAME("DDTrace", "startup_logs"), zif_DDTrace_startup_logs, arginfo_DDTrace_startup_logs, 0, NULL, NULL)
	ZEND_RAW_FENTRY(ZEND_NS_NAME("DDTrace", "trace_id"), zif_DDTrace_trace_id, arginfo_DDTrace_trace_id, 0, NULL, NULL)
	ZEND_RAW_FENTRY(ZEND_NS_NAME("DDTrace", "logs_correlation_trace_id"), zif_DDTrace_logs_correlation_trace_id, arginfo_DDTrace_logs_correlation_trace_id, 0, NULL, NULL)
	ZEND_RAW_FENTRY(ZEND_NS_NAME("DDTrace", "current_context"), zif_DDTrace_current_context, arginfo_DDTrace_current_context, 0, NULL, NULL)
	ZEND_RAW_FENTRY(ZEND_NS_NAME("DDTrace", "set_distributed_tracing_context"), zif_DDTrace_set_distributed_tracing_context, arginfo_DDTrace_set_distributed_tracing_context, 0, NULL, NULL)
	ZEND_RAW_FENTRY(ZEND_NS_NAME("DDTrace", "flush"), zif_DDTrace_flush, arginfo_DDTrace_flush, 0, NULL, NULL)
	ZEND_RAW_FENTRY(ZEND_NS_NAME("DDTrace", "curl_multi_exec_get_request_spans"), zif_DDTrace_curl_multi_exec_get_request_spans, arginfo_DDTrace_curl_multi_exec_get_request_spans, 0, NULL, NULL)
	ZEND_RAW_FENTRY(ZEND_NS_NAME("DDTrace", "dogstatsd_count"), zif_DDTrace_dogstatsd_count, arginfo_DDTrace_dogstatsd_count, 0, NULL, NULL)
	ZEND_RAW_FENTRY(ZEND_NS_NAME("DDTrace", "dogstatsd_distribution"), zif_DDTrace_dogstatsd_distribution, arginfo_DDTrace_dogstatsd_distribution, 0, NULL, NULL)
	ZEND_RAW_FENTRY(ZEND_NS_NAME("DDTrace", "dogstatsd_gauge"), zif_DDTrace_dogstatsd_gauge, arginfo_DDTrace_dogstatsd_gauge, 0, NULL, NULL)
	ZEND_RAW_FENTRY(ZEND_NS_NAME("DDTrace", "dogstatsd_histogram"), zif_DDTrace_dogstatsd_histogram, arginfo_DDTrace_dogstatsd_histogram, 0, NULL, NULL)
	ZEND_RAW_FENTRY(ZEND_NS_NAME("DDTrace", "dogstatsd_set"), zif_DDTrace_dogstatsd_set, arginfo_DDTrace_dogstatsd_set, 0, NULL, NULL)
	ZEND_RAW_FENTRY(ZEND_NS_NAME("DDTrace\\System", "container_id"), zif_DDTrace_System_container_id, arginfo_DDTrace_System_container_id, 0, NULL, NULL)
	ZEND_RAW_FENTRY(ZEND_NS_NAME("DDTrace\\Config", "integration_analytics_enabled"), zif_DDTrace_Config_integration_analytics_enabled, arginfo_DDTrace_Config_integration_analytics_enabled, 0, NULL, NULL)
	ZEND_RAW_FENTRY(ZEND_NS_NAME("DDTrace\\Config", "integration_analytics_sample_rate"), zif_DDTrace_Config_integration_analytics_sample_rate, arginfo_DDTrace_Config_integration_analytics_sample_rate, 0, NULL, NULL)
	ZEND_RAW_FENTRY(ZEND_NS_NAME("DDTrace\\UserRequest", "has_listeners"), zif_DDTrace_UserRequest_has_listeners, arginfo_DDTrace_UserRequest_has_listeners, 0, NULL, NULL)
	ZEND_RAW_FENTRY(ZEND_NS_NAME("DDTrace\\UserRequest", "notify_start"), zif_DDTrace_UserRequest_notify_start, arginfo_DDTrace_UserRequest_notify_start, 0, NULL, NULL)
	ZEND_RAW_FENTRY(ZEND_NS_NAME("DDTrace\\UserRequest", "notify_commit"), zif_DDTrace_UserRequest_notify_commit, arginfo_DDTrace_UserRequest_notify_commit, 0, NULL, NULL)
	ZEND_RAW_FENTRY(ZEND_NS_NAME("DDTrace\\UserRequest", "set_blocking_function"), zif_DDTrace_UserRequest_set_blocking_function, arginfo_DDTrace_UserRequest_set_blocking_function, 0, NULL, NULL)
	ZEND_RAW_FENTRY(ZEND_NS_NAME("DDTrace\\Testing", "trigger_error"), zif_DDTrace_Testing_trigger_error, arginfo_DDTrace_Testing_trigger_error, 0, NULL, NULL)
	ZEND_RAW_FENTRY(ZEND_NS_NAME("DDTrace\\Testing", "emit_asm_event"), zif_DDTrace_Testing_emit_asm_event, arginfo_DDTrace_Testing_emit_asm_event, 0, NULL, NULL)
	ZEND_RAW_FENTRY(ZEND_NS_NAME("DDTrace\\Internal", "add_span_flag"), zif_DDTrace_Internal_add_span_flag, arginfo_DDTrace_Internal_add_span_flag, 0, NULL, NULL)
	ZEND_RAW_FENTRY(ZEND_NS_NAME("DDTrace\\Internal", "handle_fork"), zif_DDTrace_Internal_handle_fork, arginfo_DDTrace_Internal_handle_fork, 0, NULL, NULL)
	ZEND_FE(dd_trace_env_config, arginfo_dd_trace_env_config)
	ZEND_FE(dd_trace_disable_in_request, arginfo_dd_trace_disable_in_request)
	ZEND_FE(dd_trace_reset, arginfo_dd_trace_reset)
	ZEND_FE(dd_trace_serialize_msgpack, arginfo_dd_trace_serialize_msgpack)
	ZEND_FE(dd_trace_noop, arginfo_dd_trace_noop)
	ZEND_FE(dd_trace_dd_get_memory_limit, arginfo_dd_trace_dd_get_memory_limit)
	ZEND_FE(dd_trace_check_memory_under_limit, arginfo_dd_trace_check_memory_under_limit)
	ZEND_FE(ddtrace_config_app_name, arginfo_ddtrace_config_app_name)
	ZEND_FE(ddtrace_config_distributed_tracing_enabled, arginfo_ddtrace_config_distributed_tracing_enabled)
	ZEND_FE(ddtrace_config_trace_enabled, arginfo_ddtrace_config_trace_enabled)
	ZEND_FE(ddtrace_config_integration_enabled, arginfo_ddtrace_config_integration_enabled)
	ZEND_FE(dd_trace_send_traces_via_thread, arginfo_dd_trace_send_traces_via_thread)
	ZEND_FE(dd_trace_buffer_span, arginfo_dd_trace_buffer_span)
	ZEND_FE(dd_trace_coms_trigger_writer_flush, arginfo_dd_trace_coms_trigger_writer_flush)
	ZEND_FE(dd_trace_internal_fn, arginfo_dd_trace_internal_fn)
	ZEND_FE(dd_trace_set_trace_id, arginfo_dd_trace_set_trace_id)
	ZEND_FE(dd_trace_closed_spans_count, arginfo_dd_trace_closed_spans_count)
	ZEND_FE(dd_trace_tracer_is_limited, arginfo_dd_trace_tracer_is_limited)
	ZEND_FE(dd_trace_compile_time_microseconds, arginfo_dd_trace_compile_time_microseconds)
	ZEND_FE(dd_trace_serialize_closed_spans, arginfo_dd_trace_serialize_closed_spans)
	ZEND_FE(dd_trace_peek_span_id, arginfo_dd_trace_peek_span_id)
	ZEND_FE(dd_trace_close_all_spans_and_flush, arginfo_dd_trace_close_all_spans_and_flush)
	ZEND_RAW_FENTRY("dd_trace_function", zif_DDTrace_trace_function, arginfo_dd_trace_function, 0, NULL, NULL)
	ZEND_RAW_FENTRY("dd_trace_method", zif_DDTrace_trace_method, arginfo_dd_trace_method, 0, NULL, NULL)
	ZEND_FE(dd_untrace, arginfo_dd_untrace)
	ZEND_FE(dd_trace_synchronous_flush, arginfo_dd_trace_synchronous_flush)
	ZEND_FE_END
};

static const zend_function_entry class_DDTrace_SpanEvent_methods[] = {
	ZEND_ME(DDTrace_SpanEvent, __construct, arginfo_class_DDTrace_SpanEvent___construct, ZEND_ACC_PUBLIC)
	ZEND_ME(DDTrace_SpanEvent, jsonSerialize, arginfo_class_DDTrace_SpanEvent_jsonSerialize, ZEND_ACC_PUBLIC)
	ZEND_FE_END
};

static const zend_function_entry class_DDTrace_ExceptionSpanEvent_methods[] = {
	ZEND_ME(DDTrace_ExceptionSpanEvent, __construct, arginfo_class_DDTrace_ExceptionSpanEvent___construct, ZEND_ACC_PUBLIC)
	ZEND_FE_END
};

static const zend_function_entry class_DDTrace_SpanLink_methods[] = {
	ZEND_ME(DDTrace_SpanLink, jsonSerialize, arginfo_class_DDTrace_SpanLink_jsonSerialize, ZEND_ACC_PUBLIC)
	ZEND_ME(DDTrace_SpanLink, fromHeaders, arginfo_class_DDTrace_SpanLink_fromHeaders, ZEND_ACC_PUBLIC|ZEND_ACC_STATIC)
	ZEND_FE_END
};

static const zend_function_entry class_DDTrace_SpanData_methods[] = {
	ZEND_ME(DDTrace_SpanData, getDuration, arginfo_class_DDTrace_SpanData_getDuration, ZEND_ACC_PUBLIC)
	ZEND_ME(DDTrace_SpanData, getStartTime, arginfo_class_DDTrace_SpanData_getStartTime, ZEND_ACC_PUBLIC)
	ZEND_ME(DDTrace_SpanData, getLink, arginfo_class_DDTrace_SpanData_getLink, ZEND_ACC_PUBLIC)
	ZEND_ME(DDTrace_SpanData, hexId, arginfo_class_DDTrace_SpanData_hexId, ZEND_ACC_PUBLIC)
	ZEND_FE_END
};

static const zend_function_entry class_DDTrace_Integration_methods[] = {
	ZEND_RAW_FENTRY("init", NULL, arginfo_class_DDTrace_Integration_init, ZEND_ACC_PUBLIC|ZEND_ACC_ABSTRACT, NULL, NULL)
	ZEND_FE_END
};

static void register_ddtrace_symbols(int module_number)
{
	REGISTER_LONG_CONSTANT("DDTrace\\DBM_PROPAGATION_DISABLED", DD_TRACE_DBM_PROPAGATION_DISABLED, CONST_PERSISTENT);
	REGISTER_LONG_CONSTANT("DDTrace\\DBM_PROPAGATION_SERVICE", DD_TRACE_DBM_PROPAGATION_SERVICE, CONST_PERSISTENT);
	REGISTER_LONG_CONSTANT("DDTrace\\DBM_PROPAGATION_FULL", DD_TRACE_DBM_PROPAGATION_FULL, CONST_PERSISTENT);
	REGISTER_LONG_CONSTANT("DDTrace\\Internal\\SPAN_FLAG_OPENTELEMETRY", DDTRACE_SPAN_FLAG_OPENTELEMETRY, CONST_PERSISTENT);
	REGISTER_LONG_CONSTANT("DDTrace\\Internal\\SPAN_FLAG_OPENTRACING", DDTRACE_SPAN_FLAG_OPENTRACING, CONST_PERSISTENT);
	REGISTER_STRING_CONSTANT("DD_TRACE_VERSION", PHP_DDTRACE_VERSION, CONST_PERSISTENT);
	REGISTER_LONG_CONSTANT("DD_TRACE_PRIORITY_SAMPLING_AUTO_KEEP", PRIORITY_SAMPLING_AUTO_KEEP, CONST_PERSISTENT);
	REGISTER_LONG_CONSTANT("DD_TRACE_PRIORITY_SAMPLING_AUTO_REJECT", PRIORITY_SAMPLING_AUTO_REJECT, CONST_PERSISTENT);
	REGISTER_LONG_CONSTANT("DD_TRACE_PRIORITY_SAMPLING_USER_KEEP", PRIORITY_SAMPLING_USER_KEEP, CONST_PERSISTENT);
	REGISTER_LONG_CONSTANT("DD_TRACE_PRIORITY_SAMPLING_USER_REJECT", PRIORITY_SAMPLING_USER_REJECT, CONST_PERSISTENT);
	REGISTER_LONG_CONSTANT("DD_TRACE_PRIORITY_SAMPLING_UNKNOWN", DDTRACE_PRIORITY_SAMPLING_UNKNOWN, CONST_PERSISTENT);
	REGISTER_LONG_CONSTANT("DD_TRACE_PRIORITY_SAMPLING_UNSET", DDTRACE_PRIORITY_SAMPLING_UNSET, CONST_PERSISTENT);
}

static zend_class_entry *register_class_DDTrace_SpanEvent(zend_class_entry *class_entry_JsonSerializable)
{
	zend_class_entry ce, *class_entry;

	INIT_NS_CLASS_ENTRY(ce, "DDTrace", "SpanEvent", class_DDTrace_SpanEvent_methods);
	class_entry = zend_register_internal_class_with_flags(&ce, NULL, 0);
	zend_class_implements(class_entry, 1, class_entry_JsonSerializable);

	zval property_name_default_value;
	ZVAL_UNDEF(&property_name_default_value);
	zend_declare_typed_property(class_entry, ZSTR_KNOWN(ZEND_STR_NAME), &property_name_default_value, ZEND_ACC_PUBLIC, NULL, (zend_type) ZEND_TYPE_INIT_MASK(MAY_BE_STRING));

	zval property_attributes_default_value;
	ZVAL_UNDEF(&property_attributes_default_value);
	zend_string *property_attributes_name = zend_string_init("attributes", sizeof("attributes") - 1, 1);
	zend_declare_typed_property(class_entry, property_attributes_name, &property_attributes_default_value, ZEND_ACC_PUBLIC, NULL, (zend_type) ZEND_TYPE_INIT_MASK(MAY_BE_ARRAY));
	zend_string_release(property_attributes_name);

	zval property_timestamp_default_value;
	ZVAL_UNDEF(&property_timestamp_default_value);
	zend_string *property_timestamp_name = zend_string_init("timestamp", sizeof("timestamp") - 1, 1);
	zend_declare_typed_property(class_entry, property_timestamp_name, &property_timestamp_default_value, ZEND_ACC_PUBLIC, NULL, (zend_type) ZEND_TYPE_INIT_MASK(MAY_BE_LONG));
	zend_string_release(property_timestamp_name);

	return class_entry;
}

static zend_class_entry *register_class_DDTrace_ExceptionSpanEvent(zend_class_entry *class_entry_DDTrace_SpanEvent)
{
	zend_class_entry ce, *class_entry;

	INIT_NS_CLASS_ENTRY(ce, "DDTrace", "ExceptionSpanEvent", class_DDTrace_ExceptionSpanEvent_methods);
	class_entry = zend_register_internal_class_with_flags(&ce, class_entry_DDTrace_SpanEvent, 0);

	zval property_exception_default_value;
	ZVAL_UNDEF(&property_exception_default_value);
	zend_string *property_exception_name = zend_string_init("exception", sizeof("exception") - 1, 1);
	zend_string *property_exception_class_Throwable = zend_string_init("Throwable", sizeof("Throwable")-1, 1);
	zend_declare_typed_property(class_entry, property_exception_name, &property_exception_default_value, ZEND_ACC_PUBLIC, NULL, (zend_type) ZEND_TYPE_INIT_CLASS(property_exception_class_Throwable, 0, 0));
	zend_string_release(property_exception_name);

	return class_entry;
}

static zend_class_entry *register_class_DDTrace_SpanLink(zend_class_entry *class_entry_JsonSerializable)
{
	zend_class_entry ce, *class_entry;

	INIT_NS_CLASS_ENTRY(ce, "DDTrace", "SpanLink", class_DDTrace_SpanLink_methods);
	class_entry = zend_register_internal_class_with_flags(&ce, NULL, 0);
	zend_class_implements(class_entry, 1, class_entry_JsonSerializable);

	zval property_traceId_default_value;
	ZVAL_UNDEF(&property_traceId_default_value);
	zend_string *property_traceId_name = zend_string_init("traceId", sizeof("traceId") - 1, 1);
	zend_declare_typed_property(class_entry, property_traceId_name, &property_traceId_default_value, ZEND_ACC_PUBLIC, NULL, (zend_type) ZEND_TYPE_INIT_MASK(MAY_BE_STRING));
	zend_string_release(property_traceId_name);

	zval property_spanId_default_value;
	ZVAL_UNDEF(&property_spanId_default_value);
	zend_string *property_spanId_name = zend_string_init("spanId", sizeof("spanId") - 1, 1);
	zend_declare_typed_property(class_entry, property_spanId_name, &property_spanId_default_value, ZEND_ACC_PUBLIC, NULL, (zend_type) ZEND_TYPE_INIT_MASK(MAY_BE_STRING));
	zend_string_release(property_spanId_name);

	zval property_traceState_default_value;
	ZVAL_UNDEF(&property_traceState_default_value);
	zend_string *property_traceState_name = zend_string_init("traceState", sizeof("traceState") - 1, 1);
	zend_declare_typed_property(class_entry, property_traceState_name, &property_traceState_default_value, ZEND_ACC_PUBLIC, NULL, (zend_type) ZEND_TYPE_INIT_MASK(MAY_BE_STRING));
	zend_string_release(property_traceState_name);

	zval property_attributes_default_value;
	ZVAL_UNDEF(&property_attributes_default_value);
	zend_string *property_attributes_name = zend_string_init("attributes", sizeof("attributes") - 1, 1);
	zend_declare_typed_property(class_entry, property_attributes_name, &property_attributes_default_value, ZEND_ACC_PUBLIC, NULL, (zend_type) ZEND_TYPE_INIT_MASK(MAY_BE_ARRAY));
	zend_string_release(property_attributes_name);

	zval property_droppedAttributesCount_default_value;
	ZVAL_UNDEF(&property_droppedAttributesCount_default_value);
	zend_string *property_droppedAttributesCount_name = zend_string_init("droppedAttributesCount", sizeof("droppedAttributesCount") - 1, 1);
	zend_declare_typed_property(class_entry, property_droppedAttributesCount_name, &property_droppedAttributesCount_default_value, ZEND_ACC_PUBLIC, NULL, (zend_type) ZEND_TYPE_INIT_MASK(MAY_BE_LONG));
	zend_string_release(property_droppedAttributesCount_name);

	return class_entry;
}

static zend_class_entry *register_class_DDTrace_GitMetadata(void)
{
	zend_class_entry ce, *class_entry;

	INIT_NS_CLASS_ENTRY(ce, "DDTrace", "GitMetadata", NULL);
	class_entry = zend_register_internal_class_with_flags(&ce, NULL, 0);

	zval property_commitSha_default_value;
	ZVAL_EMPTY_STRING(&property_commitSha_default_value);
	zend_string *property_commitSha_name = zend_string_init("commitSha", sizeof("commitSha") - 1, 1);
	zend_declare_typed_property(class_entry, property_commitSha_name, &property_commitSha_default_value, ZEND_ACC_PUBLIC, NULL, (zend_type) ZEND_TYPE_INIT_MASK(MAY_BE_STRING));
	zend_string_release(property_commitSha_name);

	zval property_repositoryUrl_default_value;
	ZVAL_EMPTY_STRING(&property_repositoryUrl_default_value);
	zend_string *property_repositoryUrl_name = zend_string_init("repositoryUrl", sizeof("repositoryUrl") - 1, 1);
	zend_declare_typed_property(class_entry, property_repositoryUrl_name, &property_repositoryUrl_default_value, ZEND_ACC_PUBLIC, NULL, (zend_type) ZEND_TYPE_INIT_MASK(MAY_BE_STRING));
	zend_string_release(property_repositoryUrl_name);

	return class_entry;
}

static zend_class_entry *register_class_DDTrace_SpanData(void)
{
	zend_class_entry ce, *class_entry;

	INIT_NS_CLASS_ENTRY(ce, "DDTrace", "SpanData", class_DDTrace_SpanData_methods);
	class_entry = zend_register_internal_class_with_flags(&ce, NULL, 0);

	zval property_name_default_value;
	ZVAL_EMPTY_STRING(&property_name_default_value);
	zend_declare_typed_property(class_entry, ZSTR_KNOWN(ZEND_STR_NAME), &property_name_default_value, ZEND_ACC_PUBLIC, NULL, (zend_type) ZEND_TYPE_INIT_MASK(MAY_BE_STRING|MAY_BE_NULL));

	zval property_resource_default_value;
	ZVAL_EMPTY_STRING(&property_resource_default_value);
	zend_declare_typed_property(class_entry, ZSTR_KNOWN(ZEND_STR_RESOURCE), &property_resource_default_value, ZEND_ACC_PUBLIC, NULL, (zend_type) ZEND_TYPE_INIT_MASK(MAY_BE_STRING|MAY_BE_NULL));

	zval property_service_default_value;
	ZVAL_EMPTY_STRING(&property_service_default_value);
	zend_string *property_service_name = zend_string_init("service", sizeof("service") - 1, 1);
	zend_declare_typed_property(class_entry, property_service_name, &property_service_default_value, ZEND_ACC_PUBLIC, NULL, (zend_type) ZEND_TYPE_INIT_MASK(MAY_BE_STRING|MAY_BE_NULL));
	zend_string_release(property_service_name);

	zval property_env_default_value;
	ZVAL_EMPTY_STRING(&property_env_default_value);
	zend_string *property_env_name = zend_string_init("env", sizeof("env") - 1, 1);
	zend_declare_typed_property(class_entry, property_env_name, &property_env_default_value, ZEND_ACC_PUBLIC, NULL, (zend_type) ZEND_TYPE_INIT_MASK(MAY_BE_STRING));
	zend_string_release(property_env_name);

	zval property_version_default_value;
	ZVAL_EMPTY_STRING(&property_version_default_value);
	zend_string *property_version_name = zend_string_init("version", sizeof("version") - 1, 1);
	zend_declare_typed_property(class_entry, property_version_name, &property_version_default_value, ZEND_ACC_PUBLIC, NULL, (zend_type) ZEND_TYPE_INIT_MASK(MAY_BE_STRING));
	zend_string_release(property_version_name);

	zval property_meta_struct_default_value;
	ZVAL_EMPTY_ARRAY(&property_meta_struct_default_value);
	zend_string *property_meta_struct_name = zend_string_init("meta_struct", sizeof("meta_struct") - 1, 1);
	zend_declare_typed_property(class_entry, property_meta_struct_name, &property_meta_struct_default_value, ZEND_ACC_PUBLIC, NULL, (zend_type) ZEND_TYPE_INIT_MASK(MAY_BE_ARRAY));
	zend_string_release(property_meta_struct_name);

	zval property_type_default_value;
	ZVAL_EMPTY_STRING(&property_type_default_value);
	zend_declare_typed_property(class_entry, ZSTR_KNOWN(ZEND_STR_TYPE), &property_type_default_value, ZEND_ACC_PUBLIC, NULL, (zend_type) ZEND_TYPE_INIT_MASK(MAY_BE_STRING|MAY_BE_NULL));

	zval property_meta_default_value;
	ZVAL_EMPTY_ARRAY(&property_meta_default_value);
	zend_string *property_meta_name = zend_string_init("meta", sizeof("meta") - 1, 1);
	zend_declare_typed_property(class_entry, property_meta_name, &property_meta_default_value, ZEND_ACC_PUBLIC, NULL, (zend_type) ZEND_TYPE_INIT_MASK(MAY_BE_ARRAY));
	zend_string_release(property_meta_name);

	zval property_metrics_default_value;
	ZVAL_EMPTY_ARRAY(&property_metrics_default_value);
	zend_string *property_metrics_name = zend_string_init("metrics", sizeof("metrics") - 1, 1);
	zend_declare_typed_property(class_entry, property_metrics_name, &property_metrics_default_value, ZEND_ACC_PUBLIC, NULL, (zend_type) ZEND_TYPE_INIT_MASK(MAY_BE_ARRAY));
	zend_string_release(property_metrics_name);

	zval property_exception_default_value;
	ZVAL_NULL(&property_exception_default_value);
	zend_string *property_exception_name = zend_string_init("exception", sizeof("exception") - 1, 1);
	zend_string *property_exception_class_Throwable = zend_string_init("Throwable", sizeof("Throwable")-1, 1);
	zend_declare_typed_property(class_entry, property_exception_name, &property_exception_default_value, ZEND_ACC_PUBLIC, NULL, (zend_type) ZEND_TYPE_INIT_CLASS(property_exception_class_Throwable, 0, MAY_BE_NULL));
	zend_string_release(property_exception_name);

	zval property_id_default_value;
	ZVAL_UNDEF(&property_id_default_value);
	zend_string *property_id_name = zend_string_init("id", sizeof("id") - 1, 1);
	zend_declare_typed_property(class_entry, property_id_name, &property_id_default_value, ZEND_ACC_PUBLIC|ZEND_ACC_READONLY, NULL, (zend_type) ZEND_TYPE_INIT_MASK(MAY_BE_STRING));
	zend_string_release(property_id_name);

	zval property_links_default_value;
	ZVAL_EMPTY_ARRAY(&property_links_default_value);
	zend_string *property_links_name = zend_string_init("links", sizeof("links") - 1, 1);
	zend_declare_typed_property(class_entry, property_links_name, &property_links_default_value, ZEND_ACC_PUBLIC, NULL, (zend_type) ZEND_TYPE_INIT_MASK(MAY_BE_ARRAY));
	zend_string_release(property_links_name);

	zval property_events_default_value;
	ZVAL_EMPTY_ARRAY(&property_events_default_value);
	zend_string *property_events_name = zend_string_init("events", sizeof("events") - 1, 1);
	zend_declare_typed_property(class_entry, property_events_name, &property_events_default_value, ZEND_ACC_PUBLIC, NULL, (zend_type) ZEND_TYPE_INIT_MASK(MAY_BE_ARRAY));
	zend_string_release(property_events_name);

	zval property_peerServiceSources_default_value;
	ZVAL_EMPTY_ARRAY(&property_peerServiceSources_default_value);
	zend_string *property_peerServiceSources_name = zend_string_init("peerServiceSources", sizeof("peerServiceSources") - 1, 1);
	zend_declare_typed_property(class_entry, property_peerServiceSources_name, &property_peerServiceSources_default_value, ZEND_ACC_PUBLIC, NULL, (zend_type) ZEND_TYPE_INIT_MASK(MAY_BE_ARRAY));
	zend_string_release(property_peerServiceSources_name);

	zval property_parent_default_value;
	ZVAL_UNDEF(&property_parent_default_value);
	zend_string *property_parent_name = zend_string_init("parent", sizeof("parent") - 1, 1);
	zend_string *property_parent_class_DDTrace_SpanData = zend_string_init("DDTrace\\SpanData", sizeof("DDTrace\\SpanData")-1, 1);
	zend_declare_typed_property(class_entry, property_parent_name, &property_parent_default_value, ZEND_ACC_PUBLIC|ZEND_ACC_READONLY, NULL, (zend_type) ZEND_TYPE_INIT_CLASS(property_parent_class_DDTrace_SpanData, 0, MAY_BE_NULL));
	zend_string_release(property_parent_name);

	zval property_stack_default_value;
	ZVAL_UNDEF(&property_stack_default_value);
	zend_string *property_stack_name = zend_string_init("stack", sizeof("stack") - 1, 1);
	zend_string *property_stack_class_DDTrace_SpanStack = zend_string_init("DDTrace\\SpanStack", sizeof("DDTrace\\SpanStack")-1, 1);
	zend_declare_typed_property(class_entry, property_stack_name, &property_stack_default_value, ZEND_ACC_PUBLIC|ZEND_ACC_READONLY, NULL, (zend_type) ZEND_TYPE_INIT_CLASS(property_stack_class_DDTrace_SpanStack, 0, 0));
	zend_string_release(property_stack_name);

	zval property_onClose_default_value;
	ZVAL_EMPTY_ARRAY(&property_onClose_default_value);
	zend_string *property_onClose_name = zend_string_init("onClose", sizeof("onClose") - 1, 1);
	zend_declare_typed_property(class_entry, property_onClose_name, &property_onClose_default_value, ZEND_ACC_PUBLIC, NULL, (zend_type) ZEND_TYPE_INIT_MASK(MAY_BE_ARRAY));
	zend_string_release(property_onClose_name);

	return class_entry;
}

static zend_class_entry *register_class_DDTrace_InferredSpanData(zend_class_entry *class_entry_DDTrace_SpanData)
{
	zend_class_entry ce, *class_entry;

	INIT_NS_CLASS_ENTRY(ce, "DDTrace", "InferredSpanData", NULL);
	class_entry = zend_register_internal_class_with_flags(&ce, class_entry_DDTrace_SpanData, 0);

	return class_entry;
}

static zend_class_entry *register_class_DDTrace_RootSpanData(zend_class_entry *class_entry_DDTrace_SpanData)
{
	zend_class_entry ce, *class_entry;

	INIT_NS_CLASS_ENTRY(ce, "DDTrace", "RootSpanData", NULL);
	class_entry = zend_register_internal_class_with_flags(&ce, class_entry_DDTrace_SpanData, 0);

	zval property_origin_default_value;
	ZVAL_UNDEF(&property_origin_default_value);
	zend_string *property_origin_name = zend_string_init("origin", sizeof("origin") - 1, 1);
	zend_declare_typed_property(class_entry, property_origin_name, &property_origin_default_value, ZEND_ACC_PUBLIC, NULL, (zend_type) ZEND_TYPE_INIT_MASK(MAY_BE_STRING));
	zend_string_release(property_origin_name);

	zval property_propagatedTags_default_value;
	ZVAL_EMPTY_ARRAY(&property_propagatedTags_default_value);
	zend_string *property_propagatedTags_name = zend_string_init("propagatedTags", sizeof("propagatedTags") - 1, 1);
	zend_declare_typed_property(class_entry, property_propagatedTags_name, &property_propagatedTags_default_value, ZEND_ACC_PUBLIC, NULL, (zend_type) ZEND_TYPE_INIT_MASK(MAY_BE_ARRAY));
	zend_string_release(property_propagatedTags_name);

	zval property_samplingPriority_default_value;
	ZVAL_LONG(&property_samplingPriority_default_value, DDTRACE_PRIORITY_SAMPLING_UNKNOWN);
	zend_string *property_samplingPriority_name = zend_string_init("samplingPriority", sizeof("samplingPriority") - 1, 1);
	zend_declare_typed_property(class_entry, property_samplingPriority_name, &property_samplingPriority_default_value, ZEND_ACC_PUBLIC, NULL, (zend_type) ZEND_TYPE_INIT_MASK(MAY_BE_LONG));
	zend_string_release(property_samplingPriority_name);

	zval property_propagatedSamplingPriority_default_value;
	ZVAL_UNDEF(&property_propagatedSamplingPriority_default_value);
	zend_string *property_propagatedSamplingPriority_name = zend_string_init("propagatedSamplingPriority", sizeof("propagatedSamplingPriority") - 1, 1);
	zend_declare_typed_property(class_entry, property_propagatedSamplingPriority_name, &property_propagatedSamplingPriority_default_value, ZEND_ACC_PUBLIC, NULL, (zend_type) ZEND_TYPE_INIT_MASK(MAY_BE_LONG));
	zend_string_release(property_propagatedSamplingPriority_name);

	zval property_tracestate_default_value;
	ZVAL_UNDEF(&property_tracestate_default_value);
	zend_string *property_tracestate_name = zend_string_init("tracestate", sizeof("tracestate") - 1, 1);
	zend_declare_typed_property(class_entry, property_tracestate_name, &property_tracestate_default_value, ZEND_ACC_PUBLIC, NULL, (zend_type) ZEND_TYPE_INIT_MASK(MAY_BE_STRING));
	zend_string_release(property_tracestate_name);

	zval property_tracestateTags_default_value;
	ZVAL_EMPTY_ARRAY(&property_tracestateTags_default_value);
	zend_string *property_tracestateTags_name = zend_string_init("tracestateTags", sizeof("tracestateTags") - 1, 1);
	zend_declare_typed_property(class_entry, property_tracestateTags_name, &property_tracestateTags_default_value, ZEND_ACC_PUBLIC, NULL, (zend_type) ZEND_TYPE_INIT_MASK(MAY_BE_ARRAY));
	zend_string_release(property_tracestateTags_name);

	zval property_parentId_default_value;
	ZVAL_UNDEF(&property_parentId_default_value);
	zend_string *property_parentId_name = zend_string_init("parentId", sizeof("parentId") - 1, 1);
	zend_declare_typed_property(class_entry, property_parentId_name, &property_parentId_default_value, ZEND_ACC_PUBLIC, NULL, (zend_type) ZEND_TYPE_INIT_MASK(MAY_BE_STRING));
	zend_string_release(property_parentId_name);

	zval property_traceId_default_value;
	ZVAL_EMPTY_STRING(&property_traceId_default_value);
	zend_string *property_traceId_name = zend_string_init("traceId", sizeof("traceId") - 1, 1);
	zend_declare_typed_property(class_entry, property_traceId_name, &property_traceId_default_value, ZEND_ACC_PUBLIC, NULL, (zend_type) ZEND_TYPE_INIT_MASK(MAY_BE_STRING));
	zend_string_release(property_traceId_name);

	zval property_gitMetadata_default_value;
	ZVAL_NULL(&property_gitMetadata_default_value);
	zend_string *property_gitMetadata_name = zend_string_init("gitMetadata", sizeof("gitMetadata") - 1, 1);
	zend_string *property_gitMetadata_class_DDTrace_GitMetadata = zend_string_init("DDTrace\\GitMetadata", sizeof("DDTrace\\GitMetadata")-1, 1);
	zend_declare_typed_property(class_entry, property_gitMetadata_name, &property_gitMetadata_default_value, ZEND_ACC_PUBLIC, NULL, (zend_type) ZEND_TYPE_INIT_CLASS(property_gitMetadata_class_DDTrace_GitMetadata, 0, MAY_BE_NULL));
	zend_string_release(property_gitMetadata_name);

	zval property_inferredSpan_default_value;
	ZVAL_NULL(&property_inferredSpan_default_value);
	zend_string *property_inferredSpan_name = zend_string_init("inferredSpan", sizeof("inferredSpan") - 1, 1);
	zend_string *property_inferredSpan_class_DDTrace_InferredSpanData = zend_string_init("DDTrace\\InferredSpanData", sizeof("DDTrace\\InferredSpanData")-1, 1);
	zend_declare_typed_property(class_entry, property_inferredSpan_name, &property_inferredSpan_default_value, ZEND_ACC_PUBLIC, NULL, (zend_type) ZEND_TYPE_INIT_CLASS(property_inferredSpan_class_DDTrace_InferredSpanData, 0, MAY_BE_NULL));
	zend_string_release(property_inferredSpan_name);

	return class_entry;
}

static zend_class_entry *register_class_DDTrace_SpanStack(void)
{
	zend_class_entry ce, *class_entry;

	INIT_NS_CLASS_ENTRY(ce, "DDTrace", "SpanStack", NULL);
	class_entry = zend_register_internal_class_with_flags(&ce, NULL, 0);

	zval property_parent_default_value;
	ZVAL_UNDEF(&property_parent_default_value);
	zend_string *property_parent_name = zend_string_init("parent", sizeof("parent") - 1, 1);
	zend_string *property_parent_class_DDTrace_SpanStack = zend_string_init("DDTrace\\SpanStack", sizeof("DDTrace\\SpanStack")-1, 1);
	zend_declare_typed_property(class_entry, property_parent_name, &property_parent_default_value, ZEND_ACC_PUBLIC|ZEND_ACC_READONLY, NULL, (zend_type) ZEND_TYPE_INIT_CLASS(property_parent_class_DDTrace_SpanStack, 0, MAY_BE_NULL));
	zend_string_release(property_parent_name);

	zval property_active_default_value;
	ZVAL_NULL(&property_active_default_value);
	zend_string *property_active_name = zend_string_init("active", sizeof("active") - 1, 1);
	zend_string *property_active_class_DDTrace_SpanData = zend_string_init("DDTrace\\SpanData", sizeof("DDTrace\\SpanData")-1, 1);
	zend_declare_typed_property(class_entry, property_active_name, &property_active_default_value, ZEND_ACC_PUBLIC, NULL, (zend_type) ZEND_TYPE_INIT_CLASS(property_active_class_DDTrace_SpanData, 0, MAY_BE_NULL));
	zend_string_release(property_active_name);

	zval property_spanCreationObservers_default_value;
	ZVAL_EMPTY_ARRAY(&property_spanCreationObservers_default_value);
	zend_string *property_spanCreationObservers_name = zend_string_init("spanCreationObservers", sizeof("spanCreationObservers") - 1, 1);
	zend_declare_typed_property(class_entry, property_spanCreationObservers_name, &property_spanCreationObservers_default_value, ZEND_ACC_PUBLIC, NULL, (zend_type) ZEND_TYPE_INIT_MASK(MAY_BE_ARRAY));
	zend_string_release(property_spanCreationObservers_name);

	return class_entry;
}

static zend_class_entry *register_class_DDTrace_Integration(void)
{
	zend_class_entry ce, *class_entry;

	INIT_NS_CLASS_ENTRY(ce, "DDTrace", "Integration", class_DDTrace_Integration_methods);
	class_entry = zend_register_internal_interface(&ce);

	zval const_NOT_LOADED_value;
	ZVAL_LONG(&const_NOT_LOADED_value, DD_TRACE_INTEGRATION_NOT_LOADED);
	zend_string *const_NOT_LOADED_name = zend_string_init_interned("NOT_LOADED", sizeof("NOT_LOADED") - 1, 1);
	zend_declare_class_constant_ex(class_entry, const_NOT_LOADED_name, &const_NOT_LOADED_value, ZEND_ACC_PUBLIC, NULL);
	zend_string_release(const_NOT_LOADED_name);

	zval const_LOADED_value;
	ZVAL_LONG(&const_LOADED_value, DD_TRACE_INTEGRATION_LOADED);
	zend_string *const_LOADED_name = zend_string_init_interned("LOADED", sizeof("LOADED") - 1, 1);
	zend_declare_class_constant_ex(class_entry, const_LOADED_name, &const_LOADED_value, ZEND_ACC_PUBLIC, NULL);
	zend_string_release(const_LOADED_name);

	zval const_NOT_AVAILABLE_value;
	ZVAL_LONG(&const_NOT_AVAILABLE_value, DD_TRACE_INTEGRATION_NOT_AVAILABLE);
	zend_string *const_NOT_AVAILABLE_name = zend_string_init_interned("NOT_AVAILABLE", sizeof("NOT_AVAILABLE") - 1, 1);
	zend_declare_class_constant_ex(class_entry, const_NOT_AVAILABLE_name, &const_NOT_AVAILABLE_value, ZEND_ACC_PUBLIC, NULL);
	zend_string_release(const_NOT_AVAILABLE_name);

	return class_entry;
}<|MERGE_RESOLUTION|>--- conflicted
+++ resolved
@@ -1,9 +1,5 @@
 /* This is a generated file, edit the .stub.php file instead.
-<<<<<<< HEAD
  * Stub hash: 2948bdff7804f9136a8bd0b900036236dd613c98 */
-=======
- * Stub hash: 683415b6ad6f59c7f8412ae4b2142b9c548c222a */
->>>>>>> 5f0bae31
 
 ZEND_BEGIN_ARG_WITH_RETURN_TYPE_INFO_EX(arginfo_DDTrace_trace_method, 0, 3, _IS_BOOL, 0)
 	ZEND_ARG_TYPE_INFO(0, className, IS_STRING, 0)
