--- conflicted
+++ resolved
@@ -126,15 +126,9 @@
 
 int dd_execute_auto_prepend_file(char *auto_prepend_file) {
     zend_file_handle prepend_file;
-<<<<<<< HEAD
-    // We could technically do this to synthetically adjust the stack
-    // zend_execute_data *ex = EG(current_execute_data);
-    // EG(current_execute_data) = ex->prev_execute_data;q
-=======
     // We must emulate being at the root of the stack so that exception handling sees a root frame and reports the error rather than swallowing it.
     zend_execute_data *ex = EG(current_execute_data);
     EG(current_execute_data) = NULL;
->>>>>>> 530afada
 #if PHP_VERSION_ID < 80100
     memset(&prepend_file, 0, sizeof(zend_file_handle));
     prepend_file.type = ZEND_HANDLE_FILENAME;
