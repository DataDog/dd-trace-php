#include <Zend/zend.h>
#include <Zend/zend_builtin_functions.h>
#include <Zend/zend_exceptions.h>
#include <Zend/zend_interfaces.h>
#include <Zend/zend_smart_str.h>
#include <Zend/zend_types.h>
#include <inttypes.h>
#include <php.h>
#include <stdbool.h>
#include <stdlib.h>
#include <string.h>

#include <ext/standard/php_string.h>
#include <components-rs/ddtrace.h>
// comment to prevent clang from reordering these headers
#include <SAPI.h>
#include <exceptions/exceptions.h>
#include <json/json.h>
#include <stdatomic.h>
#include <zai_string/string.h>
#include <sandbox/sandbox.h>

#include "arrays.h"
#include "compat_string.h"
#include "ddtrace.h"
#include "engine_api.h"
#include "engine_hooks.h"
#include "ip_extraction.h"
#include <components/log/log.h>
#include "mpack/mpack.h"
#include "priority_sampling/priority_sampling.h"
#include "span.h"
#include "uri_normalization.h"

ZEND_EXTERN_MODULE_GLOBALS(ddtrace);

extern void (*profiling_notify_trace_finished)(uint64_t local_root_span_id,
                                               zai_str span_type,
                                               zai_str resource);

#define MAX_ID_BUFSIZ 40  // 3.4e^38 = 39 chars + 1 terminator
#define KEY_TRACE_ID "trace_id"
#define KEY_SPAN_ID "span_id"
#define KEY_PARENT_ID "parent_id"

static int msgpack_write_zval(mpack_writer_t *writer, zval *trace, int level);

static int write_hash_table(mpack_writer_t *writer, HashTable *ht, int level) {
    zval *tmp;
    zend_string *string_key;
    zend_long num_key;
    bool is_assoc = 0;

#if PHP_VERSION_ID >= 80100
    is_assoc = !zend_array_is_list(ht);
#else
    Bucket *bucket;
    ZEND_HASH_FOREACH_BUCKET(ht, bucket) { is_assoc = is_assoc || bucket->key != NULL; }
    ZEND_HASH_FOREACH_END();
#endif

    if (is_assoc) {
        mpack_start_map(writer, zend_hash_num_elements(ht));
    } else {
        mpack_start_array(writer, zend_hash_num_elements(ht));
    }

    ZEND_HASH_FOREACH_KEY_VAL_IND(ht, num_key, string_key, tmp) {
        // Writing the key, if associative
        bool zval_string_as_uint64 = false;
        if (is_assoc == 1) {
            char num_str_buf[MAX_ID_BUFSIZ], *key;
            if (string_key) {
                key = ZSTR_VAL(string_key);
            } else {
                key = num_str_buf;
                sprintf(num_str_buf, ZEND_LONG_FMT, num_key);
            }
            mpack_write_cstr(writer, key);
            // If the key is trace_id, span_id or parent_id then strings have to be converted to uint64 when packed.
            if (level <= 3 &&
                (0 == strcmp(KEY_TRACE_ID, key) || 0 == strcmp(KEY_SPAN_ID, key) || 0 == strcmp(KEY_PARENT_ID, key))) {
                zval_string_as_uint64 = true;
            }
        }

        // Writing the value
        if (zval_string_as_uint64) {
            mpack_write_u64(writer, strtoull(Z_STRVAL_P(tmp), NULL, 10));
        } else if (msgpack_write_zval(writer, tmp, level) != 1) {
            return 0;
        }
    }
    ZEND_HASH_FOREACH_END();

    if (is_assoc) {
        mpack_finish_map(writer);
    } else {
        mpack_finish_array(writer);
    }
    return 1;
}

static int msgpack_write_zval(mpack_writer_t *writer, zval *trace, int level) {
    if (Z_TYPE_P(trace) == IS_REFERENCE) {
        trace = Z_REFVAL_P(trace);
    }

    switch (Z_TYPE_P(trace)) {
        case IS_ARRAY:
            if (write_hash_table(writer, Z_ARRVAL_P(trace), level + 1) != 1) {
                return 0;
            }
            break;
        case IS_DOUBLE:
            mpack_write_double(writer, Z_DVAL_P(trace));
            break;
        case IS_LONG:
            mpack_write_int(writer, Z_LVAL_P(trace));
            break;
        case IS_NULL:
            mpack_write_nil(writer);
            break;
        case IS_TRUE:
        case IS_FALSE:
            mpack_write_bool(writer, Z_TYPE_P(trace) == IS_TRUE);
            break;
        case IS_STRING:
            mpack_write_cstr(writer, Z_STRVAL_P(trace));
            break;
        default:
            LOG(Warn, "Serialize values must be of type array, string, int, float, bool or null");
            return 0;
            break;
    }
    return 1;
}

int ddtrace_serialize_simple_array_into_c_string(zval *trace, char **data_p, size_t *size_p) {
    // encode to memory buffer
    char *data;
    size_t size;
    mpack_writer_t writer;
    mpack_writer_init_growable(&writer, &data, &size);
    if (msgpack_write_zval(&writer, trace, 0) != 1) {
        mpack_writer_destroy(&writer);
        free(data);
        return 0;
    }
    // finish writing
    if (mpack_writer_destroy(&writer) != mpack_ok) {
        free(data);
        return 0;
    }

    if (data_p && size_p) {
        *data_p = data;
        *size_p = size;

        return 1;
    } else {
        return 0;
    }
}

size_t ddtrace_serialize_simple_array_into_mapped_menory(zval *trace, char *map, size_t size) {
    // encode to memory buffer
    mpack_writer_t writer;
    mpack_writer_init(&writer, map, size);
    if (msgpack_write_zval(&writer, trace, 0) != 1) {
        mpack_writer_destroy(&writer);
        return 0;
    }
    size_t written = mpack_writer_buffer_size(&writer);
    // finish writing
    if (mpack_writer_destroy(&writer) != mpack_ok) {
        return 0;
    }
    return written;
}

int ddtrace_serialize_simple_array(zval *trace, zval *retval) {
    // encode to memory buffer
    char *data;
    size_t size;

    if (ddtrace_serialize_simple_array_into_c_string(trace, &data, &size)) {
        ZVAL_STRINGL(retval, data, size);
        free(data);
        return 1;
    } else {
        return 0;
    }
}

static void _add_assoc_zval_copy(zval *el, const char *name, zval *prop) {
    zval value;
    ZVAL_COPY(&value, prop);
    add_assoc_zval(el, (name), &value);
}

typedef zend_result (*add_tag_fn_t)(void *context, ddtrace_string key, ddtrace_string value);

#if PHP_VERSION_ID < 70100
#define ZEND_STR_LINE "line"
#define ZEND_STR_FILE "file"
#define ZEND_STR_PREVIOUS "previous"
#endif

enum dd_exception {
    DD_EXCEPTION_THROWN,
    DD_EXCEPTION_CAUGHT,
    DD_EXCEPTION_UNCAUGHT,
};

static zend_result dd_exception_to_error_msg(zend_object *exception, void *context, add_tag_fn_t add_tag, enum dd_exception exception_state) {
    zend_string *msg = zai_exception_message(exception);
    zend_long line = zval_get_long(ZAI_EXCEPTION_PROPERTY(exception, ZEND_STR_LINE));
    zend_string *file = ddtrace_convert_to_str(ZAI_EXCEPTION_PROPERTY(exception, ZEND_STR_FILE));

    char *error_text, *status_line = NULL;

    if (SG(sapi_headers).http_response_code >= 500) {
        if (SG(sapi_headers).http_status_line) {
            asprintf(&status_line, " (%s)", SG(sapi_headers).http_status_line);
        } else {
            asprintf(&status_line, " (%d)", SG(sapi_headers).http_response_code);
        }
    }

    const char *exception_type;
    switch (exception_state) {
        case DD_EXCEPTION_CAUGHT: exception_type = "Caught"; break;
        case DD_EXCEPTION_UNCAUGHT: exception_type = "Uncaught"; break;
        default: exception_type = "Thrown"; break;
    }

    int error_len = asprintf(&error_text, "%s %s%s%s%.*s in %s:" ZEND_LONG_FMT, exception_type,
                             ZSTR_VAL(exception->ce->name), status_line ? status_line : "", ZSTR_LEN(msg) > 0 ? ": " : "",
                             (int)ZSTR_LEN(msg), ZSTR_VAL(msg), ZSTR_VAL(file), line);

    free(status_line);

    ddtrace_string key = DDTRACE_STRING_LITERAL("error.message");
    ddtrace_string value = {error_text, error_len};
    zend_result result = add_tag(context, key, value);

    zend_string_release(file);
    free(error_text);
    return result;
}

static zend_result dd_exception_to_error_type(zend_object *exception, void *context, add_tag_fn_t add_tag) {
    ddtrace_string value, key = DDTRACE_STRING_LITERAL("error.type");

    if (instanceof_function(exception->ce, ddtrace_ce_fatal_error)) {
        zval *code = ZAI_EXCEPTION_PROPERTY(exception, ZEND_STR_CODE);
        const char *error_type_string = "{unknown error}";

        if (Z_TYPE_P(code) == IS_LONG) {
            switch (Z_LVAL_P(code)) {
                case E_ERROR:
                    error_type_string = "E_ERROR";
                    break;
                case E_CORE_ERROR:
                    error_type_string = "E_CORE_ERROR";
                    break;
                case E_COMPILE_ERROR:
                    error_type_string = "E_COMPILE_ERROR";
                    break;
                case E_USER_ERROR:
                    error_type_string = "E_USER_ERROR";
                    break;
                default:
                    LOG_UNREACHABLE(
                        "Unhandled error type in DDTrace\\FatalError; is a fatal error case missing?");
            }

        } else {
            LOG_UNREACHABLE("Exception was a DDTrace\\FatalError but failed to get an exception code");
        }

        value = ddtrace_string_cstring_ctor((char *)error_type_string);
    } else {
        zend_string *type_name = exception->ce->name;
        value.ptr = ZSTR_VAL(type_name);
        value.len = ZSTR_LEN(type_name);
    }

    return add_tag(context, key, value);
}

static zend_result dd_exception_trace_to_error_stack(zend_string *trace, void *context, add_tag_fn_t add_tag) {
    ddtrace_string key = DDTRACE_STRING_LITERAL("error.stack");
    ddtrace_string value = {ZSTR_VAL(trace), ZSTR_LEN(trace)};
    zend_result result = add_tag(context, key, value);
    zend_string_release(trace);
    return result;
}

// Guarantees that add_tag will only be called once per tag, will stop trying to add tags if one fails.
static zend_result ddtrace_exception_to_meta(zend_object *exception, void *context, add_tag_fn_t add_meta, enum dd_exception exception_state) {
    zend_object *exception_root = exception;
    zend_string *full_trace = zai_get_trace_without_args_from_exception(exception);

    zval *previous = ZAI_EXCEPTION_PROPERTY(exception, ZEND_STR_PREVIOUS);
    while (Z_TYPE_P(previous) == IS_OBJECT && !Z_IS_RECURSIVE_P(previous) &&
           instanceof_function(Z_OBJCE_P(previous), zend_ce_throwable)) {
        zend_string *trace_string = zai_get_trace_without_args_from_exception(Z_OBJ_P(previous));

        zend_string *msg = zai_exception_message(exception);
        zend_long line = zval_get_long(ZAI_EXCEPTION_PROPERTY(exception, ZEND_STR_LINE));
        zend_string *file = ddtrace_convert_to_str(ZAI_EXCEPTION_PROPERTY(exception, ZEND_STR_FILE));

        zend_string *complete_trace =
            zend_strpprintf(0, "%s\n\nNext %s%s%s in %s:" ZEND_LONG_FMT "\nStack trace:\n%s", ZSTR_VAL(trace_string),
                            ZSTR_VAL(exception->ce->name), ZSTR_LEN(msg) ? ": " : "", ZSTR_VAL(msg), ZSTR_VAL(file),
                            line, ZSTR_VAL(full_trace));
        zend_string_release(trace_string);
        zend_string_release(full_trace);
        zend_string_release(file);
        full_trace = complete_trace;

        Z_PROTECT_RECURSION_P(previous);
        exception = Z_OBJ_P(previous);
        previous = ZAI_EXCEPTION_PROPERTY(exception, ZEND_STR_PREVIOUS);
    }

    previous = ZAI_EXCEPTION_PROPERTY(exception_root, ZEND_STR_PREVIOUS);
    while (Z_TYPE_P(previous) == IS_OBJECT && !Z_IS_RECURSIVE_P(previous) &&
           instanceof_function(Z_OBJCE_P(previous), zend_ce_throwable)) {
        Z_UNPROTECT_RECURSION_P(previous);
        previous = ZAI_EXCEPTION_PROPERTY(Z_OBJ_P(previous), ZEND_STR_PREVIOUS);
    }

    bool success = dd_exception_to_error_msg(exception, context, add_meta, exception_state) == SUCCESS &&
                   dd_exception_to_error_type(exception, context, add_meta) == SUCCESS &&
                   dd_exception_trace_to_error_stack(full_trace, context, add_meta) == SUCCESS;
    return success ? SUCCESS : FAILURE;
}

typedef struct dd_error_info {
    zend_string *type;
    zend_string *msg;
    zend_string *stack;
} dd_error_info;

static zend_string *dd_error_type(int code) {
    const char *error_type = "{unknown error}";

    // mask off flags such as E_DONT_BAIL
    code &= E_ALL;

    switch (code) {
        case E_ERROR:
            error_type = "E_ERROR";
            break;
        case E_CORE_ERROR:
            error_type = "E_CORE_ERROR";
            break;
        case E_COMPILE_ERROR:
            error_type = "E_COMPILE_ERROR";
            break;
        case E_USER_ERROR:
            error_type = "E_USER_ERROR";
            break;
    }

    return zend_string_init(error_type, strlen(error_type), 0);
}

static zend_string *dd_fatal_error_stack(void) {
    zval stack = {0};
    zend_fetch_debug_backtrace(&stack, 0, DEBUG_BACKTRACE_IGNORE_ARGS, 0);
    zend_string *error_stack = NULL;
    if (Z_TYPE(stack) == IS_ARRAY) {
        error_stack = zai_get_trace_without_args(Z_ARR(stack));
    }
    zval_ptr_dtor(&stack);
    return error_stack;
}

static int dd_fatal_error_to_meta(zend_array *meta, dd_error_info error) {
    if (error.type) {
        zval tmp = ddtrace_zval_zstr(zend_string_copy(error.type));
        zend_symtable_str_update(meta, ZEND_STRL("error.type"), &tmp);
    }

    if (error.msg) {
        zval tmp = ddtrace_zval_zstr(zend_string_copy(error.msg));
        zend_symtable_str_update(meta, ZEND_STRL("error.message"), &tmp);
    }

    if (error.stack) {
        zval tmp = ddtrace_zval_zstr(zend_string_copy(error.stack));
        zend_symtable_str_update(meta, ZEND_STRL("error.stack"), &tmp);
    }

    return error.type && error.msg ? SUCCESS : FAILURE;
}

static zend_result dd_add_meta_array(void *context, ddtrace_string key, ddtrace_string value) {
    zval *meta = context, tmp = ddtrace_zval_stringl(value.ptr, value.len);

    // meta array takes ownership of tmp
    return zend_symtable_str_update(Z_ARR_P(meta), key.ptr, key.len, &tmp) != NULL ? SUCCESS : FAILURE;
}

static void dd_add_header_to_meta(zend_array *meta, const char *type, zend_string *lowerheader,
                                  zend_string *headerval) {
    if (zend_hash_exists(get_DD_TRACE_HEADER_TAGS(), lowerheader)) {
        for (char *ptr = ZSTR_VAL(lowerheader); *ptr; ++ptr) {
            if ((*ptr < 'a' || *ptr > 'z') && *ptr != '-' && (*ptr < '0' || *ptr > '9')) {
                *ptr = '_';
            }
        }

        zend_string *headertag = zend_strpprintf(0, "http.%s.headers.%s", type, ZSTR_VAL(lowerheader));
        zval headerzv;
        ZVAL_STR_COPY(&headerzv, headerval);
        zend_hash_update(meta, headertag, &headerzv);
        zend_string_release(headertag);
    }
}

static void normalize_with_underscores(zend_string *str) {
    for (char *ptr = ZSTR_VAL(str); *ptr; ++ptr) {
        // Replace non-alphanumeric/dashes by underscores
        if ((*ptr < 'a' || *ptr > 'z')
            && (*ptr < 'A' || *ptr > 'Z')
            && (*ptr < '0' || *ptr > '9')
            && *ptr != '-') {
            *ptr = '_';
        }
    }
}

static void dd_add_post_fields_to_meta(zend_array *meta, const char *type, zend_string *postkey, zend_string *postval) {
    zend_string *posttag = zend_strpprintf(0, "http.%s.post.%s", type, ZSTR_VAL(postkey));
    zval postzv;
    ZVAL_STR_COPY(&postzv, postval);
    zend_hash_update(meta, posttag, &postzv);
    zend_string_release(posttag);
}

static void dd_add_post_fields_to_meta_recursive(zend_array *meta, const char *type, zend_string *postkey,
                                                 zval *postval, zend_array* post_whitelist,
                                                 bool is_prefixed) {
    if (Z_TYPE_P(postval) == IS_ARRAY) {
        zend_ulong index;
        zend_string *key;
        zval *val;

        ZEND_HASH_FOREACH_KEY_VAL(Z_ARRVAL_P(postval), index, key, val) {
            if (key) {
                zend_string *copy_key = zend_string_dup(key, 0);
                normalize_with_underscores(copy_key);
                if (ZSTR_LEN(postkey) == 0) {
                    dd_add_post_fields_to_meta_recursive(meta, type, copy_key, val, post_whitelist,
                                                         is_prefixed || zend_hash_exists(post_whitelist, copy_key));
                } else {
                    // If the current postkey is not the empty string, we want to add a '.' to the beginning of the key
                    zend_string *newkey = zend_strpprintf(0, "%s.%s", ZSTR_VAL(postkey), ZSTR_VAL(copy_key));
                    dd_add_post_fields_to_meta_recursive(meta, type, newkey, val, post_whitelist,
                                                         is_prefixed || zend_hash_exists(post_whitelist, newkey));
                    zend_string_release(newkey);
                }
                zend_string_release(copy_key);
            } else {
                // Use numeric index if there isn't a string key
                zend_string *newkey = zend_strpprintf(0, "%s." ZEND_LONG_FMT, ZSTR_VAL(postkey), index);
                dd_add_post_fields_to_meta_recursive(meta, type, newkey, val, post_whitelist,
                                                     is_prefixed || zend_hash_exists(post_whitelist, newkey));
                zend_string_release(newkey);
            }
        }
        ZEND_HASH_FOREACH_END();
    } else {
        if (is_prefixed) { // The postkey is in the whitelist or is prefixed by a key in the whitelist
            // we want to add it to the meta as is
            zend_string *ztr_postval = zval_get_string(postval);
            dd_add_post_fields_to_meta(meta, type, postkey, ztr_postval);
            zend_string_release(ztr_postval);
        } else if (post_whitelist) {
            zend_string *str;
            zend_ulong numkey;
            zend_hash_get_current_key(post_whitelist, &str, &numkey);
            if (str && zend_string_equals_literal(str, "*")) { // '*' is a wildcard for the whitelist
                // Here, both the postkey and postval are strings, so we can concatenate them into "<postkey>=<postval>"
                zend_string *postvalstr = zval_get_string(postval);
                zend_string *postvalconcat = zend_strpprintf(0, "%s=%s", ZSTR_VAL(postkey), ZSTR_VAL(postvalstr));
                zend_string_release(postvalstr);

                // Match it with the regex to redact if needed
                if (zai_match_regex(get_DD_TRACE_OBFUSCATION_QUERY_STRING_REGEXP(), postvalconcat)) {
                    zend_string *replacement = zend_string_init(ZEND_STRL("<redacted>"), 0);
                    dd_add_post_fields_to_meta(meta, type, postkey, replacement);
                    zend_string_release(replacement);
                } else {
                    dd_add_post_fields_to_meta(meta, type, postkey, postvalstr);
                }
                zend_string_release(postvalconcat);
            } else { // No wildcard and the postkey isn't in the whitelist
                // Always use "<redacted>" as the value
                zend_string *replacement = zend_string_init(ZEND_STRL("<redacted>"), 0);
                dd_add_post_fields_to_meta(meta, type, postkey, replacement);
                zend_string_release(replacement);
            }
        } else { // No whitelist, so we always use "<redacted>" as the value
            zend_string *replacement = zend_string_init(ZEND_STRL("<redacted>"), 0);
            dd_add_post_fields_to_meta(meta, type, postkey, replacement);
            zend_string_release(replacement);
        }
    }
}

void ddtrace_set_global_span_properties(ddtrace_span_data *span) {
    zend_array *meta = ddtrace_property_array(&span->property_meta);

    zend_array *global_tags = get_DD_TAGS();
    zend_string *global_key;
    zval *global_val;
    ZEND_HASH_FOREACH_STR_KEY_VAL(global_tags, global_key, global_val) {
        if (zend_hash_add(meta, global_key, global_val)) {
            Z_TRY_ADDREF_P(global_val);
        }
    }
    ZEND_HASH_FOREACH_END();

    zend_string *tag_key;
    zval *tag_value;
    ZEND_HASH_FOREACH_STR_KEY_VAL(DDTRACE_G(additional_global_tags), tag_key, tag_value) {
        if (zend_hash_add(meta, tag_key, tag_value)) {
            Z_TRY_ADDREF_P(tag_value);
        }
    }
    ZEND_HASH_FOREACH_END();

    zval_ptr_dtor(&span->property_id);
    ZVAL_STR(&span->property_id, ddtrace_span_id_as_string(span->span_id));
}

static const char *dd_get_req_uri() {
    const char *uri = NULL;
    zval *_server = &PG(http_globals)[TRACK_VARS_SERVER];
    if (Z_TYPE_P(_server) == IS_ARRAY || zend_is_auto_global_str(ZEND_STRL("_SERVER"))) {
        zval *req_uri = zend_hash_str_find(Z_ARRVAL_P(_server), ZEND_STRL("REQUEST_URI"));
        if (req_uri && Z_TYPE_P(req_uri) == IS_STRING) {
            uri = Z_STRVAL_P(req_uri);
        }
    }

    if (!uri) {
        uri = SG(request_info).request_uri;
    }

    return uri;
}

static const char *dd_get_query_string() {
    const char *query_string = NULL;
    zval *_server = &PG(http_globals)[TRACK_VARS_SERVER];
    if (Z_TYPE_P(_server) == IS_ARRAY || zend_is_auto_global_str(ZEND_STRL("_SERVER"))) {
        zval *query_str = zend_hash_str_find(Z_ARRVAL_P(_server), ZEND_STRL("QUERY_STRING"));
        if (query_str && Z_TYPE_P(query_str) == IS_STRING) {
            query_string = Z_STRVAL_P(query_str);
        }
    }

    if (!query_string) {
        query_string = SG(request_info).query_string;
    }

    return query_string;
}

static zend_string *dd_build_req_url() {
    zval *_server = &PG(http_globals)[TRACK_VARS_SERVER];
    const char *uri = dd_get_req_uri();
    if (!uri) {
        return ZSTR_EMPTY_ALLOC();
    }

    zend_bool is_https = zend_hash_str_exists(Z_ARRVAL_P(_server), ZEND_STRL("HTTPS"));

    zval *host_zv;
    if ((!(host_zv = zend_hash_str_find(Z_ARRVAL_P(_server), ZEND_STRL("HTTP_HOST"))) &&
         !(host_zv = zend_hash_str_find(Z_ARRVAL_P(_server), ZEND_STRL("SERVER_NAME")))) ||
        Z_TYPE_P(host_zv) != IS_STRING) {
        return ZSTR_EMPTY_ALLOC();
    }

    int uri_len;
    char *question_mark = strchr(uri, '?');
    zend_string *query_string = ZSTR_EMPTY_ALLOC();
    if (question_mark) {
        uri_len = question_mark - uri;
        query_string = zai_filter_query_string(
            ZAI_STR_NEW(question_mark + 1, strlen(uri) - uri_len - 1),
            get_DD_TRACE_HTTP_URL_QUERY_PARAM_ALLOWED(), get_DD_TRACE_OBFUSCATION_QUERY_STRING_REGEXP());
    } else {
        uri_len = strlen(uri);
    }

    zend_string *url =
        zend_strpprintf(0, "http%s://%s%.*s%s%.*s", is_https ? "s" : "", Z_STRVAL_P(host_zv), uri_len, uri,
                        ZSTR_LEN(query_string) ? "?" : "", (int)ZSTR_LEN(query_string), ZSTR_VAL(query_string));

    zend_string_release(query_string);

    return url;
}

static zend_string *dd_get_user_agent() {
    zval *_server = &PG(http_globals)[TRACK_VARS_SERVER];
    if (Z_TYPE_P(_server) == IS_ARRAY || zend_is_auto_global_str(ZEND_STRL("_SERVER"))) {
        zval *user_agent = zend_hash_str_find(Z_ARRVAL_P(_server), ZEND_STRL("HTTP_USER_AGENT"));
        if (user_agent && Z_TYPE_P(user_agent) == IS_STRING) {
            return Z_STR_P(user_agent);
        }
    }
    return ZSTR_EMPTY_ALLOC();
}

static bool dd_set_mapped_peer_service(zval *meta, zend_string *peer_service) {
    zend_array *peer_service_mapping = get_DD_TRACE_PEER_SERVICE_MAPPING();
    if (zend_hash_num_elements(peer_service_mapping) == 0 || !meta || !peer_service) {
        return false;
    }

    zval* mapped_service_zv = zend_hash_find(peer_service_mapping, peer_service);
    if (mapped_service_zv) {
        zend_string *mapped_service = zval_get_string(mapped_service_zv);
        add_assoc_str(meta, "peer.service.remapped_from", peer_service);
        add_assoc_str(meta, "peer.service", mapped_service);
        return true;
    }

    return false;
}

void ddtrace_update_root_id_properties(ddtrace_root_span_data *span) {
    zval zv;
    ZVAL_STR(&zv, ddtrace_trace_id_as_hex_string(span->trace_id));
    ddtrace_assign_variable(&span->property_trace_id, &zv);
    if (span->parent_id) {
        ZVAL_STR(&zv, ddtrace_span_id_as_string(span->parent_id));
    } else {
        ZVAL_UNDEF(&zv);
    }
    ddtrace_assign_variable(&span->property_parent_id, &zv);
}

void ddtrace_set_root_span_properties(ddtrace_root_span_data *span) {
    ddtrace_update_root_id_properties(span);

    zend_array *meta = ddtrace_property_array(&span->property_meta);

    zend_hash_copy(meta, &DDTRACE_G(root_span_tags_preset), (copy_ctor_func_t)zval_add_ref);

    /* Compilers rightfully complain about array bounds due to the struct
     * hack if we write straight to the char storage. Saving the char* to a
     * temporary avoids the warning without a performance penalty.
     */
    zend_string *encoded_id = zend_string_alloc(36, false);
    ddtrace_format_runtime_id((uint8_t(*)[36])&ZSTR_VAL(encoded_id));
    ZSTR_VAL(encoded_id)[36] = '\0';

    zval zv;
    ZVAL_STR(&zv, encoded_id);
    zend_hash_str_add_new(meta, ZEND_STRL("runtime-id"), &zv);

    if (ddtrace_span_is_entrypoint_root(&span->span)) {
        zval http_url;
        ZVAL_STR(&http_url, dd_build_req_url());
        if (Z_STRLEN(http_url)) {
            zend_hash_str_add_new(meta, ZEND_STRL("http.url"), &http_url);
        }

        const char *method = SG(request_info).request_method;
        if (method) {
            zval http_method;
            ZVAL_STR(&http_method, zend_string_init(method, strlen(method), 0));
            zend_hash_str_add_new(meta, ZEND_STRL("http.method"), &http_method);

            if (get_DD_TRACE_URL_AS_RESOURCE_NAMES_ENABLED()) {
                const char *uri = dd_get_req_uri();
                zval *prop_resource = &span->property_resource;
                zval_ptr_dtor(prop_resource);
                if (uri) {
                    zend_string *path = zend_string_init(uri, strlen(uri), 0);
                    zend_string *normalized = ddtrace_uri_normalize_incoming_path(path);
                    zend_string *query_string = ZSTR_EMPTY_ALLOC();
                    const char *query_str = dd_get_query_string();
                    if (query_str) {
                        query_string =
                                zai_filter_query_string(ZAI_STR_FROM_CSTR(query_str),
                                                        get_DD_TRACE_RESOURCE_URI_QUERY_PARAM_ALLOWED(),
                                                        get_DD_TRACE_OBFUSCATION_QUERY_STRING_REGEXP());
                    }

                    ZVAL_STR(prop_resource, zend_strpprintf(0, "%s %s%s%.*s", method, ZSTR_VAL(normalized),
                                                            ZSTR_LEN(query_string) ? "?" : "", (int) ZSTR_LEN(query_string),
                                                            ZSTR_VAL(query_string)));
                    zend_string_release(query_string);
                    zend_string_release(normalized);
                    zend_string_release(path);
                } else {
                    ZVAL_COPY(prop_resource, &http_method);
                }
            }
        }

        if (get_DD_TRACE_CLIENT_IP_ENABLED()) {
            if (Z_TYPE(PG(http_globals)[TRACK_VARS_SERVER]) == IS_ARRAY || zend_is_auto_global_str(ZEND_STRL("_SERVER"))) {
                ddtrace_extract_ip_from_headers(&PG(http_globals)[TRACK_VARS_SERVER], meta);
            }
        }

        zend_string *user_agent = dd_get_user_agent();
        if (user_agent && ZSTR_LEN(user_agent) > 0) {
            zval http_useragent;
            ZVAL_STR_COPY(&http_useragent, user_agent);
            zend_hash_str_add_new(meta, ZEND_STRL("http.useragent"), &http_useragent);
        }

        if (Z_TYPE(PG(http_globals)[TRACK_VARS_SERVER]) == IS_ARRAY || zend_is_auto_global_str(ZEND_STRL("_SERVER"))) {
            zend_string *headername;
            zval *headerval;
            ZEND_HASH_FOREACH_STR_KEY_VAL_IND(Z_ARR(PG(http_globals)[TRACK_VARS_SERVER]), headername, headerval) {
                ZVAL_DEREF(headerval);
                if (Z_TYPE_P(headerval) == IS_STRING && headername && ZSTR_LEN(headername) > 5 &&
                    memcmp(ZSTR_VAL(headername), "HTTP_", 5) == 0) {
                    zend_string *lowerheader = zend_string_init(ZSTR_VAL(headername) + 5, ZSTR_LEN(headername) - 5, 0);
                    for (char *ptr = ZSTR_VAL(lowerheader); *ptr; ++ptr) {
                        if (*ptr >= 'A' && *ptr <= 'Z') {
                            *ptr -= 'A' - 'a';
                        } else if (*ptr == '_') {
                            *ptr = '-';
                        }
                    }

                    dd_add_header_to_meta(meta, "request", lowerheader, Z_STR_P(headerval));
                    zend_string_release(lowerheader);
                }
            } ZEND_HASH_FOREACH_END();
        }

        if (zend_hash_num_elements(get_DD_TRACE_HTTP_POST_DATA_PARAM_ALLOWED())
            && (Z_TYPE(PG(http_globals)[TRACK_VARS_POST]) == IS_ARRAY || zend_is_auto_global_str(ZEND_STRL("_POST")))) {
            zval *post = &PG(http_globals)[TRACK_VARS_POST];
            zend_string *empty = ZSTR_EMPTY_ALLOC();
            dd_add_post_fields_to_meta_recursive(meta, "request", empty, post,
                                                 get_DD_TRACE_HTTP_POST_DATA_PARAM_ALLOWED(),false);
            zend_string_release(empty);
        }
    }

    if (get_DD_TRACE_REPORT_HOSTNAME()) {
#ifndef HOST_NAME_MAX
#define HOST_NAME_MAX 255
#endif

        zend_string *hostname = zend_string_alloc(HOST_NAME_MAX, 0);
        if (gethostname(ZSTR_VAL(hostname), HOST_NAME_MAX + 1)) {
            zend_string_release(hostname);
        } else {
            hostname = zend_string_truncate(hostname, strlen(ZSTR_VAL(hostname)), 0);
            zval hostname_zv;
            ZVAL_STR(&hostname_zv, hostname);
            zend_hash_str_add_new(meta, ZEND_STRL("_dd.hostname"), &hostname_zv);
        }
    }

    zend_array *metrics = ddtrace_property_array(&span->property_metrics);
    zval *prop_type = &span->property_type;
    zval *prop_name = &span->property_name;
    zval *prop_service = &span->property_service;
    zval value;

    ddtrace_root_span_data *parent_root = span->stack->parent_stack->root_span;
    if (parent_root) {
        zval_ptr_dtor(prop_type);
        ZVAL_COPY(prop_type, &parent_root->property_type);
        zval_ptr_dtor(prop_service);
        ZVAL_COPY(prop_service, &parent_root->property_service);

        zend_array *parent_meta = ddtrace_property_array(&parent_root->property_meta);

        zval *version = zend_hash_str_find(parent_meta, ZEND_STRL("version"));
        if (version) {
            Z_TRY_ADDREF_P(version);
            zend_hash_str_add_new(meta, ZEND_STRL("version"), version);
        }

        zval *env = zend_hash_str_find(parent_meta, ZEND_STRL("env"));
        if (env) {
            Z_TRY_ADDREF_P(env);
            zend_hash_str_add_new(meta, ZEND_STRL("env"), env);
        }

        ZVAL_COPY(&span->property_origin, &parent_root->property_origin);
    } else {
        if (strcmp(sapi_module.name, "cli") == 0) {
            zval_ptr_dtor(prop_type);
            ZVAL_STR(prop_type, zend_string_init(ZEND_STRL("cli"), 0));
            const char *script_name;
            zval_ptr_dtor(prop_name);
            ZVAL_STR(prop_name,
                     (SG(request_info).argc > 0 && (script_name = SG(request_info).argv[0]) && script_name[0] != '\0')
                     ? php_basename(script_name, strlen(script_name), NULL, 0)
                     : zend_string_init(ZEND_STRL("cli.command"), 0));
        } else {
            zval_ptr_dtor(prop_type);
            ZVAL_STR(prop_type, zend_string_init(ZEND_STRL("web"), 0));
            zval_ptr_dtor(prop_name);
            ZVAL_STR(prop_name, zend_string_init(ZEND_STRL("web.request"), 0));
        }
        zval_ptr_dtor(prop_service);
        ZVAL_STR_COPY(prop_service, ZSTR_LEN(get_DD_SERVICE()) ? get_DD_SERVICE() : Z_STR_P(prop_name));

        zend_string *version = get_DD_VERSION();
        if (ZSTR_LEN(version) > 0) {  // non-empty
            ZVAL_STR_COPY(&value, version);
            zend_hash_str_add_new(meta, ZEND_STRL("version"), &value);
        }

        zend_string *env = get_DD_ENV();
        if (ZSTR_LEN(env) > 0) {  // non-empty
            ZVAL_STR_COPY(&value, env);
            zend_hash_str_add_new(meta, ZEND_STRL("env"), &value);
        }

        if (DDTRACE_G(dd_origin)) {
            ZVAL_STR_COPY(&span->property_origin, DDTRACE_G(dd_origin));
        }
        if (DDTRACE_G(tracestate)) {
            ZVAL_STR_COPY(&span->property_tracestate, DDTRACE_G(tracestate));
        }

        SEPARATE_ARRAY(&span->property_propagated_tags);
        zend_hash_copy(Z_ARR(span->property_propagated_tags), &DDTRACE_G(propagated_root_span_tags), zval_add_ref);
        SEPARATE_ARRAY(&span->property_tracestate_tags);
        zend_hash_copy(Z_ARR(span->property_tracestate_tags), &DDTRACE_G(tracestate_unknown_dd_keys), zval_add_ref);
        if (DDTRACE_G(propagated_priority_sampling) != DDTRACE_PRIORITY_SAMPLING_UNSET) {
            ZVAL_LONG(&span->property_propagated_sampling_priority, DDTRACE_G(propagated_priority_sampling));
        }
        if (DDTRACE_G(default_priority_sampling) != DDTRACE_PRIORITY_SAMPLING_UNSET) {
            ZVAL_LONG(&span->property_sampling_priority, DDTRACE_G(default_priority_sampling));
        }

        ddtrace_integration *web_integration = &ddtrace_integrations[DDTRACE_INTEGRATION_WEB];
        if (get_DD_TRACE_ANALYTICS_ENABLED() || web_integration->is_analytics_enabled()) {
            zval sample_rate;
            ZVAL_DOUBLE(&sample_rate, web_integration->get_sample_rate());
            zend_hash_str_add_new(metrics, ZEND_STRL("_dd1.sr.eausr"), &sample_rate);
        }
    }

    zval pid;
    ZVAL_DOUBLE(&pid, (double)getpid());
    zend_hash_str_add_new(metrics, ZEND_STRL("process_id"), &pid);
}

static void _dd_serialize_json(zend_array *arr, smart_str *buf, int options) {
    zval zv;
    ZVAL_ARR(&zv, arr);
    zai_json_encode(buf, &zv, options);
    smart_str_0(buf);
}

static void dd_serialize_array_meta_recursively(zend_array *target, zend_string *str, zval *value) {
    ZVAL_DEREF(value);
    if (Z_TYPE_P(value) == IS_ARRAY || Z_TYPE_P(value) == IS_OBJECT) {
        zend_array *arr;
        if (Z_TYPE_P(value) == IS_OBJECT) {
#if PHP_VERSION_ID >= 70400
            arr = zend_get_properties_for(value, ZEND_PROP_PURPOSE_JSON);
#else
            arr = Z_OBJPROP_P(value);
#endif
        } else {
            arr = Z_ARR_P(value);
        }
        if (zend_hash_num_elements(arr) && !GC_IS_RECURSIVE(arr)) {
            GC_PROTECT_RECURSION(arr);

            zval *val;
            zend_string *str_key;
            zend_ulong num_key;
            ZEND_HASH_FOREACH_KEY_VAL_IND(arr, num_key, str_key, val) {
                zend_string *key;
                if (str_key) {
                    if (ZSTR_VAL(str_key)[0] == '\0' && ZSTR_LEN(str_key) > 0) {
                        // Skip protected and private members
                        continue;
                    }
                    key = zend_strpprintf(0, "%.*s.%.*s", (int)ZSTR_LEN(str), ZSTR_VAL(str), (int)ZSTR_LEN(str_key), ZSTR_VAL(str_key));
                } else {
                    key = zend_strpprintf(0, "%.*s." ZEND_LONG_FMT, (int)ZSTR_LEN(str), ZSTR_VAL(str), num_key);
                }
                dd_serialize_array_meta_recursively(target, key, val);
                zend_string_release(key);
            } ZEND_HASH_FOREACH_END();

            GC_UNPROTECT_RECURSION(arr);
        } else {
            zval zv;
            ZVAL_EMPTY_STRING(&zv);
            zend_hash_update(target, str, &zv);
        }

#if PHP_VERSION_ID >= 70400
        if (Z_TYPE_P(value) == IS_OBJECT) {
            zend_release_properties(arr);
        }
#endif
    } else {
        zval val_as_string;
        ddtrace_convert_to_string(&val_as_string, value);
        zend_hash_update(target, str, &val_as_string);
    }
}

static void _serialize_meta(zval *el, ddtrace_span_data *span) {
    bool is_root_span = span->std.ce == ddtrace_ce_root_span_data;
    zval meta_zv, *meta = &span->property_meta;
    bool ignore_error = false;

    array_init(&meta_zv);
    ZVAL_DEREF(meta);
    if (Z_TYPE_P(meta) == IS_ARRAY) {
        zend_string *str_key;
        zval *orig_val;
        ZEND_HASH_FOREACH_STR_KEY_VAL_IND(Z_ARRVAL_P(meta), str_key, orig_val) {
            if (str_key) {
                if (zend_string_equals_literal_ci(str_key, "error.ignored")) {
                    ignore_error = zend_is_true(orig_val);
                    continue;
                }

<<<<<<< HEAD
=======
                if (!span->parent && zend_string_equals_literal_ci(str_key, "env")) {
                    if (DDTRACE_G(last_flushed_root_env_name)) {
                        zend_string_release(DDTRACE_G(last_flushed_root_env_name));
                    }
                    DDTRACE_G(last_flushed_root_env_name) = zend_string_copy(Z_STR_P(orig_val));
                }

>>>>>>> bd0e54f6
                dd_serialize_array_meta_recursively(Z_ARRVAL(meta_zv), str_key, orig_val);
            }
        }
        ZEND_HASH_FOREACH_END();
    }
    meta = &meta_zv;

    zval *exception_zv = &span->property_exception;
    if (Z_TYPE_P(exception_zv) == IS_OBJECT && instanceof_function(Z_OBJCE_P(exception_zv), zend_ce_throwable)) {
        ignore_error = false;
        enum dd_exception exception_type = DD_EXCEPTION_THROWN;
        if (is_root_span) {
            exception_type = Z_PROP_FLAG_P(exception_zv) == 2 ? DD_EXCEPTION_CAUGHT : DD_EXCEPTION_UNCAUGHT;
        }
        ddtrace_exception_to_meta(Z_OBJ_P(exception_zv), meta, dd_add_meta_array, exception_type);
    }

    zend_array *span_links = ddtrace_property_array(&span->property_links);
    if (zend_hash_num_elements(span_links) > 0) {
        smart_str buf = {0};
        _dd_serialize_json(span_links, &buf, 0);
        add_assoc_str(meta, "_dd.span_links", buf.s);
    }

    if (get_DD_TRACE_PEER_SERVICE_DEFAULTS_ENABLED()) { // opt-in
        zend_array *peer_service_sources = ddtrace_property_array(&span->property_peer_service_sources);
        if (zend_hash_str_exists(Z_ARRVAL_P(meta), ZEND_STRL("peer.service"))) { // peer.service is already set by the user, honor it
            add_assoc_str(meta, "_dd.peer.service.source", zend_string_init(ZEND_STRL("peer.service"), 0));

            zval *peer_service = zend_hash_str_find(Z_ARRVAL_P(meta), ZEND_STRL("peer.service"));
            if (peer_service && Z_TYPE_P(peer_service) == IS_STRING) {
                dd_set_mapped_peer_service(meta, Z_STR_P(peer_service));
            }
        } else if (zend_hash_num_elements(peer_service_sources) > 0) {
            zval *tag;
            ZEND_HASH_FOREACH_VAL(peer_service_sources, tag)
            {
                if (Z_TYPE_P(tag) == IS_STRING) { // Use the first tag that is found in the span, if any
                    zval *peer_service = zend_hash_find(Z_ARRVAL_P(meta), Z_STR_P(tag));
                    if (peer_service && Z_TYPE_P(peer_service) == IS_STRING) {
                        add_assoc_str(meta, "_dd.peer.service.source", zend_string_copy(Z_STR_P(tag)));

                        zend_string *peer = zval_get_string(peer_service);
                        if (!dd_set_mapped_peer_service(meta, peer)) {
                            add_assoc_str(meta, "peer.service", peer);
                        }

                        break;
                    }
                }
            }
            ZEND_HASH_FOREACH_END();
        }
    }

    if (ddtrace_span_is_entrypoint_root(span)) {
        if (SG(sapi_headers).http_response_code) {
            add_assoc_str(meta, "http.status_code", zend_long_to_str(SG(sapi_headers).http_response_code));
            if (SG(sapi_headers).http_response_code >= 500 && !ignore_error) {
                zval zv = {0}, *value;
                if ((value = zend_hash_str_add(Z_ARR_P(meta), ZEND_STRL("error.type"), &zv))) {
                    ZVAL_STR(value, zend_string_init(ZEND_STRL("Internal Server Error"), 0));
                }
            }
        }

        zend_llist_position pos;
        zend_llist *sapi_headers = &SG(sapi_headers).headers;
        for (sapi_header_struct *h = (sapi_header_struct *)zend_llist_get_first_ex(sapi_headers, &pos); h;
             h = (sapi_header_struct *)zend_llist_get_next_ex(sapi_headers, &pos)) {
            if (!h->header_len) {
            next_header:
                continue;
            }
            zend_string *lowerheader = zend_string_alloc(h->header_len, 0);
            char *lowerptr = ZSTR_VAL(lowerheader), *header = h->header, *end = header + h->header_len;
            for (; *header != ':'; ++header, ++lowerptr) {
                if (header >= end) {
                    zend_string_release(lowerheader);
                    goto next_header;
                }
                *lowerptr = (char)(*header >= 'A' && *header <= 'Z' ? *header - ('A' - 'a') : *header);
            }
            // not actually RFC 7230 compliant (not allowing whitespace there), but most clients accept it. Handle it.
            while (lowerptr > ZSTR_VAL(lowerheader) && isspace(lowerptr[-1])) {
                --lowerptr;
            }
            *lowerptr = 0;
            lowerheader = zend_string_truncate(lowerheader, lowerptr - ZSTR_VAL(lowerheader), 0);
            if (header + 1 < end) {
                ++header;
            }

            while (header < end && isspace(*header)) {
                ++header;
            }
            while (end > header && isspace(end[-1])) {
                --end;
            }

            zend_string *headerval = zend_string_init(header, end - header, 0);
            dd_add_header_to_meta(Z_ARR_P(meta), "response", lowerheader, headerval);

            zend_string_release(headerval);
            zend_string_release(lowerheader);
        }
    }

    zval *origin = &span->root->property_origin;
    if (Z_TYPE_P(origin) > IS_NULL && (Z_TYPE_P(origin) != IS_STRING || Z_STRLEN_P(origin))) {
        if (zend_hash_str_add(Z_ARR_P(meta), ZEND_STRL("_dd.origin"), origin)) {
            Z_TRY_ADDREF_P(origin);
        }
    }

    zend_bool error = ddtrace_hash_find_ptr(Z_ARR_P(meta), ZEND_STRL("error.message")) ||
                      ddtrace_hash_find_ptr(Z_ARR_P(meta), ZEND_STRL("error.type"));
    if (error && !ignore_error) {
        add_assoc_long(el, "error", 1);
    }

    if (span->root->trace_id.high && is_root_span) {
        add_assoc_str(meta, "_dd.p.tid", zend_strpprintf(0, "%" PRIx64, span->root->trace_id.high));
    }

    if (zend_array_count(Z_ARRVAL_P(meta))) {
        add_assoc_zval(el, "meta", meta);
    } else {
        zval_ptr_dtor(meta);
    }
}

static bool dd_rule_matches(zval *pattern, zend_string* value) {
    if (Z_TYPE_P(pattern) != IS_STRING) {
        return false;
    }

    char *p = Z_STRVAL_P(pattern);
    char *s = ZSTR_VAL(value);

    int wildcards = 0;
    while (*p) {
        if (*(p++) == '*') {
            ++wildcards;
        }
    }
    p = Z_STRVAL_P(pattern);

    ALLOCA_FLAG(use_heap)
    char **backtrack_points = do_alloca(wildcards * 2 * sizeof(char *), use_heap);
    int backtrack_idx = 0;

    while (*p) {
        if (!*s) {
            while (*p == '*') {
                ++p;
            }
            free_alloca(backtrack_points, use_heap);
            return !*p;
        }
        if (*s == *p || *p == '?') {
            ++s, ++p;
        } else if (*p == '*') {
            backtrack_points[backtrack_idx++] = ++p;
            backtrack_points[backtrack_idx++] = s;
        } else {
            do {
                if (backtrack_idx > 0) {
                    backtrack_idx -= 2;
                    p = backtrack_points[backtrack_idx];
                    s = ++backtrack_points[backtrack_idx + 1];
                } else {
                    free_alloca(backtrack_points, use_heap);
                    return false;
                }
            } while (!*s);
            backtrack_idx += 2;
        }
    }

    free_alloca(backtrack_points, use_heap);

    return true;
}

static HashTable dd_span_sampling_limiters;
#if ZTS
static pthread_rwlock_t dd_span_sampling_limiter_lock;
#endif

struct dd_sampling_bucket {
    _Atomic int64_t hit_count;
    _Atomic uint64_t last_update;
};

void ddtrace_clear_span_sampling_limiter(zval *zv) {
    free(Z_PTR_P(zv));
}

void ddtrace_initialize_span_sampling_limiter(void) {
#if ZTS
    pthread_rwlock_init(&dd_span_sampling_limiter_lock, NULL);
#endif

    zend_hash_init(&dd_span_sampling_limiters, 8, obsolete, ddtrace_clear_span_sampling_limiter, 1);
}

void ddtrace_shutdown_span_sampling_limiter(void) {
#if ZTS
    pthread_rwlock_destroy(&dd_span_sampling_limiter_lock);
#endif

    zend_hash_destroy(&dd_span_sampling_limiters);
}

void ddtrace_serialize_span_to_array(ddtrace_span_data *span, zval *array) {
    bool is_root_span = span->std.ce == ddtrace_ce_root_span_data;

    zval *el;
    zval zv;
    el = &zv;
    array_init(el);

    add_assoc_str(el, KEY_TRACE_ID, ddtrace_span_id_as_string(span->root->trace_id.low));
    add_assoc_str(el, KEY_SPAN_ID, zend_string_copy(span->string_id));

    // handle dropped spans
    if (span->parent) {
        ddtrace_span_data *parent = SPANDATA(span->parent);
        // Ensure the parent id is the root span if everything else was dropped
        while (parent->parent && ddtrace_span_is_dropped(parent)) {
            parent = SPANDATA(parent->parent);
        }
        if (parent) {
            add_assoc_str(el, KEY_PARENT_ID, zend_string_copy(parent->string_id));
        }
    } else if (is_root_span) {
        zval *parent_id = &ROOTSPANDATA(&span->std)->property_parent_id;
        if (Z_TYPE_P(parent_id) == IS_STRING) {
            add_assoc_str(el, KEY_PARENT_ID, zend_string_copy(Z_STR_P(parent_id)));
        }
    }
    add_assoc_long(el, "start", span->start);
    add_assoc_long(el, "duration", span->duration);

    // SpanData::$name defaults to fully qualified called name (set at span close)
    zval *prop_name = &span->property_name;
    ZVAL_DEREF(prop_name);
    if (Z_TYPE_P(prop_name) > IS_NULL) {
        zval prop_name_as_string;
        ddtrace_convert_to_string(&prop_name_as_string, prop_name);
        prop_name = zend_hash_str_update(Z_ARR_P(el), ZEND_STRL("name"), &prop_name_as_string);
    }

    // SpanData::$resource defaults to SpanData::$name
    zval *prop_resource = &span->property_resource;
    ZVAL_DEREF(prop_resource);
    zval prop_resource_as_string;
    ZVAL_UNDEF(&prop_resource_as_string);
    if (Z_TYPE_P(prop_resource) > IS_FALSE && (Z_TYPE_P(prop_resource) != IS_STRING || Z_STRLEN_P(prop_resource) > 0)) {
        ddtrace_convert_to_string(&prop_resource_as_string, prop_resource);
    } else if (Z_TYPE_P(prop_name) > IS_NULL) {
        ZVAL_COPY(&prop_resource_as_string, prop_name);
    }

    if (Z_TYPE(prop_resource_as_string) == IS_STRING) {
        _add_assoc_zval_copy(el, "resource", &prop_resource_as_string);
    }

    // TODO: SpanData::$service defaults to parent SpanData::$service or DD_SERVICE if root span
    zval *prop_service = &span->property_service;
    ZVAL_DEREF(prop_service);
    zval prop_service_as_string;
    if (Z_TYPE_P(prop_service) > IS_NULL) {
        ddtrace_convert_to_string(&prop_service_as_string, prop_service);

        zend_array *service_mappings = get_DD_SERVICE_MAPPING();
        zval *new_name = zend_hash_find(service_mappings, Z_STR(prop_service_as_string));
        if (new_name) {
            zend_string_release(Z_STR(prop_service_as_string));
            ZVAL_COPY(&prop_service_as_string, new_name);
        }

        if (!span->parent) {
            if (DDTRACE_G(last_flushed_root_service_name)) {
                zend_string_release(DDTRACE_G(last_flushed_root_service_name));
            }
            DDTRACE_G(last_flushed_root_service_name) = zend_string_copy(Z_STR(prop_service_as_string));
        }

        add_assoc_zval(el, "service", &prop_service_as_string);
    }

    // SpanData::$type is optional and defaults to 'custom' at the Agent level
    zval *prop_type = &span->property_type;
    ZVAL_DEREF(prop_type);
    zval prop_type_as_string;
    ZVAL_UNDEF(&prop_type_as_string);
    if (Z_TYPE_P(prop_type) > IS_NULL) {
        ddtrace_convert_to_string(&prop_type_as_string, prop_type);
        _add_assoc_zval_copy(el, "type", &prop_type_as_string);
    }

    // Notify profiling for Endpoint Profiling.
    if (profiling_notify_trace_finished && ddtrace_span_is_entrypoint_root(span) && Z_TYPE(prop_resource_as_string) == IS_STRING) {
        zai_str type = Z_TYPE(prop_type_as_string) == IS_STRING
                               ? ZAI_STR_FROM_ZSTR(Z_STR(prop_type_as_string))
                               : ZAI_STRL("custom");
        zai_str resource = ZAI_STR_FROM_ZSTR(Z_STR(prop_resource_as_string));
        LOG(Warn, "Notifying profiler of finished local root span.");
        profiling_notify_trace_finished(span->span_id, type, resource);
    }

    zval_ptr_dtor(&prop_type_as_string);
    zval_ptr_dtor(&prop_resource_as_string);

    if (ddtrace_fetch_priority_sampling_from_span(span->root) <= 0) {
        zval *rule;
        ZEND_HASH_FOREACH_VAL(get_DD_SPAN_SAMPLING_RULES(), rule) {
            if (Z_TYPE_P(rule) != IS_ARRAY) {
                continue;
            }

            bool rule_matches = true;

            zval *rule_service;
            if ((rule_service = zend_hash_str_find(Z_ARR_P(rule), ZEND_STRL("service")))) {
                if (Z_TYPE_P(prop_service) > IS_NULL) {
                    rule_matches &= dd_rule_matches(rule_service, Z_STR(prop_service_as_string));
                } else {
                    rule_matches &= false;
                }
            }
            zval *rule_name;
            if ((rule_name = zend_hash_str_find(Z_ARR_P(rule), ZEND_STRL("name")))) {
                if (Z_TYPE_P(prop_name) > IS_NULL) {
                    rule_matches &= dd_rule_matches(rule_name, Z_STR_P(prop_name));
                } else {
                    rule_matches = false;
                }
            }

            if (!rule_matches) {
                continue;
            }

            zval *sample_rate_zv;
            double sample_rate = 1;
            if ((sample_rate_zv = zend_hash_str_find(Z_ARR_P(rule), ZEND_STRL("sample_rate")))) {
                sample_rate = zval_get_double(sample_rate_zv);
                if ((double)span->span_id > sample_rate * (double)~0ULL) {
                    break; // sample_rate not matched
                }
            }

            zval *max_per_second_zv;
            double max_per_second = 0;
            if ((max_per_second_zv = zend_hash_str_find(Z_ARR_P(rule), ZEND_STRL("max_per_second")))) {
                max_per_second = zval_get_double(max_per_second_zv);
                size_t service_pattern_len = rule_service ? Z_STRLEN_P(rule_service) : 0;
                zend_string *rule_key = zend_string_alloc(service_pattern_len + (rule_name ? Z_STRLEN_P(rule_name) + (service_pattern_len != 0) : 0), 1);
                if (rule_service) {
                    memcpy(ZSTR_VAL(rule_key), Z_STRVAL_P(rule_service), Z_STRLEN_P(rule_service));
                }
                if (rule_name) {
                    ZSTR_VAL(rule_key)[service_pattern_len] = 0;
                    memcpy(ZSTR_VAL(rule_key) + service_pattern_len + 1, Z_STRVAL_P(rule_name), Z_STRLEN_P(rule_name));
                }
                ZSTR_VAL(rule_key)[ZSTR_LEN(rule_key)] = 0;

#if ZTS
                pthread_rwlock_rdlock(&dd_span_sampling_limiter_lock);
#endif
                struct dd_sampling_bucket *sampling_bucket = zend_hash_find_ptr(&dd_span_sampling_limiters, rule_key);
#if ZTS
                pthread_rwlock_unlock(&dd_span_sampling_limiter_lock);
#endif

                struct timespec timespec;
                clock_gettime(CLOCK_MONOTONIC, &timespec);
                uint64_t timeval = timespec.tv_sec * 1000000000 + timespec.tv_nsec;

                if (!sampling_bucket) {
                    struct dd_sampling_bucket *new_sampling_bucket = malloc(sizeof(*new_sampling_bucket));
                    new_sampling_bucket->hit_count = 1;
                    new_sampling_bucket->last_update = timeval;

#if ZTS
                    pthread_rwlock_wrlock(&dd_span_sampling_limiter_lock);
#endif
                    if (!zend_hash_add_ptr(&dd_span_sampling_limiters, rule_key, new_sampling_bucket)) {
                        free(new_sampling_bucket);
                        sampling_bucket = zend_hash_find_ptr(&dd_span_sampling_limiters, rule_key);
                    }
#if ZTS
                    pthread_rwlock_unlock(&dd_span_sampling_limiter_lock);
#endif
                }

                zend_string_release(rule_key);

                if (sampling_bucket) {
                    const int nanosecond = 1000000000;

                    // restore allowed time basis
                    uint64_t old_time = atomic_exchange(&sampling_bucket->last_update, timeval);
                    int64_t clear_counter = (int64_t)((long double)(timeval - old_time) * max_per_second);

                    int64_t previous_hits = atomic_fetch_sub(&sampling_bucket->hit_count, clear_counter);
                    if (previous_hits < clear_counter) {
                        atomic_fetch_add(&sampling_bucket->hit_count, previous_hits > 0 ? clear_counter - previous_hits : clear_counter);
                    }

                    previous_hits = atomic_fetch_add(&sampling_bucket->hit_count, nanosecond);
                    if ((long double)previous_hits / nanosecond >= max_per_second) {
                        atomic_fetch_sub(&sampling_bucket->hit_count, nanosecond);
                        break; // limit exceeded
                    }
                }
            }

            zend_array *metrics = ddtrace_property_array(&span->property_metrics);

            zval mechanism;
            ZVAL_LONG(&mechanism, 8);
            zend_hash_str_update(metrics, ZEND_STRL("_dd.span_sampling.mechanism"), &mechanism);

            zval rule_rate;
            ZVAL_DOUBLE(&rule_rate, sample_rate);
            zend_hash_str_update(metrics, ZEND_STRL("_dd.span_sampling.rule_rate"), &rule_rate);

            if (max_per_second_zv) {
                zval max_per_sec;
                ZVAL_DOUBLE(&max_per_sec, max_per_second);
                zend_hash_str_update(metrics, ZEND_STRL("_dd.span_sampling.max_per_second"), &max_per_sec);
            }

            break;
        }
        ZEND_HASH_FOREACH_END();
    }

    _serialize_meta(el, span);


    zend_array *metrics = ddtrace_property_array(&span->property_metrics);
    zval metrics_zv;
    array_init(&metrics_zv);
    zend_string *str_key;
    zval *val;
    ZEND_HASH_FOREACH_STR_KEY_VAL_IND(metrics, str_key, val) {
        if (str_key) {
            add_assoc_double(&metrics_zv, ZSTR_VAL(str_key), zval_get_double(val));
        }
    } ZEND_HASH_FOREACH_END();

    if (is_root_span) {
        if (Z_TYPE_P(&span->root->property_sampling_priority) != IS_UNDEF) {
            add_assoc_double(&metrics_zv, "_sampling_priority_v1", zval_get_long(&span->root->property_sampling_priority));
        }
    }

    if (ddtrace_span_is_entrypoint_root(span) && get_DD_TRACE_MEASURE_COMPILE_TIME()) {
        add_assoc_double(&metrics_zv, "php.compilation.total_time_ms", ddtrace_compile_time_get() / 1000.);
    }

    if (zend_hash_num_elements(Z_ARR(metrics_zv))) {
        zend_hash_str_add_new(Z_ARR_P(el), ZEND_STRL("metrics"), &metrics_zv);
    } else {
        zend_array_destroy(Z_ARR(metrics_zv));
    }

    add_next_index_zval(array, el);
}

static zend_string *dd_truncate_uncaught_exception(zend_string *msg) {
    const char uncaught[] = "Uncaught ";
    const char *data = ZSTR_VAL(msg);
    size_t uncaught_len = sizeof uncaught - 1;  // ignore the null terminator
    size_t size = ZSTR_LEN(msg);
    if (size > uncaught_len && memcmp(data, uncaught, uncaught_len) == 0) {
        char *newline = memchr(data, '\n', size);
        if (newline) {
            size_t offset = newline - data;
            return zend_string_init(data, offset, 0);
        }
    }
    return zend_string_copy(msg);
}

void ddtrace_save_active_error_to_metadata(void) {
    if (!DDTRACE_G(active_error).type || !DDTRACE_G(active_stack)) {
        return;
    }

    dd_error_info error = {
        .type = dd_error_type(DDTRACE_G(active_error).type),
        .msg = zend_string_copy(DDTRACE_G(active_error).message),
        .stack = dd_fatal_error_stack(),
    };
    for (ddtrace_span_properties *pspan = ddtrace_active_span_props(); pspan; pspan = pspan->parent) {
        if (Z_TYPE(pspan->property_exception) == IS_OBJECT) {  // exceptions take priority
            continue;
        }

        dd_fatal_error_to_meta(ddtrace_property_array(&pspan->property_meta), error);
    }
    zend_string_release(error.type);
    zend_string_release(error.msg);
    if (error.stack) {
        zend_string_release(error.stack);
    }
}

static void clear_last_error(void) {
    if (PG(last_error_message)) {
#if PHP_VERSION_ID < 80000
        free(PG(last_error_message));
#else
        zend_string_release(PG(last_error_message));
#endif
        PG(last_error_message) = NULL;
    }
    if (PG(last_error_file)) {
#if PHP_VERSION_ID < 80100
        free(PG(last_error_file));
#else
        zend_string_release(PG(last_error_file));
#endif
        PG(last_error_file) = NULL;
    }
}

void ddtrace_error_cb(DDTRACE_ERROR_CB_PARAMETERS) {
    // We need the error handling to place nicely with the sandbox. Our choice here is to skip any error handling if the sandbox is active.
    // We just save the error for later handling by sandbox error reporting functionality.
    // On fatal error we explicitly bail out.
    bool is_fatal_error = orig_type & (E_ERROR | E_CORE_ERROR | E_COMPILE_ERROR | E_USER_ERROR);
    if (zai_sandbox_active) {
        clear_last_error();
        PG(last_error_type) = orig_type & E_ALL;
#if PHP_VERSION_ID < 80000
        char *buf;
        // vsssprintf uses Zend allocator, but PG(last_error_message) must be malloc() memory
        vspprintf(&buf, PG(log_errors_max_len), format, args);
        PG(last_error_message) = strdup(buf);
        efree(buf);
#else
        PG(last_error_message) = zend_string_copy(message);
#endif
#if PHP_VERSION_ID < 80100
        if (!error_filename) {
            error_filename = "Unknown";
        }
        PG(last_error_file) = strdup(error_filename);
#else
        if (!error_filename) {
            error_filename = ZSTR_KNOWN(ZEND_STR_UNKNOWN_CAPITALIZED);
        }
        PG(last_error_file) = zend_string_copy(error_filename);
#endif
        PG(last_error_lineno) = (int)error_lineno;

        if (is_fatal_error) {
            zend_bailout();
        }
        return;
    }

    // If this is a fatal error we have to handle it early. These are always bailing out, independently of the configured EG(error_handling) mode.
    if (EXPECTED(EG(active)) && UNEXPECTED(is_fatal_error)) {
        /* If there is a fatal error in shutdown then this might not be an array
         * because we set it to IS_NULL in RSHUTDOWN. We probably want a more
         * robust way of detecting this, but I'm not sure how yet.
         */
        if (DDTRACE_G(active_stack)) {
#if PHP_VERSION_ID < 80000
            va_list arg_copy;
            va_copy(arg_copy, args);
            zend_string *message = zend_vstrpprintf(0, format, arg_copy);
            va_end(arg_copy);
#endif
            dd_error_info error = {
                .type = dd_error_type(orig_type),
                .msg = dd_truncate_uncaught_exception(message),
                .stack = dd_fatal_error_stack(),
            };
#if PHP_VERSION_ID < 80000
            zend_string_release(message);
#endif
            ddtrace_span_properties *pspan;
            for (pspan = DDTRACE_G(active_stack)->active; pspan; pspan = pspan->parent) {
                if (Z_TYPE(pspan->property_exception) > IS_FALSE) {
                    continue;
                }

                dd_fatal_error_to_meta(ddtrace_property_array(&pspan->property_meta), error);
            }
            zend_string_release(error.type);
            zend_string_release(error.msg);
            if (error.stack) {
                zend_string_release(error.stack);
            }
        }
    }

    ddtrace_prev_error_cb(DDTRACE_ERROR_CB_PARAM_PASSTHRU);
}<|MERGE_RESOLUTION|>--- conflicted
+++ resolved
@@ -939,8 +939,6 @@
                     continue;
                 }
 
-<<<<<<< HEAD
-=======
                 if (!span->parent && zend_string_equals_literal_ci(str_key, "env")) {
                     if (DDTRACE_G(last_flushed_root_env_name)) {
                         zend_string_release(DDTRACE_G(last_flushed_root_env_name));
@@ -948,7 +946,6 @@
                     DDTRACE_G(last_flushed_root_env_name) = zend_string_copy(Z_STR_P(orig_val));
                 }
 
->>>>>>> bd0e54f6
                 dd_serialize_array_meta_recursively(Z_ARRVAL(meta_zv), str_key, orig_val);
             }
         }
