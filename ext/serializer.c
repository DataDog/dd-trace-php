#include <Zend/zend.h>
#include <Zend/zend_builtin_functions.h>
#include <Zend/zend_exceptions.h>
#include <Zend/zend_interfaces.h>
#include <Zend/zend_smart_str.h>
#include <Zend/zend_types.h>
#include <inttypes.h>
#include <php.h>
#include <stdbool.h>
#include <stdlib.h>
#include <string.h>

#include <ext/standard/php_string.h>
#include <components-rs/ddtrace.h>
// comment to prevent clang from reordering these headers
#include <SAPI.h>
#include <exceptions/exceptions.h>
#include <json/json.h>
#ifndef _WIN32
#include <stdatomic.h>
#else
#include <components/atomic_win32_polyfill.h>
#include <synchapi.h>
#endif
#include <vendor/mpack/mpack.h>
#include <zai_string/string.h>
#include <sandbox/sandbox.h>

#include "arrays.h"
#include "compat_string.h"
#include "ddtrace.h"
#include "engine_api.h"
#include "engine_hooks.h"
#include "git.h"
#include "ip_extraction.h"
#include <components/log/log.h>
#include "priority_sampling/priority_sampling.h"
#include "span.h"
#include "uri_normalization.h"
#include "user_request.h"
#include "ddshared.h"
#include "zend_hrtime.h"

ZEND_EXTERN_MODULE_GLOBALS(ddtrace);

extern void (*profiling_notify_trace_finished)(uint64_t local_root_span_id,
                                               zai_str span_type,
                                               zai_str resource);

static void mpack_write_utf8_lossy_cstr(mpack_writer_t *writer, const char *str, size_t len) {
    if (get_global_DD_TRACE_SIDECAR_TRACE_SENDER()) {
        char *strippedStr = ddtrace_strip_invalid_utf8(str, &len);
        if (strippedStr) {
            mpack_write_str(writer, strippedStr, len);
            ddtrace_drop_rust_string(strippedStr, len);
            return;
        }
    }

    mpack_write_str(writer, str, len);
}

#define MAX_ID_BUFSIZ 40  // 3.4e^38 = 39 chars + 1 terminator
#define KEY_TRACE_ID "trace_id"
#define KEY_SPAN_ID "span_id"
#define KEY_PARENT_ID "parent_id"
#define KEY_META_STRUCT "meta_struct"

static int msgpack_write_zval(mpack_writer_t *writer, zval *trace, int level);
static void serialize_meta_struct(mpack_writer_t *writer, zval *trace);

static int write_hash_table(mpack_writer_t *writer, HashTable *ht, int level) {
    zval *tmp;
    zend_string *string_key;
    zend_long num_key;
    bool is_assoc = 0;

#if PHP_VERSION_ID >= 80100
    is_assoc = !zend_array_is_list(ht);
#else
    Bucket *bucket;
    ZEND_HASH_FOREACH_BUCKET(ht, bucket) { is_assoc = is_assoc || bucket->key != NULL; }
    ZEND_HASH_FOREACH_END();
#endif

    if (is_assoc) {
        mpack_start_map(writer, zend_hash_num_elements(ht));
    } else {
        mpack_start_array(writer, zend_hash_num_elements(ht));
    }

    ZEND_HASH_FOREACH_KEY_VAL_IND(ht, num_key, string_key, tmp) {
        // Writing the key, if associative
        bool zval_string_as_uint64 = false;
        bool is_meta_struct = false;
        if (is_assoc == 1) {
            char num_str_buf[MAX_ID_BUFSIZ], *key;
            size_t len;
            if (string_key) {
                key = ZSTR_VAL(string_key);
                len = ZSTR_LEN(string_key);
            } else {
                key = num_str_buf;
                len = sprintf(num_str_buf, ZEND_LONG_FMT, num_key);
            }
            mpack_write_utf8_lossy_cstr(writer, key, len);
            // If the key is trace_id, span_id or parent_id then strings have to be converted to uint64 when packed.
            if (level <= 3 &&
                (0 == strcmp(KEY_TRACE_ID, key) || 0 == strcmp(KEY_SPAN_ID, key) || 0 == strcmp(KEY_PARENT_ID, key))) {
                zval_string_as_uint64 = true;
            }
            if (level <= 3 &&
                (0 == strcmp(KEY_META_STRUCT, key))) {
                is_meta_struct = true;
            }
        }

        // Writing the value
        if (zval_string_as_uint64) {
            mpack_write_u64(writer, strtoull(Z_STRVAL_P(tmp), NULL, 10));
        } else if(is_meta_struct) {
            serialize_meta_struct(writer, tmp);
        } else if (msgpack_write_zval(writer, tmp, level) != 1) {
            return 0;
        }
    }
    ZEND_HASH_FOREACH_END();

    if (is_assoc) {
        mpack_finish_map(writer);
    } else {
        mpack_finish_array(writer);
    }
    return 1;
}

static int msgpack_write_zval(mpack_writer_t *writer, zval *trace, int level) {
    if (Z_TYPE_P(trace) == IS_REFERENCE) {
        trace = Z_REFVAL_P(trace);
    }
    switch (Z_TYPE_P(trace)) {
        case IS_ARRAY:
            if (write_hash_table(writer, Z_ARRVAL_P(trace), level + 1) != 1) {
                return 0;
            }
            break;
        case IS_DOUBLE:
            mpack_write_double(writer, Z_DVAL_P(trace));
            break;
        case IS_LONG:
            mpack_write_int(writer, Z_LVAL_P(trace));
            break;
        case IS_NULL:
            mpack_write_nil(writer);
            break;
        case IS_TRUE:
        case IS_FALSE:
            mpack_write_bool(writer, Z_TYPE_P(trace) == IS_TRUE);
            break;
        case IS_STRING:
            mpack_write_utf8_lossy_cstr(writer, Z_STRVAL_P(trace), Z_STRLEN_P(trace));
            break;
        default:
            LOG(WARN, "Serialize values must be of type array, string, int, float, bool or null");
            mpack_writer_flag_error(writer, mpack_error_type);
            return 0;
    }
    return 1;
}

static void serialize_meta_struct(mpack_writer_t *writer, zval *meta_struct) {
    zval *tmp;
    zend_string *string_key;

    HashTable *ht = Z_ARRVAL_P(meta_struct);

    mpack_start_map(writer, zend_hash_num_elements(ht));

    ZEND_HASH_FOREACH_STR_KEY_VAL_IND(ht, string_key, tmp) {
        if (!string_key) {
            continue;
        }
        mpack_write_cstr(writer, ZSTR_VAL(string_key));
        mpack_write_bin(writer, Z_STRVAL_P(tmp), Z_STRLEN_P(tmp));
    }
    ZEND_HASH_FOREACH_END();

    mpack_finish_map(writer);
}

int ddtrace_serialize_simple_array_into_c_string(zval *trace, char **data_p, size_t *size_p) {
    // encode to memory buffer
    char *data;
    size_t size;
    mpack_writer_t writer;
    mpack_writer_init_growable(&writer, &data, &size);
    if (msgpack_write_zval(&writer, trace, 0) != 1) {
        mpack_writer_destroy(&writer);
        free(data);
        return 0;
    }
    // finish writing
    if (mpack_writer_destroy(&writer) != mpack_ok) {
        free(data);
        return 0;
    }

    if (data_p && size_p) {
        *data_p = data;
        *size_p = size;

        return 1;
    } else {
        return 0;
    }
}

size_t ddtrace_serialize_simple_array_into_mapped_menory(zval *trace, char *map, size_t size) {
    // encode to memory buffer
    mpack_writer_t writer;
    mpack_writer_init(&writer, map, size);
    if (msgpack_write_zval(&writer, trace, 0) != 1) {
        mpack_writer_destroy(&writer);
        return 0;
    }
    size_t written = mpack_writer_buffer_used(&writer);
    // finish writing
    if (mpack_writer_destroy(&writer) != mpack_ok) {
        return 0;
    }
    return written;
}

int ddtrace_serialize_simple_array(zval *trace, zval *retval) {
    // encode to memory buffer
    char *data;
    size_t size;

    if (ddtrace_serialize_simple_array_into_c_string(trace, &data, &size)) {
        ZVAL_STRINGL(retval, data, size);
        free(data);
        return 1;
    } else {
        return 0;
    }
}

static void _add_assoc_zval_copy(zval *el, const char *name, zval *prop) {
    zval value;
    ZVAL_COPY(&value, prop);
    add_assoc_zval(el, (name), &value);
}

typedef zend_result (*add_tag_fn_t)(void *context, ddtrace_string key, ddtrace_string value);

#if PHP_VERSION_ID < 70100
#define ZEND_STR_LINE "line"
#define ZEND_STR_FILE "file"
#define ZEND_STR_PREVIOUS "previous"
#endif

enum dd_exception {
    DD_EXCEPTION_THROWN,
    DD_EXCEPTION_CAUGHT,
    DD_EXCEPTION_UNCAUGHT,
};

static zend_result dd_exception_to_error_msg(zend_object *exception, void *context, add_tag_fn_t add_tag, enum dd_exception exception_state) {
    zend_string *msg = zai_exception_message(exception);
    zend_long line = zval_get_long(ZAI_EXCEPTION_PROPERTY(exception, ZEND_STR_LINE));
    zend_string *file = ddtrace_convert_to_str(ZAI_EXCEPTION_PROPERTY(exception, ZEND_STR_FILE));

    char *error_text, *status_line = NULL;

    if (SG(sapi_headers).http_response_code >= 500) {
        if (SG(sapi_headers).http_status_line) {
            UNUSED(asprintf(&status_line, " (%s)", SG(sapi_headers).http_status_line));
        } else {
            UNUSED(asprintf(&status_line, " (%d)", SG(sapi_headers).http_response_code));
        }
    }

    const char *exception_type;
    switch (exception_state) {
        case DD_EXCEPTION_CAUGHT: exception_type = "Caught"; break;
        case DD_EXCEPTION_UNCAUGHT: exception_type = "Uncaught"; break;
        default: exception_type = "Thrown"; break;
    }

    int error_len = asprintf(&error_text, "%s %s%s%s%s in %s:" ZEND_LONG_FMT, exception_type,
                             ZSTR_VAL(exception->ce->name), status_line ? status_line : "", ZSTR_LEN(msg) > 0 ? ": " : "",
                             ZSTR_VAL(msg), ZSTR_VAL(file), line);

    free(status_line);

    ddtrace_string key = DDTRACE_STRING_LITERAL("error.message");
    ddtrace_string value = {error_text, error_len};
    zend_result result = add_tag(context, key, value);

    zend_string_release(file);
    free(error_text);
    return result;
}

static zend_result dd_exception_to_error_type(zend_object *exception, void *context, add_tag_fn_t add_tag) {
    ddtrace_string value, key = DDTRACE_STRING_LITERAL("error.type");

    if (instanceof_function(exception->ce, ddtrace_ce_fatal_error)) {
        zval *code = ZAI_EXCEPTION_PROPERTY(exception, ZEND_STR_CODE);
        const char *error_type_string = "{unknown error}";

        if (Z_TYPE_P(code) == IS_LONG) {
            switch (Z_LVAL_P(code)) {
                case E_ERROR:
                    error_type_string = "E_ERROR";
                    break;
                case E_CORE_ERROR:
                    error_type_string = "E_CORE_ERROR";
                    break;
                case E_COMPILE_ERROR:
                    error_type_string = "E_COMPILE_ERROR";
                    break;
                case E_USER_ERROR:
                    error_type_string = "E_USER_ERROR";
                    break;
                default:
                    LOG_UNREACHABLE(
                        "Unhandled error type in DDTrace\\FatalError; is a fatal error case missing?");
            }

        } else {
            LOG_UNREACHABLE("Exception was a DDTrace\\FatalError but failed to get an exception code");
        }

        value = ddtrace_string_cstring_ctor((char *)error_type_string);
    } else {
        zend_string *type_name = exception->ce->name;
        value.ptr = ZSTR_VAL(type_name);
        value.len = ZSTR_LEN(type_name);
    }

    return add_tag(context, key, value);
}

static zend_result dd_exception_trace_to_error_stack(zend_string *trace, void *context, add_tag_fn_t add_tag) {
    ddtrace_string key = DDTRACE_STRING_LITERAL("error.stack");
    ddtrace_string value = {ZSTR_VAL(trace), ZSTR_LEN(trace)};
    zend_result result = add_tag(context, key, value);
    zend_string_release(trace);
    return result;
}

// Guarantees that add_tag will only be called once per tag, will stop trying to add tags if one fails.
static zend_result ddtrace_exception_to_meta(zend_object *exception, void *context, add_tag_fn_t add_meta, enum dd_exception exception_state) {
    zend_object *exception_root = exception;
    zend_string *full_trace = zai_get_trace_without_args_from_exception(exception);

    zval *previous = ZAI_EXCEPTION_PROPERTY(exception, ZEND_STR_PREVIOUS);
    while (Z_TYPE_P(previous) == IS_OBJECT && !Z_IS_RECURSIVE_P(previous) &&
           instanceof_function(Z_OBJCE_P(previous), zend_ce_throwable)) {
        zend_string *trace_string = zai_get_trace_without_args_from_exception(Z_OBJ_P(previous));

        zend_string *msg = zai_exception_message(exception);
        zend_long line = zval_get_long(ZAI_EXCEPTION_PROPERTY(exception, ZEND_STR_LINE));
        zend_string *file = ddtrace_convert_to_str(ZAI_EXCEPTION_PROPERTY(exception, ZEND_STR_FILE));

        zend_string *complete_trace =
            zend_strpprintf(0, "%s\n\nNext %s%s%s in %s:" ZEND_LONG_FMT "\nStack trace:\n%s", ZSTR_VAL(trace_string),
                            ZSTR_VAL(exception->ce->name), ZSTR_LEN(msg) ? ": " : "", ZSTR_VAL(msg), ZSTR_VAL(file),
                            line, ZSTR_VAL(full_trace));
        zend_string_release(trace_string);
        zend_string_release(full_trace);
        zend_string_release(file);
        full_trace = complete_trace;

        Z_PROTECT_RECURSION_P(previous);
        exception = Z_OBJ_P(previous);
        previous = ZAI_EXCEPTION_PROPERTY(exception, ZEND_STR_PREVIOUS);
    }

    previous = ZAI_EXCEPTION_PROPERTY(exception_root, ZEND_STR_PREVIOUS);
    while (Z_TYPE_P(previous) == IS_OBJECT && !Z_IS_RECURSIVE_P(previous) &&
           instanceof_function(Z_OBJCE_P(previous), zend_ce_throwable)) {
        Z_UNPROTECT_RECURSION_P(previous);
        previous = ZAI_EXCEPTION_PROPERTY(Z_OBJ_P(previous), ZEND_STR_PREVIOUS);
    }

    bool success = dd_exception_to_error_msg(exception, context, add_meta, exception_state) == SUCCESS &&
                   dd_exception_to_error_type(exception, context, add_meta) == SUCCESS &&
                   dd_exception_trace_to_error_stack(full_trace, context, add_meta) == SUCCESS;
    return success ? SUCCESS : FAILURE;
}

typedef struct dd_error_info {
    zend_string *type;
    zend_string *msg;
    zend_string *stack;
} dd_error_info;

static zend_string *dd_error_type(int code) {
    const char *error_type = "{unknown error}";

    // mask off flags such as E_DONT_BAIL
    code &= E_ALL;

    switch (code) {
        case E_ERROR:
            error_type = "E_ERROR";
            break;
        case E_CORE_ERROR:
            error_type = "E_CORE_ERROR";
            break;
        case E_COMPILE_ERROR:
            error_type = "E_COMPILE_ERROR";
            break;
        case E_USER_ERROR:
            error_type = "E_USER_ERROR";
            break;
    }

    return zend_string_init(error_type, strlen(error_type), 0);
}

static zend_string *dd_fatal_error_stack(void) {
    zval stack = {0};
    zend_fetch_debug_backtrace(&stack, 0, DEBUG_BACKTRACE_IGNORE_ARGS, 0);
    zend_string *error_stack = NULL;
    if (Z_TYPE(stack) == IS_ARRAY) {
        error_stack = zai_get_trace_without_args(Z_ARR(stack));
    }
    zval_ptr_dtor(&stack);
    return error_stack;
}

static int dd_fatal_error_to_meta(zend_array *meta, dd_error_info error) {
    if (error.type) {
        zval tmp = ddtrace_zval_zstr(zend_string_copy(error.type));
        zend_symtable_str_update(meta, ZEND_STRL("error.type"), &tmp);
    }

    if (error.msg) {
        zval tmp = ddtrace_zval_zstr(zend_string_copy(error.msg));
        zend_symtable_str_update(meta, ZEND_STRL("error.message"), &tmp);
    }

    if (error.stack) {
        zval tmp = ddtrace_zval_zstr(zend_string_copy(error.stack));
        zend_symtable_str_update(meta, ZEND_STRL("error.stack"), &tmp);
    }

    return error.type && error.msg ? SUCCESS : FAILURE;
}

static zend_result dd_add_meta_array(void *context, ddtrace_string key, ddtrace_string value) {
    zval *meta = context, tmp = ddtrace_zval_stringl(value.ptr, value.len);

    // meta array takes ownership of tmp
    return zend_symtable_str_update(Z_ARR_P(meta), key.ptr, key.len, &tmp) != NULL ? SUCCESS : FAILURE;
}

static void dd_add_header_to_meta(zend_array *meta, const char *type, zend_string *lowerheader,
                                  zend_string *headerval) {
    if (zend_hash_exists(get_DD_TRACE_HEADER_TAGS(), lowerheader)) {
        for (char *ptr = ZSTR_VAL(lowerheader); *ptr; ++ptr) {
            if ((*ptr < 'a' || *ptr > 'z') && *ptr != '-' && (*ptr < '0' || *ptr > '9')) {
                *ptr = '_';
            }
        }

        zend_string *headertag = zend_strpprintf(0, "http.%s.headers.%s", type, ZSTR_VAL(lowerheader));
        zval headerzv;
        ZVAL_STR_COPY(&headerzv, headerval);
        zend_hash_update(meta, headertag, &headerzv);
        zend_string_release(headertag);
    }
}

static void normalize_with_underscores(zend_string *str) {
    for (char *ptr = ZSTR_VAL(str); *ptr; ++ptr) {
        // Replace non-alphanumeric/dashes by underscores
        if ((*ptr < 'a' || *ptr > 'z')
            && (*ptr < 'A' || *ptr > 'Z')
            && (*ptr < '0' || *ptr > '9')
            && *ptr != '-') {
            *ptr = '_';
        }
    }
}

static void dd_add_post_fields_to_meta(zend_array *meta, const char *type, zend_string *postkey, zend_string *postval) {
    zend_string *posttag = zend_strpprintf(0, "http.%s.post.%s", type, ZSTR_VAL(postkey));
    zval postzv;
    ZVAL_STR_COPY(&postzv, postval);
    zend_hash_update(meta, posttag, &postzv);
    zend_string_release(posttag);
}

static void dd_add_post_fields_to_meta_recursive(zend_array *meta, const char *type, zend_string *postkey,
                                                 zval *postval, zend_array* post_whitelist,
                                                 bool is_prefixed) {
    if (Z_TYPE_P(postval) == IS_ARRAY) {
        zend_ulong index;
        zend_string *key;
        zval *val;

        ZEND_HASH_FOREACH_KEY_VAL(Z_ARRVAL_P(postval), index, key, val) {
            if (key) {
                zend_string *copy_key = zend_string_dup(key, 0);
                normalize_with_underscores(copy_key);
                if (ZSTR_LEN(postkey) == 0) {
                    dd_add_post_fields_to_meta_recursive(meta, type, copy_key, val, post_whitelist,
                                                         is_prefixed || zend_hash_exists(post_whitelist, copy_key));
                } else {
                    // If the current postkey is not the empty string, we want to add a '.' to the beginning of the key
                    zend_string *newkey = zend_strpprintf(0, "%s.%s", ZSTR_VAL(postkey), ZSTR_VAL(copy_key));
                    dd_add_post_fields_to_meta_recursive(meta, type, newkey, val, post_whitelist,
                                                         is_prefixed || zend_hash_exists(post_whitelist, newkey));
                    zend_string_release(newkey);
                }
                zend_string_release(copy_key);
            } else {
                // Use numeric index if there isn't a string key
                zend_string *newkey = zend_strpprintf(0, "%s." ZEND_LONG_FMT, ZSTR_VAL(postkey), index);
                dd_add_post_fields_to_meta_recursive(meta, type, newkey, val, post_whitelist,
                                                     is_prefixed || zend_hash_exists(post_whitelist, newkey));
                zend_string_release(newkey);
            }
        }
        ZEND_HASH_FOREACH_END();
    } else {
        if (is_prefixed) { // The postkey is in the whitelist or is prefixed by a key in the whitelist
            // we want to add it to the meta as is
            zend_string *ztr_postval = zval_get_string(postval);
            dd_add_post_fields_to_meta(meta, type, postkey, ztr_postval);
            zend_string_release(ztr_postval);
        } else if (post_whitelist) {
            zend_string *str;
            zend_ulong numkey;
            zend_hash_get_current_key(post_whitelist, &str, &numkey);
            if (str && zend_string_equals_literal(str, "*")) { // '*' is a wildcard for the whitelist
                // Here, both the postkey and postval are strings, so we can concatenate them into "<postkey>=<postval>"
                zend_string *postvalstr = zval_get_string(postval);
                zend_string *postvalconcat = zend_strpprintf(0, "%s=%s", ZSTR_VAL(postkey), ZSTR_VAL(postvalstr));
                zend_string_release(postvalstr);

                // Match it with the regex to redact if needed
                if (zai_match_regex(get_DD_TRACE_OBFUSCATION_QUERY_STRING_REGEXP(), postvalconcat)) {
                    zend_string *replacement = zend_string_init(ZEND_STRL("<redacted>"), 0);
                    dd_add_post_fields_to_meta(meta, type, postkey, replacement);
                    zend_string_release(replacement);
                } else {
                    dd_add_post_fields_to_meta(meta, type, postkey, postvalstr);
                }
                zend_string_release(postvalconcat);
            } else { // No wildcard and the postkey isn't in the whitelist
                // Always use "<redacted>" as the value
                zend_string *replacement = zend_string_init(ZEND_STRL("<redacted>"), 0);
                dd_add_post_fields_to_meta(meta, type, postkey, replacement);
                zend_string_release(replacement);
            }
        } else { // No whitelist, so we always use "<redacted>" as the value
            zend_string *replacement = zend_string_init(ZEND_STRL("<redacted>"), 0);
            dd_add_post_fields_to_meta(meta, type, postkey, replacement);
            zend_string_release(replacement);
        }
    }
}

void ddtrace_set_global_span_properties(ddtrace_span_data *span) {
    zend_array *meta = ddtrace_property_array(&span->property_meta);

    zend_array *global_tags = get_DD_TAGS();
    zend_string *global_key;
    zval *global_val;
    ZEND_HASH_FOREACH_STR_KEY_VAL(global_tags, global_key, global_val) {
        if (zend_hash_add(meta, global_key, global_val)) {
            Z_TRY_ADDREF_P(global_val);
        }
    }
    ZEND_HASH_FOREACH_END();

    zend_string *tag_key;
    zval *tag_value;
    ZEND_HASH_FOREACH_STR_KEY_VAL(DDTRACE_G(additional_global_tags), tag_key, tag_value) {
        if (zend_hash_add(meta, tag_key, tag_value)) {
            Z_TRY_ADDREF_P(tag_value);
        }
    }
    ZEND_HASH_FOREACH_END();

    zval_ptr_dtor(&span->property_id);
    ZVAL_STR(&span->property_id, ddtrace_span_id_as_string(span->span_id));
}

static const char *dd_get_req_uri(zend_array *_server) {
    const char *uri = NULL;
    if (_server) {
        zval *req_uri = zend_hash_str_find(_server, ZEND_STRL("REQUEST_URI"));
        if (req_uri && Z_TYPE_P(req_uri) == IS_STRING) {
            uri = Z_STRVAL_P(req_uri);
        }
    }

    if (!uri) {
        uri = SG(request_info).request_uri;
    }

    return uri;
}

static const char *dd_get_query_string(zend_array *_server) {
    const char *query_string = NULL;
    if (_server) {
        zval *query_str = zend_hash_str_find(_server, ZEND_STRL("QUERY_STRING"));
        if (query_str && Z_TYPE_P(query_str) == IS_STRING) {
            query_string = Z_STRVAL_P(query_str);
        }
    }

    if (!query_string) {
        query_string = SG(request_info).query_string;
    }

    return query_string;
}

static zend_string *dd_build_req_url(zend_array *_server) {
    const char *uri = dd_get_req_uri(_server);
    if (!uri) {
        return ZSTR_EMPTY_ALLOC();
    }

    zval *https = zend_hash_str_find(_server, ZEND_STRL("HTTPS"));
    bool is_https = https && i_zend_is_true(https);

    zval *host_zv;
    if ((!(host_zv = zend_hash_str_find(_server, ZEND_STRL("HTTP_HOST"))) &&
         !(host_zv = zend_hash_str_find(_server, ZEND_STRL("SERVER_NAME")))) ||
        Z_TYPE_P(host_zv) != IS_STRING) {
        return ZSTR_EMPTY_ALLOC();
    }

    int uri_len;
    char *question_mark = strchr(uri, '?');
    zend_string *query_string = ZSTR_EMPTY_ALLOC();
    if (question_mark) {
        uri_len = question_mark - uri;
        query_string = zai_filter_query_string(
                (zai_str)ZAI_STR_NEW(question_mark + 1, strlen(uri) - uri_len - 1),
            get_DD_TRACE_HTTP_URL_QUERY_PARAM_ALLOWED(), get_DD_TRACE_OBFUSCATION_QUERY_STRING_REGEXP());
    } else {
        uri_len = strlen(uri);
    }

    zend_string *url =
        zend_strpprintf(0, "http%s://%s%.*s%s%s", is_https ? "s" : "", Z_STRVAL_P(host_zv), uri_len, uri,
                        ZSTR_LEN(query_string) ? "?" : "", ZSTR_VAL(query_string));

    zend_string_release(query_string);

    return url;
}

static zend_string *dd_get_user_agent(zend_array *_server) {
    if (_server) {
        zval *user_agent = zend_hash_str_find(_server, ZEND_STRL("HTTP_USER_AGENT"));
        if (user_agent && Z_TYPE_P(user_agent) == IS_STRING) {
            return Z_STR_P(user_agent);
        }
    }
    return ZSTR_EMPTY_ALLOC();
}

static bool dd_set_mapped_peer_service(zval *meta, zend_string *peer_service) {
    zend_array *peer_service_mapping = get_DD_TRACE_PEER_SERVICE_MAPPING();
    if (zend_hash_num_elements(peer_service_mapping) == 0 || !meta || !peer_service) {
        return false;
    }

    zval* mapped_service_zv = zend_hash_find(peer_service_mapping, peer_service);
    if (mapped_service_zv) {
        zend_string *mapped_service = zval_get_string(mapped_service_zv);
        add_assoc_str(meta, "peer.service.remapped_from", peer_service);
        add_assoc_str(meta, "peer.service", mapped_service);
        return true;
    }

    return false;
}

void ddtrace_update_root_id_properties(ddtrace_root_span_data *span) {
    zval zv;
    ZVAL_STR(&zv, ddtrace_trace_id_as_hex_string(span->trace_id));
    ddtrace_assign_variable(&span->property_trace_id, &zv);
    if (span->parent_id) {
        ZVAL_STR(&zv, ddtrace_span_id_as_string(span->parent_id));
    } else {
        ZVAL_UNDEF(&zv);
    }
    ddtrace_assign_variable(&span->property_parent_id, &zv);
}

struct superglob_equiv {
    zend_array *server;
    zend_array *post;
};

static void dd_set_entrypoint_root_span_props(struct superglob_equiv *data, ddtrace_root_span_data *span) {
    zend_array *meta = ddtrace_property_array(&span->property_meta);

    if (data->server){
        zend_string *http_url = dd_build_req_url(data->server);
        if (ZSTR_LEN(http_url) > 0) {
            zval http_url_zv;
            ZVAL_STR(&http_url_zv, http_url);
            zend_hash_str_add_new(meta, ZEND_STRL("http.url"), &http_url_zv);
        }
    }

    const char *method = SG(request_info).request_method;
    // run-tests.php sets the env var REQUEST_METHOD, which ends up in $_SERVER
    // To avoid having dozens of tests failing, ignore REQUEST_METHOD if such an env var exists
    static int has_env_req_method;
    if (!has_env_req_method) {
        has_env_req_method = getenv("REQUEST_METHOD") ? 1 : -1;
    }
    if (!method && data->server && has_env_req_method == -1) {
        zval *method_zv = zend_hash_str_find(data->server, ZEND_STRL("REQUEST_METHOD"));
        if (method_zv && Z_TYPE_P(method_zv) == IS_STRING) {
            method = Z_STRVAL_P(method_zv);
        }
    }
    if (method) {
        zval http_method;
        ZVAL_STR(&http_method, zend_string_init(method, strlen(method), 0));
        zend_hash_str_add_new(meta, ZEND_STRL("http.method"), &http_method);

        if (get_DD_TRACE_URL_AS_RESOURCE_NAMES_ENABLED()) {
            const char *uri = dd_get_req_uri(data->server);
            zval *prop_resource = &span->property_resource;
            zval_ptr_dtor(prop_resource);
            if (uri) {
                zend_string *path = zend_string_init(uri, strlen(uri), 0);
                zend_string *normalized = ddtrace_uri_normalize_incoming_path(path);
                zend_string *query_string = ZSTR_EMPTY_ALLOC();
                const char *query_str = dd_get_query_string(data->server);
                if (query_str) {
                    query_string = zai_filter_query_string((zai_str)ZAI_STR_FROM_CSTR(query_str),
                                                           get_DD_TRACE_RESOURCE_URI_QUERY_PARAM_ALLOWED(),
                                                           get_DD_TRACE_OBFUSCATION_QUERY_STRING_REGEXP());
                }

                ZVAL_STR(prop_resource,
                         zend_strpprintf(0, "%s %s%s%s", method, ZSTR_VAL(normalized), ZSTR_LEN(query_string) ? "?" : "", ZSTR_VAL(query_string)));
                zend_string_release(query_string);
                zend_string_release(normalized);
                zend_string_release(path);
            } else {
                ZVAL_COPY(prop_resource, &http_method);
            }
        }
    }

    if (get_DD_TRACE_CLIENT_IP_ENABLED() && data->server) {
        zval server_zv;
        ZVAL_ARR(&server_zv, data->server);
        ddtrace_extract_ip_from_headers(&server_zv, meta);
    }

    zend_string *user_agent = dd_get_user_agent(data->server);
    if (user_agent && ZSTR_LEN(user_agent) > 0) {
        zval http_useragent;
        ZVAL_STR_COPY(&http_useragent, user_agent);
        zend_hash_str_add_new(meta, ZEND_STRL("http.useragent"), &http_useragent);
    }

    if (data->server) {
        zend_string *headername;
        zval *headerval;
        ZEND_HASH_FOREACH_STR_KEY_VAL_IND(data->server, headername, headerval) {
            ZVAL_DEREF(headerval);
            if (Z_TYPE_P(headerval) == IS_STRING && headername && ZSTR_LEN(headername) > 5 && memcmp(ZSTR_VAL(headername), "HTTP_", 5) == 0) {
                zend_string *lowerheader = zend_string_init(ZSTR_VAL(headername) + 5, ZSTR_LEN(headername) - 5, 0);
                for (char *ptr = ZSTR_VAL(lowerheader); *ptr; ++ptr) {
                    if (*ptr >= 'A' && *ptr <= 'Z') {
                        *ptr -= 'A' - 'a';
                    } else if (*ptr == '_') {
                        *ptr = '-';
                    }
                }

                dd_add_header_to_meta(meta, "request", lowerheader, Z_STR_P(headerval));
                zend_string_release(lowerheader);
            }
        }
        ZEND_HASH_FOREACH_END();
    }

    if (data->post && zend_hash_num_elements(get_DD_TRACE_HTTP_POST_DATA_PARAM_ALLOWED())) {
        zval post_zv;
        ZVAL_ARR(&post_zv, data->post);
        zend_string *empty = ZSTR_EMPTY_ALLOC();
        dd_add_post_fields_to_meta_recursive(meta, "request", empty, &post_zv, get_DD_TRACE_HTTP_POST_DATA_PARAM_ALLOWED(), false);
        zend_string_release(empty);
    }
}

void ddtrace_inherit_span_properties(ddtrace_span_data *span, ddtrace_span_data *parent) {
    zval *prop_service = &span->property_service;
    zval_ptr_dtor(prop_service);
    ZVAL_COPY(prop_service, &parent->property_service);
    zval *prop_type = &span->property_type;
    zval_ptr_dtor(prop_type);
    ZVAL_COPY(prop_type, &parent->property_type);

    zend_array *parent_meta = ddtrace_property_array(&parent->property_meta);

    zval *prop_version = &span->property_version;
    zval_ptr_dtor(prop_version);
    zval *version;
    if ((version = zend_hash_str_find(parent_meta, ZEND_STRL("version")))) {
        zval old = *version;
        ddtrace_convert_to_string(version, version);
        zval_ptr_dtor(&old);
    } else {
        version = &parent->property_version;
    }
    ZVAL_COPY(prop_version, version);

    zval *prop_env = &span->property_env;
    zval_ptr_dtor(prop_env);
    zval *env;
    if ((env = zend_hash_str_find(parent_meta, ZEND_STRL("env")))) {
        zval old = *env;
        ddtrace_convert_to_string(env, env);
        zval_ptr_dtor(&old);
    } else {
        env = &parent->property_env;
    }
    ZVAL_COPY(prop_env, env);
}

zend_string *ddtrace_default_service_name(void) {
    if (strcmp(sapi_module.name, "cli") != 0) {
        return zend_string_init(ZEND_STRL("web.request"), 0);
    }

    const char *script_name;
    if (SG(request_info).argc > 0 && (script_name = SG(request_info).argv[0]) && script_name[0] != '\0') {
        return php_basename(script_name, strlen(script_name), NULL, 0);
    } else {
        return zend_string_init(ZEND_STRL("cli.command"), 0);
    }
}

zend_string *ddtrace_active_service_name(void) {
    ddtrace_span_data *span = ddtrace_active_span();
    if (span) {
        return ddtrace_convert_to_str(&span->property_service);
    }
    zend_string *ini_service = get_DD_SERVICE();
    if (ZSTR_LEN(ini_service)) {
        return zend_string_copy(ini_service);
    }
    return ddtrace_default_service_name();
}

void ddtrace_set_root_span_properties(ddtrace_root_span_data *span) {
    ddtrace_update_root_id_properties(span);

    span->sampling_rule.rule = INT32_MAX;

    zend_array *meta = ddtrace_property_array(&span->property_meta);
    zend_array *metrics = ddtrace_property_array(&span->property_metrics);

    zend_hash_copy(meta, &DDTRACE_G(root_span_tags_preset), (copy_ctor_func_t)zval_add_ref);

    /* Compilers rightfully complain about array bounds due to the struct
     * hack if we write straight to the char storage. Saving the char* to a
     * temporary avoids the warning without a performance penalty.
     */
    zend_string *encoded_id = zend_string_alloc(36, false);
    ddtrace_format_runtime_id((uint8_t(*)[36])&ZSTR_VAL(encoded_id));
    ZSTR_VAL(encoded_id)[36] = '\0';

    zval zv;
    ZVAL_STR(&zv, encoded_id);
    zend_hash_str_add_new(meta, ZEND_STRL("runtime-id"), &zv);

    if (ddtrace_span_is_entrypoint_root(&span->span)) {
        struct superglob_equiv data = {0};
        {
            zval *_server_zv = &PG(http_globals)[TRACK_VARS_SERVER];
            if (Z_TYPE_P(_server_zv) == IS_ARRAY || zend_is_auto_global_str(ZEND_STRL("_SERVER"))) {
                data.server = Z_ARRVAL_P(_server_zv);
            }
        }
        {
            zval *_post_zv = &PG(http_globals)[TRACK_VARS_POST];
            if (Z_TYPE_P(_post_zv) == IS_ARRAY || zend_is_auto_global_str(ZEND_STRL("_POST"))) {
                data.post = Z_ARRVAL_P(_post_zv);
            }
        }

        dd_set_entrypoint_root_span_props(&data, span);
    }

    if (get_DD_TRACE_REPORT_HOSTNAME()) {
#ifndef HOST_NAME_MAX
#define HOST_NAME_MAX 255
#endif

        zend_string *hostname = zend_string_alloc(HOST_NAME_MAX, 0);
        if (gethostname(ZSTR_VAL(hostname), HOST_NAME_MAX + 1)) {
            zend_string_release(hostname);
        } else {
            hostname = zend_string_truncate(hostname, strlen(ZSTR_VAL(hostname)), 0);
            zval hostname_zv;
            ZVAL_STR(&hostname_zv, hostname);
            zend_hash_str_add_new(meta, ZEND_STRL("_dd.hostname"), &hostname_zv);
        }
    }

    ddtrace_root_span_data *parent_root = span->stack->parent_stack->root_span;
    if (parent_root) {
        ddtrace_inherit_span_properties(&span->span, &parent_root->span);
        ZVAL_COPY(&span->property_origin, &parent_root->property_origin);
    } else {
        zval *prop_type = &span->property_type;
        zval *prop_name = &span->property_name;
        zval *prop_service = &span->property_service;
        zval *prop_env = &span->property_env;
        zval *prop_version = &span->property_version;

        if (strcmp(sapi_module.name, "cli") == 0) {
            zval_ptr_dtor(prop_type);
            ZVAL_STR(prop_type, zend_string_init(ZEND_STRL("cli"), 0));
        } else {
            zval_ptr_dtor(prop_type);
            ZVAL_STR(prop_type, zend_string_init(ZEND_STRL("web"), 0));
        }
        zval_ptr_dtor(prop_name);
        ZVAL_STR(prop_name, ddtrace_default_service_name());
        zval_ptr_dtor(prop_service);
        ZVAL_STR_COPY(prop_service, ZSTR_LEN(get_DD_SERVICE()) ? get_DD_SERVICE() : Z_STR_P(prop_name));


        zend_string *version = get_DD_VERSION();
        if (ZSTR_LEN(version) > 0) {  // non-empty
            zval_ptr_dtor(prop_version);
            ZVAL_STR_COPY(prop_version, version);
        }

        zend_string *env = get_DD_ENV();
        if (ZSTR_LEN(env) > 0) {  // non-empty
            zval_ptr_dtor(prop_env);
            ZVAL_STR_COPY(prop_env, env);
        }

        if (DDTRACE_G(dd_origin)) {
            ZVAL_STR_COPY(&span->property_origin, DDTRACE_G(dd_origin));
        }
        if (DDTRACE_G(tracestate)) {
            ZVAL_STR_COPY(&span->property_tracestate, DDTRACE_G(tracestate));
        }

        SEPARATE_ARRAY(&span->property_propagated_tags);
        zend_hash_copy(Z_ARR(span->property_propagated_tags), &DDTRACE_G(propagated_root_span_tags), zval_add_ref);
        SEPARATE_ARRAY(&span->property_tracestate_tags);
        zend_hash_copy(Z_ARR(span->property_tracestate_tags), &DDTRACE_G(tracestate_unknown_dd_keys), zval_add_ref);
        if (DDTRACE_G(propagated_priority_sampling) != DDTRACE_PRIORITY_SAMPLING_UNSET) {
            ZVAL_LONG(&span->property_propagated_sampling_priority, DDTRACE_G(propagated_priority_sampling));
        }
        if (DDTRACE_G(default_priority_sampling) != DDTRACE_PRIORITY_SAMPLING_UNKNOWN) {
            ddtrace_set_priority_sampling_on_span(span, DDTRACE_G(default_priority_sampling), DD_MECHANISM_MANUAL);
        }

        ddtrace_integration *web_integration = &ddtrace_integrations[DDTRACE_INTEGRATION_WEB];
        if (get_DD_TRACE_ANALYTICS_ENABLED() || web_integration->is_analytics_enabled()) {
            zval sample_rate;
            ZVAL_DOUBLE(&sample_rate, web_integration->get_sample_rate());
            zend_hash_str_add_new(metrics, ZEND_STRL("_dd1.sr.eausr"), &sample_rate);
        }

        if (get_DD_TRACE_GIT_METADATA_ENABLED()) {
            ddtrace_inject_git_metadata(&span->property_git_metadata);
        }
    }

    zval pid;
    ZVAL_DOUBLE(&pid, (double)getpid());
    zend_hash_str_add_new(metrics, ZEND_STRL("process_id"), &pid);
}

static void _dd_serialize_json(zend_array *arr, smart_str *buf, int options) {
    zval zv;
    ZVAL_ARR(&zv, arr);
    zai_json_encode(buf, &zv, options);
    smart_str_0(buf);
}

static void dd_serialize_array_recursively(zend_array *target, zend_string *str, zval *value, bool convert_to_double) {
    ZVAL_DEREF(value);
    if (Z_TYPE_P(value) == IS_ARRAY || Z_TYPE_P(value) == IS_OBJECT) {
        zend_array *arr;
        if (Z_TYPE_P(value) == IS_OBJECT) {
#if PHP_VERSION_ID >= 70400
            arr = zend_get_properties_for(value, ZEND_PROP_PURPOSE_JSON);
#else
            arr = Z_OBJPROP_P(value);
#endif
        } else {
            arr = Z_ARR_P(value);
        }
        if (zend_hash_num_elements(arr) && !GC_IS_RECURSIVE(arr)) {
            GC_PROTECT_RECURSION(arr);

            zval *val;
            zend_string *str_key;
            zend_ulong num_key;
            ZEND_HASH_FOREACH_KEY_VAL_IND(arr, num_key, str_key, val) {
                zend_string *key;
                if (str_key) {
                    if (ZSTR_VAL(str_key)[0] == '\0' && ZSTR_LEN(str_key) > 0) {
                        // Skip protected and private members
                        continue;
                    }
                    key = zend_strpprintf(0, "%.*s.%.*s", (int)ZSTR_LEN(str), ZSTR_VAL(str), (int)ZSTR_LEN(str_key), ZSTR_VAL(str_key));
                } else {
                    key = zend_strpprintf(0, "%.*s." ZEND_LONG_FMT, (int)ZSTR_LEN(str), ZSTR_VAL(str), num_key);
                }
                dd_serialize_array_recursively(target, key, val, convert_to_double);
                zend_string_release(key);
            } ZEND_HASH_FOREACH_END();

            GC_UNPROTECT_RECURSION(arr);
        } else {
            zval zv;
            ZVAL_EMPTY_STRING(&zv);
            zend_hash_update(target, str, &zv);
        }

#if PHP_VERSION_ID >= 70400
        if (Z_TYPE_P(value) == IS_OBJECT) {
            zend_release_properties(arr);
        }
#endif
    } else if (convert_to_double) {
        zval val_as_double;
        ZVAL_DOUBLE(&val_as_double, zval_get_double(value));
        zend_hash_update(target, str, &val_as_double);
    } else {
        zval val_as_string;
        ddtrace_convert_to_string(&val_as_string, value);
        zend_hash_update(target, str, &val_as_string);
    }
}

static void dd_serialize_array_meta_recursively(zend_array *target, zend_string *str, zval *value) {
    dd_serialize_array_recursively(target, str, value, false);
}

static void dd_serialize_array_metrics_recursively(zend_array *target, zend_string *str, zval *value) {
    dd_serialize_array_recursively(target, str, value, true);
}

static void dd_serialize_array_meta_struct_recursively(zend_array *target, zend_string *str, zval *value) {
    char *data;
    size_t size;

    mpack_writer_t writer;
    mpack_writer_init_growable(&writer, &data, &size);
    int result = msgpack_write_zval(&writer, value, 5);
    mpack_writer_destroy(&writer);

    if (size == 0 || result == 0) {
        return;
    }

    zval serialised;
    ZVAL_STRINGL(&serialised, data, size);

    zend_hash_update(target, str, &serialised);
    free(data);
}

struct iter {
    // caller owns key/value
    bool (*next)(struct iter *self, zend_string **key, zend_string **value);
};
struct iter_llist {
    struct iter parent;
    zend_llist *list;
    zend_llist_position pos;
    sapi_header_struct *cur;
};
static bool dd_iterate_sapi_headers_next(struct iter *self, zend_string **key, zend_string **value) {
    struct iter_llist *iter = (struct iter_llist *)self;

    if (false) {
    next_header:
        iter->cur = zend_llist_get_next_ex(iter->list, &iter->pos);
    }
    if (!iter->cur) {
        return false;
    }

    sapi_header_struct *h = iter->cur;

    if (!h->header_len) {
        goto next_header;
    }

    zend_string *lowerheader = zend_string_alloc(h->header_len, 0);
    char *lowerptr = ZSTR_VAL(lowerheader), *header = h->header, *end = header + h->header_len;
    for (; *header != ':'; ++header, ++lowerptr) {
        if (header >= end) {
            zend_string_release(lowerheader);
            goto next_header;
        }
        *lowerptr = (char)(*header >= 'A' && *header <= 'Z' ? *header - ('A' - 'a') : *header);
    }
    // not actually RFC 7230 compliant (not allowing whitespace there), but most clients accept it. Handle it.
    while (lowerptr > ZSTR_VAL(lowerheader) && isspace(lowerptr[-1])) {
        --lowerptr;
    }
    *lowerptr = 0;
    lowerheader = zend_string_truncate(lowerheader, lowerptr - ZSTR_VAL(lowerheader), 0);
    if (header + 1 < end) {
        ++header;
    }

    while (header < end && isspace(*header)) {
        ++header;
    }
    while (end > header && isspace(end[-1])) {
        --end;
    }

    zend_string *headerval = zend_string_init(header, end - header, 0);
    *key = lowerheader;
    *value = headerval;

    iter->cur = zend_llist_get_next_ex(iter->list, &iter->pos);
    return true;
}
static struct iter *dd_iterate_sapi_headers() {
    struct iter_llist *iter = ecalloc(1, sizeof(struct iter_llist));
    iter->parent.next = dd_iterate_sapi_headers_next, iter->list = &SG(sapi_headers).headers,
    iter->cur = zend_llist_get_first_ex(iter->list, &iter->pos);
    return (struct iter *)iter;
}

struct iter_arr_arr {
    struct iter parent;
    zend_array *arr;
    HashPosition pos;
};
static bool dd_iterate_arr_headers_next(struct iter *self, zend_string **key, zend_string **value)
{
    struct iter_arr_arr *iter = (struct iter_arr_arr *)self;
    zval *v = zend_hash_get_current_data_ex(iter->arr, &iter->pos);
    if (!v) {
        return false;
    }

    zval k_upper_zv;
    zend_string *k;
    zend_hash_get_current_key_zval_ex(iter->arr, &k_upper_zv, &iter->pos);
    if (Z_TYPE(k_upper_zv) == IS_STRING) {
        k = zend_string_tolower(Z_STR(k_upper_zv));
    } else {
        // should not happen
        convert_to_string(&k_upper_zv);
        zend_string *k_upper = Z_STR(k_upper_zv);
        k = zend_string_tolower(k_upper);
    }
    zval_ptr_dtor(&k_upper_zv); // zh_get_current_key_zval_ex copies the str

    *key = k;

    ZVAL_DEREF(v);
    if (Z_TYPE_P(v) != IS_ARRAY) {
        *value = ZSTR_EMPTY_ALLOC(); // should not happen
    } else {
        if (zend_hash_num_elements(Z_ARRVAL_P(v)) == 1) {
            HashPosition pos;
            zend_hash_internal_pointer_reset_ex(Z_ARRVAL_P(v), &pos);
            zval *first = zend_hash_get_current_data_ex(Z_ARRVAL_P(v), &pos);
            if (first && Z_TYPE_P(first) == IS_STRING) {
                *value = Z_STR_P(first);
                zend_string_addref(*value);
            } else {
                *value = ZSTR_EMPTY_ALLOC();  // should not happen
            }
        } else {
            zend_string *delim = zend_string_init(ZEND_STRL(", "), 0);
            zval ret;
            ZVAL_NULL(&ret);
#if PHP_VERSION_ID >= 80000
            php_implode(delim, Z_ARRVAL_P(v), &ret);
#else
            php_implode(delim, v, &ret);
#endif
            zend_string_release(delim);
            if (Z_TYPE(ret) == IS_STRING) {
                *value = Z_STR_P(&ret);
            }
        }
    }

    zend_hash_move_forward_ex(iter->arr, &iter->pos);
    return true;
}

static struct iter *dd_iterate_arr_arr_headers(zend_array *arr) {
    struct iter_arr_arr *iter = ecalloc(1, sizeof(struct iter_arr_arr));
    iter->parent.next = dd_iterate_arr_headers_next;
    iter->arr = arr;
    zend_hash_internal_pointer_reset_ex(arr, &iter->pos);
    return (struct iter *)iter;
}

static void dd_set_entrypoint_root_span_props_end(zend_array *meta, int status, struct iter *headers, bool ignore_error) {
    if (status) {
        zend_string *status_str = zend_long_to_str((long)status);
        zval status_zv;
        ZVAL_STR(&status_zv, status_str);
        zend_hash_str_update(meta, ZEND_STRL("http.status_code"), &status_zv);

        if (status >= 500 && !ignore_error) {
            zval zv = {0}, *value;
            if ((value = zend_hash_str_add(meta, ZEND_STRL("error.type"), &zv))) {
                ZVAL_STR(value, zend_string_init(ZEND_STRL("Internal Server Error"), 0));
            }
        }
    }

    for (zend_string *lowerheader, *headerval; headers->next(headers, &lowerheader, &headerval);) {
        dd_add_header_to_meta(meta, "response", lowerheader, headerval);
        zend_string_release(lowerheader);
        zend_string_release(headerval);
    }
}

static void _serialize_meta(zval *el, ddtrace_span_data *span) {
    bool is_root_span = span->std.ce == ddtrace_ce_root_span_data;
    zval meta_zv, *meta = &span->property_meta;
    bool ignore_error = false;

    array_init(&meta_zv);
    ZVAL_DEREF(meta);
    if (Z_TYPE_P(meta) == IS_ARRAY) {
        zend_string *str_key;
        zval *orig_val;
        ZEND_HASH_FOREACH_STR_KEY_VAL_IND(Z_ARRVAL_P(meta), str_key, orig_val) {
            if (str_key) {
                if (zend_string_equals_literal_ci(str_key, "error.ignored")) {
                    ignore_error = zend_is_true(orig_val);
                    continue;
                }

                dd_serialize_array_meta_recursively(Z_ARRVAL(meta_zv), str_key, orig_val);
            }
        }
        ZEND_HASH_FOREACH_END();
    }
    meta = &meta_zv;

    zval *existing_env, new_env;
    if ((existing_env = zend_hash_str_find(Z_ARRVAL_P(meta), ZEND_STRL("env")))) {
        LOG(DEPRECATED, "Using \"env\" in meta is deprecated. Instead specify the env property directly on the span.");
    } else {
        ddtrace_convert_to_string(&new_env, &span->property_env);
        if (Z_STRLEN(new_env)) {
            existing_env = zend_hash_str_add_new(Z_ARRVAL_P(meta), ZEND_STRL("env"), &new_env);
        } else {
            zval_ptr_dtor(&new_env);
            ZVAL_EMPTY_STRING(&new_env);
            existing_env = &new_env;
        }
    }
    if (!span->parent) {
        if (DDTRACE_G(last_flushed_root_env_name)) {
            zend_string_release(DDTRACE_G(last_flushed_root_env_name));
        }
        DDTRACE_G(last_flushed_root_env_name) = zend_string_copy(Z_STR_P(existing_env));
    }

    zval new_version;
    if (zend_hash_str_exists(Z_ARRVAL_P(meta), ZEND_STRL("version"))) {
        LOG(DEPRECATED, "Using \"version\" in meta is deprecated. Instead specify the version property directly on the span.");
    } else {
        ddtrace_convert_to_string(&new_version, &span->property_version);
        if (Z_STRLEN(new_version)) {
            zend_hash_str_add_new(Z_ARRVAL_P(meta), ZEND_STRL("version"), &new_version);
        } else {
            zval_ptr_dtor(&new_version);
        }
    }

    zval *exception_zv = &span->property_exception;
    bool has_exception = Z_TYPE_P(exception_zv) == IS_OBJECT && instanceof_function(Z_OBJCE_P(exception_zv), zend_ce_throwable);
    if (has_exception) {
        ignore_error = false;
        enum dd_exception exception_type = DD_EXCEPTION_THROWN;
        if (is_root_span) {
            exception_type = Z_PROP_FLAG_P(exception_zv) == 2 ? DD_EXCEPTION_CAUGHT : DD_EXCEPTION_UNCAUGHT;
        }
        ddtrace_exception_to_meta(Z_OBJ_P(exception_zv), meta, dd_add_meta_array, exception_type);
    }

    zend_array *span_links = ddtrace_property_array(&span->property_links);
    if (zend_hash_num_elements(span_links) > 0) {
        // Save the current exception, if any, and clear it for php_json_encode_serializable_object not to fail
        // and zend_call_function to actually call the jsonSerialize method
        // Restored after span links are serialized
        zend_object* current_exception = EG(exception);
        EG(exception) = NULL;

        smart_str buf = {0};
        _dd_serialize_json(span_links, &buf, 0);
        add_assoc_str(meta, "_dd.span_links", buf.s);

        // Restore the exception
        EG(exception) = current_exception;
    }

<<<<<<< HEAD
    zend_array *span_events = ddtrace_property_array(&span->property_events);
    if (zend_hash_num_elements(span_events) > 0) {
        // Save the current exception, if any, and clear it for php_json_encode_serializable_object not to fail
        // and zend_call_function to actually call the jsonSerialize method
        // Restored after span events are serialized
        zend_object* current_exception = EG(exception);
        EG(exception) = NULL;

        smart_str buf = {0};
        _dd_serialize_json(span_events, &buf, 0);
        add_assoc_str(meta, "events", buf.s);

        // Restore the exception
        EG(exception) = current_exception;
    }


=======
    zval *git_metadata = &span->root->property_git_metadata;
    if (git_metadata && Z_TYPE_P(git_metadata) == IS_OBJECT) {
        ddtrace_git_metadata *metadata = (ddtrace_git_metadata *)Z_OBJ_P(git_metadata);
        if (is_root_span) {
            if (Z_TYPE(metadata->property_commit) == IS_STRING) {
                add_assoc_str(meta, "_dd.git.commit.sha", ddtrace_convert_to_str(&metadata->property_commit));
            }
            if (Z_TYPE(metadata->property_repository) == IS_STRING) {
                add_assoc_str(meta, "_dd.git.repository_url", ddtrace_convert_to_str(&metadata->property_repository));
            }
        }
    }

>>>>>>> d8d904a9
    if (get_DD_TRACE_PEER_SERVICE_DEFAULTS_ENABLED()) { // opt-in
        zend_array *peer_service_sources = ddtrace_property_array(&span->property_peer_service_sources);
        if (zend_hash_str_exists(Z_ARRVAL_P(meta), ZEND_STRL("peer.service"))) { // peer.service is already set by the user, honor it
            add_assoc_str(meta, "_dd.peer.service.source", zend_string_init(ZEND_STRL("peer.service"), 0));

            zval *peer_service = zend_hash_str_find(Z_ARRVAL_P(meta), ZEND_STRL("peer.service"));
            if (peer_service && Z_TYPE_P(peer_service) == IS_STRING) {
                dd_set_mapped_peer_service(meta, Z_STR_P(peer_service));
            }
        } else if (zend_hash_num_elements(peer_service_sources) > 0) {
            zval *tag;
            ZEND_HASH_FOREACH_VAL(peer_service_sources, tag)
            {
                if (Z_TYPE_P(tag) == IS_STRING) { // Use the first tag that is found in the span, if any
                    zval *peer_service = zend_hash_find(Z_ARRVAL_P(meta), Z_STR_P(tag));
                    if (peer_service && Z_TYPE_P(peer_service) == IS_STRING) {
                        add_assoc_str(meta, "_dd.peer.service.source", zend_string_copy(Z_STR_P(tag)));

                        zend_string *peer = zval_get_string(peer_service);
                        if (!dd_set_mapped_peer_service(meta, peer)) {
                            add_assoc_str(meta, "peer.service", peer);
                        }

                        break;
                    }
                }
            }
            ZEND_HASH_FOREACH_END();
        }
    }

    if (ddtrace_span_is_entrypoint_root(span)) {
        int status = SG(sapi_headers).http_response_code;
        if (ddtrace_active_sapi == DATADOG_PHP_SAPI_FRANKENPHP && !status) {
            status = has_exception ? 500 : 200;
        }
        struct iter *headers = dd_iterate_sapi_headers();
        dd_set_entrypoint_root_span_props_end(Z_ARR_P(meta), status, headers, ignore_error);
        efree(headers);
    }

    zval *origin = &span->root->property_origin;
    if (Z_TYPE_P(origin) > IS_NULL && (Z_TYPE_P(origin) != IS_STRING || Z_STRLEN_P(origin))) {
        if (zend_hash_str_add(Z_ARR_P(meta), ZEND_STRL("_dd.origin"), origin)) {
            Z_TRY_ADDREF_P(origin);
        }
    }

    zend_bool error = ddtrace_hash_find_ptr(Z_ARR_P(meta), ZEND_STRL("error.message")) ||
                      ddtrace_hash_find_ptr(Z_ARR_P(meta), ZEND_STRL("error.type"));
    if (error && !ignore_error) {
        add_assoc_long(el, "error", 1);
    }

    if (span->root->trace_id.high && is_root_span) {
        add_assoc_str(meta, "_dd.p.tid", zend_strpprintf(0, "%" PRIx64, span->root->trace_id.high));
    }

    // Add _dd.base_service if service name differs from mapped root service name
    zval prop_service_as_string;
    ddtrace_convert_to_string(&prop_service_as_string, &span->property_service);
    zval prop_root_service_as_string;
    ddtrace_convert_to_string(&prop_root_service_as_string, &span->root->property_service);

    zend_array *service_mappings = get_DD_SERVICE_MAPPING();
    zval *new_root_name = zend_hash_find(service_mappings, Z_STR(prop_root_service_as_string));
    if (new_root_name) {
        zend_string_release(Z_STR(prop_root_service_as_string));
        ZVAL_COPY(&prop_root_service_as_string, new_root_name);
    }

    if (!zend_string_equals_ci(Z_STR(prop_service_as_string), Z_STR(prop_root_service_as_string))) {
        add_assoc_str(meta, "_dd.base_service", Z_STR(prop_root_service_as_string));
    }
    else {
        zend_string_release(Z_STR(prop_root_service_as_string));
    }

    zend_string_release(Z_STR(prop_service_as_string));

    if (zend_array_count(Z_ARRVAL_P(meta))) {
        add_assoc_zval(el, "meta", meta);
    } else {
        zval_ptr_dtor(meta);
    }
}

static HashTable dd_span_sampling_limiters;
#if ZTS
#ifndef _WIN32
static pthread_rwlock_t dd_span_sampling_limiter_lock;
#else
static SRWLOCK dd_span_sampling_limiter_lock;
#endif
#endif

struct dd_sampling_bucket {
    _Atomic(int64_t) hit_count;
    _Atomic(uint64_t) last_update;
};

void ddtrace_clear_span_sampling_limiter(zval *zv) {
    free(Z_PTR_P(zv));
}

void ddtrace_initialize_span_sampling_limiter(void) {
#if ZTS
#ifndef _WIN32
    pthread_rwlock_init(&dd_span_sampling_limiter_lock, NULL);
#else
    InitializeSRWLock(&dd_span_sampling_limiter_lock);
#endif
#endif

    zend_hash_init(&dd_span_sampling_limiters, 8, obsolete, ddtrace_clear_span_sampling_limiter, 1);
}

void ddtrace_shutdown_span_sampling_limiter(void) {
#if ZTS && !defined(_WIN32)
    pthread_rwlock_destroy(&dd_span_sampling_limiter_lock);
#endif

    zend_hash_destroy(&dd_span_sampling_limiters);
}

// ParseBool returns the boolean value represented by the string.
// It accepts 1, t, T, TRUE, true, True, 0, f, F, FALSE, false, False.
// Any other value returns -1.
static zend_always_inline double strconv_parse_bool(zend_string *str) {
    // See Go's strconv.ParseBool
    // https://cs.opensource.google/go/go/+/refs/tags/go1.21.5:src/strconv/atob.go;drc=1f137052e4a20dbd302f947b1cf34cdf4b427d65;l=10
    size_t len = ZSTR_LEN(str);
    if (len == 0) {
        return -1;
    }

    char *s = ZSTR_VAL(str);
    switch (len) {
        case 1:
            switch (s[0]) {
                case '1':
                case 't':
                case 'T':
                    return 1;
                case '0':
                case 'f':
                case 'F':
                    return 0;
            }
            break;
        case 4:
            if (strcmp(s, "TRUE") == 0 || strcmp(s, "True") == 0 || strcmp(s, "true") == 0) {
                return 1;
            }
            break;
        case 5:
            if (strcmp(s, "FALSE") == 0 || strcmp(s, "False") == 0 || strcmp(s, "false") == 0) {
                return 0;
            }
            break;
    }

    return -1;
}

void ddtrace_serialize_span_to_array(ddtrace_span_data *span, zval *array) {
    bool is_root_span = span->std.ce == ddtrace_ce_root_span_data;
    zval *el;
    zval zv;
    el = &zv;
    array_init(el);

    add_assoc_str(el, KEY_TRACE_ID, ddtrace_span_id_as_string(span->root->trace_id.low));
    add_assoc_str(el, KEY_SPAN_ID, zend_string_copy(span->string_id));

    // handle dropped spans
    if (span->parent) {
        ddtrace_span_data *parent = SPANDATA(span->parent);
        // Ensure the parent id is the root span if everything else was dropped
        while (parent->parent && ddtrace_span_is_dropped(parent)) {
            parent = SPANDATA(parent->parent);
        }
        if (parent) {
            add_assoc_str(el, KEY_PARENT_ID, zend_string_copy(parent->string_id));
        }
    } else if (is_root_span) {
        zval *parent_id = &ROOTSPANDATA(&span->std)->property_parent_id;
        if (Z_TYPE_P(parent_id) == IS_STRING) {
            add_assoc_str(el, KEY_PARENT_ID, zend_string_copy(Z_STR_P(parent_id)));
        }
    }
    add_assoc_long(el, "start", span->start);
    add_assoc_long(el, "duration", span->duration);

    zend_array *meta = ddtrace_property_array(&span->property_meta);
    zend_array *metrics = ddtrace_property_array(&span->property_metrics);

    // Remap OTel's status code (metric, http.response.status_code) to DD's status code (meta, http.status_code)
    // OTel HTTP semantic conventions >= 1.21.0
    zval *http_response_status_code = zend_hash_str_find(metrics, ZEND_STRL("http.response.status_code"));
    if (http_response_status_code) {
        Z_TRY_ADDREF_P(http_response_status_code);
        zend_hash_str_update(meta, ZEND_STRL("http.status_code"), http_response_status_code);
        zend_hash_str_del(metrics, ZEND_STRL("http.response.status_code"));
    }

    // Remap OTel's status code (metric, http.status_code) to DD's status code (meta, http.status_code)
    // OTel HTTP semantic conventions < 1.21.0
    zval *http_status_code = zend_hash_str_find(metrics, ZEND_STRL("http.status_code"));
    if (http_status_code) {
        Z_TRY_ADDREF_P(http_status_code);
        zend_hash_str_update(meta, ZEND_STRL("http.status_code"), http_status_code);
        zend_hash_str_del(metrics, ZEND_STRL("http.status_code"));
    }

    // SpanData::$name defaults to fully qualified called name (set at span close)
    zval *operation_name = zend_hash_str_find(meta, ZEND_STRL("operation.name"));
    zval *prop_name = &span->property_name;
    if (operation_name) {
        zend_string *lcname = zend_string_tolower(Z_STR_P(operation_name));
        zval prop_name_as_string;
        ZVAL_STR_COPY(&prop_name_as_string, lcname);
        prop_name = zend_hash_str_update(Z_ARR_P(el), ZEND_STRL("name"), &prop_name_as_string);
        zend_string_release(lcname);
    } else {
        ZVAL_DEREF(prop_name);
        if (Z_TYPE_P(prop_name) > IS_NULL) {
            zval prop_name_as_string;
            ddtrace_convert_to_string(&prop_name_as_string, prop_name);
            prop_name = zend_hash_str_update(Z_ARR_P(el), ZEND_STRL("name"), &prop_name_as_string);
        }
    }

    // SpanData::$resource defaults to SpanData::$name
    zval * resource_name = zend_hash_str_find(meta, ZEND_STRL("resource.name"));
    zval *prop_resource = resource_name ? resource_name : &span->property_resource;
    ZVAL_DEREF(prop_resource);
    zval prop_resource_as_string;
    ZVAL_UNDEF(&prop_resource_as_string);
    if (Z_TYPE_P(prop_resource) > IS_FALSE && (Z_TYPE_P(prop_resource) != IS_STRING || Z_STRLEN_P(prop_resource) > 0)) {
        ddtrace_convert_to_string(&prop_resource_as_string, prop_resource);
    } else if (Z_TYPE_P(prop_name) > IS_NULL) {
        ZVAL_COPY(&prop_resource_as_string, prop_name);
    }

    if (Z_TYPE(prop_resource_as_string) == IS_STRING) {
        _add_assoc_zval_copy(el, "resource", &prop_resource_as_string);
    }

    if (resource_name) {
        zend_hash_str_del(meta, ZEND_STRL("resource.name"));
    }

    // TODO: SpanData::$service defaults to parent SpanData::$service or DD_SERVICE if root span
    zval *service_name = zend_hash_str_find(meta, ZEND_STRL("service.name"));
    zval *prop_service = &span->property_service;
    ZVAL_DEREF(prop_service);
    zval prop_service_as_string;
    ZVAL_UNDEF(&prop_service_as_string);
    if (service_name) {
        ddtrace_convert_to_string(&prop_service_as_string, service_name);
    } else if (Z_TYPE_P(prop_service) > IS_NULL) {
        ddtrace_convert_to_string(&prop_service_as_string, prop_service);
    }

    if (Z_TYPE(prop_service_as_string) == IS_STRING) {
        zend_array *service_mappings = get_DD_SERVICE_MAPPING();
        zval *new_name = zend_hash_find(service_mappings, Z_STR(prop_service_as_string));
        if (new_name) {
            zend_string_release(Z_STR(prop_service_as_string));
            ZVAL_COPY(&prop_service_as_string, new_name);
        }

        if (!span->parent) {
            if (DDTRACE_G(last_flushed_root_service_name)) {
                zend_string_release(DDTRACE_G(last_flushed_root_service_name));
            }
            DDTRACE_G(last_flushed_root_service_name) = zend_string_copy(Z_STR(prop_service_as_string));
        }

        add_assoc_zval(el, "service", &prop_service_as_string);
    }

    if (service_name) {
        zend_hash_str_del(meta, ZEND_STRL("service.name"));
    }

    // SpanData::$type is optional and defaults to 'custom' at the Agent level
    zval *span_type = zend_hash_str_find(meta, ZEND_STRL("span.type"));
    zval *prop_type = span_type ? span_type : &span->property_type;
    ZVAL_DEREF(prop_type);
    zval prop_type_as_string;
    ZVAL_UNDEF(&prop_type_as_string);
    if (Z_TYPE_P(prop_type) > IS_NULL) {
        ddtrace_convert_to_string(&prop_type_as_string, prop_type);
        _add_assoc_zval_copy(el, "type", &prop_type_as_string);
    }

    if (span_type) {
        zend_hash_str_del(meta, ZEND_STRL("span.type"));
    }

    zval *analytics_event = zend_hash_str_find(meta, ZEND_STRL("analytics.event"));
    if (analytics_event) {
        zval analytics_event_as_double;
        if (Z_TYPE_P(analytics_event) == IS_STRING) {
            double parsed_analytics_event = strconv_parse_bool(Z_STR_P(analytics_event));
            if (parsed_analytics_event >= 0) {
                ZVAL_DOUBLE(&analytics_event_as_double, parsed_analytics_event);
                zend_hash_str_add_new(metrics, ZEND_STRL("_dd1.sr.eausr"), &analytics_event_as_double);
            }
        } else {
            ZVAL_DOUBLE(&analytics_event_as_double, zval_get_double(analytics_event));
            zend_hash_str_add_new(metrics, ZEND_STRL("_dd1.sr.eausr"), &analytics_event_as_double);
        }
        zend_hash_str_del(meta, ZEND_STRL("analytics.event"));
    }

    // Notify profiling for Endpoint Profiling.
    if (profiling_notify_trace_finished && ddtrace_span_is_entrypoint_root(span) && Z_TYPE(prop_resource_as_string) == IS_STRING) {
        zai_str type = ZAI_STRL("custom");
        if (Z_TYPE(prop_type_as_string) == IS_STRING) {
            type = (zai_str) ZAI_STR_FROM_ZSTR(Z_STR(prop_type_as_string));
        }
        zai_str resource = (zai_str)ZAI_STR_FROM_ZSTR(Z_STR(prop_resource_as_string));
        LOG(WARN, "Notifying profiler of finished local root span.");
        profiling_notify_trace_finished(span->span_id, type, resource);
    }

    zval_ptr_dtor(&prop_type_as_string);
    zval_ptr_dtor(&prop_resource_as_string);

    if (zend_hash_num_elements(get_DD_SPAN_SAMPLING_RULES()) && ddtrace_fetch_priority_sampling_from_span(span->root) <= 0) {
        zval *rule;
        ZEND_HASH_FOREACH_VAL(get_DD_SPAN_SAMPLING_RULES(), rule) {
            if (Z_TYPE_P(rule) != IS_ARRAY) {
                continue;
            }

            bool rule_matches = true;

            zval *rule_service;
            if ((rule_service = zend_hash_str_find(Z_ARR_P(rule), ZEND_STRL("service")))) {
                if (Z_TYPE_P(prop_service) > IS_NULL) {
                    rule_matches &= dd_glob_rule_matches(rule_service, Z_STR(prop_service_as_string));
                } else {
                    rule_matches &= false;
                }
            }
            zval *rule_name;
            if ((rule_name = zend_hash_str_find(Z_ARR_P(rule), ZEND_STRL("name")))) {
                if (Z_TYPE_P(prop_name) > IS_NULL) {
                    rule_matches &= dd_glob_rule_matches(rule_name, Z_STR_P(prop_name));
                } else {
                    rule_matches = false;
                }
            }

            if (!rule_matches) {
                continue;
            }

            zval *sample_rate_zv;
            double sample_rate = 1;
            if ((sample_rate_zv = zend_hash_str_find(Z_ARR_P(rule), ZEND_STRL("sample_rate")))) {
                sample_rate = zval_get_double(sample_rate_zv);
                if ((double)span->span_id > sample_rate * (double)~0ULL) {
                    break; // sample_rate not matched
                }
            }

            zval *max_per_second_zv;
            double max_per_second = 0;
            if ((max_per_second_zv = zend_hash_str_find(Z_ARR_P(rule), ZEND_STRL("max_per_second")))) {
                max_per_second = zval_get_double(max_per_second_zv);
                size_t service_pattern_len = rule_service ? Z_STRLEN_P(rule_service) : 0;
                zend_string *rule_key = zend_string_alloc(service_pattern_len + (rule_name ? Z_STRLEN_P(rule_name) + (service_pattern_len != 0) : 0), 1);
                if (rule_service) {
                    memcpy(ZSTR_VAL(rule_key), Z_STRVAL_P(rule_service), Z_STRLEN_P(rule_service));
                }
                if (rule_name) {
                    ZSTR_VAL(rule_key)[service_pattern_len] = 0;
                    memcpy(ZSTR_VAL(rule_key) + service_pattern_len + 1, Z_STRVAL_P(rule_name), Z_STRLEN_P(rule_name));
                }
                ZSTR_VAL(rule_key)[ZSTR_LEN(rule_key)] = 0;

#if ZTS
#ifndef _WIN32
                pthread_rwlock_rdlock(&dd_span_sampling_limiter_lock);
#else
                AcquireSRWLockShared(&dd_span_sampling_limiter_lock);
#endif
#endif
                struct dd_sampling_bucket *sampling_bucket = zend_hash_find_ptr(&dd_span_sampling_limiters, rule_key);
#if ZTS
#ifndef _WIN32
                pthread_rwlock_unlock(&dd_span_sampling_limiter_lock);
#else
                ReleaseSRWLockShared(&dd_span_sampling_limiter_lock);
#endif
#endif

                uint64_t timeval = zend_hrtime();

                if (!sampling_bucket) {
                    struct dd_sampling_bucket *new_sampling_bucket = malloc(sizeof(*new_sampling_bucket));
                    new_sampling_bucket->hit_count = 1;
                    new_sampling_bucket->last_update = timeval;

#if ZTS
#ifndef _WIN32
                    pthread_rwlock_wrlock(&dd_span_sampling_limiter_lock);
#else
                    AcquireSRWLockExclusive(&dd_span_sampling_limiter_lock);
#endif
#endif
                    if (!zend_hash_add_ptr(&dd_span_sampling_limiters, rule_key, new_sampling_bucket)) {
                        free(new_sampling_bucket);
                        sampling_bucket = zend_hash_find_ptr(&dd_span_sampling_limiters, rule_key);
                    }
#if ZTS
#ifndef _WIN32
                    pthread_rwlock_unlock(&dd_span_sampling_limiter_lock);
#else
                    ReleaseSRWLockExclusive(&dd_span_sampling_limiter_lock);
#endif
#endif
                }

                zend_string_release(rule_key);

                if (sampling_bucket) {
                    // restore allowed time basis
                    uint64_t old_time = atomic_exchange(&sampling_bucket->last_update, timeval);
                    int64_t clear_counter = (int64_t)((long double)(timeval - old_time) * max_per_second);

                    int64_t previous_hits = atomic_fetch_sub(&sampling_bucket->hit_count, clear_counter);
                    if (previous_hits < clear_counter) {
                        atomic_fetch_add(&sampling_bucket->hit_count, previous_hits > 0 ? clear_counter - previous_hits : clear_counter);
                    }

                    previous_hits = atomic_fetch_add(&sampling_bucket->hit_count, ZEND_NANO_IN_SEC);
                    if ((long double)previous_hits / ZEND_NANO_IN_SEC >= max_per_second) {
                        atomic_fetch_sub(&sampling_bucket->hit_count, ZEND_NANO_IN_SEC);
                        break; // limit exceeded
                    }
                }
            }

            zval mechanism;
            ZVAL_LONG(&mechanism, 8);
            zend_hash_str_update(metrics, ZEND_STRL("_dd.span_sampling.mechanism"), &mechanism);

            zval rule_rate;
            ZVAL_DOUBLE(&rule_rate, sample_rate);
            zend_hash_str_update(metrics, ZEND_STRL("_dd.span_sampling.rule_rate"), &rule_rate);

            if (max_per_second_zv) {
                zval max_per_sec;
                ZVAL_DOUBLE(&max_per_sec, max_per_second);
                zend_hash_str_update(metrics, ZEND_STRL("_dd.span_sampling.max_per_second"), &max_per_sec);
            }

            break;
        }
        ZEND_HASH_FOREACH_END();
    }

    if (operation_name) {
        zend_hash_str_del(meta, ZEND_STRL("operation.name"));
    }

    _serialize_meta(el, span);


    zval metrics_zv;
    array_init(&metrics_zv);
    zend_string *str_key;
    zval *val;
    ZEND_HASH_FOREACH_STR_KEY_VAL_IND(metrics, str_key, val) {
        if (str_key) {
            dd_serialize_array_metrics_recursively(Z_ARRVAL(metrics_zv), str_key, val);
        }
    } ZEND_HASH_FOREACH_END();

    if (is_root_span) {
        if (Z_TYPE_P(&span->root->property_sampling_priority) != IS_UNDEF) {
            add_assoc_double(&metrics_zv, "_sampling_priority_v1", zval_get_long(&span->root->property_sampling_priority));
        }
    }

    if (ddtrace_span_is_entrypoint_root(span) && get_DD_TRACE_MEASURE_COMPILE_TIME()) {
        add_assoc_double(&metrics_zv, "php.compilation.total_time_ms", ddtrace_compile_time_get() / 1000.);
    }

    LOGEV(SPAN, {
        zend_string *key;
        zval *tag_zv;
        zval *serialized_meta = zend_hash_str_find(Z_ARR_P(el), ZEND_STRL("meta"));
        smart_str meta_str = {0};
        if (serialized_meta) {
            ZEND_HASH_FOREACH_STR_KEY_VAL(Z_ARR_P(serialized_meta), key, tag_zv) {
                if (meta_str.s) {
                    smart_str_appends(&meta_str, ", ");
                }
                smart_str_append(&meta_str, key);
                smart_str_appends(&meta_str, "='");
                smart_str_append(&meta_str, Z_STR_P(tag_zv));
                smart_str_appendc(&meta_str, '\'');
            } ZEND_HASH_FOREACH_END();
            smart_str_0(&meta_str);
        }
        smart_str metrics_str = {0};
        if (zend_hash_num_elements(Z_ARR(metrics_zv))) {
            ZEND_HASH_FOREACH_STR_KEY_VAL(Z_ARR(metrics_zv), key, tag_zv) {
                if (metrics_str.s) {
                    smart_str_appends(&metrics_str, ", ");
                }
                smart_str_append(&metrics_str, key);
                smart_str_appends(&metrics_str, "='");
                smart_str_append_double(&metrics_str, Z_DVAL_P(tag_zv), 12, false);
                smart_str_appendc(&metrics_str, '\'');
            } ZEND_HASH_FOREACH_END();
            smart_str_0(&metrics_str);
        }
        prop_name = zend_hash_str_find(Z_ARR_P(el), ZEND_STRL("name")); // refetch, array may have been rehashed
        log("Encoding span %" PRIu64 ": trace_id=%s, name='%s', service='%s', resource: '%s', type '%s' with tags: %s; and metrics: %s",
            span->span_id,
            Z_STRVAL(span->root->property_trace_id), Z_TYPE_P(prop_name) == IS_STRING ? Z_STRVAL_P(prop_name) : "",
            Z_TYPE(prop_service_as_string) == IS_STRING ? Z_STRVAL(prop_service_as_string) : "",
            Z_TYPE(prop_resource_as_string) == IS_STRING ? Z_STRVAL(prop_resource_as_string) : "",
            Z_TYPE(prop_type_as_string) == IS_STRING ? Z_STRVAL(prop_type_as_string) : "",
            meta_str.s ? ZSTR_VAL(meta_str.s) : "-",
            metrics_str.s ? ZSTR_VAL(metrics_str.s) : "-");
        smart_str_free(&meta_str);
        smart_str_free(&metrics_str);
    })

    if (zend_hash_num_elements(Z_ARR(metrics_zv))) {
        zend_hash_str_add_new(Z_ARR_P(el), ZEND_STRL("metrics"), &metrics_zv);
    } else {
        zend_array_destroy(Z_ARR(metrics_zv));
    }

    zend_array *meta_struct = ddtrace_property_array(&span->property_meta_struct);
    zval meta_struct_zv;
    array_init(&meta_struct_zv);
    zend_string *ms_str_key;
    zval *ms_val;
    ZEND_HASH_FOREACH_STR_KEY_VAL_IND(meta_struct, ms_str_key, ms_val) {
        if (ms_str_key) {
            dd_serialize_array_meta_struct_recursively(Z_ARRVAL(meta_struct_zv), ms_str_key, ms_val);
        }
    }
    ZEND_HASH_FOREACH_END();
    if (zend_hash_num_elements(Z_ARR(meta_struct_zv))) {
        zend_hash_str_add_new(Z_ARR_P(el), ZEND_STRL("meta_struct"), &meta_struct_zv);
    } else {
        zend_array_destroy(Z_ARR(meta_struct_zv));
    }

    add_next_index_zval(array, el);
}

static zend_string *dd_truncate_uncaught_exception(zend_string *msg) {
    const char uncaught[] = "Uncaught ";
    const char *data = ZSTR_VAL(msg);
    size_t uncaught_len = sizeof uncaught - 1;  // ignore the null terminator
    size_t size = ZSTR_LEN(msg);
    if (size > uncaught_len && memcmp(data, uncaught, uncaught_len) == 0) {
        char *newline = memchr(data, '\n', size);
        if (newline) {
            size_t offset = newline - data;
            return zend_string_init(data, offset, 0);
        }
    }
    return zend_string_copy(msg);
}

void ddtrace_save_active_error_to_metadata(void) {
    if (!DDTRACE_G(active_error).type || !DDTRACE_G(active_stack)) {
        return;
    }

    dd_error_info error = {
        .type = dd_error_type(DDTRACE_G(active_error).type),
        .msg = zend_string_copy(DDTRACE_G(active_error).message),
        .stack = dd_fatal_error_stack(),
    };
    for (ddtrace_span_properties *pspan = ddtrace_active_span_props(); pspan; pspan = pspan->parent) {
        if (Z_TYPE(pspan->property_exception) == IS_OBJECT) {  // exceptions take priority
            continue;
        }

        dd_fatal_error_to_meta(ddtrace_property_array(&pspan->property_meta), error);
    }
    zend_string_release(error.type);
    zend_string_release(error.msg);
    if (error.stack) {
        zend_string_release(error.stack);
    }
}

static void clear_last_error(void) {
    if (PG(last_error_message)) {
#if PHP_VERSION_ID < 80000
        free(PG(last_error_message));
#else
        zend_string_release(PG(last_error_message));
#endif
        PG(last_error_message) = NULL;
    }
    if (PG(last_error_file)) {
#if PHP_VERSION_ID < 80100
        free(PG(last_error_file));
#else
        zend_string_release(PG(last_error_file));
#endif
        PG(last_error_file) = NULL;
    }
}

void ddtrace_error_cb(DDTRACE_ERROR_CB_PARAMETERS) {
    // We need the error handling to place nicely with the sandbox. Our choice here is to skip any error handling if the sandbox is active.
    // We just save the error for later handling by sandbox error reporting functionality.
    // On fatal error we explicitly bail out.
    bool is_fatal_error = orig_type & (E_ERROR | E_CORE_ERROR | E_COMPILE_ERROR | E_USER_ERROR);
    if (zai_sandbox_active) {
        // Do not track silenced errors like via @ operator
        if (!is_fatal_error && (orig_type & EG(error_reporting)) == 0) {
            return;
        }

        clear_last_error();
        PG(last_error_type) = orig_type & E_ALL;
#if PHP_VERSION_ID < 80000
        char *buf;
        // vsssprintf uses Zend allocator, but PG(last_error_message) must be malloc() memory
        vspprintf(&buf, PG(log_errors_max_len), format, args);
        PG(last_error_message) = strdup(buf);
        efree(buf);
#else
        PG(last_error_message) = zend_string_copy(message);
#endif
#if PHP_VERSION_ID < 80100
        if (!error_filename) {
            error_filename = "Unknown";
        }
        PG(last_error_file) = strdup(error_filename);
#else
        if (!error_filename) {
            error_filename = ZSTR_KNOWN(ZEND_STR_UNKNOWN_CAPITALIZED);
        }
        PG(last_error_file) = zend_string_copy(error_filename);
#endif
        PG(last_error_lineno) = (int)error_lineno;

        if (is_fatal_error) {
            zend_bailout();
        }
        return;
    }

    // If this is a fatal error we have to handle it early. These are always bailing out, independently of the configured EG(error_handling) mode.
    if (EXPECTED(EG(active)) && UNEXPECTED(is_fatal_error)) {
        /* If there is a fatal error in shutdown then this might not be an array
         * because we set it to IS_NULL in RSHUTDOWN. We probably want a more
         * robust way of detecting this, but I'm not sure how yet.
         */
        if (DDTRACE_G(active_stack)) {
#if PHP_VERSION_ID < 80000
            va_list arg_copy;
            va_copy(arg_copy, args);
            zend_string *message = zend_vstrpprintf(0, format, arg_copy);
            va_end(arg_copy);
#endif
            dd_error_info error = {
                .type = dd_error_type(orig_type),
                .msg = dd_truncate_uncaught_exception(message),
                .stack = dd_fatal_error_stack(),
            };
#if PHP_VERSION_ID < 80000
            zend_string_release(message);
#endif
            ddtrace_span_properties *pspan;
            for (pspan = DDTRACE_G(active_stack)->active; pspan; pspan = pspan->parent) {
                if (Z_TYPE(pspan->property_exception) > IS_FALSE) {
                    continue;
                }

                dd_fatal_error_to_meta(ddtrace_property_array(&pspan->property_meta), error);
            }
            zend_string_release(error.type);
            zend_string_release(error.msg);
            if (error.stack) {
                zend_string_release(error.stack);
            }
        }
    }

    ddtrace_prev_error_cb(DDTRACE_ERROR_CB_PARAM_PASSTHRU);
}

static zend_array *dd_ser_start_user_req(ddtrace_user_req_listeners *self, zend_object *span, zend_array *variables, zval *entity) {
    UNUSED(self);
    UNUSED(entity);

    struct superglob_equiv data = {0};
    zval *_server_zv = zend_hash_str_find(variables, ZEND_STRL("_SERVER"));
    if (_server_zv && Z_TYPE_P(_server_zv) == IS_ARRAY) {
        data.server = Z_ARRVAL_P(_server_zv);
    }

    zval *_post_zv = zend_hash_str_find(variables, ZEND_STRL("_POST"));
    if (_post_zv && Z_TYPE_P(_post_zv) == IS_ARRAY) {
        data.post = Z_ARRVAL_P(_post_zv);
    }

    if (_server_zv || _post_zv) {
        dd_set_entrypoint_root_span_props(&data, ROOTSPANDATA(span));
    }

    return NULL;
}

static zend_array *dd_ser_response_committed(ddtrace_user_req_listeners *self, zend_object *span, int status, zend_array *headers, zval *entity) {
    UNUSED(self, entity);

    ddtrace_root_span_data *root_span_data = ROOTSPANDATA(span);
    zend_array *meta = ddtrace_property_array(&root_span_data->property_meta);
    struct iter *iter = dd_iterate_arr_arr_headers(headers);
    dd_set_entrypoint_root_span_props_end(meta, status, iter, false);
    efree(iter);
    return NULL;
}

static void dd_ser_finish_user_req(ddtrace_user_req_listeners *self, zend_object *span) {
    UNUSED(self, span);
}

static ddtrace_user_req_listeners ser_user_req_listeners = {
    .priority = INT_MAX,
    .start_user_req = dd_ser_start_user_req,
    .response_committed = dd_ser_response_committed,
    .finish_user_req = dd_ser_finish_user_req,
};

void ddtrace_serializer_startup()
{
    ddtrace_user_req_add_listeners(&ser_user_req_listeners);
}<|MERGE_RESOLUTION|>--- conflicted
+++ resolved
@@ -1326,7 +1326,6 @@
         EG(exception) = current_exception;
     }
 
-<<<<<<< HEAD
     zend_array *span_events = ddtrace_property_array(&span->property_events);
     if (zend_hash_num_elements(span_events) > 0) {
         // Save the current exception, if any, and clear it for php_json_encode_serializable_object not to fail
@@ -1344,7 +1343,6 @@
     }
 
 
-=======
     zval *git_metadata = &span->root->property_git_metadata;
     if (git_metadata && Z_TYPE_P(git_metadata) == IS_OBJECT) {
         ddtrace_git_metadata *metadata = (ddtrace_git_metadata *)Z_OBJ_P(git_metadata);
@@ -1358,7 +1356,6 @@
         }
     }
 
->>>>>>> d8d904a9
     if (get_DD_TRACE_PEER_SERVICE_DEFAULTS_ENABLED()) { // opt-in
         zend_array *peer_service_sources = ddtrace_property_array(&span->property_peer_service_sources);
         if (zend_hash_str_exists(Z_ARRVAL_P(meta), ZEND_STRL("peer.service"))) { // peer.service is already set by the user, honor it
