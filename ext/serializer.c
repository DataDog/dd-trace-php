--- conflicted
+++ resolved
@@ -36,12 +36,9 @@
 #include "priority_sampling/priority_sampling.h"
 #include "span.h"
 #include "uri_normalization.h"
-<<<<<<< HEAD
-#include "zend_hrtime.h"
-=======
 #include "user_request.h"
 #include "ddshared.h"
->>>>>>> e71fb7ed
+#include "zend_hrtime.h"
 
 ZEND_EXTERN_MODULE_GLOBALS(ddtrace);
 
@@ -703,15 +700,9 @@
                 zend_string *query_string = ZSTR_EMPTY_ALLOC();
                 const char *query_str = dd_get_query_string(data->server);
                 if (query_str) {
-<<<<<<< HEAD
-                    query_string =
-                        zai_filter_query_string((zai_str)ZAI_STR_FROM_CSTR(query_str),
-                                                get_DD_TRACE_RESOURCE_URI_QUERY_PARAM_ALLOWED(),
-                                                get_DD_TRACE_OBFUSCATION_QUERY_STRING_REGEXP());
-=======
-                    query_string = zai_filter_query_string(ZAI_STR_FROM_CSTR(query_str), get_DD_TRACE_RESOURCE_URI_QUERY_PARAM_ALLOWED(),
+                    query_string = zai_filter_query_string((zai_str)ZAI_STR_FROM_CSTR(query_str),
+                                                           get_DD_TRACE_RESOURCE_URI_QUERY_PARAM_ALLOWED(),
                                                            get_DD_TRACE_OBFUSCATION_QUERY_STRING_REGEXP());
->>>>>>> e71fb7ed
                 }
 
                 ZVAL_STR(prop_resource,
@@ -1497,20 +1488,12 @@
     }
 
     // Notify profiling for Endpoint Profiling.
-<<<<<<< HEAD
-    if (profiling_notify_trace_finished && top_level_span && Z_TYPE(prop_resource_as_string) == IS_STRING) {
+    if (profiling_notify_trace_finished && ddtrace_span_is_entrypoint_root(span) && Z_TYPE(prop_resource_as_string) == IS_STRING) {
         zai_str type = ZAI_STRL("custom");
         if (Z_TYPE(prop_type_as_string) == IS_STRING) {
             type = (zai_str) ZAI_STR_FROM_ZSTR(Z_STR(prop_type_as_string));
         }
         zai_str resource = (zai_str)ZAI_STR_FROM_ZSTR(Z_STR(prop_resource_as_string));
-=======
-    if (profiling_notify_trace_finished && ddtrace_span_is_entrypoint_root(span) && Z_TYPE(prop_resource_as_string) == IS_STRING) {
-        zai_str type = Z_TYPE(prop_type_as_string) == IS_STRING
-                               ? ZAI_STR_FROM_ZSTR(Z_STR(prop_type_as_string))
-                               : ZAI_STRL("custom");
-        zai_str resource = ZAI_STR_FROM_ZSTR(Z_STR(prop_resource_as_string));
->>>>>>> e71fb7ed
         LOG(Warn, "Notifying profiler of finished local root span.");
         profiling_notify_trace_finished(span->span_id, type, resource);
     }
