
#ifdef HAVE_CONFIG_H
#include "config.h"
#endif
#include "ddtrace.h"
#include <SAPI.h>
#include <Zend/zend.h>
#include <Zend/zend_closures.h>
#include <Zend/zend_exceptions.h>
#include <Zend/zend_extensions.h>
#include <Zend/zend_smart_str.h>
#include <components/sapi/sapi.h>
#include <headers/headers.h>
#include <hook/hook.h>
#include <json/json.h>
#include <inttypes.h>
#if PHP_VERSION_ID < 80000
#include <Zend/zend_vm.h>
#include <interceptor/php7/interceptor.h>
#else
#include <interceptor/php8/interceptor.h>
#endif
#include <jit_utils/jit_blacklist.h>
#include <php.h>
#include <php_ini.h>
#ifndef _WIN32
#include <pthread.h>
#include <stdatomic.h>
#include <sys/mman.h>
#else
#include <components/pthread_polyfill.h>
#include <components/atomic_win32_polyfill.h>
#endif

#include <ext/standard/info.h>
#include <ext/standard/php_string.h>
#include <json/json.h>

#include <components-rs/ddtrace.h>
#include <components/log/log.h>

#include "auto_flush.h"
#include "circuit_breaker.h"
#include "compatibility.h"
#ifndef _WIN32
#include "comms_php.h"
#include "coms.h"
#endif
#include "config/config.h"
#include "configuration.h"
#include "ddshared.h"
#include "ddtrace_string.h"
#ifndef _WIN32
#include "dogstatsd_client.h"
#endif
#include "engine_hooks.h"
#include "excluded_modules.h"
#include "handlers_http.h"
#include "handlers_internal.h"
#include "integrations/exec_integration.h"
#include "integrations/integrations.h"
#include "ip_extraction.h"
#include "logging.h"
#include "memory_limit.h"
#include "limiter/limiter.h"
#include "priority_sampling/priority_sampling.h"
#include "random.h"
#include "autoload_php_files.h"
#include "serializer.h"
#include "sidecar.h"
#ifndef _WIN32
#include "signals.h"
#endif
#include "span.h"
#include "startup_logging.h"
#include "telemetry.h"
#include "tracer_tag_propagation/tracer_tag_propagation.h"
#include "user_request.h"
#include "zend_hrtime.h"
#include "ext/standard/file.h"

#include "hook/uhook.h"
#include "handlers_fiber.h"
#include "handlers_exception.h"
#include "exceptions/exceptions.h"

// On PHP 7 we cannot declare arrays as internal values. Assign null and handle in create_object where necessary.
#if PHP_VERSION_ID < 80000
#undef ZVAL_EMPTY_ARRAY
#define ZVAL_EMPTY_ARRAY ZVAL_NULL
#endif
// CG(empty_string) is not accessible during MINIT (in ZTS at least)
#if PHP_VERSION_ID < 70200
#undef ZVAL_EMPTY_STRING
#define ZVAL_EMPTY_STRING(z) ZVAL_NEW_STR(z, zend_string_init("", 0, 1))
#endif
#include "ddtrace_arginfo.h"
#include "distributed_tracing_headers.h"

#if PHP_VERSION_ID < 70200
#undef ZVAL_EMPTY_STRING
#define ZVAL_EMPTY_STRING(z) ZVAL_INTERNED_STR(z, ZSTR_EMPTY_ALLOC())
#endif
#if PHP_VERSION_ID < 80000
#undef ZVAL_EMPTY_ARRAY
#define ZVAL_EMPTY_ARRAY DD_ZVAL_EMPTY_ARRAY
#endif

// For manual ZPP
#if PHP_VERSION_ID < 70400
#define _error_code error_code
#endif

bool ddtrace_has_excluded_module;
static zend_module_entry *ddtrace_module;
#if PHP_VERSION_ID >= 80000 && PHP_VERSION_ID < 80200
static bool dd_has_other_observers;
static int dd_observer_extension_backup = -1;
#endif

static datadog_php_sapi ddtrace_active_sapi = DATADOG_PHP_SAPI_UNKNOWN;

_Atomic(int64_t) ddtrace_warn_legacy_api;

ZEND_DECLARE_MODULE_GLOBALS(ddtrace)

#ifdef COMPILE_DL_DDTRACE
ZEND_GET_MODULE(ddtrace)
#ifdef ZTS
TSRM_TLS void *TSRMLS_CACHE = NULL;
#endif
#endif

int ddtrace_disable = 0; // 0 = enabled, 1 = disabled via INI, 2 = disabled, but MINIT was fully executed
static ZEND_INI_MH(dd_OnUpdateDisabled) {
    UNUSED(entry, mh_arg1, mh_arg2, mh_arg3, stage);
    if (!ddtrace_disable) {
        ddtrace_disable = zend_ini_parse_bool(new_value);
    }
    return SUCCESS;
}

PHP_INI_BEGIN()
    ZEND_INI_ENTRY("ddtrace.disable", "0", PHP_INI_SYSTEM, dd_OnUpdateDisabled)

    // Exposed for testing only
    STD_PHP_INI_ENTRY("ddtrace.cgroup_file", "/proc/self/cgroup", PHP_INI_SYSTEM, OnUpdateString, cgroup_file,
                      zend_ddtrace_globals, ddtrace_globals)
PHP_INI_END()

#if PHP_VERSION_ID >= 70300 && PHP_VERSION_ID < 70400
static void ddtrace_sort_modules(void *base, size_t count, size_t siz, compare_func_t compare, swap_func_t swp) {
    UNUSED(siz);
    UNUSED(compare);
    UNUSED(swp);

    // swap ddtrace and opcache for the rest of the modules lifecycle, so that opcache is always executed after ddtrace
    for (Bucket *module = base, *end = module + count, *ddtrace_module = NULL; module < end; ++module) {
        zend_module_entry *m = (zend_module_entry *)Z_PTR(module->val);
        if (m->name == ddtrace_module_entry.name) {
            ddtrace_module = module;
        }
        if (ddtrace_module && strcmp(m->name, "Zend OPcache") == 0) {
            Bucket tmp = *ddtrace_module;
            *ddtrace_module = *module;
            *module = tmp;
            break;
        }
    }
}
#endif

#if PHP_VERSION_ID >= 80000 && PHP_VERSION_ID < 80200
// On PHP 8.0.0-8.0.16 and 8.1.0-8.1.2 call_attribute_constructor would stack allocate a dummy frame, which could have become inaccessible upon access.
// Thus, we implement the fix which was applied to PHP itself as well: we move the stack allocated data to the VM stack.
// See also https://github.com/php/php-src/commit/f7c3f6e7e25471da9cfb2ba082a77cc3c85bc6ed
static void dd_patched_zend_call_known_function(
    zend_function *fn, zend_object *object, zend_class_entry *called_scope, zval *retval_ptr,
    uint32_t param_count, zval *params, HashTable *named_params)
{
    zval retval;
    zend_fcall_info fci;
    zend_fcall_info_cache fcic;

    // If current_execute_data is on the stack, move it to the VM stack
    zend_execute_data *execute_data = EG(current_execute_data);
    if (execute_data && (uintptr_t)&retval > (uintptr_t)EX(func) && (uintptr_t)&retval - 0xfffff < (uintptr_t)EX(func)) {
        zend_execute_data *call = zend_vm_stack_push_call_frame_ex(
                ZEND_MM_ALIGNED_SIZE_EX(sizeof(zend_execute_data), sizeof(zval)) +
                ZEND_MM_ALIGNED_SIZE_EX(sizeof(zend_op), sizeof(zval)) +
                ZEND_MM_ALIGNED_SIZE_EX(sizeof(zend_function), sizeof(zval)),
                0, EX(func), 0, NULL);

        memcpy(call, execute_data, sizeof(zend_execute_data));
        zend_op *opline = (zend_op *)(call + 1);
        memcpy(opline, EX(opline), sizeof(zend_op));
        zend_function *func = (zend_function *)(opline + 1);
        func->common.fn_flags |= ZEND_ACC_CALL_VIA_TRAMPOLINE; // See https://github.com/php/php-src/commit/2f6a06ccb0ef78e6122bb9e67f9b8b1ad07776e1
        memcpy((zend_op *)(call + 1) + 1, EX(func), sizeof(zend_function));

        call->opline = opline;
        call->func = func;

        EG(current_execute_data) = call;
    }

    // here follows the original implementation of zend_call_known_function

    fci.size = sizeof(fci);
    fci.object = object;
    fci.retval = retval_ptr ? retval_ptr : &retval;
    fci.param_count = param_count;
    fci.params = params;
    fci.named_params = named_params;
    ZVAL_UNDEF(&fci.function_name); /* Unused */

    fcic.function_handler = fn;
    fcic.object = object;
    fcic.called_scope = called_scope;

    zend_result result = zend_call_function(&fci, &fcic);
    if (UNEXPECTED(result == FAILURE)) {
        if (!EG(exception)) {
            zend_error_noreturn(E_CORE_ERROR, "Couldn't execute method %s%s%s",
                fn->common.scope ? ZSTR_VAL(fn->common.scope->name) : "",
                fn->common.scope ? "::" : "", ZSTR_VAL(fn->common.function_name));
        }
    }

    if (!retval_ptr) {
        zval_ptr_dtor(&retval);
    }
}

// We need to hijack zend_call_known_function as that's what's being called by call_attribute_constructor, and call_attribute_constructor itself is not exported.
static void dd_patch_zend_call_known_function(void) {
#ifdef _WIN32
    SYSTEM_INFO si;
    GetSystemInfo(&si);
    size_t page_size = (size_t)si.dwPageSize;
#else
    size_t page_size = sysconf(_SC_PAGESIZE);
#endif
    void *page = (void *)(~(page_size - 1) & (uintptr_t)zend_call_known_function);
    // 20 is the largest size of a trampoline we have to inject
    if ((((uintptr_t)zend_call_known_function + 20) & page_size) < 20) {
        page_size <<= 1; // if overlapping pages, use two
    }

#ifdef _WIN32
    DWORD old_protection;
    if (VirtualProtect(page, page_size, PAGE_READWRITE, &old_protection))
#else
    if (mprotect(page, page_size, PROT_READ | PROT_WRITE) != 0)
#endif
    { // Some architectures enforce W^X (either write _or_ execute, but not both).
        LOG(ERROR, "Could not alter the memory protection for zend_call_known_function. Tracer execution continues, but may crash when encountering attributes.");
        return; // Make absolutely sure we can write
    }

#ifdef __aarch64__
    // x13 is a scratch register
    uint32_t absolute_jump_instrs[] = {
        0x1000006D, // adr x13, 12 (load address from memory after this)
        0xF94001AD, // ldr x13, [x13]
        0xD61F01A0, // br x13
    };
    // The magical 12 is sizeof(absolute_jump_instrs) and hardcoded in the assembly above.
    memcpy(zend_call_known_function, absolute_jump_instrs, 12);
    *(void **)(12 + (uintptr_t)zend_call_known_function) = dd_patched_zend_call_known_function;
#else
    // $r10 doesn't really have special meaning
    uint8_t absolute_jump_instrs[] = {
        0x49, 0xBA, 0x00, 0x00, 0x00, 0x00, 0x00, 0x00, 0x00, 0x00, // mov $r10, imm_addr
        0x41, 0xFF, 0xE2 // jmp $r10
    };
    *(void **)&absolute_jump_instrs[2] = dd_patched_zend_call_known_function;
    memcpy(zend_call_known_function, absolute_jump_instrs, sizeof(absolute_jump_instrs));
#endif

#ifdef _WIN32
    VirtualProtect(page, page_size, old_protection, NULL);
#else
    mprotect(page, page_size, PROT_READ | PROT_EXEC);
#endif
}
#endif

// put this into startup so that other extensions running code as part of rinit do not crash
static int ddtrace_startup(zend_extension *extension) {
    UNUSED(extension);

    ddtrace_fetch_profiling_symbols();

#if PHP_VERSION_ID >= 70300 && PHP_VERSION_ID < 70400
    // Turns out with zai config we have dynamically allocated INI entries. This does not play well with PHP 7.3
    // As of PHP 7.3 opcache stores INI entry values in SHM. However, only as of PHP 7.4 opcache delays detaching SHM.
    // In PHP 7.3 SHM is freed in MSHUTDOWN, which may be executed before our extension, if we do not force an order.
    // We have to sort this manually here, as opcache only registers itself as extension during zend_extension.startup.
    zend_hash_sort_ex(&module_registry, ddtrace_sort_modules, NULL, 0);
#endif

#if PHP_VERSION_ID >= 80000 && PHP_VERSION_ID < 80200
    dd_has_other_observers = ZEND_OBSERVER_ENABLED;
#endif

#if PHP_VERSION_ID < 80000
    zai_interceptor_startup(ddtrace_module);
#else
    zai_interceptor_startup();
#endif

#if PHP_VERSION_ID >= 80000 && PHP_VERSION_ID < 80200
#if PHP_VERSION_ID < 80100
#define BUG_STACK_ALLOCATED_CALL_PATCH_VERSION 16
#else
#define BUG_STACK_ALLOCATED_CALL_PATCH_VERSION 3
#endif
    zend_long patch_version = Z_LVAL_P(zend_get_constant_str(ZEND_STRL("PHP_RELEASE_VERSION")));
    if (patch_version < BUG_STACK_ALLOCATED_CALL_PATCH_VERSION) {
        dd_patch_zend_call_known_function();
    }
#endif

    ddtrace_excluded_modules_startup();
    // We deliberately leave handler replacement during startup, even though this uses some config
    // This touches global state, which, while unlikely, may play badly when interacting with other extensions, if done post-startup
    ddtrace_internal_handlers_startup();
    return SUCCESS;
}

static void ddtrace_shutdown(struct _zend_extension *extension) {
    UNUSED(extension);

    ddtrace_internal_handlers_shutdown();

    zai_interceptor_shutdown();
}

bool dd_save_sampling_rules_file_config(zend_string *path, int modify_type, int stage) {
    if (FG(default_context) == NULL) {
        FG(default_context) = php_stream_context_alloc();
    }
    php_stream_context *context = FG(default_context);
    php_stream *stream = php_stream_open_wrapper_ex(ZSTR_VAL(path), "rb", USE_PATH | REPORT_ERRORS, NULL, context);
    if (!stream) {
        return false;
    }

    zend_string *file = php_stream_copy_to_mem(stream, (ssize_t) PHP_STREAM_COPY_ALL, 0);
    php_stream_close(stream);

    bool altered = false;
    if (file) {
        altered = ZSTR_LEN(file) > 0 && SUCCESS == zend_alter_ini_entry_ex(
            zai_config_memoized_entries[DDTRACE_CONFIG_DD_SPAN_SAMPLING_RULES].ini_entries[0]->name,
            file, modify_type, stage, 1);
        zend_string_release(file);
    }
    return altered;
}

bool ddtrace_alter_sampling_rules_file_config(zval *old_value, zval *new_value) {
    (void) old_value;
    if (Z_STRLEN_P(new_value) == 0) {
        return true;
    }

    return dd_save_sampling_rules_file_config(Z_STR_P(new_value), PHP_INI_USER, PHP_INI_STAGE_RUNTIME);
}

static inline bool dd_alter_meta_var(const char *tag, zval *old_value, zval *new_value) {
    UNUSED(old_value);

    ddtrace_span_properties *pspan = ddtrace_active_span_props();
    while (pspan) {
        zend_array *meta = ddtrace_property_array(&pspan->property_meta);
        if (Z_STRLEN_P(new_value) == 0) {
            zend_hash_str_del(meta, tag, strlen(tag));
        } else {
            Z_TRY_ADDREF_P(new_value);
            zend_hash_str_update(meta, tag, strlen(tag), new_value);
        }
        pspan = pspan->parent;
    }

    return true;
}

bool ddtrace_alter_dd_env(zval *old_value, zval *new_value) {
    return dd_alter_meta_var("env", old_value, new_value);
}
bool ddtrace_alter_dd_version(zval *old_value, zval *new_value) {
    return dd_alter_meta_var("version", old_value, new_value);
}

static void dd_activate_once(void) {
    ddtrace_config_first_rinit();
    ddtrace_generate_runtime_id();

    // must run before the first zai_hook_activate as ddtrace_telemetry_setup installs a global hook
    if (!ddtrace_disable) {
#ifndef _WIN32
        if (get_global_DD_INSTRUMENTATION_TELEMETRY_ENABLED() || get_global_DD_TRACE_SIDECAR_TRACE_SENDER())
#endif
        {
            bool modules_activated = PG(modules_activated);
            PG(modules_activated) = false;
            ddtrace_sidecar_setup();
            PG(modules_activated) = modules_activated;
        }
    }
}

static pthread_once_t dd_activate_once_control = PTHREAD_ONCE_INIT;

static void ddtrace_activate(void) {
    ddog_reset_log_once();

    zai_hook_rinit();
    zai_interceptor_activate();
    zai_uhook_rinit();
    zend_hash_init(&DDTRACE_G(traced_spans), 8, unused, NULL, 0);
    zend_hash_init(&DDTRACE_G(tracestate_unknown_dd_keys), 8, unused, NULL, 0);

    if (!ddtrace_disable && ddtrace_has_excluded_module == true) {
        ddtrace_disable = 2;
    }

    // ZAI config is always set up
    pthread_once(&dd_activate_once_control, dd_activate_once);
    zai_config_rinit();

    if (!ddtrace_disable && (get_global_DD_INSTRUMENTATION_TELEMETRY_ENABLED() || get_global_DD_TRACE_SIDECAR_TRACE_SENDER())) {
        ddtrace_sidecar_ensure_active();
    }

    zend_string *sampling_rules_file = get_DD_SPAN_SAMPLING_RULES_FILE();
    if (ZSTR_LEN(sampling_rules_file) > 0 && !zend_string_equals(get_global_DD_SPAN_SAMPLING_RULES_FILE(), sampling_rules_file)) {
        dd_save_sampling_rules_file_config(sampling_rules_file, PHP_INI_USER, PHP_INI_STAGE_RUNTIME);
    }

    if (!ddtrace_disable && strcmp(sapi_module.name, "cli") == 0 && !get_DD_TRACE_CLI_ENABLED()) {
        ddtrace_disable = 2;
    }

    if (ddtrace_disable) {
        ddtrace_disable_tracing_in_current_request();
    }

#if PHP_VERSION_ID < 80000
    // This allows us to hook the ZEND_HANDLE_EXCEPTION pseudo opcode
    ZEND_VM_SET_OPCODE_HANDLER(EG(exception_op));
    EG(exception_op)->opcode = ZEND_HANDLE_EXCEPTION;
#endif
}

static void ddtrace_deactivate(void) {
#if PHP_VERSION_ID >= 80000 && PHP_VERSION_ID < 80200
    if (dd_observer_extension_backup != -1) {
        zend_observer_fcall_op_array_extension = dd_observer_extension_backup;
        dd_observer_extension_backup = -1;
    }
#endif
}

static zend_extension _dd_zend_extension_entry = {"ddtrace",
                                                  PHP_DDTRACE_VERSION,
                                                  "Datadog",
                                                  "https://github.com/DataDog/dd-trace-php",
                                                  "Copyright Datadog",
                                                  ddtrace_startup,
                                                  ddtrace_shutdown,
                                                  ddtrace_activate,
                                                  ddtrace_deactivate,
                                                  NULL,
#if PHP_VERSION_ID < 80000
                                                  zai_interceptor_op_array_pass_two,
#else
                                                  NULL,
#endif
                                                  NULL,
                                                  NULL,
                                                  NULL,
#if PHP_VERSION_ID < 80000
                                                  zai_interceptor_op_array_ctor,
#else
                                                  NULL,
#endif
                                                  zai_hook_unresolve_op_array,

                                                  STANDARD_ZEND_EXTENSION_PROPERTIES};

static void php_ddtrace_init_globals(zend_ddtrace_globals *ng) { memset(ng, 0, sizeof(zend_ddtrace_globals)); }

static PHP_GINIT_FUNCTION(ddtrace) {
#if defined(COMPILE_DL_DDTRACE) && defined(ZTS)
    ZEND_TSRMLS_CACHE_UPDATE();
#endif
    php_ddtrace_init_globals(ddtrace_globals);
    zai_hook_ginit();
}

// Rust code will call __cxa_thread_atexit_impl. This is a weak symbol; it's defined by glibc.
// The problem is that calls to __cxa_thread_atexit_impl cause shared libraries to remain referenced until the calling thread terminates.
// However in NTS builds the calling thread is the main thread and thus the shared object (i.e. ddtrace.so) WILL remain loaded.
// This is problematic with e.g. apache which, upon reloading will unload all PHP modules including PHP itself, then reload.
// This prevents us from a) having the weak symbols updated to the new locations and b) having ddtrace updates going live without hard restart.
// Thus, we need to intercept it: define it ourselves so that the linker will force the rust code to call our code here.
// Then we can collect the callbacks and invoke them ourselves right at thread shutdown, i.e. GSHUTDOWN.
#if defined(COMPILE_DL_DDTRACE) && defined(__GLIBC__) && __GLIBC_MINOR__
#define CXA_THREAD_ATEXIT_WRAPPER 1
#endif
#ifdef CXA_THREAD_ATEXIT_WRAPPER
#define CXA_THREAD_ATEXIT_PHP ((void *)0)
#define CXA_THREAD_ATEXIT_UNINITIALIZED ((void *)1)
#define CXA_THREAD_ATEXIT_UNAVAILABLE ((void *)2)

static int (*glibc__cxa_thread_atexit_impl)(void (*func)(void *), void *obj, void *dso_symbol) = CXA_THREAD_ATEXIT_UNINITIALIZED;
static pthread_key_t dd_cxa_thread_atexit_key; // fallback for sidecar

struct dd_rust_thread_destructor {
    void (*dtor)(void *);
    void *obj;
    struct dd_rust_thread_destructor *next;
};
// Use __thread explicitly: ZEND_TLS is empty on NTS builds.
static __thread struct dd_rust_thread_destructor *dd_rust_thread_destructors = NULL;
ZEND_TLS bool dd_is_main_thread = false;

static void dd_run_rust_thread_destructors(void *unused) {
    UNUSED(unused);
    struct dd_rust_thread_destructor *entry = dd_rust_thread_destructors;
    dd_rust_thread_destructors = NULL; // destructors _may_ be invoked multiple times. We need to reset thus.
    while (entry) {
        struct dd_rust_thread_destructor *cur = entry;
        cur->dtor(cur->obj);
        entry = entry->next;
        free(cur);
    }
}

// Note: this symbol is not public
int __cxa_thread_atexit_impl(void (*func)(void *), void *obj, void *dso_symbol) {
    if (glibc__cxa_thread_atexit_impl == CXA_THREAD_ATEXIT_UNINITIALIZED) {
        glibc__cxa_thread_atexit_impl = NULL; // DL_FETCH_SYMBOL(RTLD_DEFAULT, "__cxa_thread_atexit_impl");
        if (glibc__cxa_thread_atexit_impl == NULL) {
            // no race condition here: logging is initialized in MINIT, at which point only a single thread lives
            glibc__cxa_thread_atexit_impl = CXA_THREAD_ATEXIT_UNAVAILABLE;
            pthread_key_create(&dd_cxa_thread_atexit_key, dd_run_rust_thread_destructors);
        }
    }

    if (glibc__cxa_thread_atexit_impl != CXA_THREAD_ATEXIT_PHP && glibc__cxa_thread_atexit_impl != CXA_THREAD_ATEXIT_UNAVAILABLE) {
        return glibc__cxa_thread_atexit_impl(func, obj, dso_symbol);
    }

    if (glibc__cxa_thread_atexit_impl == CXA_THREAD_ATEXIT_UNAVAILABLE) {
        pthread_setspecific(dd_cxa_thread_atexit_key, (void *)0x1); // needs to be non-NULL
    }

    struct dd_rust_thread_destructor *entry = malloc(sizeof(struct dd_rust_thread_destructor));
    entry->dtor = func;
    entry->obj = obj;
    entry->next = dd_rust_thread_destructors;
    dd_rust_thread_destructors = entry;
    return 0;
}

static void dd_clean_main_thread_locals() {
    dd_run_rust_thread_destructors(NULL);
}
#endif

static PHP_GSHUTDOWN_FUNCTION(ddtrace) {
    if (ddtrace_globals->remote_config_reader) {
        ddog_agent_remote_config_reader_drop(ddtrace_globals->remote_config_reader);
    }
    zai_hook_gshutdown();

#ifdef CXA_THREAD_ATEXIT_WRAPPER
    // FrankenPHP calls `ts_free_thread()` in rshutdown
    if (!dd_is_main_thread && ddtrace_active_sapi != DATADOG_PHP_SAPI_FRANKENPHP) {
        dd_run_rust_thread_destructors(NULL);
    }
#endif
}

/* DDTrace\SpanLink */
zend_class_entry *ddtrace_ce_span_link;

PHP_METHOD(DDTrace_SpanLink, jsonSerialize) {
    ddtrace_span_link *link = (ddtrace_span_link *)Z_OBJ_P(ZEND_THIS);

    zend_array *array = zend_new_array(5);

    zend_string *trace_id = zend_string_init("trace_id", sizeof("trace_id") - 1, 0);
    zend_string *span_id = zend_string_init("span_id", sizeof("span_id") - 1, 0);
    zend_string *trace_state = zend_string_init("trace_state", sizeof("trace_state") - 1, 0);
    zend_string *attributes = zend_string_init("attributes", sizeof("attributes") - 1, 0);
    zend_string *dropped_attributes_count = zend_string_init("dropped_attributes_count", sizeof("dropped_attributes_count") - 1, 0);

    Z_TRY_ADDREF(link->property_trace_id);
    zend_hash_add(array, trace_id, &link->property_trace_id);
    Z_TRY_ADDREF(link->property_span_id);
    zend_hash_add(array, span_id, &link->property_span_id);
    Z_TRY_ADDREF(link->property_trace_state);
    zend_hash_add(array, trace_state, &link->property_trace_state);
    Z_TRY_ADDREF(link->property_attributes);
    zend_hash_add(array, attributes, &link->property_attributes);
    Z_TRY_ADDREF(link->property_dropped_attributes_count);
    zend_hash_add(array, dropped_attributes_count, &link->property_dropped_attributes_count);

    zend_string_release(trace_id);
    zend_string_release(span_id);
    zend_string_release(trace_state);
    zend_string_release(attributes);
    zend_string_release(dropped_attributes_count);

    RETURN_ARR(array);
}

static ddtrace_distributed_tracing_result dd_parse_distributed_tracing_headers_function(INTERNAL_FUNCTION_PARAMETERS, bool *success);
ZEND_METHOD(DDTrace_SpanLink, fromHeaders) {
    bool success;
    ddtrace_distributed_tracing_result result = dd_parse_distributed_tracing_headers_function(INTERNAL_FUNCTION_PARAM_PASSTHRU, &success);
    if (!success) {
        RETURN_NULL();
    }

    object_init_ex(return_value, ddtrace_ce_span_link);
    ddtrace_span_link *link = (ddtrace_span_link *)Z_OBJ_P(return_value);
    if (!get_DD_TRACE_ENABLED()) {
        return;
    }

    ZVAL_STR(&link->property_trace_id, ddtrace_trace_id_as_hex_string(result.trace_id));
    ZVAL_STR(&link->property_span_id, ddtrace_span_id_as_hex_string(result.parent_id));
    array_init(&link->property_attributes);
    zend_hash_copy(Z_ARR(link->property_attributes), &result.meta_tags, NULL);

    zend_string *propagated_tags = ddtrace_format_propagated_tags(&result.propagated_tags, &result.meta_tags);
    zend_string *full_tracestate = ddtrace_format_tracestate(result.tracestate, result.origin, result.priority_sampling, propagated_tags, &result.tracestate_unknown_dd_keys);
    zend_string_release(propagated_tags);
    if (full_tracestate) {
        ZVAL_STR(&link->property_trace_state, full_tracestate);
    }

    result.meta_tags.pDestructor = NULL; // we moved values directly
    zend_hash_destroy(&result.meta_tags);
    zend_hash_destroy(&result.propagated_tags);
    zend_hash_destroy(&result.tracestate_unknown_dd_keys);
    if (result.origin) {
        zend_string_release(result.origin);
    }
    if (result.tracestate) {
        zend_string_release(result.tracestate);
    }
}

/* DDTrace\SpanData */
zend_class_entry *ddtrace_ce_span_data;
zend_class_entry *ddtrace_ce_root_span_data;
#if PHP_VERSION_ID >= 80000 && PHP_VERSION_ID < 80100
HashTable dd_root_span_data_duplicated_properties_table;
#endif
zend_class_entry *ddtrace_ce_span_stack;
zend_object_handlers ddtrace_span_data_handlers;
zend_object_handlers ddtrace_root_span_data_handlers;
zend_object_handlers ddtrace_span_stack_handlers;

static zend_object *dd_init_span_data_object(zend_class_entry *class_type, ddtrace_span_data *span, zend_object_handlers *handlers) {
    zend_object_std_init(&span->std, class_type);
    span->std.handlers = handlers;
    object_properties_init(&span->std, class_type);
#if PHP_VERSION_ID < 80000
    // Not handled in arginfo on these old versions
    array_init(&span->property_meta);
    array_init(&span->property_metrics);
    array_init(&span->property_links);
    array_init(&span->property_peer_service_sources);
#endif
    // Explicitly assign property-mapped NULLs
    span->stack = NULL;
    span->parent = NULL;
    return &span->std;
}

static zend_object *ddtrace_span_data_create(zend_class_entry *class_type) {
    ddtrace_span_data *span = ecalloc(1, sizeof(*span));
    return dd_init_span_data_object(class_type, span, &ddtrace_span_data_handlers);
}

static zend_object *ddtrace_root_span_data_create(zend_class_entry *class_type) {
    ddtrace_root_span_data *span = ecalloc(1, sizeof(*span));
    dd_init_span_data_object(class_type, &span->span, &ddtrace_root_span_data_handlers);
#if PHP_VERSION_ID < 80000
    // Not handled in arginfo on these old versions
    array_init(&span->property_propagated_tags);
    array_init(&span->property_tracestate_tags);
#endif
    return &span->std;
}

static zend_object *ddtrace_span_stack_create(zend_class_entry *class_type) {
    ddtrace_span_stack *stack = ecalloc(1, sizeof(*stack));
    zend_object_std_init(&stack->std, class_type);
    stack->root_stack = stack;
    stack->std.handlers = &ddtrace_span_stack_handlers;
    object_properties_init(&stack->std, class_type);
    // Explicitly assign property-mapped NULLs
    stack->active = NULL;
    stack->parent_stack = NULL;
    return &stack->std;
}

// Init with empty span stack if directly allocated via new()
static zend_function *ddtrace_span_data_get_constructor(zend_object *object) {
    object_init_ex(&OBJ_SPANDATA(object)->property_stack, ddtrace_ce_span_stack);
    return NULL;
}

static void ddtrace_span_stack_dtor_obj(zend_object *object) {
    // We must not invoke span stack destructors during zend_objects_store_call_destructors to avoid them not being present for appsec rshutdown
    if (EG(current_execute_data) == NULL && !DDTRACE_G(in_shutdown)) {
        GC_DEL_FLAGS(object, IS_OBJ_DESTRUCTOR_CALLED);
        return;
    }

    ddtrace_span_stack *stack = (ddtrace_span_stack *)object;
    ddtrace_span_data *top;
    while (stack->active && (top = SPANDATA(stack->active)) && top->stack == stack) {
        dd_trace_stop_span_time(top);
        // let's not stack swap to a) avoid side effects in destructors and b) avoid a crash on PHP 7.3 and older
        ddtrace_close_top_span_without_stack_swap(top);
    }
    if (stack->closed_ring || stack->closed_ring_flush) {
        // ensure dtor can be called again
        GC_DEL_FLAGS(object, IS_OBJ_DESTRUCTOR_CALLED);
    }
    zend_objects_destroy_object(object);
}

// span stacks have intrinsic properties (managing other spans, can be switched to), unlike trivial span data which are just value objects
// thus we need to cleanup a little what exactly we can copy
#if PHP_VERSION_ID < 80000
static zend_object *ddtrace_span_stack_clone_obj(zval *old_zv) {
    zend_object *old_obj = Z_OBJ_P(old_zv);
#else
static zend_object *ddtrace_span_stack_clone_obj(zend_object *old_obj) {
#endif
    zend_object *new_obj = ddtrace_span_stack_create(old_obj->ce);
    zend_objects_clone_members(new_obj, old_obj);
    ddtrace_span_stack *stack = (ddtrace_span_stack *)new_obj;
    ddtrace_span_stack *oldstack = (ddtrace_span_stack *)old_obj;
    if (oldstack->parent_stack) { // if this is false, we're copying an initial stack
        stack->root_stack = stack->parent_stack->root_stack;
        stack->root_span = stack->parent_stack->root_span;
    }
    if (oldstack->root_stack == oldstack) {
        stack->root_stack = stack;
    }

    ddtrace_span_properties *pspan = stack->active;
    zval_ptr_dtor(&stack->property_active);
    while (pspan && pspan->stack == oldstack) {
        pspan = pspan->parent;
    }
    if (pspan) {
        ZVAL_OBJ_COPY(&stack->property_active, &pspan->std);
    } else {
        if (oldstack->root_span && oldstack->root_span->stack == oldstack) {
            stack->root_span = NULL;
        }
        stack->active = NULL;
        ZVAL_NULL(&stack->property_active);
    }

    return new_obj;
}

static void ddtrace_span_data_free_storage(zend_object *object) {
    zend_object_std_dtor(object);
    // Prevent use after free after zend_objects_store_free_object_storage is called (e.g. preloading) [PHP < 8.1]
    memset(object->properties_table, 0, sizeof(ddtrace_span_data) - XtOffsetOf(ddtrace_span_data, std.properties_table));
}

#if PHP_VERSION_ID < 80000
static zend_object *ddtrace_span_data_clone_obj(zval *old_zv) {
    zend_object *old_obj = Z_OBJ_P(old_zv);
#else
static zend_object *ddtrace_span_data_clone_obj(zend_object *old_obj) {
#endif
    zend_object *new_obj = ddtrace_span_data_create(old_obj->ce);
    zend_objects_clone_members(new_obj, old_obj);
    return new_obj;
}

#if PHP_VERSION_ID < 80000
static zend_object *ddtrace_root_span_data_clone_obj(zval *old_zv) {
    zend_object *old_obj = Z_OBJ_P(old_zv);
#else
static zend_object *ddtrace_root_span_data_clone_obj(zend_object *old_obj) {
#endif
    zend_object *new_obj = ddtrace_root_span_data_create(old_obj->ce);
    zend_objects_clone_members(new_obj, old_obj);
    return new_obj;
}

#if PHP_VERSION_ID < 80000
#if PHP_VERSION_ID >= 70400
static zval *ddtrace_span_data_readonly(zval *object, zval *member, zval *value, void **cache_slot) {
#else
static void ddtrace_span_data_readonly(zval *object, zval *member, zval *value, void **cache_slot) {
#endif
    zend_object *obj = Z_OBJ_P(object);
    zend_string *prop_name = Z_TYPE_P(member) == IS_STRING ? Z_STR_P(member) : ZSTR_EMPTY_ALLOC();
#else
static zval *ddtrace_span_data_readonly(zend_object *object, zend_string *member, zval *value, void **cache_slot) {
    zend_object *obj = object;
    zend_string *prop_name = member;
#endif
    if (zend_string_equals_literal(prop_name, "parent")
     || zend_string_equals_literal(prop_name, "id")
     || zend_string_equals_literal(prop_name, "stack")) {
        zend_throw_error(zend_ce_error, "Cannot modify readonly property %s::$%s", ZSTR_VAL(obj->ce->name), ZSTR_VAL(prop_name));
#if PHP_VERSION_ID >= 70400
        return &EG(uninitialized_zval);
#else
        return;
#endif
    }

#if PHP_VERSION_ID >= 70400
    return zend_std_write_property(object, member, value, cache_slot);
#else
    zend_std_write_property(object, member, value, cache_slot);
#endif
}

#if PHP_VERSION_ID < 80000
#if PHP_VERSION_ID >= 70400
static zval *ddtrace_root_span_data_write(zval *object, zval *member, zval *value, void **cache_slot) {
#else
static void ddtrace_root_span_data_write(zval *object, zval *member, zval *value, void **cache_slot) {
#endif
    zend_object *obj = Z_OBJ_P(object);
    zend_string *prop_name = Z_TYPE_P(member) == IS_STRING ? Z_STR_P(member) : ZSTR_EMPTY_ALLOC();
#else
static zval *ddtrace_root_span_data_write(zend_object *object, zend_string *member, zval *value, void **cache_slot) {
    zend_object *obj = object;
    zend_string *prop_name = member;
#endif
    ddtrace_root_span_data *span = ROOTSPANDATA(obj);
    zval zv;
    if (zend_string_equals_literal(prop_name, "parentId")) {
        if (Z_TYPE_P(value) == IS_LONG && Z_LVAL_P(value)) {
            span->parent_id = (uint64_t) Z_LVAL_P(value);
            ZVAL_STR(&zv, zend_strpprintf(0, "%" PRIu64, span->parent_id));
            value = &zv;
        } else {
            span->parent_id = ddtrace_parse_userland_span_id(value);
            if (!span->parent_id) {
                ZVAL_EMPTY_STRING(&zv);
                value = &zv;
            }
        }
    } else if (zend_string_equals_literal(prop_name, "traceId")) {
        span->trace_id = Z_TYPE_P(value) == IS_STRING ? ddtrace_parse_hex_trace_id(Z_STRVAL_P(value), Z_STRLEN_P(value)) : (ddtrace_trace_id){ 0 };
        if (!span->trace_id.low && !span->trace_id.high) {
            span->trace_id = (ddtrace_trace_id) {
                .low = span->span_id,
                .time = get_DD_TRACE_128_BIT_TRACEID_GENERATION_ENABLED() ? span->start / ZEND_NANO_IN_SEC : 0,
            };
            value = &span->property_id;
        }
    } else if (zend_string_equals_literal(prop_name, "samplingPriority")) {
        span->explicit_sampling_priority = zval_get_long(value) != DDTRACE_PRIORITY_SAMPLING_UNKNOWN;
    }

#if PHP_VERSION_ID >= 70400
    return ddtrace_span_data_readonly(object, member, value, cache_slot);
#else
    ddtrace_span_data_readonly(object, member, value, cache_slot);
#endif
}

#if PHP_VERSION_ID < 80000
#if PHP_VERSION_ID >= 70400
static zval *ddtrace_span_stack_readonly(zval *object, zval *member, zval *value, void **cache_slot) {
#else
static void ddtrace_span_stack_readonly(zval *object, zval *member, zval *value, void **cache_slot) {
#endif
    zend_object *obj = Z_OBJ_P(object);
    zend_string *prop_name = Z_TYPE_P(member) == IS_STRING ? Z_STR_P(member) : ZSTR_EMPTY_ALLOC();
#else
static zval *ddtrace_span_stack_readonly(zend_object *object, zend_string *member, zval *value, void **cache_slot) {
    zend_object *obj = object;
    zend_string *prop_name = member;
#endif
    if (zend_string_equals_literal(prop_name, "parent")) {
        zend_throw_error(zend_ce_error, "Cannot modify readonly property %s::$%s", ZSTR_VAL(obj->ce->name), ZSTR_VAL(prop_name));
#if PHP_VERSION_ID >= 70400
        return &EG(uninitialized_zval);
#else
        return;
#endif
    }

#if PHP_VERSION_ID >= 70400
    return zend_std_write_property(object, member, value, cache_slot);
#else
    zend_std_write_property(object, member, value, cache_slot);
#endif
}

PHP_METHOD(DDTrace_SpanData, getDuration) {
    ddtrace_span_data *span = OBJ_SPANDATA(Z_OBJ_P(ZEND_THIS));
    RETURN_LONG(span->duration);
}

PHP_METHOD(DDTrace_SpanData, getStartTime) {
    ddtrace_span_data *span = OBJ_SPANDATA(Z_OBJ_P(ZEND_THIS));
    RETURN_LONG(span->start);
}

PHP_METHOD(DDTrace_SpanData, getLink) {
    ddtrace_span_data *span = OBJ_SPANDATA(Z_OBJ_P(ZEND_THIS));

    zval fci_zv;
    object_init_ex(&fci_zv, ddtrace_ce_span_link);
    ddtrace_span_link *link = (ddtrace_span_link *)Z_OBJ_P(&fci_zv);

    ZVAL_STR(&link->property_trace_id, ddtrace_trace_id_as_hex_string(span->root ? span->root->trace_id : (ddtrace_trace_id){ .low = span->span_id, .high = 0 }));
    ZVAL_STR(&link->property_span_id, ddtrace_span_id_as_hex_string(span->span_id));

    RETURN_OBJ(Z_OBJ(fci_zv));
}

PHP_METHOD(DDTrace_SpanData, hexId) {
    ddtrace_span_data *span = OBJ_SPANDATA(Z_OBJ_P(ZEND_THIS));
    RETURN_STR(ddtrace_span_id_as_hex_string(span->span_id));
}

static void dd_register_span_data_ce(void) {
    ddtrace_ce_span_data = register_class_DDTrace_SpanData();
    ddtrace_ce_span_data->create_object = ddtrace_span_data_create;

    memcpy(&ddtrace_span_data_handlers, &std_object_handlers, sizeof(zend_object_handlers));
    ddtrace_span_data_handlers.offset = XtOffsetOf(ddtrace_span_data, std);
    ddtrace_span_data_handlers.clone_obj = ddtrace_span_data_clone_obj;
    ddtrace_span_data_handlers.free_obj = ddtrace_span_data_free_storage;
    ddtrace_span_data_handlers.write_property = ddtrace_span_data_readonly;
    ddtrace_span_data_handlers.get_constructor = ddtrace_span_data_get_constructor;

    ddtrace_ce_root_span_data = register_class_DDTrace_RootSpanData(ddtrace_ce_span_data);
    ddtrace_ce_root_span_data->create_object = ddtrace_root_span_data_create;

#if PHP_VERSION_ID >= 80000 && PHP_VERSION_ID < 80100
    // Work around wrong reference source for typed internal properties by preventing duplication of them
    // php -d extension=zend_test -r '$c = new _ZendTestChildClass; $i = &$c->intProp;'
    // php: /usr/local/src/php/Zend/zend_execute.c:3390: zend_ref_del_type_source: Assertion `source_list->ptr == prop' failed.
    zend_hash_init(&dd_root_span_data_duplicated_properties_table, zend_hash_num_elements(&ddtrace_ce_span_data->properties_info), NULL, NULL, true);
    for (uint32_t i = 0; i < zend_hash_num_elements(&ddtrace_ce_span_data->properties_info); ++i) {
        Bucket *bucket = &ddtrace_ce_root_span_data->properties_info.arData[i];
        zend_hash_add_ptr(&dd_root_span_data_duplicated_properties_table, bucket->key, Z_PTR(bucket->val));
        Z_PTR(bucket->val) = ddtrace_ce_root_span_data->properties_info_table[i] = Z_PTR(ddtrace_ce_span_data->properties_info.arData[i].val);
    }
#endif

    memcpy(&ddtrace_root_span_data_handlers, &ddtrace_span_data_handlers, sizeof(zend_object_handlers));
    ddtrace_root_span_data_handlers.offset = XtOffsetOf(ddtrace_root_span_data, std);
    ddtrace_root_span_data_handlers.clone_obj = ddtrace_root_span_data_clone_obj;
    ddtrace_root_span_data_handlers.write_property = ddtrace_root_span_data_write;

    ddtrace_ce_span_stack = register_class_DDTrace_SpanStack();
    ddtrace_ce_span_stack->create_object = ddtrace_span_stack_create;

    memcpy(&ddtrace_span_stack_handlers, &std_object_handlers, sizeof(zend_object_handlers));
    ddtrace_span_stack_handlers.clone_obj = ddtrace_span_stack_clone_obj;
    ddtrace_span_stack_handlers.dtor_obj = ddtrace_span_stack_dtor_obj;
    ddtrace_span_stack_handlers.write_property = ddtrace_span_stack_readonly;

}

/* DDTrace\FatalError */
zend_class_entry *ddtrace_ce_fatal_error;

static void dd_register_fatal_error_ce(void) {
    zend_class_entry ce;
    INIT_NS_CLASS_ENTRY(ce, "DDTrace", "FatalError", NULL);
    ddtrace_ce_fatal_error = zend_register_internal_class_ex(&ce, zend_ce_exception);
}

zend_class_entry *ddtrace_ce_integration;

static bool dd_is_compatible_sapi() {
    switch (ddtrace_active_sapi) {
        case DATADOG_PHP_SAPI_APACHE2HANDLER:
        case DATADOG_PHP_SAPI_CGI_FCGI:
        case DATADOG_PHP_SAPI_CLI:
        case DATADOG_PHP_SAPI_CLI_SERVER:
        case DATADOG_PHP_SAPI_FPM_FCGI:
        case DATADOG_PHP_SAPI_FRANKENPHP:
        case DATADOG_PHP_SAPI_TEA:
            return true;

        default:
            return false;
    }
}

static void dd_disable_if_incompatible_sapi_detected(void) {
    if (UNEXPECTED(!dd_is_compatible_sapi())) {
        LOG(WARN, "Incompatible SAPI detected '%s'; disabling ddtrace", sapi_module.name);
        ddtrace_disable = 1;
    }
}

static PHP_MINIT_FUNCTION(ddtrace) {
    UNUSED(type);

    ddtrace_active_sapi = datadog_php_sapi_from_name(datadog_php_string_view_from_cstr(sapi_module.name));

#ifdef CXA_THREAD_ATEXIT_WRAPPER
    // FrankenPHP calls `ts_free_thread()` in rshutdown
    if (ddtrace_active_sapi != DATADOG_PHP_SAPI_FRANKENPHP) {
        dd_is_main_thread = true;
        glibc__cxa_thread_atexit_impl = CXA_THREAD_ATEXIT_PHP;
        atexit(dd_clean_main_thread_locals);
    }
#endif

    // Reset on every minit for `apachectl graceful`.
    dd_activate_once_control = (pthread_once_t)PTHREAD_ONCE_INIT;

    zai_hook_minit();
    zai_uhook_minit(module_number);
#if PHP_VERSION_ID >= 80000
    zai_interceptor_minit();
#endif
#if ZAI_JIT_BLACKLIST_ACTIVE
    zai_jit_minit();
#endif
#if PHP_VERSION_ID >= 80100
    ddtrace_setup_fiber_observers();
#endif

#if PHP_VERSION_ID < 70300 || (defined(_WIN32) && PHP_VERSION_ID >= 80300 && PHP_VERSION_ID < 80400)
    ddtrace_startup_hrtime();
#endif

    register_ddtrace_symbols(module_number);
    REGISTER_INI_ENTRIES();

    zval *ddtrace_module_zv = zend_hash_str_find(&module_registry, ZEND_STRL("ddtrace"));
    if (ddtrace_module_zv) {
        ddtrace_module = Z_PTR_P(ddtrace_module_zv);
    }

    // config initialization needs to be at the top
    // This also initialiyzed logging, so no logs may be emitted before this.
    ddtrace_log_init();
    if (!ddtrace_config_minit(module_number)) {
        return FAILURE;
    }
    if (ZSTR_LEN(get_global_DD_SPAN_SAMPLING_RULES_FILE()) > 0) {
        dd_save_sampling_rules_file_config(get_global_DD_SPAN_SAMPLING_RULES_FILE(), PHP_INI_SYSTEM, PHP_INI_STAGE_STARTUP);
    }

    dd_disable_if_incompatible_sapi_detected();
    atomic_init(&ddtrace_warn_legacy_api, 1);

    /* This allows an extension (e.g. extension=ddtrace.so) to have zend_engine
     * hooks too, but not loadable as zend_extension=ddtrace.so.
     * See http://www.phpinternalsbook.com/php7/extensions_design/zend_extensions.html#hybrid-extensions
     * {{{ */
    zend_register_extension(&_dd_zend_extension_entry, ddtrace_module_entry.handle);
    // The original entry is copied into the module registry when the module is
    // registered, so we search the module registry to find the right
    // zend_module_entry to modify.
    zend_module_entry *mod_ptr =
        zend_hash_str_find_ptr(&module_registry, PHP_DDTRACE_EXTNAME, sizeof(PHP_DDTRACE_EXTNAME) - 1);
    if (mod_ptr == NULL) {
        // This shouldn't happen, possibly a bug if it does.
        zend_error(E_CORE_WARNING,
                   "Failed to find ddtrace extension in "
                   "registered modules. Please open a bug report.");

        return FAILURE;
    }
    mod_ptr->handle = NULL;
    /* }}} */

    if (ddtrace_disable) {
        return SUCCESS;
    }

#ifndef _WIN32
    ddtrace_set_coredumpfilter();
#endif

    ddtrace_initialize_span_sampling_limiter();
    ddtrace_limiter_create();

    ddtrace_log_minit();

#ifndef _WIN32
    ddtrace_dogstatsd_client_minit();
#endif
    ddshared_minit();
    ddtrace_autoload_minit();

    dd_register_span_data_ce();
    dd_register_fatal_error_ce();
    ddtrace_ce_integration = register_class_DDTrace_Integration();
    ddtrace_ce_span_link = register_class_DDTrace_SpanLink(php_json_serializable_ce);

    ddtrace_engine_hooks_minit();

#ifndef _WIN32
    if (!get_global_DD_TRACE_SIDECAR_TRACE_SENDER()) {
        ddtrace_coms_minit(get_global_DD_TRACE_AGENT_STACK_INITIAL_SIZE(),
                           get_global_DD_TRACE_AGENT_MAX_PAYLOAD_SIZE(),
                           get_global_DD_TRACE_AGENT_STACK_BACKLOG());
    }
#endif

    ddtrace_integrations_minit();
    dd_ip_extraction_startup();
    ddtrace_serializer_startup();

    return SUCCESS;
}

static PHP_MSHUTDOWN_FUNCTION(ddtrace) {
    UNUSED(module_number, type);

    zai_uhook_mshutdown();
    zai_hook_mshutdown();

    UNREGISTER_INI_ENTRIES();

    if (ddtrace_disable == 1) {
        zai_config_mshutdown();
        zai_json_shutdown_bindings();
        return SUCCESS;
    }

    if (DDTRACE_G(agent_rate_by_service)) {
        zai_json_release_persistent_array(DDTRACE_G(agent_rate_by_service));
        DDTRACE_G(agent_rate_by_service) = NULL;
    }

    ddtrace_integrations_mshutdown();

#ifndef _WIN32
    ddtrace_signals_mshutdown();

    if (!get_global_DD_TRACE_SIDECAR_TRACE_SENDER()) {
        ddtrace_coms_mshutdown();
        if (ddtrace_coms_flush_shutdown_writer_synchronous()) {
            ddtrace_coms_curl_shutdown();
        }
    }
#endif

    ddtrace_log_mshutdown();

    ddtrace_engine_hooks_mshutdown();

    ddtrace_shutdown_span_sampling_limiter();
    ddtrace_limiter_destroy();
    zai_config_mshutdown();
    zai_json_shutdown_bindings();

    ddtrace_user_req_shutdown();

    ddtrace_sidecar_shutdown();

#if PHP_VERSION_ID >= 80000 && PHP_VERSION_ID < 80100
    // See dd_register_span_data_ce for explanation
    zend_string *key;
    void *prop_info;
    ZEND_HASH_FOREACH_STR_KEY_PTR(&dd_root_span_data_duplicated_properties_table, key, prop_info) {
        ZVAL_PTR(zend_hash_find(&ddtrace_ce_root_span_data->properties_info, key), prop_info); // no update to avoid dtor
    } ZEND_HASH_FOREACH_END();
#endif

    return SUCCESS;
}

static void dd_rinit_once(void) {
    /* The env vars are memoized on MINIT before the SAPI env vars are available.
     * We use the first RINIT to bust the env var cache and use the SAPI env vars.
     * TODO Audit/remove config usages before RINIT and move config init to RINIT.
     */
    ddtrace_startup_logging_first_rinit();

    // Uses config, cannot run earlier
#ifndef _WIN32
    ddtrace_signals_first_rinit();
    if (!get_global_DD_TRACE_SIDECAR_TRACE_SENDER()) {
        ddtrace_coms_init_and_start_writer();
    }
#endif
}

static pthread_once_t dd_rinit_once_control = PTHREAD_ONCE_INIT;

static void dd_initialize_request(void) {
    DDTRACE_G(distributed_trace_id) = (ddtrace_trace_id){0};
    DDTRACE_G(distributed_parent_trace_id) = 0;
    DDTRACE_G(additional_global_tags) = zend_new_array(0);
    DDTRACE_G(default_priority_sampling) = DDTRACE_PRIORITY_SAMPLING_UNKNOWN;
    DDTRACE_G(propagated_priority_sampling) = DDTRACE_PRIORITY_SAMPLING_UNSET;
    zend_hash_init(&DDTRACE_G(root_span_tags_preset), 8, unused, ZVAL_PTR_DTOR, 0);
    zend_hash_init(&DDTRACE_G(propagated_root_span_tags), 8, unused, ZVAL_PTR_DTOR, 0);
    zend_hash_init(&DDTRACE_G(tracestate_unknown_dd_keys), 8, unused, ZVAL_PTR_DTOR, 0);

    // Things that should only run on the first RINIT after each minit.
    pthread_once(&dd_rinit_once_control, dd_rinit_once);

    if (!DDTRACE_G(remote_config_reader)) {
        if (get_global_DD_TRACE_SIDECAR_TRACE_SENDER()) {
            if (ddtrace_endpoint) {
                DDTRACE_G(remote_config_reader) = ddog_agent_remote_config_reader_for_endpoint(ddtrace_endpoint);
            }
#ifndef _WIN32
        } else if (ddtrace_coms_agent_config_handle) {
            ddog_agent_remote_config_reader_for_anon_shm(ddtrace_coms_agent_config_handle, &DDTRACE_G(remote_config_reader));
#endif
        }
    }

    ddtrace_internal_handlers_rinit();

    ddtrace_log_rinit(PG(error_log));

    ddtrace_seed_prng();
    ddtrace_init_span_stacks();

#ifndef _WIN32
    ddtrace_dogstatsd_client_rinit();
    if (!get_global_DD_TRACE_SIDECAR_TRACE_SENDER()) {
        ddtrace_coms_on_pid_change();
    }
#endif

    // Reset compile time after request init hook has compiled
    ddtrace_compile_time_reset();

    dd_prepare_for_new_trace();

    ddtrace_distributed_tracing_result distributed_result = ddtrace_read_distributed_tracing_ids(ddtrace_read_zai_header, NULL);
    ddtrace_apply_distributed_tracing_result(&distributed_result, NULL);

    if (!DDTRACE_G(telemetry_queue_id)) {
        DDTRACE_G(telemetry_queue_id) = ddog_sidecar_queueId_generate();
    }

    if (get_DD_TRACE_GENERATE_ROOT_SPAN()) {
        ddtrace_push_root_span();
    }
}

static PHP_RINIT_FUNCTION(ddtrace) {
    UNUSED(module_number, type);

#if PHP_VERSION_ID < 80000
    zai_interceptor_rinit();
#endif

    if (!ddtrace_disable) {
        // With internal functions also being hookable, they must not be hooked before the CG(map_ptr_base) is zeroed
        zai_hook_activate();
        DDTRACE_G(active_stack) = ddtrace_init_root_span_stack();
#if PHP_VERSION_ID < 80000
        ddtrace_autoload_rinit();
#endif
    }

    if (get_DD_TRACE_ENABLED()) {
        dd_initialize_request();
    }

    return SUCCESS;
}

static void dd_clean_globals(void) {
    zend_array_destroy(DDTRACE_G(additional_global_tags));
    zend_hash_destroy(&DDTRACE_G(root_span_tags_preset));
    zend_hash_destroy(&DDTRACE_G(tracestate_unknown_dd_keys));
    zend_hash_destroy(&DDTRACE_G(propagated_root_span_tags));

    if (DDTRACE_G(curl_multi_injecting_spans)) {
        if (GC_DELREF(DDTRACE_G(curl_multi_injecting_spans)) == 0) {
            rc_dtor_func((zend_refcounted *) DDTRACE_G(curl_multi_injecting_spans));
        }
        DDTRACE_G(curl_multi_injecting_spans) = NULL;
    }

    if (DDTRACE_G(dd_origin)) {
        zend_string_release(DDTRACE_G(dd_origin));
        DDTRACE_G(dd_origin) = NULL;
    }

    if (DDTRACE_G(tracestate)) {
        zend_string_release(DDTRACE_G(tracestate));
        DDTRACE_G(tracestate) = NULL;
    }

    ddtrace_internal_handlers_rshutdown();
#ifndef _WIN32
    ddtrace_dogstatsd_client_rshutdown();
#endif

    ddtrace_free_span_stacks(false);
#ifndef _WIN32
    if (!get_global_DD_TRACE_SIDECAR_TRACE_SENDER()) {
        ddtrace_coms_rshutdown();
    }
#endif
}

static void dd_shutdown_hooks_and_observer(void) {
    zai_hook_clean();

#if PHP_VERSION_ID >= 80000 && PHP_VERSION_ID < 80200
#if PHP_VERSION_ID < 80100
#define RUN_TIME_CACHE_OBSERVER_PATCH_VERSION 18
#else
#define RUN_TIME_CACHE_OBSERVER_PATCH_VERSION 4
#endif

    zend_long patch_version = Z_LVAL_P(zend_get_constant_str(ZEND_STRL("PHP_RELEASE_VERSION")));
    if (patch_version < RUN_TIME_CACHE_OBSERVER_PATCH_VERSION) {
        // Just do it if we think to be the only observer ... don't want to break other functionalities
        if (!dd_has_other_observers) {
            // We really should not have to do it. But there is a bug before PHP 8.0.18 and 8.1.4 respectively, causing observer fcall info being freed before stream shutdown (which may still invoke user code)
            dd_observer_extension_backup = zend_observer_fcall_op_array_extension;
            zend_observer_fcall_op_array_extension = -1;
        }
    }
#endif
}

void dd_force_shutdown_tracing(void) {
    DDTRACE_G(in_shutdown) = true;

    zend_try {
        ddtrace_close_all_open_spans(true);  // All remaining userland spans (and root span)
    } zend_catch {
        LOG(WARN, "Failed to close remaining spans due to bailout");
    } zend_end_try();

    zend_try {
        if (ddtrace_flush_tracer(false, true) == FAILURE) {
            LOG(WARN, "Unable to flush the tracer");
        }
    } zend_catch {
        LOG(WARN, "Unable to flush the tracer due to bailout");
    } zend_end_try();

    // we here need to disable the tracer, so that further hooks do not trigger
    ddtrace_disable_tracing_in_current_request();  // implicitly calling dd_clean_globals

    // The hooks shall not be reset, just disabled at runtime.
    dd_shutdown_hooks_and_observer();

    DDTRACE_G(in_shutdown) = false;
}

static void dd_finalize_telemetry(void) {
    if (DDTRACE_G(telemetry_queue_id)) {
        ddtrace_telemetry_finalize();
        DDTRACE_G(telemetry_queue_id) = 0;
    }
}

static PHP_RSHUTDOWN_FUNCTION(ddtrace) {
    UNUSED(module_number, type);

    zend_hash_destroy(&DDTRACE_G(traced_spans));

    // this needs to be done before dropping the spans
    // run unconditionally because ddtrace may've been disabled mid-request
    ddtrace_exec_handlers_rshutdown();

    if (get_DD_TRACE_ENABLED()) {
        dd_force_shutdown_tracing();
    } else if (!ddtrace_disable) {
        dd_shutdown_hooks_and_observer();
    }

<<<<<<< HEAD
    if (!ddtrace_disable) {
=======
    if (!DDTRACE_G(disable)) {
        ddtrace_autoload_rshutdown();

>>>>>>> cb9a326d
        OBJ_RELEASE(&DDTRACE_G(active_stack)->std);
        DDTRACE_G(active_stack) = NULL;
    }

    dd_finalize_telemetry();
    if (DDTRACE_G(last_flushed_root_service_name)) {
        zend_string_release(DDTRACE_G(last_flushed_root_service_name));
        DDTRACE_G(last_flushed_root_service_name) = NULL;
    }
    if (DDTRACE_G(last_flushed_root_env_name)) {
        zend_string_release(DDTRACE_G(last_flushed_root_env_name));
        DDTRACE_G(last_flushed_root_env_name) = NULL;
    }

    return SUCCESS;
}

#if PHP_VERSION_ID < 80000
int ddtrace_post_deactivate(void) {
#else
zend_result ddtrace_post_deactivate(void) {
#endif
    zai_interceptor_deactivate();

    // we can only actually free our hooks hashtables in post_deactivate, as within RSHUTDOWN some user code may still run
    zai_hook_rshutdown();
    zai_uhook_rshutdown();

    // zai config may be accessed indirectly via other modules RSHUTDOWN, so delay this until the last possible time
    zai_config_rshutdown();
    return SUCCESS;
}

void ddtrace_disable_tracing_in_current_request(void) {
    // PHP 8 has ZSTR_CHAR('0') which is nicer...
    zend_string *zero = zend_string_init("0", 1, 0);
    zend_alter_ini_entry(zai_config_memoized_entries[DDTRACE_CONFIG_DD_TRACE_ENABLED].ini_entries[0]->name, zero,
                         ZEND_INI_USER, ZEND_INI_STAGE_RUNTIME);
    zend_string_release(zero);
}

bool ddtrace_alter_dd_trace_disabled_config(zval *old_value, zval *new_value) {
    if (Z_TYPE_P(old_value) == Z_TYPE_P(new_value)) {
        return true;
    }

    if (ddtrace_disable) {
        return Z_TYPE_P(new_value) == IS_FALSE;  // no changing to enabled allowed if globally disabled
    }

    if (!DDTRACE_G(active_stack)) {
        return true; // We must not do anything early in RINIT before the necessary structures are initialized at all
    }

    if (Z_TYPE_P(old_value) == IS_FALSE) {
        dd_initialize_request();
    } else if (!ddtrace_disable) {  // if this is true, the request has not been initialized at all
        ddtrace_close_all_open_spans(false);  // All remaining userland spans (and root span)
        dd_clean_globals();
    }

    return true;
}

static size_t datadog_info_print(const char *str) { return php_output_write(str, strlen(str)); }

static void _dd_info_tracer_config(void) {
    smart_str buf = {0};
    ddtrace_startup_logging_json(&buf, PHP_JSON_PRETTY_PRINT);
    php_info_print_table_row(2, "DATADOG TRACER CONFIGURATION", ZSTR_VAL(buf.s));
    smart_str_free(&buf);
}

static void _dd_info_diagnostics_row(const char *key, const char *value) {
    if (sapi_module.phpinfo_as_text) {
        php_info_print_table_row(2, key, value);
        return;
    }
    datadog_info_print("<tr><td class='e'>");
    datadog_info_print(key);
    datadog_info_print("</td><td class='v' style='background-color:#f0e881;'>");
    datadog_info_print(value);
    datadog_info_print("</td></tr>");
}

static void _dd_info_diagnostics_table(void) {
    php_info_print_table_start();
    php_info_print_table_colspan_header(2, "Diagnostics");

    HashTable *ht;
    ALLOC_HASHTABLE(ht);
    zend_hash_init(ht, 8, NULL, ZVAL_PTR_DTOR, 0);

    ddtrace_startup_diagnostics(ht, false);

    zend_string *key;
    zval *val;
    ZEND_HASH_FOREACH_STR_KEY_VAL_IND(ht, key, val) {
        switch (Z_TYPE_P(val)) {
            case IS_STRING:
                _dd_info_diagnostics_row(ZSTR_VAL(key), Z_STRVAL_P(val));
                break;
            case IS_NULL:
                _dd_info_diagnostics_row(ZSTR_VAL(key), "NULL");
                break;
            case IS_TRUE:
            case IS_FALSE:
                _dd_info_diagnostics_row(ZSTR_VAL(key), Z_TYPE_P(val) == IS_TRUE ? "true" : "false");
                break;
            default:
                _dd_info_diagnostics_row(ZSTR_VAL(key), "{unknown type}");
                break;
        }
    }
    ZEND_HASH_FOREACH_END();

    php_info_print_table_row(2, "Diagnostic checks", zend_hash_num_elements(ht) == 0 ? "passed" : "failed");

    zend_hash_destroy(ht);
    FREE_HASHTABLE(ht);

    php_info_print_table_end();
}

static PHP_MINFO_FUNCTION(ddtrace) {
    UNUSED(zend_module);

    php_info_print_box_start(0);
    datadog_info_print("Datadog PHP tracer extension");
    if (!sapi_module.phpinfo_as_text) {
        datadog_info_print("<br><strong>For help, check out ");
        datadog_info_print(
            "<a href=\"https://docs.datadoghq.com/tracing/languages/php/\" "
            "style=\"background:transparent;\">the documentation</a>.</strong>");
    } else {
        datadog_info_print(
            "\nFor help, check out the documentation at "
            "https://docs.datadoghq.com/tracing/languages/php/");
    }
    datadog_info_print(!sapi_module.phpinfo_as_text ? "<br><br>" : "\n");
    datadog_info_print("(c) Datadog 2020\n");
    php_info_print_box_end();

    php_info_print_table_start();
    php_info_print_table_row(2, "Datadog tracing support", ddtrace_disable ? "disabled" : "enabled");
    php_info_print_table_row(2, "Version", PHP_DDTRACE_VERSION);
    _dd_info_tracer_config();
    php_info_print_table_end();

    if (!ddtrace_disable) {
        _dd_info_diagnostics_table();
    }

    DISPLAY_INI_ENTRIES();
}

// legacy function
PHP_FUNCTION(additional_trace_meta) {
    if (zend_parse_parameters_none() == FAILURE) {
        RETURN_THROWS();
    }
    array_init(return_value);
}

/* {{{ proto string DDTrace\add_global_tag(string $key, string $value) */
PHP_FUNCTION(DDTrace_add_global_tag) {
    UNUSED(execute_data);

    zend_string *key, *val;
    if (zend_parse_parameters(ZEND_NUM_ARGS(), "SS", &key, &val) == FAILURE) {
        RETURN_NULL();
    }

    if (!get_DD_TRACE_ENABLED()) {
        RETURN_NULL();
    }

    zval value_zv;
    ZVAL_STR_COPY(&value_zv, val);
    zend_hash_update(DDTRACE_G(additional_global_tags), key, &value_zv);

    RETURN_NULL();
}

/* {{{ proto string DDTrace\add_distributed_tag(string $key, string $value) */
PHP_FUNCTION(DDTrace_add_distributed_tag) {
    UNUSED(execute_data);

    zend_string *key, *val;
    if (zend_parse_parameters(ZEND_NUM_ARGS(), "SS", &key, &val) == FAILURE) {
        RETURN_NULL();
    }

    if (!get_DD_TRACE_ENABLED()) {
        RETURN_NULL();
    }

    zend_string *prefixed_key = zend_strpprintf(0, "_dd.p.%s", ZSTR_VAL(key));

    zend_array *target_table, *propagated;
    if (DDTRACE_G(active_stack)->root_span) {
        target_table = ddtrace_property_array(&DDTRACE_G(active_stack)->root_span->property_meta);
        propagated = ddtrace_property_array(&DDTRACE_G(active_stack)->root_span->property_propagated_tags);
    } else {
        target_table = &DDTRACE_G(root_span_tags_preset);
        propagated = &DDTRACE_G(propagated_root_span_tags);
    }

    zval value_zv;
    ZVAL_STR_COPY(&value_zv, val);
    zend_hash_update(target_table, prefixed_key, &value_zv);

    zend_hash_add_empty_element(propagated, prefixed_key);

    zend_string_release(prefixed_key);

    RETURN_NULL();
}

PHP_FUNCTION(DDTrace_set_user) {
    UNUSED(execute_data);

    zend_string *user_id;
    HashTable *metadata = NULL;
    zend_bool propagate = get_DD_TRACE_PROPAGATE_USER_ID_DEFAULT();
    if (zend_parse_parameters(ZEND_NUM_ARGS(), "S|hb", &user_id, &metadata, &propagate) == FAILURE) {
        RETURN_NULL();
    }

    if (!get_DD_TRACE_ENABLED()) {
        RETURN_NULL();
    }

    if (user_id == NULL || ZSTR_LEN(user_id) == 0) {
        LOG_LINE(WARN, "Unexpected empty user id in DDTrace\\set_user");
        RETURN_NULL();
    }

    zend_array *target_table, *propagated;
    if (DDTRACE_G(active_stack)->root_span) {
        target_table = ddtrace_property_array(&DDTRACE_G(active_stack)->root_span->property_meta);
        propagated = ddtrace_property_array(&DDTRACE_G(active_stack)->root_span->property_propagated_tags);
    } else {
        target_table = &DDTRACE_G(root_span_tags_preset);
        propagated = &DDTRACE_G(propagated_root_span_tags);
    }

    zval user_id_zv;
    ZVAL_STR_COPY(&user_id_zv, user_id);
    zend_hash_str_update(target_table, ZEND_STRL("usr.id"), &user_id_zv);

    if (propagate) {
        zval value_zv;
        zend_string *encoded_user_id = php_base64_encode_str(user_id);
        ZVAL_STR(&value_zv, encoded_user_id);
        zend_hash_str_update(target_table, ZEND_STRL("_dd.p.usr.id"), &value_zv);

        zend_hash_str_add_empty_element(propagated, ZEND_STRL("_dd.p.usr.id"));
    }

    if (metadata != NULL) {
        zend_string *key;
        zval *value;
        ZEND_HASH_FOREACH_STR_KEY_VAL(metadata, key, value)
        {
            if (!key || Z_TYPE_P(value) != IS_STRING) {
                continue;
            }

            zend_string *prefixed_key = zend_strpprintf(0, "usr.%s", ZSTR_VAL(key));

            zval value_copy;
            ZVAL_COPY(&value_copy, value);
            zend_hash_update(target_table, prefixed_key, &value_copy);

            zend_string_release(prefixed_key);
        }
        ZEND_HASH_FOREACH_END();
    }

    RETURN_NULL();
}

PHP_FUNCTION(dd_trace_serialize_closed_spans) {
    UNUSED(execute_data);

    if (zend_parse_parameters_none() == FAILURE) {
        RETURN_THROWS();
    }

    if (!get_DD_TRACE_ENABLED()) {
        array_init(return_value);
        return;
    }

    ddtrace_mark_all_span_stacks_flushable();

    array_init(return_value);
    ddtrace_serialize_closed_spans_with_cycle(return_value);

    ddtrace_free_span_stacks(false);
    ddtrace_init_span_stacks();
}

// Invoke the function/method from the original context
PHP_FUNCTION(dd_trace_forward_call) {
    UNUSED(execute_data);
    if (zend_parse_parameters_none() == FAILURE) {
        RETURN_THROWS();
    }
    RETURN_FALSE;
}

PHP_FUNCTION(dd_trace_env_config) {
    UNUSED(execute_data);
    zend_string *env_name;

    if (zend_parse_parameters(ZEND_NUM_ARGS(), "S", &env_name) == FAILURE) {
        RETURN_NULL();
    }

    zai_config_id id;
    if (zai_config_get_id_by_name((zai_str)ZAI_STR_FROM_ZSTR(env_name), &id)) {
        RETURN_COPY(zai_config_get_value(id));
    } else {
        RETURN_NULL();
    }
}

PHP_FUNCTION(dd_trace_disable_in_request) {
    if (zend_parse_parameters_none() == FAILURE) {
        RETURN_THROWS();
    }

    ddtrace_disable_tracing_in_current_request();

    RETURN_BOOL(1);
}

PHP_FUNCTION(dd_trace_reset) {
    if (zend_parse_parameters_none() == FAILURE) {
        RETURN_THROWS();
    }

    if (ddtrace_disable) {
        RETURN_BOOL(0);
    }

    // TODO ??
    RETURN_BOOL(1);
}

/* {{{ proto string dd_trace_serialize_msgpack(array trace_array) */
PHP_FUNCTION(dd_trace_serialize_msgpack) {
    zval *trace_array;

    if (zend_parse_parameters(ZEND_NUM_ARGS(), "a", &trace_array) == FAILURE) {
        RETURN_THROWS();
    }

    if (!get_DD_TRACE_ENABLED()) {
        RETURN_BOOL(0);
    }

    if (ddtrace_serialize_simple_array(trace_array, return_value) != 1) {
        RETURN_BOOL(0);
    }
} /* }}} */

// method used to be able to easily breakpoint the execution at specific PHP line in GDB
PHP_FUNCTION(dd_trace_noop) {
    UNUSED(execute_data);

    if (!get_DD_TRACE_ENABLED()) {
        RETURN_BOOL(0);
    }

    RETURN_BOOL(1);
}

/* {{{ proto int dd_trace_dd_get_memory_limit() */
PHP_FUNCTION(dd_trace_dd_get_memory_limit) {
    if (zend_parse_parameters_none() == FAILURE) {
        RETURN_THROWS();
    }

    RETURN_LONG(ddtrace_get_memory_limit());
}

/* {{{ proto bool dd_trace_check_memory_under_limit() */
PHP_FUNCTION(dd_trace_check_memory_under_limit) {
    if (zend_parse_parameters_none() == FAILURE) {
        RETURN_THROWS();
    }

    RETURN_BOOL(ddtrace_is_memory_under_limit());
}

PHP_FUNCTION(dd_tracer_circuit_breaker_register_error) {
    if (zend_parse_parameters_none() == FAILURE) {
        RETURN_THROWS();
    }

    dd_tracer_circuit_breaker_register_error();

    RETURN_BOOL(1);
}

PHP_FUNCTION(dd_tracer_circuit_breaker_register_success) {
    if (zend_parse_parameters_none() == FAILURE) {
        RETURN_THROWS();
    }

    dd_tracer_circuit_breaker_register_success();

    RETURN_BOOL(1);
}

PHP_FUNCTION(dd_tracer_circuit_breaker_can_try) {
    if (zend_parse_parameters_none() == FAILURE) {
        RETURN_THROWS();
    }

    RETURN_BOOL(dd_tracer_circuit_breaker_can_try());
}

PHP_FUNCTION(dd_tracer_circuit_breaker_info) {
    if (zend_parse_parameters_none() == FAILURE) {
        RETURN_THROWS();
    }

    array_init_size(return_value, 5);

    add_assoc_bool(return_value, "closed", dd_tracer_circuit_breaker_is_closed());
    add_assoc_long(return_value, "total_failures", dd_tracer_circuit_breaker_total_failures());
    add_assoc_long(return_value, "consecutive_failures", dd_tracer_circuit_breaker_consecutive_failures());
    add_assoc_long(return_value, "opened_timestamp", (zend_long)dd_tracer_circuit_breaker_opened_timestamp());
    add_assoc_long(return_value, "last_failure_timestamp", (zend_long)dd_tracer_circuit_breaker_last_failure_timestamp());
}

typedef zend_long ddtrace_zpplong_t;

PHP_FUNCTION(ddtrace_config_app_name) {
    zend_string *default_app_name = NULL, *app_name = get_DD_SERVICE();
    if (zend_parse_parameters(ZEND_NUM_ARGS(), "|S", &default_app_name) != SUCCESS) {
        RETURN_NULL();
    }

    if (default_app_name == NULL && ZSTR_LEN(app_name) == 0) {
        RETURN_NULL();
    }

    RETURN_STR(php_trim(ZSTR_LEN(app_name) ? app_name : default_app_name, NULL, 0, 3));
}

PHP_FUNCTION(ddtrace_config_distributed_tracing_enabled) {
    if (zend_parse_parameters_none() == FAILURE) {
        RETURN_THROWS();
    }

    RETURN_BOOL(get_DD_DISTRIBUTED_TRACING());
}

PHP_FUNCTION(ddtrace_config_trace_enabled) {
    if (zend_parse_parameters_none() == FAILURE) {
        RETURN_THROWS();
    }

    RETURN_BOOL(get_DD_TRACE_ENABLED());
}

PHP_FUNCTION(ddtrace_config_integration_enabled) {
    ddtrace_string name;
    if (zend_parse_parameters(ZEND_NUM_ARGS(), "s", &name.ptr, &name.len) != SUCCESS) {
        RETURN_NULL();
    }

    if (!get_DD_TRACE_ENABLED()) {
        RETURN_FALSE;
    }

    ddtrace_integration *integration = ddtrace_get_integration_from_string(name);
    if (integration == NULL) {
        RETURN_TRUE;
    }
    RETVAL_BOOL(ddtrace_config_integration_enabled(integration->name));
}

PHP_FUNCTION(DDTrace_Config_integration_analytics_enabled) {
    ddtrace_string name;
    if (zend_parse_parameters(ZEND_NUM_ARGS(), "s", &name.ptr, &name.len) != SUCCESS) {
        RETURN_NULL();
    }
    ddtrace_integration *integration = ddtrace_get_integration_from_string(name);
    if (integration == NULL) {
        RETURN_FALSE;
    }
    RETVAL_BOOL(integration->is_analytics_enabled());
}

PHP_FUNCTION(DDTrace_Config_integration_analytics_sample_rate) {
    ddtrace_string name;
    if (zend_parse_parameters(ZEND_NUM_ARGS(), "s", &name.ptr, &name.len) != SUCCESS) {
        RETURN_NULL();
    }
    ddtrace_integration *integration = ddtrace_get_integration_from_string(name);
    if (integration == NULL) {
        RETURN_DOUBLE(DD_INTEGRATION_ANALYTICS_SAMPLE_RATE_DEFAULT);
    }
    RETVAL_DOUBLE(integration->get_sample_rate());
}

/* This is only exposed to serialize the container ID into an HTTP Agent header for the userland transport
 * (`DDTrace\Transport\Http`). The background sender (extension-level transport) is decoupled from userland
 * code to create any HTTP Agent headers. Once the dependency on the userland transport has been removed,
 * this function can also be removed.
 */
PHP_FUNCTION(DDTrace_System_container_id) {
    UNUSED(execute_data);
    ddog_CharSlice id = ddtrace_get_container_id();
    if (id.len) {
        RETVAL_STRINGL(id.ptr, id.len);
    } else {
        RETURN_NULL();
    }
}

PHP_FUNCTION(DDTrace_Testing_trigger_error) {
    ddtrace_string message;
    ddtrace_zpplong_t error_type;
    if (zend_parse_parameters(ZEND_NUM_ARGS(), "sl", &message.ptr, &message.len, &error_type) != SUCCESS) {
        RETURN_NULL();
    }

    int level = (int)error_type;
    switch (level) {
        case E_ERROR:
        case E_WARNING:
        case E_PARSE:
        case E_NOTICE:
        case E_CORE_ERROR:
        case E_CORE_WARNING:
        case E_COMPILE_ERROR:
        case E_USER_ERROR:
        case E_USER_WARNING:
        case E_USER_NOTICE:
        case E_STRICT:
        case E_RECOVERABLE_ERROR:
        case E_DEPRECATED:
        case E_USER_DEPRECATED:
            zend_error(level, "%s", message.ptr);
            break;

        default:
            LOG_LINE(WARN, "Invalid error type specified: %i", level);
            break;
    }
}

PHP_FUNCTION(dd_trace_send_traces_via_thread) {
    char *payload = NULL;
    ddtrace_zpplong_t num_traces = 0;
    ddtrace_zppstrlen_t payload_len = 0;
    zval *curl_headers = NULL;

    // Agent HTTP headers are now set at the extension level so 'curl_headers' from userland is ignored
    if (zend_parse_parameters(ZEND_NUM_ARGS(), "las", &num_traces, &curl_headers, &payload,
                                 &payload_len) == FAILURE) {
        RETURN_THROWS();
    }
#ifndef _WIN32
    bool result = ddtrace_send_traces_via_thread(num_traces, payload, payload_len);
    dd_prepare_for_new_trace();
    RETURN_BOOL(result);
#else
    RETURN_FALSE;
#endif
}

PHP_FUNCTION(dd_trace_buffer_span) {
    zval *trace_array = NULL;

    if (zend_parse_parameters(ZEND_NUM_ARGS(), "a", &trace_array) == FAILURE) {
        RETURN_THROWS();
    }

#ifndef _WIN32
    if (!get_DD_TRACE_ENABLED() || get_global_DD_TRACE_SIDECAR_TRACE_SENDER()) {
        RETURN_BOOL(0);
    }

    char *data;
    size_t size;
    if (ddtrace_serialize_simple_array_into_c_string(trace_array, &data, &size)) {
        RETVAL_BOOL(ddtrace_coms_buffer_data(DDTRACE_G(traces_group_id), data, size));

        free(data);
        return;
    } else {
        RETURN_FALSE;
    }
#else
    RETURN_BOOL(0);
#endif
}

PHP_FUNCTION(dd_trace_coms_trigger_writer_flush) {
    if (zend_parse_parameters_none() == FAILURE) {
        RETURN_THROWS();
    }

#ifndef _WIN32
    if (!get_DD_TRACE_ENABLED() || get_global_DD_TRACE_SIDECAR_TRACE_SENDER()) {
        RETURN_LONG(0);
    }

    RETURN_LONG(ddtrace_coms_trigger_writer_flush());
#else
    RETURN_BOOL(0);
#endif
}

#define FUNCTION_NAME_MATCHES(function) zend_string_equals_literal(function_val, function)

PHP_FUNCTION(dd_trace_internal_fn) {
    UNUSED(execute_data);
    zval ***params = NULL;
    uint32_t params_count = 0;

    zend_string *function_val = NULL;
    if (zend_parse_parameters(ZEND_NUM_ARGS(), "S*", &function_val, &params, &params_count) != SUCCESS) {
        RETURN_BOOL(0);
    }

    RETVAL_FALSE;
    if (ZSTR_LEN(function_val) > 0) {
        if (FUNCTION_NAME_MATCHES("finalize_telemetry")) {
            dd_finalize_telemetry();
            RETVAL_TRUE;
        } else if (params_count == 1 && FUNCTION_NAME_MATCHES("detect_composer_installed_json")) {
            ddog_CharSlice path = dd_zend_string_to_CharSlice(Z_STR_P(ZVAL_VARARG_PARAM(params, 0)));
            ddtrace_detect_composer_installed_json(&ddtrace_sidecar, ddtrace_sidecar_instance_id, &DDTRACE_G(telemetry_queue_id), path);
            RETVAL_TRUE;
        } else if (FUNCTION_NAME_MATCHES("dump_sidecar")) {
            if (!ddtrace_sidecar) {
                RETURN_FALSE;
            }
            ddog_CharSlice slice = ddog_sidecar_dump(&ddtrace_sidecar);
            RETVAL_STRINGL(slice.ptr, slice.len);
            free((void *) slice.ptr);
#ifndef _WIN32
        } else if (FUNCTION_NAME_MATCHES("init_and_start_writer")) {
            RETVAL_BOOL(ddtrace_coms_init_and_start_writer());
        } else if (FUNCTION_NAME_MATCHES("ddtrace_coms_next_group_id")) {
            RETVAL_LONG(ddtrace_coms_next_group_id());
        } else if (params_count == 2 && FUNCTION_NAME_MATCHES("ddtrace_coms_buffer_span")) {
            zval *group_id = ZVAL_VARARG_PARAM(params, 0);
            zval *trace_array = ZVAL_VARARG_PARAM(params, 1);
            char *data = NULL;
            size_t size = 0;
            if (ddtrace_serialize_simple_array_into_c_string(trace_array, &data, &size)) {
                RETVAL_BOOL(ddtrace_coms_buffer_data(Z_LVAL_P(group_id), data, size));
                free(data);
            } else {
                RETVAL_FALSE;
            }
        } else if (params_count == 2 && FUNCTION_NAME_MATCHES("ddtrace_coms_buffer_data")) {
            zval *group_id = ZVAL_VARARG_PARAM(params, 0);
            zval *data = ZVAL_VARARG_PARAM(params, 1);
            RETVAL_BOOL(ddtrace_coms_buffer_data(Z_LVAL_P(group_id), Z_STRVAL_P(data), Z_STRLEN_P(data)));
        } else if (FUNCTION_NAME_MATCHES("shutdown_writer")) {
            RETVAL_BOOL(ddtrace_coms_flush_shutdown_writer_synchronous());
        } else if (params_count == 1 && FUNCTION_NAME_MATCHES("set_writer_send_on_flush")) {
            RETVAL_BOOL(ddtrace_coms_set_writer_send_on_flush(IS_TRUE_P(ZVAL_VARARG_PARAM(params, 0))));
        } else if (FUNCTION_NAME_MATCHES("test_consumer")) {
            ddtrace_coms_test_consumer();
            RETVAL_TRUE;
        } else if (FUNCTION_NAME_MATCHES("test_writers")) {
            ddtrace_coms_test_writers();
            RETVAL_TRUE;
        } else if (FUNCTION_NAME_MATCHES("test_msgpack_consumer")) {
            ddtrace_coms_test_msgpack_consumer();
            RETVAL_TRUE;
        } else if (FUNCTION_NAME_MATCHES("synchronous_flush")) {
            uint32_t timeout = 100;
            if (params_count == 1) {
                timeout = Z_LVAL_P(ZVAL_VARARG_PARAM(params, 0));
            }
            ddtrace_coms_synchronous_flush(timeout);
            RETVAL_TRUE;
#endif
        }
    }
}

/* {{{ proto int DDTrace\close_spans_until(DDTrace\SpanData) */
PHP_FUNCTION(DDTrace_close_spans_until) {
    zval *spanzv = NULL;

    if (zend_parse_parameters(ZEND_NUM_ARGS(), "O!", &spanzv, ddtrace_ce_span_data) == FAILURE) {
        RETURN_THROWS();
    }

    int closed_spans = ddtrace_close_userland_spans_until(spanzv ? OBJ_SPANDATA(Z_OBJ_P(spanzv)) : NULL);

    if (closed_spans == -1) {
        RETURN_FALSE;
    }
    RETURN_LONG(closed_spans);
}

/* {{{ proto string dd_trace_set_trace_id() */
PHP_FUNCTION(dd_trace_set_trace_id) {
    UNUSED(execute_data);

    zend_string *trace_id = NULL;
    if (zend_parse_parameters(ZEND_NUM_ARGS(), "S", &trace_id) == FAILURE) {
        RETURN_THROWS();
    }

    ddtrace_trace_id new_trace_id = ddtrace_parse_userland_trace_id(trace_id);
    if (new_trace_id.low || new_trace_id.high || (ZSTR_LEN(trace_id) == 1 && ZSTR_VAL(trace_id)[0] == '0')) {
        DDTRACE_G(distributed_trace_id) = new_trace_id;
        RETURN_TRUE;
    }

    RETURN_FALSE;
}

_Atomic(int64_t) ddtrace_warn_span_id_legacy_api = 1;
static void ddtrace_warn_span_id_legacy(void) {
    int64_t expected = 1;
    if (atomic_compare_exchange_strong(&ddtrace_warn_span_id_legacy_api, &expected, 0) &&
        get_DD_TRACE_WARN_LEGACY_DD_TRACE()) {
        LOG(DEPRECATED,
            "dd_trace_push_span_id and dd_trace_pop_span_id DEPRECATION NOTICE: the functions `dd_trace_push_span_id` and `dd_trace_pop_span_id` are deprecated and have become a no-op since 0.74.0, and will eventually be removed. To create or pop spans use `DDTrace\\start_span` and `DDTrace\\close_span` respectively. To set a distributed parent trace context use `DDTrace\\set_distributed_tracing_context`. Set DD_TRACE_WARN_LEGACY_DD_TRACE=0 to suppress this warning.");
    }
}

/* {{{ proto string dd_trace_push_span_id() */
PHP_FUNCTION(dd_trace_push_span_id) {
    zend_string *arg;
    if (zend_parse_parameters(ZEND_NUM_ARGS(), "S", &arg) == FAILURE) {
        RETURN_THROWS();
    }
    ddtrace_warn_span_id_legacy();
    RETURN_STRING("0");
}

/* {{{ proto string dd_trace_pop_span_id() */
PHP_FUNCTION(dd_trace_pop_span_id) {
    UNUSED(execute_data);
    if (zend_parse_parameters_none() == FAILURE) {
        RETURN_THROWS();
    }
    ddtrace_warn_span_id_legacy();
    RETURN_STRING("0");
}

/* {{{ proto string dd_trace_peek_span_id() */
PHP_FUNCTION(dd_trace_peek_span_id) {
    UNUSED(execute_data);
    RETURN_STR(ddtrace_span_id_as_string(ddtrace_peek_span_id()));
}

/* {{{ proto void dd_trace_close_all_spans_and_flush() */
PHP_FUNCTION(dd_trace_close_all_spans_and_flush) {
    if (zend_parse_parameters_none() == FAILURE) {
        RETURN_THROWS();
    }
    ddtrace_close_all_spans_and_flush();
    RETURN_NULL();
}

/* {{{ proto void dd_trace_synchronous_flush(int) */
PHP_FUNCTION(dd_trace_synchronous_flush) {
    zend_long timeout;

    if (zend_parse_parameters(ZEND_NUM_ARGS(), "l", &timeout) == FAILURE) {
        RETURN_THROWS();
    }

    // If zend_long is not a uint32_t, we can't pass it to ddtrace_coms_synchronous_flush
    if (timeout < 0 || timeout > UINT32_MAX) {
        LOG_LINE_ONCE(ERROR, "dd_trace_synchronous_flush() expects a timeout in milliseconds");
        RETURN_NULL();
    }

#ifndef _WIN32
    ddtrace_coms_synchronous_flush(timeout);
#endif
    RETURN_NULL();
}

static void dd_ensure_root_span(void) {
    if (!DDTRACE_G(active_stack)->root_span && DDTRACE_G(active_stack)->parent_stack == NULL && get_DD_TRACE_GENERATE_ROOT_SPAN()) {
        ddtrace_push_root_span();  // ensure root span always exists, especially after serialization for testing
    }
}

/* {{{ proto string DDTrace\active_span() */
PHP_FUNCTION(DDTrace_active_span) {
    if (zend_parse_parameters_none() == FAILURE) {
        RETURN_THROWS();
    }

    if (!get_DD_TRACE_ENABLED()) {
        RETURN_NULL();
    }
    dd_ensure_root_span();
    ddtrace_span_data *span = ddtrace_active_span();
    if (span) {
        RETURN_OBJ_COPY(&span->std);
    }
    RETURN_NULL();
}

/* {{{ proto string DDTrace\root_span() */
PHP_FUNCTION(DDTrace_root_span) {
    if (zend_parse_parameters_none() == FAILURE) {
        RETURN_THROWS();
    }

    if (!get_DD_TRACE_ENABLED()) {
        RETURN_NULL();
    }
    dd_ensure_root_span();
    ddtrace_root_span_data *span = DDTRACE_G(active_stack)->root_span;
    if (span) {
        RETURN_OBJ_COPY(&span->std);
    }
    RETURN_NULL();
}

static inline void dd_start_span(INTERNAL_FUNCTION_PARAMETERS) {
    double start_time_seconds = 0;
    if (zend_parse_parameters(ZEND_NUM_ARGS(), "|d", &start_time_seconds) != SUCCESS) {
        LOG_LINE_ONCE(WARN, "unexpected parameter, expecting double for start time");
        RETURN_FALSE;
    }

    ddtrace_span_data *span;

    if (get_DD_TRACE_ENABLED()) {
        span = ddtrace_open_span(DDTRACE_USER_SPAN);
    } else {
        span = ddtrace_init_dummy_span();
    }

    if (start_time_seconds > 0) {
        span->start = (uint64_t)(start_time_seconds * ZEND_NANO_IN_SEC);
    }

    RETURN_OBJ(&span->std);
}

/* {{{ proto string DDTrace\start_span() */
PHP_FUNCTION(DDTrace_start_span) {
    dd_start_span(INTERNAL_FUNCTION_PARAM_PASSTHRU);
}

/* {{{ proto string DDTrace\start_trace_span() */
PHP_FUNCTION(DDTrace_start_trace_span) {
    if (get_DD_TRACE_ENABLED()) {
        ddtrace_span_stack *stack = ddtrace_init_root_span_stack();
        ddtrace_switch_span_stack(stack);
        GC_DELREF(&stack->std); // We don't retain a ref to it, it's now the active_stack
    }
    dd_start_span(INTERNAL_FUNCTION_PARAM_PASSTHRU);
}

static void dd_set_span_finish_time(ddtrace_span_data *span, double finish_time_seconds) {
    // we do not expose the monotonic time here, so do not use it as reference time to calculate difference
    uint64_t start_time = span->start;
    uint64_t finish_time = (uint64_t)(finish_time_seconds * 1000000000);
    if (finish_time < start_time) {
        dd_trace_stop_span_time(span);
    } else {
        span->duration = finish_time - start_time;
    }
}

/* {{{ proto string DDTrace\close_span() */
PHP_FUNCTION(DDTrace_close_span) {
    double finish_time_seconds = 0;
    if (zend_parse_parameters(ZEND_NUM_ARGS(), "|d", &finish_time_seconds) != SUCCESS) {
        LOG_LINE_ONCE(WARN, "unexpected parameter, expecting double for finish time");
        RETURN_FALSE;
    }

    ddtrace_span_data *top_span = ddtrace_active_span();

    if (!top_span || top_span->type != DDTRACE_USER_SPAN) {
        LOG(ERROR, "There is no user-span on the top of the stack. Cannot close.");
        RETURN_NULL();
    }

    dd_set_span_finish_time(top_span, finish_time_seconds);

    ddtrace_close_span(top_span);
    RETURN_NULL();
}

/* {{{ proto string DDTrace\update_span_duration() */
PHP_FUNCTION(DDTrace_update_span_duration) {
    double finish_time_seconds = 0;
    zval *spanzv = NULL;
    if (zend_parse_parameters(ZEND_NUM_ARGS(), "O|d", &spanzv, ddtrace_ce_span_data, &finish_time_seconds) != SUCCESS) {
        RETURN_FALSE;
    }

    ddtrace_span_data *span = OBJ_SPANDATA(Z_OBJ_P(spanzv));

    if (span->duration == 0) {
        LOG(ERROR, "Cannot update the span duration of an unfinished span.");
        RETURN_NULL();
    }

    if (span->duration == DDTRACE_DROPPED_SPAN || span->duration == DDTRACE_SILENTLY_DROPPED_SPAN) {
        RETURN_NULL();
    }

    dd_set_span_finish_time(span, finish_time_seconds);

    RETURN_NULL();
}

/* {{{ proto string DDTrace\active_stack() */
PHP_FUNCTION(DDTrace_active_stack) {
    if (zend_parse_parameters_none() == FAILURE) {
        RETURN_THROWS();
    }

    if (!DDTRACE_G(active_stack)) {
        RETURN_NULL();
    }
    RETURN_OBJ_COPY(&DDTRACE_G(active_stack)->std);
}

/* {{{ proto string DDTrace\create_stack() */
PHP_FUNCTION(DDTrace_create_stack) {
    if (zend_parse_parameters_none() == FAILURE) {
        RETURN_THROWS();
    }

    if (!get_DD_TRACE_ENABLED()) {
        RETURN_OBJ(&ddtrace_init_root_span_stack()->std);
    }

    ddtrace_span_stack *stack = ddtrace_init_span_stack();
    ddtrace_switch_span_stack(stack);
    RETURN_OBJ(&stack->std);
}

/* {{{ proto string DDTrace\switch_stack(DDTrace\SpanData|DDTrace\SpanStack) */
PHP_FUNCTION(DDTrace_switch_stack) {
    ddtrace_span_stack *stack = NULL;

    ZEND_PARSE_PARAMETERS_START(0, 1)
        Z_PARAM_OPTIONAL
        DD_PARAM_PROLOGUE(0, 0);
        if (Z_TYPE_P(_arg) == IS_OBJECT && (instanceof_function(Z_OBJCE_P(_arg), ddtrace_ce_span_data) || Z_OBJCE_P(_arg) == ddtrace_ce_span_stack)) {
            stack = (ddtrace_span_stack *) Z_OBJ_P(_arg);
            if (instanceof_function(Z_OBJCE_P(_arg), ddtrace_ce_span_data)) {
                stack = OBJ_SPANDATA(Z_OBJ_P(_arg))->stack;
            }
        } else {
            zend_argument_type_error(1, "must be of type DDTrace\\SpanData|DDTrace\\SpanStack, %s given", zend_zval_value_name(_arg));
            _error_code = ZPP_ERROR_FAILURE;
            break;
        }
    ZEND_PARSE_PARAMETERS_END();

    if (!DDTRACE_G(active_stack)) {
        RETURN_NULL();
    }

    if (stack) {
        ddtrace_switch_span_stack(stack);
    } else if (DDTRACE_G(active_stack)->parent_stack) {
        ddtrace_switch_span_stack(DDTRACE_G(active_stack)->parent_stack);
    }

    RETURN_OBJ_COPY(&DDTRACE_G(active_stack)->std);
}

PHP_FUNCTION(DDTrace_flush) {
    if (zend_parse_parameters_none() == FAILURE) {
        RETURN_THROWS();
    }

    if (get_DD_AUTOFINISH_SPANS()) {
        ddtrace_close_userland_spans_until(NULL);
    }
    if (ddtrace_flush_tracer(false, get_DD_TRACE_FLUSH_COLLECT_CYCLES()) == FAILURE) {
        LOG_LINE(WARN, "Unable to flush the tracer");
    }
    RETURN_NULL();
}

/* {{{ proto string \DDTrace\trace_id() */
PHP_FUNCTION(DDTrace_trace_id) {
    if (zend_parse_parameters_none() == FAILURE) {
        RETURN_THROWS();
    }

    RETURN_STR(ddtrace_trace_id_as_string(ddtrace_peek_trace_id()));
}

/* {{{ proto string \DDTrace\logs_correlation_trace_id() */
PHP_FUNCTION(DDTrace_logs_correlation_trace_id) {
    if (zend_parse_parameters_none() == FAILURE) {
        RETURN_THROWS();
    }

    ddtrace_trace_id trace_id = ddtrace_peek_trace_id();

    if (get_DD_TRACE_128_BIT_TRACEID_LOGGING_ENABLED()) {
        // The format of the injected trace id is conditional based on the higher-order 64 bits of the trace id
        uint64_t high = trace_id.high;
        if (high == 0) {
            // If zero, the injected trace id will be its decimal string encoding (preserving the current behavior of 64-bit TraceIds)
            RETURN_STR(ddtrace_trace_id_as_string(trace_id));
        } else {
            // The injected trace id will be encoded as 32 lower-case hexadecimal characters with zero-padding as necessary
            RETURN_STR(ddtrace_trace_id_as_hex_string(trace_id));
        }
    } else {
        // The injected trace id is the decimal encoding of the lower-order 64-bits of the trace id
        RETURN_STR(ddtrace_span_id_as_string(trace_id.low));
    }
}

/* {{{ proto array \DDTrace\current_context() */
PHP_FUNCTION(DDTrace_current_context) {
    if (zend_parse_parameters_none() == FAILURE) {
        RETURN_THROWS();
    }

    array_init(return_value);

    add_assoc_str_ex(return_value, ZEND_STRL("trace_id"), ddtrace_trace_id_as_string(ddtrace_peek_trace_id()));
    add_assoc_str_ex(return_value, ZEND_STRL("span_id"), ddtrace_span_id_as_string(ddtrace_peek_span_id()));

    zval zv;

    // Add Version
    ZVAL_STR_COPY(&zv, get_DD_VERSION());
    if (Z_STRLEN(zv) == 0) {
        zend_string_release(Z_STR(zv));
        ZVAL_NULL(&zv);
    }
    add_assoc_zval_ex(return_value, ZEND_STRL("version"), &zv);

    // Add Env
    ZVAL_STR_COPY(&zv, get_DD_ENV());
    if (Z_STRLEN(zv) == 0) {
        zend_string_release(Z_STR(zv));
        ZVAL_NULL(&zv);
    }
    add_assoc_zval_ex(return_value, ZEND_STRL("env"), &zv);

    if (DDTRACE_G(active_stack) && DDTRACE_G(active_stack)->active) {
        ddtrace_root_span_data *root = SPANDATA(DDTRACE_G(active_stack)->active)->root;
        zval *origin = &root->property_origin;
        if (Z_TYPE_P(origin) > IS_NULL && (Z_TYPE_P(origin) != IS_STRING || Z_STRLEN_P(origin))) {
            Z_TRY_ADDREF_P(origin);
            zend_hash_str_add_new(Z_ARR_P(return_value), ZEND_STRL("distributed_tracing_origin"), origin);
        }

        zval *parent_id = &root->property_parent_id;
        if (Z_TYPE_P(parent_id) == IS_STRING && Z_STRLEN_P(parent_id)) {
            Z_TRY_ADDREF_P(parent_id);
            zend_hash_str_add_new(Z_ARR_P(return_value), ZEND_STRL("distributed_tracing_parent_id"), parent_id);
        }
    } else {
        if (DDTRACE_G(dd_origin)) {
            add_assoc_str_ex(return_value, ZEND_STRL("distributed_tracing_origin"), zend_string_copy(DDTRACE_G(dd_origin)));
        }

        if (DDTRACE_G(distributed_parent_trace_id)) {
            add_assoc_str_ex(return_value, ZEND_STRL("distributed_tracing_parent_id"),
                             ddtrace_span_id_as_string(DDTRACE_G(distributed_parent_trace_id)));
        }
    }

    zval tags;
    array_init(&tags);
    if (get_DD_TRACE_ENABLED()) {
        ddtrace_get_propagated_tags(Z_ARR(tags));
    }
    add_assoc_zval_ex(return_value, ZEND_STRL("distributed_tracing_propagated_tags"), &tags);
}

/* {{{ proto bool set_distributed_tracing_context(string $trace_id, string $parent_id, ?string $origin, array|string|null $tags) */
PHP_FUNCTION(DDTrace_set_distributed_tracing_context) {
    zend_string *trace_id_str, *parent_id_str, *origin = NULL;
    zval *tags = NULL;

    if (zend_parse_parameters(ZEND_NUM_ARGS(), "SS|S!z!", &trace_id_str, &parent_id_str, &origin, &tags) != SUCCESS) {
        RETURN_THROWS();
    }

    if (tags && Z_TYPE_P(tags) > IS_FALSE && Z_TYPE_P(tags) != IS_ARRAY && Z_TYPE_P(tags) != IS_STRING) {
        zend_type_error("DDTrace\\set_distributed_tracing_context expects parameter 4 to be of type array, string or null, %s given", zend_zval_value_name(tags));
    }

    if (!get_DD_TRACE_ENABLED()) {
        RETURN_FALSE;
    }

    ddtrace_trace_id new_trace_id;
    if (ZSTR_LEN(trace_id_str) == 1 && ZSTR_VAL(trace_id_str)[0] == '0') {
        new_trace_id = (ddtrace_trace_id){ 0 };
    } else if (!(new_trace_id = ddtrace_parse_userland_trace_id(trace_id_str)).low && !new_trace_id.high) {
        RETURN_FALSE;
    }

    zval parent_zv;
    ZVAL_STR(&parent_zv, parent_id_str);
    uint64_t new_parent_id;
    if (ZSTR_LEN(parent_id_str) == 1 && ZSTR_VAL(parent_id_str)[0] == '0') {
        new_parent_id = 0;
    } else if (!(new_parent_id = ddtrace_parse_userland_span_id(&parent_zv))) {
        RETURN_FALSE;
    }

    ddtrace_root_span_data *root_span = DDTRACE_G(active_stack)->root_span;
    if (root_span) {
        root_span->parent_id = new_parent_id;
        if (!new_trace_id.low && !new_trace_id.high) {
            root_span->trace_id = (ddtrace_trace_id) {
                .low = root_span->span_id,
                .time = get_DD_TRACE_128_BIT_TRACEID_GENERATION_ENABLED() ? root_span->start / ZEND_NANO_IN_SEC : 0,
            };
        } else {
            root_span->trace_id = new_trace_id;
        }
        ddtrace_update_root_id_properties(root_span);
    } else {
        DDTRACE_G(distributed_trace_id) = new_trace_id;
        DDTRACE_G(distributed_parent_trace_id) = new_parent_id;
    }

    if (origin) {
        if (root_span) {
            zval zv;
            ZVAL_STR_COPY(&zv, origin);
            ddtrace_assign_variable(&root_span->property_origin, &zv);
        } else {
            if (DDTRACE_G(dd_origin)) {
                zend_string_release(DDTRACE_G(dd_origin));
            }
            DDTRACE_G(dd_origin) = ZSTR_LEN(origin) ? zend_string_copy(origin) : NULL;
        }
    }

    if (tags) {
        zend_array *root_meta = &DDTRACE_G(root_span_tags_preset);
        zend_array *propagated_tags = &DDTRACE_G(propagated_root_span_tags);
        if (root_span) {
            root_meta = ddtrace_property_array(&root_span->property_meta);
            propagated_tags = ddtrace_property_array(&root_span->property_propagated_tags);
        }

        if (Z_TYPE_P(tags) == IS_STRING) {
            ddtrace_add_tracer_tags_from_header(Z_STR_P(tags), root_meta, propagated_tags);
        } else if (Z_TYPE_P(tags) == IS_ARRAY) {
            ddtrace_add_tracer_tags_from_array(Z_ARR_P(tags), root_meta, propagated_tags);
        }
    }

    RETURN_TRUE;
}

typedef struct {
    zend_fcall_info fci;
    zend_fcall_info_cache fcc;
} dd_fci_fcc_pair;

static bool dd_read_userspace_header(zai_str zai_header, const char *lowercase_header, zend_string **header_value, void *data) {
    UNUSED(zai_header);
    dd_fci_fcc_pair *func = (dd_fci_fcc_pair *) data;
    zval retval, arg;
    func->fci.params = &arg;
    ZVAL_STRING(&arg, lowercase_header);

    if (zend_call_function_with_return_value(&func->fci, &func->fcc, &retval) != SUCCESS || Z_TYPE(retval) <= IS_NULL) {
        zval_ptr_dtor(&arg);
        return false;
    }

    *header_value = zval_get_string(&retval);

    zval_ptr_dtor(&arg);
    zval_ptr_dtor(&retval);

    return true;
}

static bool dd_read_array_header(zai_str zai_header, const char *lowercase_header, zend_string **header_value, void *data) {
    UNUSED(zai_header);
    zend_array *array = (zend_array *) data;
    zval *value = zend_hash_str_find(array, lowercase_header, strlen(lowercase_header));
    if (!value) {
        return false;
    }

    *header_value = zval_get_string(value);
    return true;
}

static ddtrace_distributed_tracing_result dd_parse_distributed_tracing_headers_function(INTERNAL_FUNCTION_PARAMETERS, bool *success) {
    UNUSED(return_value);

    dd_fci_fcc_pair func;
    zend_array *array = NULL;

    ZEND_PARSE_PARAMETERS_START(1, 1)
        DD_PARAM_PROLOGUE(0, 0);
        if (UNEXPECTED(!zend_parse_arg_func(_arg, &func.fci, &func.fcc, false, &_error, true))) {
            if (!_error) {
                zend_argument_type_error(1, "must be a valid callback or of type array, %s given", zend_zval_value_name(_arg));
                _error_code = ZPP_ERROR_FAILURE;
                break;
            } else if (Z_TYPE_P(_arg) == IS_ARRAY) {
                array = Z_ARR_P(_arg);
                efree(_error);
            } else {
                _error_code = ZPP_ERROR_WRONG_CALLBACK;
                break;
            }
#if PHP_VERSION_ID < 70300
        } else if (UNEXPECTED(_error != NULL)) {
#if PHP_VERSION_ID < 70200
            zend_wrong_callback_error(E_DEPRECATED, 1, _error);
#else
            zend_wrong_callback_error(_flags & ZEND_PARSE_PARAMS_THROW, E_DEPRECATED, 1, _error);
#endif
#endif
        }
    ZEND_PARSE_PARAMETERS_END_EX(*success = false; return (ddtrace_distributed_tracing_result){0});

    *success = true;
    if (!get_DD_TRACE_ENABLED()) {
        return (ddtrace_distributed_tracing_result){0};
    }

    func.fci.param_count = 1;

    if (array) {
        return ddtrace_read_distributed_tracing_ids(dd_read_array_header, array);
    } else {
        return ddtrace_read_distributed_tracing_ids(dd_read_userspace_header, &func);
    }
}

PHP_FUNCTION(DDTrace_consume_distributed_tracing_headers) {
    bool success;
    ddtrace_distributed_tracing_result result = dd_parse_distributed_tracing_headers_function(INTERNAL_FUNCTION_PARAM_PASSTHRU, &success);
    if (success && get_DD_TRACE_ENABLED()) {
        ddtrace_apply_distributed_tracing_result(&result, DDTRACE_G(active_stack)->root_span);
    }

    RETURN_NULL();
}

/* {{{ proto array generate_distributed_tracing_headers() */
PHP_FUNCTION(DDTrace_generate_distributed_tracing_headers) {
    zend_array *inject = NULL;

    ZEND_PARSE_PARAMETERS_START(0, 1)
        Z_PARAM_OPTIONAL
        Z_PARAM_ARRAY_HT_EX(inject, true, false)
    ZEND_PARSE_PARAMETERS_END();

    array_init(return_value);
    if (get_DD_TRACE_ENABLED()) {
        if (inject) {
            zend_array *inject_set = zend_new_array(zend_hash_num_elements(inject));
            zval *val;
            ZEND_HASH_FOREACH_VAL(inject, val) {
                if (Z_TYPE_P(val) == IS_STRING) {
                    zend_hash_add_empty_element(inject_set, Z_STR_P(val));
                }
            } ZEND_HASH_FOREACH_END();
            ddtrace_inject_distributed_headers_config(Z_ARR_P(return_value), true, inject_set);
            zend_array_destroy(inject_set);
        } else {
            ddtrace_inject_distributed_headers(Z_ARR_P(return_value), true);
        }
    }
}

/* {{{ proto string dd_trace_closed_spans_count() */
PHP_FUNCTION(dd_trace_closed_spans_count) {
    if (zend_parse_parameters_none() == FAILURE) {
        RETURN_THROWS();
    }

    RETURN_LONG(DDTRACE_G(closed_spans_count));
}

bool ddtrace_tracer_is_limited(void) {
    int64_t limit = get_DD_TRACE_SPANS_LIMIT();
    if (limit >= 0) {
        int64_t open_spans = DDTRACE_G(open_spans_count);
        int64_t closed_spans = DDTRACE_G(closed_spans_count);
        if ((open_spans + closed_spans) >= limit) {
            return true;
        }
    }
    return !ddtrace_is_memory_under_limit();
}

/* {{{ proto string dd_trace_tracer_is_limited() */
PHP_FUNCTION(dd_trace_tracer_is_limited) {
    if (zend_parse_parameters_none() == FAILURE) {
        RETURN_THROWS();
    }

    RETURN_BOOL(ddtrace_tracer_is_limited() == true ? 1 : 0);
}

/* {{{ proto string dd_trace_compile_time_microseconds() */
PHP_FUNCTION(dd_trace_compile_time_microseconds) {
    if (zend_parse_parameters_none() == FAILURE) {
        RETURN_THROWS();
    }

    RETURN_LONG(ddtrace_compile_time_get());
}

PHP_FUNCTION(DDTrace_set_priority_sampling) {
    bool global = false;
    zend_long priority;

    if (zend_parse_parameters(ZEND_NUM_ARGS(), "l|b", &priority, &global) == FAILURE) {
        RETURN_THROWS();
    }

    if (global || !DDTRACE_G(active_stack) || !DDTRACE_G(active_stack)->root_span) {
        DDTRACE_G(default_priority_sampling) = priority;
    } else {
        ddtrace_set_priority_sampling_on_root(priority, DD_MECHANISM_MANUAL);
    }
}

PHP_FUNCTION(DDTrace_get_priority_sampling) {
    zend_bool global = false;

    if (zend_parse_parameters(ZEND_NUM_ARGS(), "|b", &global) == FAILURE) {
        RETURN_THROWS();
    }

    if (global || !DDTRACE_G(active_stack) || !DDTRACE_G(active_stack)->root_span) {
        RETURN_LONG(DDTRACE_G(default_priority_sampling));
    }

    RETURN_LONG(ddtrace_fetch_priority_sampling_from_root());
}

PHP_FUNCTION(DDTrace_get_sanitized_exception_trace) {
    zend_object *ex;
    zend_long skip = 0;

    ZEND_PARSE_PARAMETERS_START(1, 2)
        Z_PARAM_OBJ_OF_CLASS(ex, zend_ce_throwable)
        Z_PARAM_OPTIONAL
        Z_PARAM_LONG(skip)
    ZEND_PARSE_PARAMETERS_END();

    RETURN_STR(zai_get_trace_without_args_from_exception_skip_frames(ex, skip));
}

PHP_FUNCTION(DDTrace_startup_logs) {
    if (zend_parse_parameters_none() == FAILURE) {
        RETURN_THROWS();
    }

    smart_str buf = {0};
    ddtrace_startup_logging_json(&buf, 0);
    ZVAL_NEW_STR(return_value, buf.s);
}

PHP_FUNCTION(DDTrace_find_active_exception) {
    if (zend_parse_parameters_none() == FAILURE) {
        RETURN_THROWS();
    }

    zend_object *ex = ddtrace_find_active_exception();
    if (ex) {
        RETURN_OBJ_COPY(ex);
    }
}

PHP_FUNCTION(DDTrace_extract_ip_from_headers) {
    zval *arr;
    if (zend_parse_parameters(ZEND_NUM_ARGS(), "a", &arr) == FAILURE) {
        return;
    }

    zval meta;
    array_init(&meta);
    ddtrace_extract_ip_from_headers(arr, Z_ARR(meta));

    RETURN_ARR(Z_ARR(meta));
}

PHP_FUNCTION(DDTrace_curl_multi_exec_get_request_spans) {
    zval *array;

    ZEND_PARSE_PARAMETERS_START(1, 1)
        Z_PARAM_ZVAL(array)
    ZEND_PARSE_PARAMETERS_END();

    if (Z_TYPE_P(array) == IS_REFERENCE) {
        zend_reference *ref = Z_REF_P(array);

#if PHP_VERSION_ID < 70400
        array = &ref->val;
        zval_ptr_dtor(array);
        array_init(array);
#else
        array = zend_try_array_init(array);
        if (!array) {
            RETURN_THROWS();
        }
#endif

        if (get_DD_TRACE_ENABLED()) {
            if (DDTRACE_G(curl_multi_injecting_spans) && GC_DELREF(DDTRACE_G(curl_multi_injecting_spans)) == 0) {
                rc_dtor_func((zend_refcounted *) DDTRACE_G(curl_multi_injecting_spans));
            }

            GC_ADDREF(ref);
            DDTRACE_G(curl_multi_injecting_spans) = ref;
        }
    }

    RETURN_NULL();
}

static const zend_module_dep ddtrace_module_deps[] = {ZEND_MOD_REQUIRED("json") ZEND_MOD_REQUIRED("standard")
                                                          ZEND_MOD_END};

zend_module_entry ddtrace_module_entry = {STANDARD_MODULE_HEADER_EX, NULL,
                                          ddtrace_module_deps,       PHP_DDTRACE_EXTNAME,
                                          ext_functions,             PHP_MINIT(ddtrace),
                                          PHP_MSHUTDOWN(ddtrace),    PHP_RINIT(ddtrace),
                                          PHP_RSHUTDOWN(ddtrace),    PHP_MINFO(ddtrace),
                                          PHP_DDTRACE_VERSION,       PHP_MODULE_GLOBALS(ddtrace),
                                          PHP_GINIT(ddtrace),        PHP_GSHUTDOWN(ddtrace),
                                          ddtrace_post_deactivate,   STANDARD_MODULE_PROPERTIES_EX};

// the following operations are performed in order to put the tracer in a state when a new trace can be started:
//   - set a new trace (group) id
void dd_prepare_for_new_trace(void) {
#ifndef _WIN32
    DDTRACE_G(traces_group_id) = ddtrace_coms_next_group_id();
#endif
}<|MERGE_RESOLUTION|>--- conflicted
+++ resolved
@@ -1393,13 +1393,9 @@
         dd_shutdown_hooks_and_observer();
     }
 
-<<<<<<< HEAD
     if (!ddtrace_disable) {
-=======
-    if (!DDTRACE_G(disable)) {
         ddtrace_autoload_rshutdown();
 
->>>>>>> cb9a326d
         OBJ_RELEASE(&DDTRACE_G(active_stack)->std);
         DDTRACE_G(active_stack) = NULL;
     }
