--- conflicted
+++ resolved
@@ -1146,8 +1146,6 @@
 
     ddtrace_log_mshutdown();
 
-    ddtrace_log_mshutdown();
-
     ddtrace_engine_hooks_mshutdown();
 
     ddtrace_shutdown_span_sampling_limiter();
@@ -1221,11 +1219,6 @@
     ddtrace_internal_handlers_rinit();
 
     ddtrace_log_rinit(PG(error_log));
-<<<<<<< HEAD
-=======
-
-    ddtrace_dogstatsd_client_rinit();
->>>>>>> d2d9d2fb
 
     ddtrace_seed_prng();
     ddtrace_init_span_stacks();
@@ -2044,7 +2037,7 @@
     RETVAL_FALSE;
     if (ZSTR_LEN(function_val) > 0) {
         if (FUNCTION_NAME_MATCHES("finalize_telemetry")) {
-            dd_finalize_telemtry();
+            dd_finalize_telemetry();
             RETVAL_TRUE;
         } else if (params_count == 1 && FUNCTION_NAME_MATCHES("detect_composer_installed_json")) {
             ddog_CharSlice path = dd_zend_string_to_CharSlice(Z_STR_P(ZVAL_VARARG_PARAM(params, 0)));
@@ -2090,23 +2083,6 @@
         } else if (FUNCTION_NAME_MATCHES("test_msgpack_consumer")) {
             ddtrace_coms_test_msgpack_consumer();
             RETVAL_TRUE;
-<<<<<<< HEAD
-=======
-        } else if (FUNCTION_NAME_MATCHES("finalize_telemetry")) {
-            dd_finalize_telemetry();
-            RETVAL_TRUE;
-        } else if (FUNCTION_NAME_MATCHES("dump_sidecar")) {
-            if (!ddtrace_sidecar) {
-                RETURN_FALSE;
-            }
-            ddog_CharSlice slice = ddog_sidecar_dump(&ddtrace_sidecar);
-            RETVAL_STRINGL(slice.ptr, slice.len);
-            free((void *) slice.ptr);
-        } else if (params_count == 1 && FUNCTION_NAME_MATCHES("detect_composer_installed_json")) {
-            ddog_CharSlice path = dd_zend_string_to_CharSlice(Z_STR_P(ZVAL_VARARG_PARAM(params, 0)));
-            ddtrace_detect_composer_installed_json(&ddtrace_sidecar, ddtrace_sidecar_instance_id, &DDTRACE_G(telemetry_queue_id), path);
-            RETVAL_TRUE;
->>>>>>> d2d9d2fb
         } else if (FUNCTION_NAME_MATCHES("synchronous_flush")) {
             uint32_t timeout = 100;
             if (params_count == 1) {
