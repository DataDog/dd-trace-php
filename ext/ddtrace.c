
#ifdef HAVE_CONFIG_H
#include "config.h"
#endif
#include "ddtrace.h"
#include <SAPI.h>
#include <Zend/zend.h>
#include <Zend/zend_closures.h>
#include <Zend/zend_exceptions.h>
#include <Zend/zend_extensions.h>
#include <Zend/zend_smart_str.h>
#include <components/sapi/sapi.h>
#include <headers/headers.h>
#include <hook/hook.h>
#include <json/json.h>
#include <inttypes.h>
#if PHP_VERSION_ID < 80000
#include <Zend/zend_vm.h>
#include <interceptor/php7/interceptor.h>
#else
#include <interceptor/php8/interceptor.h>
#endif
#include <jit_utils/jit_blacklist.h>
#include <php.h>
#include <php_ini.h>
#ifndef _WIN32
#include <pthread.h>
#include <stdatomic.h>
#include <sys/mman.h>
#else
#include <components/pthread_polyfill.h>
#include <components/atomic_win32_polyfill.h>
#endif

#include <ext/standard/info.h>
#include <ext/standard/php_string.h>
#include <json/json.h>

#include <components-rs/ddtrace.h>
#include <components/log/log.h>

#include "auto_flush.h"
#include "circuit_breaker.h"
#include "compatibility.h"
#ifndef _WIN32
#include "comms_php.h"
#include "coms.h"
#endif
#include "config/config.h"
#include "configuration.h"
#include "ddshared.h"
#include "ddtrace_string.h"
#ifndef _WIN32
#include "dogstatsd_client.h"
#endif
#include "engine_hooks.h"
#include "excluded_modules.h"
#include "handlers_http.h"
#include "handlers_internal.h"
#include "integrations/exec_integration.h"
#include "integrations/integrations.h"
#include "ip_extraction.h"
#include "logging.h"
#include "memory_limit.h"
#include "limiter/limiter.h"
#include "priority_sampling/priority_sampling.h"
#include "random.h"
#include "request_hooks.h"
#include "serializer.h"
#include "sidecar.h"
#ifndef _WIN32
#include "signals.h"
#endif
#include "span.h"
#include "startup_logging.h"
#include "telemetry.h"
#include "tracer_tag_propagation/tracer_tag_propagation.h"
#include "user_request.h"
#include "zend_hrtime.h"
#include "ext/standard/file.h"

#include "hook/uhook.h"
#include "handlers_fiber.h"
#include "handlers_exception.h"
#include "exceptions/exceptions.h"

// On PHP 7 we cannot declare arrays as internal values. Assign null and handle in create_object where necessary.
#if PHP_VERSION_ID < 80000
#undef ZVAL_EMPTY_ARRAY
#define ZVAL_EMPTY_ARRAY ZVAL_NULL
#endif
// CG(empty_string) is not accessible during MINIT (in ZTS at least)
#if PHP_VERSION_ID < 70200
#undef ZVAL_EMPTY_STRING
#define ZVAL_EMPTY_STRING(z) ZVAL_NEW_STR(z, zend_string_init("", 0, 1))
#endif
#include "ddtrace_arginfo.h"
#include "distributed_tracing_headers.h"

#if PHP_VERSION_ID < 70200
#undef ZVAL_EMPTY_STRING
#define ZVAL_EMPTY_STRING(z) ZVAL_INTERNED_STR(z, ZSTR_EMPTY_ALLOC())
#endif
#if PHP_VERSION_ID < 80000
#undef ZVAL_EMPTY_ARRAY
#define ZVAL_EMPTY_ARRAY DD_ZVAL_EMPTY_ARRAY
#endif

// For manual ZPP
#if PHP_VERSION_ID < 70400
#define _error_code error_code
#endif

bool ddtrace_has_excluded_module;
static zend_module_entry *ddtrace_module;
#if PHP_VERSION_ID >= 80000 && PHP_VERSION_ID < 80200
static bool dd_has_other_observers;
static int dd_observer_extension_backup = -1;
#endif

static datadog_php_sapi ddtrace_active_sapi = DATADOG_PHP_SAPI_UNKNOWN;

_Atomic(int64_t) ddtrace_warn_legacy_api;

ZEND_DECLARE_MODULE_GLOBALS(ddtrace)

#ifdef COMPILE_DL_DDTRACE
ZEND_GET_MODULE(ddtrace)
#ifdef ZTS
TSRM_TLS void *TSRMLS_CACHE = NULL;
#endif
#endif

int ddtrace_disable = 0; // 0 = enabled, 1 = disabled via INI, 2 = disabled, but MINIT was fully executed
static ZEND_INI_MH(dd_OnUpdateDisabled) {
    UNUSED(entry, mh_arg1, mh_arg2, mh_arg3, stage);
    if (!ddtrace_disable) {
        ddtrace_disable = zend_ini_parse_bool(new_value);
    }
    return SUCCESS;
}

PHP_INI_BEGIN()
    ZEND_INI_ENTRY("ddtrace.disable", "0", PHP_INI_SYSTEM, dd_OnUpdateDisabled)

    // Exposed for testing only
    STD_PHP_INI_ENTRY("ddtrace.cgroup_file", "/proc/self/cgroup", PHP_INI_SYSTEM, OnUpdateString, cgroup_file,
                      zend_ddtrace_globals, ddtrace_globals)
PHP_INI_END()

#if PHP_VERSION_ID >= 70300 && PHP_VERSION_ID < 70400
static void ddtrace_sort_modules(void *base, size_t count, size_t siz, compare_func_t compare, swap_func_t swp) {
    UNUSED(siz);
    UNUSED(compare);
    UNUSED(swp);

    // swap ddtrace and opcache for the rest of the modules lifecycle, so that opcache is always executed after ddtrace
    for (Bucket *module = base, *end = module + count, *ddtrace_module = NULL; module < end; ++module) {
        zend_module_entry *m = (zend_module_entry *)Z_PTR(module->val);
        if (m->name == ddtrace_module_entry.name) {
            ddtrace_module = module;
        }
        if (ddtrace_module && strcmp(m->name, "Zend OPcache") == 0) {
            Bucket tmp = *ddtrace_module;
            *ddtrace_module = *module;
            *module = tmp;
            break;
        }
    }
}
#endif

#if PHP_VERSION_ID >= 80000 && PHP_VERSION_ID < 80200
// On PHP 8.0.0-8.0.16 and 8.1.0-8.1.2 call_attribute_constructor would stack allocate a dummy frame, which could have become inaccessible upon access.
// Thus, we implement the fix which was applied to PHP itself as well: we move the stack allocated data to the VM stack.
// See also https://github.com/php/php-src/commit/f7c3f6e7e25471da9cfb2ba082a77cc3c85bc6ed
static void dd_patched_zend_call_known_function(
    zend_function *fn, zend_object *object, zend_class_entry *called_scope, zval *retval_ptr,
    uint32_t param_count, zval *params, HashTable *named_params)
{
    zval retval;
    zend_fcall_info fci;
    zend_fcall_info_cache fcic;

    // If current_execute_data is on the stack, move it to the VM stack
    zend_execute_data *execute_data = EG(current_execute_data);
    if (execute_data && (uintptr_t)&retval > (uintptr_t)EX(func) && (uintptr_t)&retval - 0xfffff < (uintptr_t)EX(func)) {
        zend_execute_data *call = zend_vm_stack_push_call_frame_ex(
                ZEND_MM_ALIGNED_SIZE_EX(sizeof(zend_execute_data), sizeof(zval)) +
                ZEND_MM_ALIGNED_SIZE_EX(sizeof(zend_op), sizeof(zval)) +
                ZEND_MM_ALIGNED_SIZE_EX(sizeof(zend_function), sizeof(zval)),
                0, EX(func), 0, NULL);

        memcpy(call, execute_data, sizeof(zend_execute_data));
        zend_op *opline = (zend_op *)(call + 1);
        memcpy(opline, EX(opline), sizeof(zend_op));
        zend_function *func = (zend_function *)(opline + 1);
        func->common.fn_flags |= ZEND_ACC_CALL_VIA_TRAMPOLINE; // See https://github.com/php/php-src/commit/2f6a06ccb0ef78e6122bb9e67f9b8b1ad07776e1
        memcpy((zend_op *)(call + 1) + 1, EX(func), sizeof(zend_function));

        call->opline = opline;
        call->func = func;

        EG(current_execute_data) = call;
    }

    // here follows the original implementation of zend_call_known_function

    fci.size = sizeof(fci);
    fci.object = object;
    fci.retval = retval_ptr ? retval_ptr : &retval;
    fci.param_count = param_count;
    fci.params = params;
    fci.named_params = named_params;
    ZVAL_UNDEF(&fci.function_name); /* Unused */

    fcic.function_handler = fn;
    fcic.object = object;
    fcic.called_scope = called_scope;

    zend_result result = zend_call_function(&fci, &fcic);
    if (UNEXPECTED(result == FAILURE)) {
        if (!EG(exception)) {
            zend_error_noreturn(E_CORE_ERROR, "Couldn't execute method %s%s%s",
                fn->common.scope ? ZSTR_VAL(fn->common.scope->name) : "",
                fn->common.scope ? "::" : "", ZSTR_VAL(fn->common.function_name));
        }
    }

    if (!retval_ptr) {
        zval_ptr_dtor(&retval);
    }
}

// We need to hijack zend_call_known_function as that's what's being called by call_attribute_constructor, and call_attribute_constructor itself is not exported.
static void dd_patch_zend_call_known_function(void) {
#ifdef _WIN32
    SYSTEM_INFO si;
    GetSystemInfo(&si);
    size_t page_size = (size_t)si.dwPageSize;
#else
    size_t page_size = sysconf(_SC_PAGESIZE);
#endif
    void *page = (void *)(~(page_size - 1) & (uintptr_t)zend_call_known_function);
    // 20 is the largest size of a trampoline we have to inject
    if ((((uintptr_t)zend_call_known_function + 20) & page_size) < 20) {
        page_size <<= 1; // if overlapping pages, use two
    }

#ifdef _WIN32
    DWORD old_protection;
    if (VirtualProtect(page, page_size, PAGE_READWRITE, &old_protection))
#else
    if (mprotect(page, page_size, PROT_READ | PROT_WRITE) != 0)
#endif
    { // Some architectures enforce W^X (either write _or_ execute, but not both).
        LOG(ERROR, "Could not alter the memory protection for zend_call_known_function. Tracer execution continues, but may crash when encountering attributes.");
        return; // Make absolutely sure we can write
    }

#ifdef __aarch64__
    // x13 is a scratch register
    uint32_t absolute_jump_instrs[] = {
        0x1000006D, // adr x13, 12 (load address from memory after this)
        0xF94001AD, // ldr x13, [x13]
        0xD61F01A0, // br x13
    };
    // The magical 12 is sizeof(absolute_jump_instrs) and hardcoded in the assembly above.
    memcpy(zend_call_known_function, absolute_jump_instrs, 12);
    *(void **)(12 + (uintptr_t)zend_call_known_function) = dd_patched_zend_call_known_function;
#else
    // $r10 doesn't really have special meaning
    uint8_t absolute_jump_instrs[] = {
        0x49, 0xBA, 0x00, 0x00, 0x00, 0x00, 0x00, 0x00, 0x00, 0x00, // mov $r10, imm_addr
        0x41, 0xFF, 0xE2 // jmp $r10
    };
    *(void **)&absolute_jump_instrs[2] = dd_patched_zend_call_known_function;
    memcpy(zend_call_known_function, absolute_jump_instrs, sizeof(absolute_jump_instrs));
#endif

#ifdef _WIN32
    VirtualProtect(page, page_size, old_protection, NULL);
#else
    mprotect(page, page_size, PROT_READ | PROT_EXEC);
#endif
}
#endif

// put this into startup so that other extensions running code as part of rinit do not crash
static int ddtrace_startup(zend_extension *extension) {
    UNUSED(extension);

    ddtrace_fetch_profiling_symbols();

#if PHP_VERSION_ID >= 70300 && PHP_VERSION_ID < 70400
    // Turns out with zai config we have dynamically allocated INI entries. This does not play well with PHP 7.3
    // As of PHP 7.3 opcache stores INI entry values in SHM. However, only as of PHP 7.4 opcache delays detaching SHM.
    // In PHP 7.3 SHM is freed in MSHUTDOWN, which may be executed before our extension, if we do not force an order.
    // We have to sort this manually here, as opcache only registers itself as extension during zend_extension.startup.
    zend_hash_sort_ex(&module_registry, ddtrace_sort_modules, NULL, 0);
#endif

#if PHP_VERSION_ID >= 80000 && PHP_VERSION_ID < 80200
    dd_has_other_observers = ZEND_OBSERVER_ENABLED;
#endif

#if PHP_VERSION_ID < 80000
    zai_interceptor_startup(ddtrace_module);
#else
    zai_interceptor_startup();
#endif

#if PHP_VERSION_ID >= 80000 && PHP_VERSION_ID < 80200
#if PHP_VERSION_ID < 80100
#define BUG_STACK_ALLOCATED_CALL_PATCH_VERSION 16
#else
#define BUG_STACK_ALLOCATED_CALL_PATCH_VERSION 3
#endif
    zend_long patch_version = Z_LVAL_P(zend_get_constant_str(ZEND_STRL("PHP_RELEASE_VERSION")));
    if (patch_version < BUG_STACK_ALLOCATED_CALL_PATCH_VERSION) {
        dd_patch_zend_call_known_function();
    }
#endif

    ddtrace_excluded_modules_startup();
    // We deliberately leave handler replacement during startup, even though this uses some config
    // This touches global state, which, while unlikely, may play badly when interacting with other extensions, if done post-startup
    ddtrace_internal_handlers_startup();
    return SUCCESS;
}

static void ddtrace_shutdown(struct _zend_extension *extension) {
    UNUSED(extension);

    ddtrace_internal_handlers_shutdown();

    zai_interceptor_shutdown();
}

bool dd_save_sampling_rules_file_config(zend_string *path, int modify_type, int stage) {
    if (FG(default_context) == NULL) {
        FG(default_context) = php_stream_context_alloc();
    }
    php_stream_context *context = FG(default_context);
    php_stream *stream = php_stream_open_wrapper_ex(ZSTR_VAL(path), "rb", USE_PATH | REPORT_ERRORS, NULL, context);
    if (!stream) {
        return false;
    }

    zend_string *file = php_stream_copy_to_mem(stream, (ssize_t) PHP_STREAM_COPY_ALL, 0);
    php_stream_close(stream);

    bool altered = false;
    if (file) {
        altered = ZSTR_LEN(file) > 0 && SUCCESS == zend_alter_ini_entry_ex(
            zai_config_memoized_entries[DDTRACE_CONFIG_DD_SPAN_SAMPLING_RULES].ini_entries[0]->name,
            file, modify_type, stage, 1);
        zend_string_release(file);
    }
    return altered;
}

bool ddtrace_alter_sampling_rules_file_config(zval *old_value, zval *new_value) {
    (void) old_value;
    if (Z_STRLEN_P(new_value) == 0) {
        return true;
    }

    return dd_save_sampling_rules_file_config(Z_STR_P(new_value), PHP_INI_USER, PHP_INI_STAGE_RUNTIME);
}

static inline bool dd_alter_meta_var(const char *tag, zval *old_value, zval *new_value) {
    UNUSED(old_value);

    ddtrace_span_properties *pspan = ddtrace_active_span_props();
    while (pspan) {
        zend_array *meta = ddtrace_property_array(&pspan->property_meta);
        if (Z_STRLEN_P(new_value) == 0) {
            zend_hash_str_del(meta, tag, strlen(tag));
        } else {
            Z_TRY_ADDREF_P(new_value);
            zend_hash_str_update(meta, tag, strlen(tag), new_value);
        }
        pspan = pspan->parent;
    }

    return true;
}

bool ddtrace_alter_dd_env(zval *old_value, zval *new_value) {
    return dd_alter_meta_var("env", old_value, new_value);
}
bool ddtrace_alter_dd_version(zval *old_value, zval *new_value) {
    return dd_alter_meta_var("version", old_value, new_value);
}

static void dd_activate_once(void) {
    ddtrace_config_first_rinit();
    ddtrace_generate_runtime_id();

    // must run before the first zai_hook_activate as ddtrace_telemetry_setup installs a global hook
    if (!ddtrace_disable) {
#ifndef _WIN32
        if (get_global_DD_INSTRUMENTATION_TELEMETRY_ENABLED() || get_global_DD_TRACE_SIDECAR_TRACE_SENDER())
#endif
        {
            bool modules_activated = PG(modules_activated);
            PG(modules_activated) = false;
            ddtrace_sidecar_setup();
            PG(modules_activated) = modules_activated;
        }
    }
}

static pthread_once_t dd_activate_once_control = PTHREAD_ONCE_INIT;

static void ddtrace_activate(void) {
    ddog_reset_log_once();

    zai_hook_rinit();
    zai_interceptor_activate();
    zai_uhook_rinit();
    zend_hash_init(&DDTRACE_G(traced_spans), 8, unused, NULL, 0);
    zend_hash_init(&DDTRACE_G(tracestate_unknown_dd_keys), 8, unused, NULL, 0);

    if (!ddtrace_disable && ddtrace_has_excluded_module == true) {
        ddtrace_disable = 2;
    }

    // ZAI config is always set up
    pthread_once(&dd_activate_once_control, dd_activate_once);
    zai_config_rinit();

    if (!ddtrace_disable && (get_global_DD_INSTRUMENTATION_TELEMETRY_ENABLED() || get_global_DD_TRACE_SIDECAR_TRACE_SENDER())) {
        ddtrace_sidecar_ensure_active();
    }

    zend_string *sampling_rules_file = get_DD_SPAN_SAMPLING_RULES_FILE();
    if (ZSTR_LEN(sampling_rules_file) > 0 && !zend_string_equals(get_global_DD_SPAN_SAMPLING_RULES_FILE(), sampling_rules_file)) {
        dd_save_sampling_rules_file_config(sampling_rules_file, PHP_INI_USER, PHP_INI_STAGE_RUNTIME);
    }

    if (!ddtrace_disable && strcmp(sapi_module.name, "cli") == 0 && !get_DD_TRACE_CLI_ENABLED()) {
        ddtrace_disable = 2;
    }

    if (ddtrace_disable) {
        ddtrace_disable_tracing_in_current_request();
    }

    DDTRACE_G(request_init_hook_loaded) = 0;

#if PHP_VERSION_ID < 80000
    // This allows us to hook the ZEND_HANDLE_EXCEPTION pseudo opcode
    ZEND_VM_SET_OPCODE_HANDLER(EG(exception_op));
    EG(exception_op)->opcode = ZEND_HANDLE_EXCEPTION;
#endif
}

static void ddtrace_deactivate(void) {
#if PHP_VERSION_ID >= 80000 && PHP_VERSION_ID < 80200
    if (dd_observer_extension_backup != -1) {
        zend_observer_fcall_op_array_extension = dd_observer_extension_backup;
        dd_observer_extension_backup = -1;
    }
#endif
}

static zend_extension _dd_zend_extension_entry = {"ddtrace",
                                                  PHP_DDTRACE_VERSION,
                                                  "Datadog",
                                                  "https://github.com/DataDog/dd-trace-php",
                                                  "Copyright Datadog",
                                                  ddtrace_startup,
                                                  ddtrace_shutdown,
                                                  ddtrace_activate,
                                                  ddtrace_deactivate,
                                                  NULL,
#if PHP_VERSION_ID < 80000
                                                  zai_interceptor_op_array_pass_two,
#else
                                                  NULL,
#endif
                                                  NULL,
                                                  NULL,
                                                  NULL,
#if PHP_VERSION_ID < 80000
                                                  zai_interceptor_op_array_ctor,
#else
                                                  NULL,
#endif
                                                  zai_hook_unresolve_op_array,

                                                  STANDARD_ZEND_EXTENSION_PROPERTIES};

static void php_ddtrace_init_globals(zend_ddtrace_globals *ng) { memset(ng, 0, sizeof(zend_ddtrace_globals)); }

static PHP_GINIT_FUNCTION(ddtrace) {
#if defined(COMPILE_DL_DDTRACE) && defined(ZTS)
    ZEND_TSRMLS_CACHE_UPDATE();
#endif
    php_ddtrace_init_globals(ddtrace_globals);
    zai_hook_ginit();
}

// Rust code will call __cxa_thread_atexit_impl. This is a weak symbol; it's defined by glibc.
// The problem is that calls to __cxa_thread_atexit_impl cause shared libraries to remain referenced until the calling thread terminates.
// However in NTS builds the calling thread is the main thread and thus the shared object (i.e. ddtrace.so) WILL remain loaded.
// This is problematic with e.g. apache which, upon reloading will unload all PHP modules including PHP itself, then reload.
// This prevents us from a) having the weak symbols updated to the new locations and b) having ddtrace updates going live without hard restart.
// Thus, we need to intercept it: define it ourselves so that the linker will force the rust code to call our code here.
// Then we can collect the callbacks and invoke them ourselves right at thread shutdown, i.e. GSHUTDOWN.
#if defined(COMPILE_DL_DDTRACE) && defined(__GLIBC__) && __GLIBC_MINOR__
#define CXA_THREAD_ATEXIT_WRAPPER 1
#endif
#ifdef CXA_THREAD_ATEXIT_WRAPPER
#define CXA_THREAD_ATEXIT_PHP ((void *)0)
#define CXA_THREAD_ATEXIT_UNINITIALIZED ((void *)1)
#define CXA_THREAD_ATEXIT_UNAVAILABLE ((void *)2)

static int (*glibc__cxa_thread_atexit_impl)(void (*func)(void *), void *obj, void *dso_symbol) = CXA_THREAD_ATEXIT_UNINITIALIZED;
static pthread_key_t dd_cxa_thread_atexit_key; // fallback for sidecar

struct dd_rust_thread_destructor {
    void (*dtor)(void *);
    void *obj;
    struct dd_rust_thread_destructor *next;
};
// Use __thread explicitly: ZEND_TLS is empty on NTS builds.
static __thread struct dd_rust_thread_destructor *dd_rust_thread_destructors = NULL;
ZEND_TLS bool dd_is_main_thread = false;

static void dd_run_rust_thread_destructors(void *unused) {
    UNUSED(unused);
    struct dd_rust_thread_destructor *entry = dd_rust_thread_destructors;
    dd_rust_thread_destructors = NULL; // destructors _may_ be invoked multiple times. We need to reset thus.
    while (entry) {
        struct dd_rust_thread_destructor *cur = entry;
        cur->dtor(cur->obj);
        entry = entry->next;
        free(cur);
    }
}

// Note: this symbol is not public
int __cxa_thread_atexit_impl(void (*func)(void *), void *obj, void *dso_symbol) {
    if (glibc__cxa_thread_atexit_impl == CXA_THREAD_ATEXIT_UNINITIALIZED) {
        glibc__cxa_thread_atexit_impl = NULL; // DL_FETCH_SYMBOL(RTLD_DEFAULT, "__cxa_thread_atexit_impl");
        if (glibc__cxa_thread_atexit_impl == NULL) {
            // no race condition here: logging is initialized in MINIT, at which point only a single thread lives
            glibc__cxa_thread_atexit_impl = CXA_THREAD_ATEXIT_UNAVAILABLE;
            pthread_key_create(&dd_cxa_thread_atexit_key, dd_run_rust_thread_destructors);
        }
    }

    if (glibc__cxa_thread_atexit_impl != CXA_THREAD_ATEXIT_PHP && glibc__cxa_thread_atexit_impl != CXA_THREAD_ATEXIT_UNAVAILABLE) {
        return glibc__cxa_thread_atexit_impl(func, obj, dso_symbol);
    }

    if (glibc__cxa_thread_atexit_impl == CXA_THREAD_ATEXIT_UNAVAILABLE) {
        pthread_setspecific(dd_cxa_thread_atexit_key, (void *)0x1); // needs to be non-NULL
    }

    struct dd_rust_thread_destructor *entry = malloc(sizeof(struct dd_rust_thread_destructor));
    entry->dtor = func;
    entry->obj = obj;
    entry->next = dd_rust_thread_destructors;
    dd_rust_thread_destructors = entry;
    return 0;
}

static void dd_clean_main_thread_locals() {
    dd_run_rust_thread_destructors(NULL);
}
#endif

static PHP_GSHUTDOWN_FUNCTION(ddtrace) {
    if (ddtrace_globals->remote_config_reader) {
        ddog_agent_remote_config_reader_drop(ddtrace_globals->remote_config_reader);
    }
    zai_hook_gshutdown();

#ifdef CXA_THREAD_ATEXIT_WRAPPER
    // FrankenPHP calls `ts_free_thread()` in rshutdown
    if (!dd_is_main_thread && ddtrace_active_sapi != DATADOG_PHP_SAPI_FRANKENPHP) {
        dd_run_rust_thread_destructors(NULL);
    }
#endif
}

/* DDTrace\SpanLink */
zend_class_entry *ddtrace_ce_span_link;

PHP_METHOD(DDTrace_SpanLink, jsonSerialize) {
    ddtrace_span_link *link = (ddtrace_span_link *)Z_OBJ_P(ZEND_THIS);

    zend_array *array = zend_new_array(5);

    zend_string *trace_id = zend_string_init("trace_id", sizeof("trace_id") - 1, 0);
    zend_string *span_id = zend_string_init("span_id", sizeof("span_id") - 1, 0);
    zend_string *trace_state = zend_string_init("trace_state", sizeof("trace_state") - 1, 0);
    zend_string *attributes = zend_string_init("attributes", sizeof("attributes") - 1, 0);
    zend_string *dropped_attributes_count = zend_string_init("dropped_attributes_count", sizeof("dropped_attributes_count") - 1, 0);

    Z_TRY_ADDREF(link->property_trace_id);
    zend_hash_add(array, trace_id, &link->property_trace_id);
    Z_TRY_ADDREF(link->property_span_id);
    zend_hash_add(array, span_id, &link->property_span_id);
    Z_TRY_ADDREF(link->property_trace_state);
    zend_hash_add(array, trace_state, &link->property_trace_state);
    Z_TRY_ADDREF(link->property_attributes);
    zend_hash_add(array, attributes, &link->property_attributes);
    Z_TRY_ADDREF(link->property_dropped_attributes_count);
    zend_hash_add(array, dropped_attributes_count, &link->property_dropped_attributes_count);

    zend_string_release(trace_id);
    zend_string_release(span_id);
    zend_string_release(trace_state);
    zend_string_release(attributes);
    zend_string_release(dropped_attributes_count);

    RETURN_ARR(array);
}

static ddtrace_distributed_tracing_result dd_parse_distributed_tracing_headers_function(INTERNAL_FUNCTION_PARAMETERS, bool *success);
ZEND_METHOD(DDTrace_SpanLink, fromHeaders) {
    bool success;
    ddtrace_distributed_tracing_result result = dd_parse_distributed_tracing_headers_function(INTERNAL_FUNCTION_PARAM_PASSTHRU, &success);
    if (!success) {
        RETURN_NULL();
    }

    object_init_ex(return_value, ddtrace_ce_span_link);
    ddtrace_span_link *link = (ddtrace_span_link *)Z_OBJ_P(return_value);
    if (!get_DD_TRACE_ENABLED()) {
        return;
    }

    ZVAL_STR(&link->property_trace_id, ddtrace_trace_id_as_hex_string(result.trace_id));
    ZVAL_STR(&link->property_span_id, ddtrace_span_id_as_hex_string(result.parent_id));
    array_init(&link->property_attributes);
    zend_hash_copy(Z_ARR(link->property_attributes), &result.meta_tags, NULL);

    zend_string *propagated_tags = ddtrace_format_propagated_tags(&result.propagated_tags, &result.meta_tags);
    zend_string *full_tracestate = ddtrace_format_tracestate(result.tracestate, result.origin, result.priority_sampling, propagated_tags, &result.tracestate_unknown_dd_keys);
    zend_string_release(propagated_tags);
    if (full_tracestate) {
        ZVAL_STR(&link->property_trace_state, full_tracestate);
    }

    result.meta_tags.pDestructor = NULL; // we moved values directly
    zend_hash_destroy(&result.meta_tags);
    zend_hash_destroy(&result.propagated_tags);
    zend_hash_destroy(&result.tracestate_unknown_dd_keys);
    if (result.origin) {
        zend_string_release(result.origin);
    }
    if (result.tracestate) {
        zend_string_release(result.tracestate);
    }
}

/* DDTrace\SpanData */
zend_class_entry *ddtrace_ce_span_data;
zend_class_entry *ddtrace_ce_root_span_data;
#if PHP_VERSION_ID >= 80000 && PHP_VERSION_ID < 80100
HashTable dd_root_span_data_duplicated_properties_table;
#endif
zend_class_entry *ddtrace_ce_span_stack;
zend_object_handlers ddtrace_span_data_handlers;
zend_object_handlers ddtrace_root_span_data_handlers;
zend_object_handlers ddtrace_span_stack_handlers;

static zend_object *dd_init_span_data_object(zend_class_entry *class_type, ddtrace_span_data *span, zend_object_handlers *handlers) {
    zend_object_std_init(&span->std, class_type);
    span->std.handlers = handlers;
    object_properties_init(&span->std, class_type);
#if PHP_VERSION_ID < 80000
    // Not handled in arginfo on these old versions
    array_init(&span->property_meta);
    array_init(&span->property_metrics);
    array_init(&span->property_links);
    array_init(&span->property_peer_service_sources);
#endif
    // Explicitly assign property-mapped NULLs
    span->stack = NULL;
    span->parent = NULL;
    return &span->std;
}

static zend_object *ddtrace_span_data_create(zend_class_entry *class_type) {
    ddtrace_span_data *span = ecalloc(1, sizeof(*span));
    return dd_init_span_data_object(class_type, span, &ddtrace_span_data_handlers);
}

static zend_object *ddtrace_root_span_data_create(zend_class_entry *class_type) {
    ddtrace_root_span_data *span = ecalloc(1, sizeof(*span));
    dd_init_span_data_object(class_type, &span->span, &ddtrace_root_span_data_handlers);
#if PHP_VERSION_ID < 80000
    // Not handled in arginfo on these old versions
    array_init(&span->property_propagated_tags);
    array_init(&span->property_tracestate_tags);
#endif
    return &span->std;
}

static zend_object *ddtrace_span_stack_create(zend_class_entry *class_type) {
    ddtrace_span_stack *stack = ecalloc(1, sizeof(*stack));
    zend_object_std_init(&stack->std, class_type);
    stack->root_stack = stack;
    stack->std.handlers = &ddtrace_span_stack_handlers;
    object_properties_init(&stack->std, class_type);
    // Explicitly assign property-mapped NULLs
    stack->active = NULL;
    stack->parent_stack = NULL;
    return &stack->std;
}

// Init with empty span stack if directly allocated via new()
static zend_function *ddtrace_span_data_get_constructor(zend_object *object) {
    object_init_ex(&OBJ_SPANDATA(object)->property_stack, ddtrace_ce_span_stack);
    return NULL;
}

static void ddtrace_span_stack_dtor_obj(zend_object *object) {
    // We must not invoke span stack destructors during zend_objects_store_call_destructors to avoid them not being present for appsec rshutdown
    if (EG(current_execute_data) == NULL && !DDTRACE_G(in_shutdown)) {
        GC_DEL_FLAGS(object, IS_OBJ_DESTRUCTOR_CALLED);
        return;
    }

    ddtrace_span_stack *stack = (ddtrace_span_stack *)object;
    ddtrace_span_data *top;
    while (stack->active && (top = SPANDATA(stack->active)) && top->stack == stack) {
        dd_trace_stop_span_time(top);
        // let's not stack swap to a) avoid side effects in destructors and b) avoid a crash on PHP 7.3 and older
        ddtrace_close_top_span_without_stack_swap(top);
    }
    if (stack->closed_ring || stack->closed_ring_flush) {
        // ensure dtor can be called again
        GC_DEL_FLAGS(object, IS_OBJ_DESTRUCTOR_CALLED);
    }
    zend_objects_destroy_object(object);
}

// span stacks have intrinsic properties (managing other spans, can be switched to), unlike trivial span data which are just value objects
// thus we need to cleanup a little what exactly we can copy
#if PHP_VERSION_ID < 80000
static zend_object *ddtrace_span_stack_clone_obj(zval *old_zv) {
    zend_object *old_obj = Z_OBJ_P(old_zv);
#else
static zend_object *ddtrace_span_stack_clone_obj(zend_object *old_obj) {
#endif
    zend_object *new_obj = ddtrace_span_stack_create(old_obj->ce);
    zend_objects_clone_members(new_obj, old_obj);
    ddtrace_span_stack *stack = (ddtrace_span_stack *)new_obj;
    ddtrace_span_stack *oldstack = (ddtrace_span_stack *)old_obj;
    if (oldstack->parent_stack) { // if this is false, we're copying an initial stack
        stack->root_stack = stack->parent_stack->root_stack;
        stack->root_span = stack->parent_stack->root_span;
    }
    if (oldstack->root_stack == oldstack) {
        stack->root_stack = stack;
    }

    ddtrace_span_properties *pspan = stack->active;
    zval_ptr_dtor(&stack->property_active);
    while (pspan && pspan->stack == oldstack) {
        pspan = pspan->parent;
    }
    if (pspan) {
        ZVAL_OBJ_COPY(&stack->property_active, &pspan->std);
    } else {
        if (oldstack->root_span && oldstack->root_span->stack == oldstack) {
            stack->root_span = NULL;
        }
        stack->active = NULL;
        ZVAL_NULL(&stack->property_active);
    }

    return new_obj;
}

static void ddtrace_span_data_free_storage(zend_object *object) {
    zend_object_std_dtor(object);
    // Prevent use after free after zend_objects_store_free_object_storage is called (e.g. preloading) [PHP < 8.1]
    memset(object->properties_table, 0, sizeof(ddtrace_span_data) - XtOffsetOf(ddtrace_span_data, std.properties_table));
}

#if PHP_VERSION_ID < 80000
static zend_object *ddtrace_span_data_clone_obj(zval *old_zv) {
    zend_object *old_obj = Z_OBJ_P(old_zv);
#else
static zend_object *ddtrace_span_data_clone_obj(zend_object *old_obj) {
#endif
    zend_object *new_obj = ddtrace_span_data_create(old_obj->ce);
    zend_objects_clone_members(new_obj, old_obj);
    return new_obj;
}

#if PHP_VERSION_ID < 80000
static zend_object *ddtrace_root_span_data_clone_obj(zval *old_zv) {
    zend_object *old_obj = Z_OBJ_P(old_zv);
#else
static zend_object *ddtrace_root_span_data_clone_obj(zend_object *old_obj) {
#endif
    zend_object *new_obj = ddtrace_root_span_data_create(old_obj->ce);
    zend_objects_clone_members(new_obj, old_obj);
    return new_obj;
}

#if PHP_VERSION_ID < 80000
#if PHP_VERSION_ID >= 70400
static zval *ddtrace_span_data_readonly(zval *object, zval *member, zval *value, void **cache_slot) {
#else
static void ddtrace_span_data_readonly(zval *object, zval *member, zval *value, void **cache_slot) {
#endif
    zend_object *obj = Z_OBJ_P(object);
    zend_string *prop_name = Z_TYPE_P(member) == IS_STRING ? Z_STR_P(member) : ZSTR_EMPTY_ALLOC();
#else
static zval *ddtrace_span_data_readonly(zend_object *object, zend_string *member, zval *value, void **cache_slot) {
    zend_object *obj = object;
    zend_string *prop_name = member;
#endif
    if (zend_string_equals_literal(prop_name, "parent")
     || zend_string_equals_literal(prop_name, "id")
     || zend_string_equals_literal(prop_name, "stack")) {
        zend_throw_error(zend_ce_error, "Cannot modify readonly property %s::$%s", ZSTR_VAL(obj->ce->name), ZSTR_VAL(prop_name));
#if PHP_VERSION_ID >= 70400
        return &EG(uninitialized_zval);
#else
        return;
#endif
    }

#if PHP_VERSION_ID >= 70400
    return zend_std_write_property(object, member, value, cache_slot);
#else
    zend_std_write_property(object, member, value, cache_slot);
#endif
}

#if PHP_VERSION_ID < 80000
#if PHP_VERSION_ID >= 70400
static zval *ddtrace_root_span_data_write(zval *object, zval *member, zval *value, void **cache_slot) {
#else
static void ddtrace_root_span_data_write(zval *object, zval *member, zval *value, void **cache_slot) {
#endif
    zend_object *obj = Z_OBJ_P(object);
    zend_string *prop_name = Z_TYPE_P(member) == IS_STRING ? Z_STR_P(member) : ZSTR_EMPTY_ALLOC();
#else
static zval *ddtrace_root_span_data_write(zend_object *object, zend_string *member, zval *value, void **cache_slot) {
    zend_object *obj = object;
    zend_string *prop_name = member;
#endif
    ddtrace_root_span_data *span = ROOTSPANDATA(obj);
    zval zv;
    if (zend_string_equals_literal(prop_name, "parentId")) {
        if (Z_TYPE_P(value) == IS_LONG && Z_LVAL_P(value)) {
            span->parent_id = (uint64_t) Z_LVAL_P(value);
            ZVAL_STR(&zv, zend_strpprintf(0, "%" PRIu64, span->parent_id));
            value = &zv;
        } else {
            span->parent_id = ddtrace_parse_userland_span_id(value);
            if (!span->parent_id) {
                ZVAL_EMPTY_STRING(&zv);
                value = &zv;
            }
        }
    } else if (zend_string_equals_literal(prop_name, "traceId")) {
        span->trace_id = Z_TYPE_P(value) == IS_STRING ? ddtrace_parse_hex_trace_id(Z_STRVAL_P(value), Z_STRLEN_P(value)) : (ddtrace_trace_id){ 0 };
        if (!span->trace_id.low && !span->trace_id.high) {
            span->trace_id = (ddtrace_trace_id) {
                .low = span->span_id,
                .time = get_DD_TRACE_128_BIT_TRACEID_GENERATION_ENABLED() ? span->start / ZEND_NANO_IN_SEC : 0,
            };
            value = &span->property_id;
        }
    } else if (zend_string_equals_literal(prop_name, "samplingPriority")) {
        span->explicit_sampling_priority = zval_get_long(value) != DDTRACE_PRIORITY_SAMPLING_UNKNOWN;
    }

#if PHP_VERSION_ID >= 70400
    return ddtrace_span_data_readonly(object, member, value, cache_slot);
#else
    ddtrace_span_data_readonly(object, member, value, cache_slot);
#endif
}

#if PHP_VERSION_ID < 80000
#if PHP_VERSION_ID >= 70400
static zval *ddtrace_span_stack_readonly(zval *object, zval *member, zval *value, void **cache_slot) {
#else
static void ddtrace_span_stack_readonly(zval *object, zval *member, zval *value, void **cache_slot) {
#endif
    zend_object *obj = Z_OBJ_P(object);
    zend_string *prop_name = Z_TYPE_P(member) == IS_STRING ? Z_STR_P(member) : ZSTR_EMPTY_ALLOC();
#else
static zval *ddtrace_span_stack_readonly(zend_object *object, zend_string *member, zval *value, void **cache_slot) {
    zend_object *obj = object;
    zend_string *prop_name = member;
#endif
    if (zend_string_equals_literal(prop_name, "parent")) {
        zend_throw_error(zend_ce_error, "Cannot modify readonly property %s::$%s", ZSTR_VAL(obj->ce->name), ZSTR_VAL(prop_name));
#if PHP_VERSION_ID >= 70400
        return &EG(uninitialized_zval);
#else
        return;
#endif
    }

#if PHP_VERSION_ID >= 70400
    return zend_std_write_property(object, member, value, cache_slot);
#else
    zend_std_write_property(object, member, value, cache_slot);
#endif
}

PHP_METHOD(DDTrace_SpanData, getDuration) {
    ddtrace_span_data *span = OBJ_SPANDATA(Z_OBJ_P(ZEND_THIS));
    RETURN_LONG(span->duration);
}

PHP_METHOD(DDTrace_SpanData, getStartTime) {
    ddtrace_span_data *span = OBJ_SPANDATA(Z_OBJ_P(ZEND_THIS));
    RETURN_LONG(span->start);
}

PHP_METHOD(DDTrace_SpanData, getLink) {
    ddtrace_span_data *span = OBJ_SPANDATA(Z_OBJ_P(ZEND_THIS));

    zval fci_zv;
    object_init_ex(&fci_zv, ddtrace_ce_span_link);
    ddtrace_span_link *link = (ddtrace_span_link *)Z_OBJ_P(&fci_zv);

    ZVAL_STR(&link->property_trace_id, ddtrace_trace_id_as_hex_string(span->root ? span->root->trace_id : (ddtrace_trace_id){ .low = span->span_id, .high = 0 }));
    ZVAL_STR(&link->property_span_id, ddtrace_span_id_as_hex_string(span->span_id));

    RETURN_OBJ(Z_OBJ(fci_zv));
}

PHP_METHOD(DDTrace_SpanData, hexId) {
    ddtrace_span_data *span = OBJ_SPANDATA(Z_OBJ_P(ZEND_THIS));
    RETURN_STR(ddtrace_span_id_as_hex_string(span->span_id));
}

static void dd_register_span_data_ce(void) {
    ddtrace_ce_span_data = register_class_DDTrace_SpanData();
    ddtrace_ce_span_data->create_object = ddtrace_span_data_create;

    memcpy(&ddtrace_span_data_handlers, &std_object_handlers, sizeof(zend_object_handlers));
    ddtrace_span_data_handlers.offset = XtOffsetOf(ddtrace_span_data, std);
    ddtrace_span_data_handlers.clone_obj = ddtrace_span_data_clone_obj;
    ddtrace_span_data_handlers.free_obj = ddtrace_span_data_free_storage;
    ddtrace_span_data_handlers.write_property = ddtrace_span_data_readonly;
    ddtrace_span_data_handlers.get_constructor = ddtrace_span_data_get_constructor;

    ddtrace_ce_root_span_data = register_class_DDTrace_RootSpanData(ddtrace_ce_span_data);
    ddtrace_ce_root_span_data->create_object = ddtrace_root_span_data_create;

#if PHP_VERSION_ID >= 80000 && PHP_VERSION_ID < 80100
    // Work around wrong reference source for typed internal properties by preventing duplication of them
    // php -d extension=zend_test -r '$c = new _ZendTestChildClass; $i = &$c->intProp;'
    // php: /usr/local/src/php/Zend/zend_execute.c:3390: zend_ref_del_type_source: Assertion `source_list->ptr == prop' failed.
    zend_hash_init(&dd_root_span_data_duplicated_properties_table, zend_hash_num_elements(&ddtrace_ce_span_data->properties_info), NULL, NULL, true);
    for (uint32_t i = 0; i < zend_hash_num_elements(&ddtrace_ce_span_data->properties_info); ++i) {
        Bucket *bucket = &ddtrace_ce_root_span_data->properties_info.arData[i];
        zend_hash_add_ptr(&dd_root_span_data_duplicated_properties_table, bucket->key, Z_PTR(bucket->val));
        Z_PTR(bucket->val) = ddtrace_ce_root_span_data->properties_info_table[i] = Z_PTR(ddtrace_ce_span_data->properties_info.arData[i].val);
    }
#endif

    memcpy(&ddtrace_root_span_data_handlers, &ddtrace_span_data_handlers, sizeof(zend_object_handlers));
    ddtrace_root_span_data_handlers.offset = XtOffsetOf(ddtrace_root_span_data, std);
    ddtrace_root_span_data_handlers.clone_obj = ddtrace_root_span_data_clone_obj;
    ddtrace_root_span_data_handlers.write_property = ddtrace_root_span_data_write;

    ddtrace_ce_span_stack = register_class_DDTrace_SpanStack();
    ddtrace_ce_span_stack->create_object = ddtrace_span_stack_create;

    memcpy(&ddtrace_span_stack_handlers, &std_object_handlers, sizeof(zend_object_handlers));
    ddtrace_span_stack_handlers.clone_obj = ddtrace_span_stack_clone_obj;
    ddtrace_span_stack_handlers.dtor_obj = ddtrace_span_stack_dtor_obj;
    ddtrace_span_stack_handlers.write_property = ddtrace_span_stack_readonly;

}

/* DDTrace\FatalError */
zend_class_entry *ddtrace_ce_fatal_error;

static void dd_register_fatal_error_ce(void) {
    zend_class_entry ce;
    INIT_NS_CLASS_ENTRY(ce, "DDTrace", "FatalError", NULL);
    ddtrace_ce_fatal_error = zend_register_internal_class_ex(&ce, zend_ce_exception);
}

<<<<<<< HEAD
zend_class_entry *ddtrace_ce_integration;

static bool dd_is_compatible_sapi(datadog_php_string_view module_name) {
    switch (datadog_php_sapi_from_name(module_name)) {
=======
static bool dd_is_compatible_sapi() {
    switch (ddtrace_active_sapi) {
>>>>>>> 5fdecc59
        case DATADOG_PHP_SAPI_APACHE2HANDLER:
        case DATADOG_PHP_SAPI_CGI_FCGI:
        case DATADOG_PHP_SAPI_CLI:
        case DATADOG_PHP_SAPI_CLI_SERVER:
        case DATADOG_PHP_SAPI_FPM_FCGI:
        case DATADOG_PHP_SAPI_FRANKENPHP:
        case DATADOG_PHP_SAPI_TEA:
            return true;

        default:
            return false;
    }
}

static void dd_disable_if_incompatible_sapi_detected(void) {
    if (UNEXPECTED(!dd_is_compatible_sapi())) {
        LOG(WARN, "Incompatible SAPI detected '%s'; disabling ddtrace", sapi_module.name);
        ddtrace_disable = 1;
    }
}

static PHP_MINIT_FUNCTION(ddtrace) {
    UNUSED(type);

    ddtrace_active_sapi = datadog_php_sapi_from_name(datadog_php_string_view_from_cstr(sapi_module.name));

#ifdef CXA_THREAD_ATEXIT_WRAPPER
    // FrankenPHP calls `ts_free_thread()` in rshutdown
    if (ddtrace_active_sapi != DATADOG_PHP_SAPI_FRANKENPHP) {
        dd_is_main_thread = true;
        glibc__cxa_thread_atexit_impl = CXA_THREAD_ATEXIT_PHP;
        atexit(dd_clean_main_thread_locals);
    }
#endif

    // Reset on every minit for `apachectl graceful`.
    dd_activate_once_control = (pthread_once_t)PTHREAD_ONCE_INIT;

    zai_hook_minit();
    zai_uhook_minit(module_number);
#if PHP_VERSION_ID >= 80000
    zai_interceptor_minit();
#endif
#if ZAI_JIT_BLACKLIST_ACTIVE
    zai_jit_minit();
#endif
#if PHP_VERSION_ID >= 80100
    ddtrace_setup_fiber_observers();
#endif

#if PHP_VERSION_ID < 70300 || (defined(_WIN32) && PHP_VERSION_ID >= 80300 && PHP_VERSION_ID < 80400)
    ddtrace_startup_hrtime();
#endif

    register_ddtrace_symbols(module_number);
    REGISTER_INI_ENTRIES();

    zval *ddtrace_module_zv = zend_hash_str_find(&module_registry, ZEND_STRL("ddtrace"));
    if (ddtrace_module_zv) {
        ddtrace_module = Z_PTR_P(ddtrace_module_zv);
    }

    // config initialization needs to be at the top
    // This also initialiyzed logging, so no logs may be emitted before this.
    ddtrace_log_init();
    if (!ddtrace_config_minit(module_number)) {
        return FAILURE;
    }
    if (ZSTR_LEN(get_global_DD_SPAN_SAMPLING_RULES_FILE()) > 0) {
        dd_save_sampling_rules_file_config(get_global_DD_SPAN_SAMPLING_RULES_FILE(), PHP_INI_SYSTEM, PHP_INI_STAGE_STARTUP);
    }

    dd_disable_if_incompatible_sapi_detected();
    atomic_init(&ddtrace_warn_legacy_api, 1);

    /* This allows an extension (e.g. extension=ddtrace.so) to have zend_engine
     * hooks too, but not loadable as zend_extension=ddtrace.so.
     * See http://www.phpinternalsbook.com/php7/extensions_design/zend_extensions.html#hybrid-extensions
     * {{{ */
    zend_register_extension(&_dd_zend_extension_entry, ddtrace_module_entry.handle);
    // The original entry is copied into the module registry when the module is
    // registered, so we search the module registry to find the right
    // zend_module_entry to modify.
    zend_module_entry *mod_ptr =
        zend_hash_str_find_ptr(&module_registry, PHP_DDTRACE_EXTNAME, sizeof(PHP_DDTRACE_EXTNAME) - 1);
    if (mod_ptr == NULL) {
        // This shouldn't happen, possibly a bug if it does.
        zend_error(E_CORE_WARNING,
                   "Failed to find ddtrace extension in "
                   "registered modules. Please open a bug report.");

        return FAILURE;
    }
    mod_ptr->handle = NULL;
    /* }}} */

    if (ddtrace_disable) {
        return SUCCESS;
    }

#ifndef _WIN32
    ddtrace_set_coredumpfilter();
#endif

    ddtrace_initialize_span_sampling_limiter();
    ddtrace_limiter_create();

    ddtrace_log_minit();

#ifndef _WIN32
    ddtrace_dogstatsd_client_minit();
#endif
    ddshared_minit();

    dd_register_span_data_ce();
    dd_register_fatal_error_ce();
    ddtrace_ce_integration = register_class_DDTrace_Integration();
    ddtrace_ce_span_link = register_class_DDTrace_SpanLink(php_json_serializable_ce);

    ddtrace_engine_hooks_minit();

#ifndef _WIN32
    if (!get_global_DD_TRACE_SIDECAR_TRACE_SENDER()) {
        ddtrace_coms_minit(get_global_DD_TRACE_AGENT_STACK_INITIAL_SIZE(),
                           get_global_DD_TRACE_AGENT_MAX_PAYLOAD_SIZE(),
                           get_global_DD_TRACE_AGENT_STACK_BACKLOG());
    }
#endif

    ddtrace_integrations_minit();
    dd_ip_extraction_startup();
    ddtrace_serializer_startup();

    return SUCCESS;
}

static PHP_MSHUTDOWN_FUNCTION(ddtrace) {
    UNUSED(module_number, type);

    zai_uhook_mshutdown();
    zai_hook_mshutdown();

    UNREGISTER_INI_ENTRIES();

    if (ddtrace_disable == 1) {
        zai_config_mshutdown();
        zai_json_shutdown_bindings();
        return SUCCESS;
    }

    if (DDTRACE_G(agent_rate_by_service)) {
        zai_json_release_persistent_array(DDTRACE_G(agent_rate_by_service));
        DDTRACE_G(agent_rate_by_service) = NULL;
    }

    ddtrace_integrations_mshutdown();

#ifndef _WIN32
    ddtrace_signals_mshutdown();

    if (!get_global_DD_TRACE_SIDECAR_TRACE_SENDER()) {
        ddtrace_coms_mshutdown();
        if (ddtrace_coms_flush_shutdown_writer_synchronous()) {
            ddtrace_coms_curl_shutdown();
        }
    }
#endif

    ddtrace_log_mshutdown();

    ddtrace_engine_hooks_mshutdown();

    ddtrace_shutdown_span_sampling_limiter();
    ddtrace_limiter_destroy();
    zai_config_mshutdown();
    zai_json_shutdown_bindings();

    ddtrace_user_req_shutdown();

    ddtrace_sidecar_shutdown();

#if PHP_VERSION_ID >= 80000 && PHP_VERSION_ID < 80100
    // See dd_register_span_data_ce for explanation
    zend_string *key;
    void *prop_info;
    ZEND_HASH_FOREACH_STR_KEY_PTR(&dd_root_span_data_duplicated_properties_table, key, prop_info) {
        ZVAL_PTR(zend_hash_find(&ddtrace_ce_root_span_data->properties_info, key), prop_info); // no update to avoid dtor
    } ZEND_HASH_FOREACH_END();
#endif

    return SUCCESS;
}

static void dd_rinit_once(void) {
    /* The env vars are memoized on MINIT before the SAPI env vars are available.
     * We use the first RINIT to bust the env var cache and use the SAPI env vars.
     * TODO Audit/remove config usages before RINIT and move config init to RINIT.
     */
    ddtrace_startup_logging_first_rinit();

    // Uses config, cannot run earlier
#ifndef _WIN32
    ddtrace_signals_first_rinit();
    if (!get_global_DD_TRACE_SIDECAR_TRACE_SENDER()) {
        ddtrace_coms_init_and_start_writer();
    }
#endif
}

static pthread_once_t dd_rinit_once_control = PTHREAD_ONCE_INIT;

static void dd_initialize_request(void) {
    DDTRACE_G(distributed_trace_id) = (ddtrace_trace_id){0};
    DDTRACE_G(distributed_parent_trace_id) = 0;
    DDTRACE_G(additional_global_tags) = zend_new_array(0);
    DDTRACE_G(default_priority_sampling) = DDTRACE_PRIORITY_SAMPLING_UNKNOWN;
    DDTRACE_G(propagated_priority_sampling) = DDTRACE_PRIORITY_SAMPLING_UNSET;
    zend_hash_init(&DDTRACE_G(root_span_tags_preset), 8, unused, ZVAL_PTR_DTOR, 0);
    zend_hash_init(&DDTRACE_G(propagated_root_span_tags), 8, unused, ZVAL_PTR_DTOR, 0);
    zend_hash_init(&DDTRACE_G(tracestate_unknown_dd_keys), 8, unused, ZVAL_PTR_DTOR, 0);

    // Things that should only run on the first RINIT after each minit.
    pthread_once(&dd_rinit_once_control, dd_rinit_once);

    if (!DDTRACE_G(remote_config_reader)) {
        if (get_global_DD_TRACE_SIDECAR_TRACE_SENDER()) {
            if (ddtrace_endpoint) {
                DDTRACE_G(remote_config_reader) = ddog_agent_remote_config_reader_for_endpoint(ddtrace_endpoint);
            }
#ifndef _WIN32
        } else if (ddtrace_coms_agent_config_handle) {
            ddog_agent_remote_config_reader_for_anon_shm(ddtrace_coms_agent_config_handle, &DDTRACE_G(remote_config_reader));
#endif
        }
    }

    if (ZSTR_LEN(get_DD_TRACE_REQUEST_INIT_HOOK())) {
        dd_request_init_hook_rinit();
    }

    ddtrace_internal_handlers_rinit();

    ddtrace_log_rinit(PG(error_log));

    ddtrace_seed_prng();
    ddtrace_init_span_stacks();

#ifndef _WIN32
    ddtrace_dogstatsd_client_rinit();
    if (!get_global_DD_TRACE_SIDECAR_TRACE_SENDER()) {
        ddtrace_coms_on_pid_change();
    }
#endif

    // Reset compile time after request init hook has compiled
    ddtrace_compile_time_reset();

    dd_prepare_for_new_trace();

    ddtrace_distributed_tracing_result distributed_result = ddtrace_read_distributed_tracing_ids(ddtrace_read_zai_header, NULL);
    ddtrace_apply_distributed_tracing_result(&distributed_result, NULL);

    if (!DDTRACE_G(telemetry_queue_id)) {
        DDTRACE_G(telemetry_queue_id) = ddog_sidecar_queueId_generate();
    }

    if (get_DD_TRACE_GENERATE_ROOT_SPAN()) {
        ddtrace_push_root_span();
    }
}

static PHP_RINIT_FUNCTION(ddtrace) {
    UNUSED(module_number, type);

#if PHP_VERSION_ID < 80000
    zai_interceptor_rinit();
#endif

    if (!ddtrace_disable) {
        // With internal functions also being hookable, they must not be hooked before the CG(map_ptr_base) is zeroed
        zai_hook_activate();
        DDTRACE_G(active_stack) = ddtrace_init_root_span_stack();
    }

    if (get_DD_TRACE_ENABLED()) {
        dd_initialize_request();
    }

    return SUCCESS;
}

static void dd_clean_globals(void) {
    zend_array_destroy(DDTRACE_G(additional_global_tags));
    zend_hash_destroy(&DDTRACE_G(root_span_tags_preset));
    zend_hash_destroy(&DDTRACE_G(tracestate_unknown_dd_keys));
    zend_hash_destroy(&DDTRACE_G(propagated_root_span_tags));

    if (DDTRACE_G(curl_multi_injecting_spans)) {
        if (GC_DELREF(DDTRACE_G(curl_multi_injecting_spans)) == 0) {
            rc_dtor_func((zend_refcounted *) DDTRACE_G(curl_multi_injecting_spans));
        }
        DDTRACE_G(curl_multi_injecting_spans) = NULL;
    }

    if (DDTRACE_G(dd_origin)) {
        zend_string_release(DDTRACE_G(dd_origin));
        DDTRACE_G(dd_origin) = NULL;
    }

    if (DDTRACE_G(tracestate)) {
        zend_string_release(DDTRACE_G(tracestate));
        DDTRACE_G(tracestate) = NULL;
    }

    ddtrace_internal_handlers_rshutdown();
#ifndef _WIN32
    ddtrace_dogstatsd_client_rshutdown();
#endif

    ddtrace_free_span_stacks(false);
#ifndef _WIN32
    if (!get_global_DD_TRACE_SIDECAR_TRACE_SENDER()) {
        ddtrace_coms_rshutdown();
    }
#endif

    if (ZSTR_LEN(get_DD_TRACE_REQUEST_INIT_HOOK())) {
        dd_request_init_hook_rshutdown();
    }
}

static void dd_shutdown_hooks_and_observer(void) {
    zai_hook_clean();

#if PHP_VERSION_ID >= 80000 && PHP_VERSION_ID < 80200
#if PHP_VERSION_ID < 80100
#define RUN_TIME_CACHE_OBSERVER_PATCH_VERSION 18
#else
#define RUN_TIME_CACHE_OBSERVER_PATCH_VERSION 4
#endif

    zend_long patch_version = Z_LVAL_P(zend_get_constant_str(ZEND_STRL("PHP_RELEASE_VERSION")));
    if (patch_version < RUN_TIME_CACHE_OBSERVER_PATCH_VERSION) {
        // Just do it if we think to be the only observer ... don't want to break other functionalities
        if (!dd_has_other_observers) {
            // We really should not have to do it. But there is a bug before PHP 8.0.18 and 8.1.4 respectively, causing observer fcall info being freed before stream shutdown (which may still invoke user code)
            dd_observer_extension_backup = zend_observer_fcall_op_array_extension;
            zend_observer_fcall_op_array_extension = -1;
        }
    }
#endif
}

void dd_force_shutdown_tracing(void) {
    DDTRACE_G(in_shutdown) = true;

    zend_try {
        ddtrace_close_all_open_spans(true);  // All remaining userland spans (and root span)
    } zend_catch {
        LOG(WARN, "Failed to close remaining spans due to bailout");
    } zend_end_try();

    zend_try {
        if (ddtrace_flush_tracer(false, true) == FAILURE) {
            LOG(WARN, "Unable to flush the tracer");
        }
    } zend_catch {
        LOG(WARN, "Unable to flush the tracer due to bailout");
    } zend_end_try();

    // we here need to disable the tracer, so that further hooks do not trigger
    ddtrace_disable_tracing_in_current_request();  // implicitly calling dd_clean_globals

    // The hooks shall not be reset, just disabled at runtime.
    dd_shutdown_hooks_and_observer();

    DDTRACE_G(in_shutdown) = false;
}

static void dd_finalize_telemetry(void) {
    if (DDTRACE_G(telemetry_queue_id)) {
        ddtrace_telemetry_finalize();
        DDTRACE_G(telemetry_queue_id) = 0;
    }
}

static PHP_RSHUTDOWN_FUNCTION(ddtrace) {
    UNUSED(module_number, type);

    zend_hash_destroy(&DDTRACE_G(traced_spans));

    // this needs to be done before dropping the spans
    // run unconditionally because ddtrace may've been disabled mid-request
    ddtrace_exec_handlers_rshutdown();

    if (get_DD_TRACE_ENABLED()) {
        dd_force_shutdown_tracing();
    } else if (!ddtrace_disable) {
        dd_shutdown_hooks_and_observer();
    }

    if (!ddtrace_disable) {
        OBJ_RELEASE(&DDTRACE_G(active_stack)->std);
        DDTRACE_G(active_stack) = NULL;
    }

    dd_finalize_telemetry();
    if (DDTRACE_G(last_flushed_root_service_name)) {
        zend_string_release(DDTRACE_G(last_flushed_root_service_name));
        DDTRACE_G(last_flushed_root_service_name) = NULL;
    }
    if (DDTRACE_G(last_flushed_root_env_name)) {
        zend_string_release(DDTRACE_G(last_flushed_root_env_name));
        DDTRACE_G(last_flushed_root_env_name) = NULL;
    }

    return SUCCESS;
}

#if PHP_VERSION_ID < 80000
int ddtrace_post_deactivate(void) {
#else
zend_result ddtrace_post_deactivate(void) {
#endif
    zai_interceptor_deactivate();

    // we can only actually free our hooks hashtables in post_deactivate, as within RSHUTDOWN some user code may still run
    zai_hook_rshutdown();
    zai_uhook_rshutdown();

    // zai config may be accessed indirectly via other modules RSHUTDOWN, so delay this until the last possible time
    zai_config_rshutdown();
    return SUCCESS;
}

void ddtrace_disable_tracing_in_current_request(void) {
    // PHP 8 has ZSTR_CHAR('0') which is nicer...
    zend_string *zero = zend_string_init("0", 1, 0);
    zend_alter_ini_entry(zai_config_memoized_entries[DDTRACE_CONFIG_DD_TRACE_ENABLED].ini_entries[0]->name, zero,
                         ZEND_INI_USER, ZEND_INI_STAGE_RUNTIME);
    zend_string_release(zero);
}

bool ddtrace_alter_dd_trace_disabled_config(zval *old_value, zval *new_value) {
    if (Z_TYPE_P(old_value) == Z_TYPE_P(new_value)) {
        return true;
    }

    if (ddtrace_disable) {
        return Z_TYPE_P(new_value) == IS_FALSE;  // no changing to enabled allowed if globally disabled
    }

    if (!DDTRACE_G(active_stack)) {
        return true; // We must not do anything early in RINIT before the necessary structures are initialized at all
    }

    if (Z_TYPE_P(old_value) == IS_FALSE) {
        dd_initialize_request();
    } else if (!ddtrace_disable) {  // if this is true, the request has not been initialized at all
        ddtrace_close_all_open_spans(false);  // All remaining userland spans (and root span)
        dd_clean_globals();
    }

    return true;
}

static size_t datadog_info_print(const char *str) { return php_output_write(str, strlen(str)); }

static void _dd_info_tracer_config(void) {
    smart_str buf = {0};
    ddtrace_startup_logging_json(&buf, PHP_JSON_PRETTY_PRINT);
    php_info_print_table_row(2, "DATADOG TRACER CONFIGURATION", ZSTR_VAL(buf.s));
    smart_str_free(&buf);
}

static void _dd_info_diagnostics_row(const char *key, const char *value) {
    if (sapi_module.phpinfo_as_text) {
        php_info_print_table_row(2, key, value);
        return;
    }
    datadog_info_print("<tr><td class='e'>");
    datadog_info_print(key);
    datadog_info_print("</td><td class='v' style='background-color:#f0e881;'>");
    datadog_info_print(value);
    datadog_info_print("</td></tr>");
}

static void _dd_info_diagnostics_table(void) {
    php_info_print_table_start();
    php_info_print_table_colspan_header(2, "Diagnostics");

    HashTable *ht;
    ALLOC_HASHTABLE(ht);
    zend_hash_init(ht, 8, NULL, ZVAL_PTR_DTOR, 0);

    ddtrace_startup_diagnostics(ht, false);

    zend_string *key;
    zval *val;
    ZEND_HASH_FOREACH_STR_KEY_VAL_IND(ht, key, val) {
        switch (Z_TYPE_P(val)) {
            case IS_STRING:
                _dd_info_diagnostics_row(ZSTR_VAL(key), Z_STRVAL_P(val));
                break;
            case IS_NULL:
                _dd_info_diagnostics_row(ZSTR_VAL(key), "NULL");
                break;
            case IS_TRUE:
            case IS_FALSE:
                _dd_info_diagnostics_row(ZSTR_VAL(key), Z_TYPE_P(val) == IS_TRUE ? "true" : "false");
                break;
            default:
                _dd_info_diagnostics_row(ZSTR_VAL(key), "{unknown type}");
                break;
        }
    }
    ZEND_HASH_FOREACH_END();

    php_info_print_table_row(2, "Diagnostic checks", zend_hash_num_elements(ht) == 0 ? "passed" : "failed");

    zend_hash_destroy(ht);
    FREE_HASHTABLE(ht);

    php_info_print_table_end();
}

static PHP_MINFO_FUNCTION(ddtrace) {
    UNUSED(zend_module);

    php_info_print_box_start(0);
    datadog_info_print("Datadog PHP tracer extension");
    if (!sapi_module.phpinfo_as_text) {
        datadog_info_print("<br><strong>For help, check out ");
        datadog_info_print(
            "<a href=\"https://docs.datadoghq.com/tracing/languages/php/\" "
            "style=\"background:transparent;\">the documentation</a>.</strong>");
    } else {
        datadog_info_print(
            "\nFor help, check out the documentation at "
            "https://docs.datadoghq.com/tracing/languages/php/");
    }
    datadog_info_print(!sapi_module.phpinfo_as_text ? "<br><br>" : "\n");
    datadog_info_print("(c) Datadog 2020\n");
    php_info_print_box_end();

    php_info_print_table_start();
    php_info_print_table_row(2, "Datadog tracing support", ddtrace_disable ? "disabled" : "enabled");
    php_info_print_table_row(2, "Version", PHP_DDTRACE_VERSION);
    _dd_info_tracer_config();
    php_info_print_table_end();

    if (!ddtrace_disable) {
        _dd_info_diagnostics_table();
    }

    DISPLAY_INI_ENTRIES();
}

// legacy function
PHP_FUNCTION(additional_trace_meta) {
<<<<<<< HEAD
    if (zend_parse_parameters_none() == FAILURE) {
        RETURN_THROWS();
=======
    if (zend_parse_parameters_ex(ddtrace_quiet_zpp(), ZEND_NUM_ARGS(), "")) {
        LOG_LINE_ONCE(ERROR, "Unexpected parameters to DDTrace\\additional_trace_meta");
>>>>>>> 5fdecc59
    }
    array_init(return_value);
}

/* {{{ proto string DDTrace\add_global_tag(string $key, string $value) */
PHP_FUNCTION(DDTrace_add_global_tag) {
    UNUSED(execute_data);

    zend_string *key, *val;
    if (zend_parse_parameters(ZEND_NUM_ARGS(), "SS", &key, &val) == FAILURE) {
        RETURN_NULL();
    }

    if (!get_DD_TRACE_ENABLED()) {
        RETURN_NULL();
    }

    zval value_zv;
    ZVAL_STR_COPY(&value_zv, val);
    zend_hash_update(DDTRACE_G(additional_global_tags), key, &value_zv);

    RETURN_NULL();
}

/* {{{ proto string DDTrace\add_distributed_tag(string $key, string $value) */
PHP_FUNCTION(DDTrace_add_distributed_tag) {
    UNUSED(execute_data);

    zend_string *key, *val;
    if (zend_parse_parameters(ZEND_NUM_ARGS(), "SS", &key, &val) == FAILURE) {
        RETURN_NULL();
    }

    if (!get_DD_TRACE_ENABLED()) {
        RETURN_NULL();
    }

    zend_string *prefixed_key = zend_strpprintf(0, "_dd.p.%s", ZSTR_VAL(key));

    zend_array *target_table, *propagated;
    if (DDTRACE_G(active_stack)->root_span) {
        target_table = ddtrace_property_array(&DDTRACE_G(active_stack)->root_span->property_meta);
        propagated = ddtrace_property_array(&DDTRACE_G(active_stack)->root_span->property_propagated_tags);
    } else {
        target_table = &DDTRACE_G(root_span_tags_preset);
        propagated = &DDTRACE_G(propagated_root_span_tags);
    }

    zval value_zv;
    ZVAL_STR_COPY(&value_zv, val);
    zend_hash_update(target_table, prefixed_key, &value_zv);

    zend_hash_add_empty_element(propagated, prefixed_key);

    zend_string_release(prefixed_key);

    RETURN_NULL();
}

PHP_FUNCTION(DDTrace_set_user) {
    UNUSED(execute_data);

    zend_string *user_id;
    HashTable *metadata = NULL;
    zend_bool propagate = get_DD_TRACE_PROPAGATE_USER_ID_DEFAULT();
    if (zend_parse_parameters(ZEND_NUM_ARGS(), "S|hb", &user_id, &metadata, &propagate) == FAILURE) {
        RETURN_NULL();
    }

    if (!get_DD_TRACE_ENABLED()) {
        RETURN_NULL();
    }

    if (user_id == NULL || ZSTR_LEN(user_id) == 0) {
        LOG_LINE(WARN, "Unexpected empty user id in DDTrace\\set_user");
        RETURN_NULL();
    }

    zend_array *target_table, *propagated;
    if (DDTRACE_G(active_stack)->root_span) {
        target_table = ddtrace_property_array(&DDTRACE_G(active_stack)->root_span->property_meta);
        propagated = ddtrace_property_array(&DDTRACE_G(active_stack)->root_span->property_propagated_tags);
    } else {
        target_table = &DDTRACE_G(root_span_tags_preset);
        propagated = &DDTRACE_G(propagated_root_span_tags);
    }

    zval user_id_zv;
    ZVAL_STR_COPY(&user_id_zv, user_id);
    zend_hash_str_update(target_table, ZEND_STRL("usr.id"), &user_id_zv);

    if (propagate) {
        zval value_zv;
        zend_string *encoded_user_id = php_base64_encode_str(user_id);
        ZVAL_STR(&value_zv, encoded_user_id);
        zend_hash_str_update(target_table, ZEND_STRL("_dd.p.usr.id"), &value_zv);

        zend_hash_str_add_empty_element(propagated, ZEND_STRL("_dd.p.usr.id"));
    }

    if (metadata != NULL) {
        zend_string *key;
        zval *value;
        ZEND_HASH_FOREACH_STR_KEY_VAL(metadata, key, value)
        {
            if (!key || Z_TYPE_P(value) != IS_STRING) {
                continue;
            }

            zend_string *prefixed_key = zend_strpprintf(0, "usr.%s", ZSTR_VAL(key));

            zval value_copy;
            ZVAL_COPY(&value_copy, value);
            zend_hash_update(target_table, prefixed_key, &value_copy);

            zend_string_release(prefixed_key);
        }
        ZEND_HASH_FOREACH_END();
    }

    RETURN_NULL();
}

PHP_FUNCTION(dd_trace_serialize_closed_spans) {
    UNUSED(execute_data);

<<<<<<< HEAD
    if (zend_parse_parameters_none() == FAILURE) {
        RETURN_THROWS();
=======
    if (zend_parse_parameters_ex(ddtrace_quiet_zpp(), ZEND_NUM_ARGS(), "")) {
        LOG_LINE_ONCE(ERROR, "Unexpected parameters to dd_trace_serialize_closed_spans");
>>>>>>> 5fdecc59
    }

    if (!get_DD_TRACE_ENABLED()) {
        array_init(return_value);
        return;
    }

    ddtrace_mark_all_span_stacks_flushable();

    array_init(return_value);
    ddtrace_serialize_closed_spans_with_cycle(return_value);

    ddtrace_free_span_stacks(false);
    ddtrace_init_span_stacks();
}

// Invoke the function/method from the original context
PHP_FUNCTION(dd_trace_forward_call) {
    UNUSED(execute_data);
    if (zend_parse_parameters_none() == FAILURE) {
        RETURN_THROWS();
    }
    RETURN_FALSE;
}

PHP_FUNCTION(dd_trace_env_config) {
    UNUSED(execute_data);
    zend_string *env_name;

    if (zend_parse_parameters(ZEND_NUM_ARGS(), "S", &env_name) == FAILURE) {
        RETURN_NULL();
    }

    zai_config_id id;
    if (zai_config_get_id_by_name((zai_str)ZAI_STR_FROM_ZSTR(env_name), &id)) {
        RETURN_COPY(zai_config_get_value(id));
    } else {
        RETURN_NULL();
    }
}

PHP_FUNCTION(dd_trace_disable_in_request) {
<<<<<<< HEAD
    if (zend_parse_parameters_none() == FAILURE) {
        RETURN_THROWS();
=======
    if (zend_parse_parameters_ex(ddtrace_quiet_zpp(), ZEND_NUM_ARGS(), "")) {
        LOG_LINE_ONCE(ERROR, "Unexpected parameters to dd_trace_disable_in_request");
>>>>>>> 5fdecc59
    }

    ddtrace_disable_tracing_in_current_request();

    RETURN_BOOL(1);
}

PHP_FUNCTION(dd_trace_reset) {
<<<<<<< HEAD
    if (zend_parse_parameters_none() == FAILURE) {
        RETURN_THROWS();
=======
    if (zend_parse_parameters_ex(ddtrace_quiet_zpp(), ZEND_NUM_ARGS(), "")) {
        LOG_LINE_ONCE(ERROR, "Unexpected parameters to dd_trace_reset");
>>>>>>> 5fdecc59
    }

    if (ddtrace_disable) {
        RETURN_BOOL(0);
    }

    // TODO ??
    RETURN_BOOL(1);
}

/* {{{ proto string dd_trace_serialize_msgpack(array trace_array) */
PHP_FUNCTION(dd_trace_serialize_msgpack) {
    zval *trace_array;

<<<<<<< HEAD
    if (zend_parse_parameters(ZEND_NUM_ARGS(), "a", &trace_array) == FAILURE) {
        RETURN_THROWS();
=======
    if (zend_parse_parameters_ex(ddtrace_quiet_zpp(), ZEND_NUM_ARGS(), "a", &trace_array) == FAILURE) {
        LOG_LINE_ONCE(ERROR, "Expected argument to dd_trace_serialize_msgpack() to be an array");
        RETURN_BOOL(0);
>>>>>>> 5fdecc59
    }

    if (!get_DD_TRACE_ENABLED()) {
        RETURN_BOOL(0);
    }

    if (ddtrace_serialize_simple_array(trace_array, return_value) != 1) {
        RETURN_BOOL(0);
    }
} /* }}} */

// method used to be able to easily breakpoint the execution at specific PHP line in GDB
PHP_FUNCTION(dd_trace_noop) {
    UNUSED(execute_data);

    if (!get_DD_TRACE_ENABLED()) {
        RETURN_BOOL(0);
    }

    RETURN_BOOL(1);
}

/* {{{ proto int dd_trace_dd_get_memory_limit() */
PHP_FUNCTION(dd_trace_dd_get_memory_limit) {
<<<<<<< HEAD
    if (zend_parse_parameters_none() == FAILURE) {
        RETURN_THROWS();
=======
    if (zend_parse_parameters_ex(ddtrace_quiet_zpp(), ZEND_NUM_ARGS(), "")) {
        LOG_LINE_ONCE(ERROR, "Unexpected parameters to dd_trace_dd_get_memory_limit");
>>>>>>> 5fdecc59
    }

    RETURN_LONG(ddtrace_get_memory_limit());
}

/* {{{ proto bool dd_trace_check_memory_under_limit() */
PHP_FUNCTION(dd_trace_check_memory_under_limit) {
<<<<<<< HEAD
    if (zend_parse_parameters_none() == FAILURE) {
        RETURN_THROWS();
=======
    if (zend_parse_parameters_ex(ddtrace_quiet_zpp(), ZEND_NUM_ARGS(), "")) {
        LOG_LINE_ONCE(ERROR, "Unexpected parameters to dd_trace_check_memory_under_limit");
>>>>>>> 5fdecc59
    }

    RETURN_BOOL(ddtrace_is_memory_under_limit());
}

PHP_FUNCTION(dd_tracer_circuit_breaker_register_error) {
<<<<<<< HEAD
    if (zend_parse_parameters_none() == FAILURE) {
        RETURN_THROWS();
=======
    if (zend_parse_parameters_ex(ddtrace_quiet_zpp(), ZEND_NUM_ARGS(), "")) {
        LOG_LINE_ONCE(ERROR, "Unexpected parameters to dd_tracer_circuit_breaker_register_error");
>>>>>>> 5fdecc59
    }

    dd_tracer_circuit_breaker_register_error();

    RETURN_BOOL(1);
}

PHP_FUNCTION(dd_tracer_circuit_breaker_register_success) {
<<<<<<< HEAD
    if (zend_parse_parameters_none() == FAILURE) {
        RETURN_THROWS();
=======
    if (zend_parse_parameters_ex(ddtrace_quiet_zpp(), ZEND_NUM_ARGS(), "")) {
        LOG_LINE_ONCE(ERROR, "Unexpected parameters to dd_tracer_circuit_breaker_register_success");
>>>>>>> 5fdecc59
    }

    dd_tracer_circuit_breaker_register_success();

    RETURN_BOOL(1);
}

PHP_FUNCTION(dd_tracer_circuit_breaker_can_try) {
<<<<<<< HEAD
    if (zend_parse_parameters_none() == FAILURE) {
        RETURN_THROWS();
=======
    if (zend_parse_parameters_ex(ddtrace_quiet_zpp(), ZEND_NUM_ARGS(), "")) {
        LOG_LINE_ONCE(ERROR, "Unexpected parameters to dd_tracer_circuit_breaker_can_try");
>>>>>>> 5fdecc59
    }

    RETURN_BOOL(dd_tracer_circuit_breaker_can_try());
}

PHP_FUNCTION(dd_tracer_circuit_breaker_info) {
<<<<<<< HEAD
    if (zend_parse_parameters_none() == FAILURE) {
        RETURN_THROWS();
=======
    if (zend_parse_parameters_ex(ddtrace_quiet_zpp(), ZEND_NUM_ARGS(), "")) {
        LOG_LINE_ONCE(ERROR, "Unexpected parameters to dd_tracer_circuit_breaker_info");
>>>>>>> 5fdecc59
    }

    array_init_size(return_value, 5);

    add_assoc_bool(return_value, "closed", dd_tracer_circuit_breaker_is_closed());
    add_assoc_long(return_value, "total_failures", dd_tracer_circuit_breaker_total_failures());
    add_assoc_long(return_value, "consecutive_failures", dd_tracer_circuit_breaker_consecutive_failures());
    add_assoc_long(return_value, "opened_timestamp", (zend_long)dd_tracer_circuit_breaker_opened_timestamp());
    add_assoc_long(return_value, "last_failure_timestamp", (zend_long)dd_tracer_circuit_breaker_last_failure_timestamp());
}

typedef zend_long ddtrace_zpplong_t;

PHP_FUNCTION(ddtrace_config_app_name) {
    zend_string *default_app_name = NULL, *app_name = get_DD_SERVICE();
    if (zend_parse_parameters(ZEND_NUM_ARGS(), "|S", &default_app_name) != SUCCESS) {
        RETURN_NULL();
    }

    if (default_app_name == NULL && ZSTR_LEN(app_name) == 0) {
        RETURN_NULL();
    }

    RETURN_STR(php_trim(ZSTR_LEN(app_name) ? app_name : default_app_name, NULL, 0, 3));
}

PHP_FUNCTION(ddtrace_config_distributed_tracing_enabled) {
<<<<<<< HEAD
    if (zend_parse_parameters_none() == FAILURE) {
        RETURN_THROWS();
=======
    if (zend_parse_parameters_ex(ddtrace_quiet_zpp(), ZEND_NUM_ARGS(), "")) {
        LOG_LINE_ONCE(ERROR, "Unexpected parameters to ddtrace_config_distributed_tracing_enabled");
>>>>>>> 5fdecc59
    }

    RETURN_BOOL(get_DD_DISTRIBUTED_TRACING());
}

PHP_FUNCTION(ddtrace_config_trace_enabled) {
<<<<<<< HEAD
    if (zend_parse_parameters_none() == FAILURE) {
        RETURN_THROWS();
=======
    if (zend_parse_parameters_ex(ddtrace_quiet_zpp(), ZEND_NUM_ARGS(), "")) {
        LOG_LINE_ONCE(ERROR, "Unexpected parameters to ddtrace_config_trace_enabled");
>>>>>>> 5fdecc59
    }

    RETURN_BOOL(get_DD_TRACE_ENABLED());
}

PHP_FUNCTION(ddtrace_config_integration_enabled) {
    ddtrace_string name;
    if (zend_parse_parameters(ZEND_NUM_ARGS(), "s", &name.ptr, &name.len) != SUCCESS) {
        RETURN_NULL();
    }

    if (!get_DD_TRACE_ENABLED()) {
        RETURN_FALSE;
    }

    ddtrace_integration *integration = ddtrace_get_integration_from_string(name);
    if (integration == NULL) {
        RETURN_TRUE;
    }
    RETVAL_BOOL(ddtrace_config_integration_enabled(integration->name));
}

PHP_FUNCTION(DDTrace_Config_integration_analytics_enabled) {
    ddtrace_string name;
    if (zend_parse_parameters(ZEND_NUM_ARGS(), "s", &name.ptr, &name.len) != SUCCESS) {
        RETURN_NULL();
    }
    ddtrace_integration *integration = ddtrace_get_integration_from_string(name);
    if (integration == NULL) {
        RETURN_FALSE;
    }
    RETVAL_BOOL(integration->is_analytics_enabled());
}

PHP_FUNCTION(DDTrace_Config_integration_analytics_sample_rate) {
    ddtrace_string name;
    if (zend_parse_parameters(ZEND_NUM_ARGS(), "s", &name.ptr, &name.len) != SUCCESS) {
        RETURN_NULL();
    }
    ddtrace_integration *integration = ddtrace_get_integration_from_string(name);
    if (integration == NULL) {
        RETURN_DOUBLE(DD_INTEGRATION_ANALYTICS_SAMPLE_RATE_DEFAULT);
    }
    RETVAL_DOUBLE(integration->get_sample_rate());
}

/* This is only exposed to serialize the container ID into an HTTP Agent header for the userland transport
 * (`DDTrace\Transport\Http`). The background sender (extension-level transport) is decoupled from userland
 * code to create any HTTP Agent headers. Once the dependency on the userland transport has been removed,
 * this function can also be removed.
 */
PHP_FUNCTION(DDTrace_System_container_id) {
    UNUSED(execute_data);
    ddog_CharSlice id = ddtrace_get_container_id();
    if (id.len) {
        RETVAL_STRINGL(id.ptr, id.len);
    } else {
        RETURN_NULL();
    }
}

PHP_FUNCTION(DDTrace_Testing_trigger_error) {
    ddtrace_string message;
    ddtrace_zpplong_t error_type;
    if (zend_parse_parameters(ZEND_NUM_ARGS(), "sl", &message.ptr, &message.len, &error_type) != SUCCESS) {
        RETURN_NULL();
    }

    int level = (int)error_type;
    switch (level) {
        case E_ERROR:
        case E_WARNING:
        case E_PARSE:
        case E_NOTICE:
        case E_CORE_ERROR:
        case E_CORE_WARNING:
        case E_COMPILE_ERROR:
        case E_USER_ERROR:
        case E_USER_WARNING:
        case E_USER_NOTICE:
        case E_STRICT:
        case E_RECOVERABLE_ERROR:
        case E_DEPRECATED:
        case E_USER_DEPRECATED:
            zend_error(level, "%s", message.ptr);
            break;

        default:
            LOG_LINE(WARN, "Invalid error type specified: %i", level);
            break;
    }
}

PHP_FUNCTION(ddtrace_init) {
    if (DDTRACE_G(request_init_hook_loaded) == 1) {
        RETURN_FALSE;
    }

    ddtrace_string dir;
    int ret = 0;
    DDTRACE_G(request_init_hook_loaded) = 1;
    if (get_DD_TRACE_ENABLED() && zend_parse_parameters(ZEND_NUM_ARGS(), "s", &dir.ptr, &dir.len) == SUCCESS) {
        char *init_file = emalloc(dir.len + sizeof("/dd_init.php"));
        sprintf(init_file, "%s/dd_init.php", dir.ptr);
        ret = dd_execute_php_file(init_file);
        efree(init_file);
    }

    if (DDTRACE_G(auto_prepend_file) && DDTRACE_G(auto_prepend_file)[0]) {
        dd_execute_auto_prepend_file(DDTRACE_G(auto_prepend_file));
    }
    RETVAL_BOOL(ret);
}

PHP_FUNCTION(dd_trace_send_traces_via_thread) {
    char *payload = NULL;
    ddtrace_zpplong_t num_traces = 0;
    ddtrace_zppstrlen_t payload_len = 0;
    zval *curl_headers = NULL;

    // Agent HTTP headers are now set at the extension level so 'curl_headers' from userland is ignored
    if (zend_parse_parameters(ZEND_NUM_ARGS(), "las", &num_traces, &curl_headers, &payload,
                                 &payload_len) == FAILURE) {
<<<<<<< HEAD
        RETURN_THROWS();
=======
        LOG_LINE_ONCE(ERROR, "dd_trace_send_traces_via_thread() expects trace count, http headers, and http body");
        RETURN_FALSE;
>>>>>>> 5fdecc59
    }
#ifndef _WIN32
    bool result = ddtrace_send_traces_via_thread(num_traces, payload, payload_len);
    dd_prepare_for_new_trace();
    RETURN_BOOL(result);
#else
    RETURN_FALSE;
#endif
}

PHP_FUNCTION(dd_trace_buffer_span) {
    zval *trace_array = NULL;

<<<<<<< HEAD
    if (zend_parse_parameters(ZEND_NUM_ARGS(), "a", &trace_array) == FAILURE) {
        RETURN_THROWS();
=======
    if (zend_parse_parameters_ex(ddtrace_quiet_zpp(), ZEND_NUM_ARGS(), "a", &trace_array) == FAILURE) {
        LOG_LINE_ONCE(ERROR, "Expected group id and an array");
        RETURN_BOOL(0);
>>>>>>> 5fdecc59
    }

#ifndef _WIN32
    if (!get_DD_TRACE_ENABLED() || get_global_DD_TRACE_SIDECAR_TRACE_SENDER()) {
        RETURN_BOOL(0);
    }

    char *data;
    size_t size;
    if (ddtrace_serialize_simple_array_into_c_string(trace_array, &data, &size)) {
        RETVAL_BOOL(ddtrace_coms_buffer_data(DDTRACE_G(traces_group_id), data, size));

        free(data);
        return;
    } else {
        RETURN_FALSE;
    }
#else
    RETURN_BOOL(0);
#endif
}

PHP_FUNCTION(dd_trace_coms_trigger_writer_flush) {
<<<<<<< HEAD
    if (zend_parse_parameters_none() == FAILURE) {
        RETURN_THROWS();
=======
    if (zend_parse_parameters_ex(ddtrace_quiet_zpp(), ZEND_NUM_ARGS(), "")) {
        LOG_LINE_ONCE(ERROR, "Unexpected parameters to dd_trace_coms_trigger_writer_flush");
>>>>>>> 5fdecc59
    }

#ifndef _WIN32
    if (!get_DD_TRACE_ENABLED() || get_global_DD_TRACE_SIDECAR_TRACE_SENDER()) {
        RETURN_LONG(0);
    }

    RETURN_LONG(ddtrace_coms_trigger_writer_flush());
#else
    RETURN_BOOL(0);
#endif
}

#define FUNCTION_NAME_MATCHES(function) zend_string_equals_literal(function_val, function)

PHP_FUNCTION(dd_trace_internal_fn) {
    UNUSED(execute_data);
    zval ***params = NULL;
    uint32_t params_count = 0;

    zend_string *function_val = NULL;
    if (zend_parse_parameters(ZEND_NUM_ARGS(), "S*", &function_val, &params, &params_count) != SUCCESS) {
        RETURN_BOOL(0);
    }

    RETVAL_FALSE;
    if (ZSTR_LEN(function_val) > 0) {
        if (FUNCTION_NAME_MATCHES("finalize_telemetry")) {
            dd_finalize_telemetry();
            RETVAL_TRUE;
        } else if (params_count == 1 && FUNCTION_NAME_MATCHES("detect_composer_installed_json")) {
            ddog_CharSlice path = dd_zend_string_to_CharSlice(Z_STR_P(ZVAL_VARARG_PARAM(params, 0)));
            ddtrace_detect_composer_installed_json(&ddtrace_sidecar, ddtrace_sidecar_instance_id, &DDTRACE_G(telemetry_queue_id), path);
            RETVAL_TRUE;
        } else if (FUNCTION_NAME_MATCHES("dump_sidecar")) {
            if (!ddtrace_sidecar) {
                RETURN_FALSE;
            }
            ddog_CharSlice slice = ddog_sidecar_dump(&ddtrace_sidecar);
            RETVAL_STRINGL(slice.ptr, slice.len);
            free((void *) slice.ptr);
#ifndef _WIN32
        } else if (FUNCTION_NAME_MATCHES("init_and_start_writer")) {
            RETVAL_BOOL(ddtrace_coms_init_and_start_writer());
        } else if (FUNCTION_NAME_MATCHES("ddtrace_coms_next_group_id")) {
            RETVAL_LONG(ddtrace_coms_next_group_id());
        } else if (params_count == 2 && FUNCTION_NAME_MATCHES("ddtrace_coms_buffer_span")) {
            zval *group_id = ZVAL_VARARG_PARAM(params, 0);
            zval *trace_array = ZVAL_VARARG_PARAM(params, 1);
            char *data = NULL;
            size_t size = 0;
            if (ddtrace_serialize_simple_array_into_c_string(trace_array, &data, &size)) {
                RETVAL_BOOL(ddtrace_coms_buffer_data(Z_LVAL_P(group_id), data, size));
                free(data);
            } else {
                RETVAL_FALSE;
            }
        } else if (params_count == 2 && FUNCTION_NAME_MATCHES("ddtrace_coms_buffer_data")) {
            zval *group_id = ZVAL_VARARG_PARAM(params, 0);
            zval *data = ZVAL_VARARG_PARAM(params, 1);
            RETVAL_BOOL(ddtrace_coms_buffer_data(Z_LVAL_P(group_id), Z_STRVAL_P(data), Z_STRLEN_P(data)));
        } else if (FUNCTION_NAME_MATCHES("shutdown_writer")) {
            RETVAL_BOOL(ddtrace_coms_flush_shutdown_writer_synchronous());
        } else if (params_count == 1 && FUNCTION_NAME_MATCHES("set_writer_send_on_flush")) {
            RETVAL_BOOL(ddtrace_coms_set_writer_send_on_flush(IS_TRUE_P(ZVAL_VARARG_PARAM(params, 0))));
        } else if (FUNCTION_NAME_MATCHES("test_consumer")) {
            ddtrace_coms_test_consumer();
            RETVAL_TRUE;
        } else if (FUNCTION_NAME_MATCHES("test_writers")) {
            ddtrace_coms_test_writers();
            RETVAL_TRUE;
        } else if (FUNCTION_NAME_MATCHES("test_msgpack_consumer")) {
            ddtrace_coms_test_msgpack_consumer();
            RETVAL_TRUE;
        } else if (FUNCTION_NAME_MATCHES("synchronous_flush")) {
            uint32_t timeout = 100;
            if (params_count == 1) {
                timeout = Z_LVAL_P(ZVAL_VARARG_PARAM(params, 0));
            }
            ddtrace_coms_synchronous_flush(timeout);
            RETVAL_TRUE;
#endif
        }
    }
}

/* {{{ proto int DDTrace\close_spans_until(DDTrace\SpanData) */
PHP_FUNCTION(DDTrace_close_spans_until) {
    zval *spanzv = NULL;

<<<<<<< HEAD
    if (zend_parse_parameters(ZEND_NUM_ARGS(), "O!", &spanzv, ddtrace_ce_span_data) == FAILURE) {
        RETURN_THROWS();
=======
    if (zend_parse_parameters_ex(ddtrace_quiet_zpp(), ZEND_NUM_ARGS(), "O!", &spanzv, ddtrace_ce_span_data) ==
        FAILURE) {
        LOG_LINE_ONCE(ERROR, "DDTrace\\close_spans_until() expects null or a SpanData object");
        RETURN_FALSE;
>>>>>>> 5fdecc59
    }

    int closed_spans = ddtrace_close_userland_spans_until(spanzv ? OBJ_SPANDATA(Z_OBJ_P(spanzv)) : NULL);

    if (closed_spans == -1) {
        RETURN_FALSE;
    }
    RETURN_LONG(closed_spans);
}

/* {{{ proto string dd_trace_set_trace_id() */
PHP_FUNCTION(dd_trace_set_trace_id) {
    UNUSED(execute_data);

    zend_string *trace_id = NULL;
<<<<<<< HEAD
    if (zend_parse_parameters(ZEND_NUM_ARGS(), "S", &trace_id) == FAILURE) {
        RETURN_THROWS();
=======
    if (zend_parse_parameters_ex(ddtrace_quiet_zpp(), ZEND_NUM_ARGS(), "S", &trace_id) == FAILURE) {
        LOG_LINE_ONCE(ERROR, "dd_trace_set_trace_id() expects a string");
        RETURN_FALSE;
>>>>>>> 5fdecc59
    }

    ddtrace_trace_id new_trace_id = ddtrace_parse_userland_trace_id(trace_id);
    if (new_trace_id.low || new_trace_id.high || (ZSTR_LEN(trace_id) == 1 && ZSTR_VAL(trace_id)[0] == '0')) {
        DDTRACE_G(distributed_trace_id) = new_trace_id;
        RETURN_TRUE;
    }

    RETURN_FALSE;
}

_Atomic(int64_t) ddtrace_warn_span_id_legacy_api = 1;
static void ddtrace_warn_span_id_legacy(void) {
    int64_t expected = 1;
    if (atomic_compare_exchange_strong(&ddtrace_warn_span_id_legacy_api, &expected, 0) &&
        get_DD_TRACE_WARN_LEGACY_DD_TRACE()) {
        LOG(DEPRECATED,
            "dd_trace_push_span_id and dd_trace_pop_span_id DEPRECATION NOTICE: the functions `dd_trace_push_span_id` and `dd_trace_pop_span_id` are deprecated and have become a no-op since 0.74.0, and will eventually be removed. To create or pop spans use `DDTrace\\start_span` and `DDTrace\\close_span` respectively. To set a distributed parent trace context use `DDTrace\\set_distributed_tracing_context`. Set DD_TRACE_WARN_LEGACY_DD_TRACE=0 to suppress this warning.");
    }
}

/* {{{ proto string dd_trace_push_span_id() */
PHP_FUNCTION(dd_trace_push_span_id) {
    zend_string *arg;
    if (zend_parse_parameters(ZEND_NUM_ARGS(), "S", &arg) == FAILURE) {
        RETURN_THROWS();
    }
    ddtrace_warn_span_id_legacy();
    RETURN_STRING("0");
}

/* {{{ proto string dd_trace_pop_span_id() */
PHP_FUNCTION(dd_trace_pop_span_id) {
    UNUSED(execute_data);
    if (zend_parse_parameters_none() == FAILURE) {
        RETURN_THROWS();
    }
    ddtrace_warn_span_id_legacy();
    RETURN_STRING("0");
}

/* {{{ proto string dd_trace_peek_span_id() */
PHP_FUNCTION(dd_trace_peek_span_id) {
    UNUSED(execute_data);
    RETURN_STR(ddtrace_span_id_as_string(ddtrace_peek_span_id()));
}

/* {{{ proto void dd_trace_close_all_spans_and_flush() */
PHP_FUNCTION(dd_trace_close_all_spans_and_flush) {
    if (zend_parse_parameters_none() == FAILURE) {
        RETURN_THROWS();
    }
    ddtrace_close_all_spans_and_flush();
    RETURN_NULL();
}

/* {{{ proto void dd_trace_synchronous_flush(int) */
PHP_FUNCTION(dd_trace_synchronous_flush) {
    zend_long timeout;

    if (zend_parse_parameters(ZEND_NUM_ARGS(), "l", &timeout) == FAILURE) {
        RETURN_THROWS();
    }

    // If zend_long is not a uint32_t, we can't pass it to ddtrace_coms_synchronous_flush
    if (timeout < 0 || timeout > UINT32_MAX) {
        LOG_LINE_ONCE(ERROR, "dd_trace_synchronous_flush() expects a timeout in milliseconds");
        RETURN_NULL();
    }

#ifndef _WIN32
    ddtrace_coms_synchronous_flush(timeout);
#endif
    RETURN_NULL();
}

static void dd_ensure_root_span(void) {
    if (!DDTRACE_G(active_stack)->root_span && DDTRACE_G(active_stack)->parent_stack == NULL && get_DD_TRACE_GENERATE_ROOT_SPAN()) {
        ddtrace_push_root_span();  // ensure root span always exists, especially after serialization for testing
    }
}

/* {{{ proto string DDTrace\active_span() */
PHP_FUNCTION(DDTrace_active_span) {
<<<<<<< HEAD
    if (zend_parse_parameters_none() == FAILURE) {
        RETURN_THROWS();
=======
    if (zend_parse_parameters_ex(ddtrace_quiet_zpp(), ZEND_NUM_ARGS(), "")) {
        LOG_LINE_ONCE(ERROR, "Unexpected parameters to DDTrace\\active_span");
>>>>>>> 5fdecc59
    }

    if (!get_DD_TRACE_ENABLED()) {
        RETURN_NULL();
    }
    dd_ensure_root_span();
    ddtrace_span_data *span = ddtrace_active_span();
    if (span) {
        RETURN_OBJ_COPY(&span->std);
    }
    RETURN_NULL();
}

/* {{{ proto string DDTrace\root_span() */
PHP_FUNCTION(DDTrace_root_span) {
<<<<<<< HEAD
    if (zend_parse_parameters_none() == FAILURE) {
        RETURN_THROWS();
=======
    if (zend_parse_parameters_ex(ddtrace_quiet_zpp(), ZEND_NUM_ARGS(), "")) {
        LOG_LINE_ONCE(ERROR, "Unexpected parameters to DDTrace\\root_span");
>>>>>>> 5fdecc59
    }

    if (!get_DD_TRACE_ENABLED()) {
        RETURN_NULL();
    }
    dd_ensure_root_span();
    ddtrace_root_span_data *span = DDTRACE_G(active_stack)->root_span;
    if (span) {
        RETURN_OBJ_COPY(&span->std);
    }
    RETURN_NULL();
}

static inline void dd_start_span(INTERNAL_FUNCTION_PARAMETERS) {
    double start_time_seconds = 0;
    if (zend_parse_parameters(ZEND_NUM_ARGS(), "|d", &start_time_seconds) != SUCCESS) {
        LOG_LINE_ONCE(WARN, "unexpected parameter, expecting double for start time");
        RETURN_FALSE;
    }

    ddtrace_span_data *span;

    if (get_DD_TRACE_ENABLED()) {
        span = ddtrace_open_span(DDTRACE_USER_SPAN);
    } else {
        span = ddtrace_init_dummy_span();
    }

    if (start_time_seconds > 0) {
        span->start = (uint64_t)(start_time_seconds * ZEND_NANO_IN_SEC);
    }

    RETURN_OBJ(&span->std);
}

/* {{{ proto string DDTrace\start_span() */
PHP_FUNCTION(DDTrace_start_span) {
    dd_start_span(INTERNAL_FUNCTION_PARAM_PASSTHRU);
}

/* {{{ proto string DDTrace\start_trace_span() */
PHP_FUNCTION(DDTrace_start_trace_span) {
    if (get_DD_TRACE_ENABLED()) {
        ddtrace_span_stack *stack = ddtrace_init_root_span_stack();
        ddtrace_switch_span_stack(stack);
        GC_DELREF(&stack->std); // We don't retain a ref to it, it's now the active_stack
    }
    dd_start_span(INTERNAL_FUNCTION_PARAM_PASSTHRU);
}

static void dd_set_span_finish_time(ddtrace_span_data *span, double finish_time_seconds) {
    // we do not expose the monotonic time here, so do not use it as reference time to calculate difference
    uint64_t start_time = span->start;
    uint64_t finish_time = (uint64_t)(finish_time_seconds * 1000000000);
    if (finish_time < start_time) {
        dd_trace_stop_span_time(span);
    } else {
        span->duration = finish_time - start_time;
    }
}

/* {{{ proto string DDTrace\close_span() */
PHP_FUNCTION(DDTrace_close_span) {
    double finish_time_seconds = 0;
    if (zend_parse_parameters(ZEND_NUM_ARGS(), "|d", &finish_time_seconds) != SUCCESS) {
        LOG_LINE_ONCE(WARN, "unexpected parameter, expecting double for finish time");
        RETURN_FALSE;
    }

    ddtrace_span_data *top_span = ddtrace_active_span();

    if (!top_span || top_span->type != DDTRACE_USER_SPAN) {
        LOG(ERROR, "There is no user-span on the top of the stack. Cannot close.");
        RETURN_NULL();
    }

    dd_set_span_finish_time(top_span, finish_time_seconds);

    ddtrace_close_span(top_span);
    RETURN_NULL();
}

/* {{{ proto string DDTrace\update_span_duration() */
PHP_FUNCTION(DDTrace_update_span_duration) {
    double finish_time_seconds = 0;
    zval *spanzv = NULL;
    if (zend_parse_parameters(ZEND_NUM_ARGS(), "O|d", &spanzv, ddtrace_ce_span_data, &finish_time_seconds) != SUCCESS) {
        RETURN_FALSE;
    }

    ddtrace_span_data *span = OBJ_SPANDATA(Z_OBJ_P(spanzv));

    if (span->duration == 0) {
        LOG(ERROR, "Cannot update the span duration of an unfinished span.");
        RETURN_NULL();
    }

    if (span->duration == DDTRACE_DROPPED_SPAN || span->duration == DDTRACE_SILENTLY_DROPPED_SPAN) {
        RETURN_NULL();
    }

    dd_set_span_finish_time(span, finish_time_seconds);

    RETURN_NULL();
}

/* {{{ proto string DDTrace\active_stack() */
PHP_FUNCTION(DDTrace_active_stack) {
<<<<<<< HEAD
    if (zend_parse_parameters_none() == FAILURE) {
        RETURN_THROWS();
=======
    if (zend_parse_parameters_ex(ddtrace_quiet_zpp(), ZEND_NUM_ARGS(), "")) {
        LOG_LINE_ONCE(ERROR, "Unexpected parameters to DDTrace\\active_stack");
>>>>>>> 5fdecc59
    }

    if (!DDTRACE_G(active_stack)) {
        RETURN_NULL();
    }
    RETURN_OBJ_COPY(&DDTRACE_G(active_stack)->std);
}

/* {{{ proto string DDTrace\create_stack() */
PHP_FUNCTION(DDTrace_create_stack) {
<<<<<<< HEAD
    if (zend_parse_parameters_none() == FAILURE) {
        RETURN_THROWS();
=======
    if (zend_parse_parameters_ex(ddtrace_quiet_zpp(), ZEND_NUM_ARGS(), "")) {
        LOG_LINE_ONCE(ERROR, "Unexpected parameters to DDTrace\\create_stack");
>>>>>>> 5fdecc59
    }

    if (!get_DD_TRACE_ENABLED()) {
        RETURN_OBJ(&ddtrace_init_root_span_stack()->std);
    }

    ddtrace_span_stack *stack = ddtrace_init_span_stack();
    ddtrace_switch_span_stack(stack);
    RETURN_OBJ(&stack->std);
}

/* {{{ proto string DDTrace\switch_stack(DDTrace\SpanData|DDTrace\SpanStack) */
PHP_FUNCTION(DDTrace_switch_stack) {
    ddtrace_span_stack *stack = NULL;

    ZEND_PARSE_PARAMETERS_START(0, 1)
        Z_PARAM_OPTIONAL
        DD_PARAM_PROLOGUE(0, 0);
        if (Z_TYPE_P(_arg) == IS_OBJECT && (instanceof_function(Z_OBJCE_P(_arg), ddtrace_ce_span_data) || Z_OBJCE_P(_arg) == ddtrace_ce_span_stack)) {
            stack = (ddtrace_span_stack *) Z_OBJ_P(_arg);
            if (instanceof_function(Z_OBJCE_P(_arg), ddtrace_ce_span_data)) {
                stack = OBJ_SPANDATA(Z_OBJ_P(_arg))->stack;
            }
        } else {
            zend_argument_type_error(1, "must be of type DDTrace\\SpanData|DDTrace\\SpanStack, %s given", zend_zval_value_name(_arg));
            _error_code = ZPP_ERROR_FAILURE;
            break;
        }
    ZEND_PARSE_PARAMETERS_END();

    if (!DDTRACE_G(active_stack)) {
        RETURN_NULL();
    }

    if (stack) {
        ddtrace_switch_span_stack(stack);
    } else if (DDTRACE_G(active_stack)->parent_stack) {
        ddtrace_switch_span_stack(DDTRACE_G(active_stack)->parent_stack);
    }

    RETURN_OBJ_COPY(&DDTRACE_G(active_stack)->std);
}

PHP_FUNCTION(DDTrace_flush) {
<<<<<<< HEAD
    if (zend_parse_parameters_none() == FAILURE) {
        RETURN_THROWS();
=======
    if (zend_parse_parameters_ex(ddtrace_quiet_zpp(), ZEND_NUM_ARGS(), "")) {
        LOG_LINE_ONCE(ERROR, "Unexpected parameters to DDTrace\\flush");
>>>>>>> 5fdecc59
    }

    if (get_DD_AUTOFINISH_SPANS()) {
        ddtrace_close_userland_spans_until(NULL);
    }
    if (ddtrace_flush_tracer(false, get_DD_TRACE_FLUSH_COLLECT_CYCLES()) == FAILURE) {
        LOG_LINE(WARN, "Unable to flush the tracer");
    }
    RETURN_NULL();
}

/* {{{ proto string \DDTrace\trace_id() */
PHP_FUNCTION(DDTrace_trace_id) {
<<<<<<< HEAD
    if (zend_parse_parameters_none() == FAILURE) {
        RETURN_THROWS();
=======
    if (zend_parse_parameters_ex(ddtrace_quiet_zpp(), ZEND_NUM_ARGS(), "")) {
        LOG_LINE_ONCE(ERROR, "Unexpected parameters to DDTrace\\trace_id");
>>>>>>> 5fdecc59
    }

    RETURN_STR(ddtrace_trace_id_as_string(ddtrace_peek_trace_id()));
}

/* {{{ proto string \DDTrace\logs_correlation_trace_id() */
PHP_FUNCTION(DDTrace_logs_correlation_trace_id) {
<<<<<<< HEAD
    if (zend_parse_parameters_none() == FAILURE) {
        RETURN_THROWS();
=======
    if (zend_parse_parameters_ex(ddtrace_quiet_zpp(), ZEND_NUM_ARGS(), "")) {
        LOG_LINE_ONCE(ERROR, "Unexpected parameters to DDTrace\\logs_correlation_trace_id");
>>>>>>> 5fdecc59
    }

    ddtrace_trace_id trace_id = ddtrace_peek_trace_id();

    if (get_DD_TRACE_128_BIT_TRACEID_LOGGING_ENABLED()) {
        // The format of the injected trace id is conditional based on the higher-order 64 bits of the trace id
        uint64_t high = trace_id.high;
        if (high == 0) {
            // If zero, the injected trace id will be its decimal string encoding (preserving the current behavior of 64-bit TraceIds)
            RETURN_STR(ddtrace_trace_id_as_string(trace_id));
        } else {
            // The injected trace id will be encoded as 32 lower-case hexadecimal characters with zero-padding as necessary
            RETURN_STR(ddtrace_trace_id_as_hex_string(trace_id));
        }
    } else {
        // The injected trace id is the decimal encoding of the lower-order 64-bits of the trace id
        RETURN_STR(ddtrace_span_id_as_string(trace_id.low));
    }
}

/* {{{ proto array \DDTrace\current_context() */
PHP_FUNCTION(DDTrace_current_context) {
<<<<<<< HEAD
    if (zend_parse_parameters_none() == FAILURE) {
        RETURN_THROWS();
=======
    if (zend_parse_parameters_ex(ddtrace_quiet_zpp(), ZEND_NUM_ARGS(), "")) {
        LOG_LINE_ONCE(ERROR, "Unexpected parameters to DDTrace\\current_context");
>>>>>>> 5fdecc59
    }

    array_init(return_value);

    add_assoc_str_ex(return_value, ZEND_STRL("trace_id"), ddtrace_trace_id_as_string(ddtrace_peek_trace_id()));
    add_assoc_str_ex(return_value, ZEND_STRL("span_id"), ddtrace_span_id_as_string(ddtrace_peek_span_id()));

    zval zv;

    // Add Version
    ZVAL_STR_COPY(&zv, get_DD_VERSION());
    if (Z_STRLEN(zv) == 0) {
        zend_string_release(Z_STR(zv));
        ZVAL_NULL(&zv);
    }
    add_assoc_zval_ex(return_value, ZEND_STRL("version"), &zv);

    // Add Env
    ZVAL_STR_COPY(&zv, get_DD_ENV());
    if (Z_STRLEN(zv) == 0) {
        zend_string_release(Z_STR(zv));
        ZVAL_NULL(&zv);
    }
    add_assoc_zval_ex(return_value, ZEND_STRL("env"), &zv);

    if (DDTRACE_G(active_stack) && DDTRACE_G(active_stack)->active) {
        ddtrace_root_span_data *root = SPANDATA(DDTRACE_G(active_stack)->active)->root;
        zval *origin = &root->property_origin;
        if (Z_TYPE_P(origin) > IS_NULL && (Z_TYPE_P(origin) != IS_STRING || Z_STRLEN_P(origin))) {
            Z_TRY_ADDREF_P(origin);
            zend_hash_str_add_new(Z_ARR_P(return_value), ZEND_STRL("distributed_tracing_origin"), origin);
        }

        zval *parent_id = &root->property_parent_id;
        if (Z_TYPE_P(parent_id) == IS_STRING && Z_STRLEN_P(parent_id)) {
            Z_TRY_ADDREF_P(parent_id);
            zend_hash_str_add_new(Z_ARR_P(return_value), ZEND_STRL("distributed_tracing_parent_id"), parent_id);
        }
    } else {
        if (DDTRACE_G(dd_origin)) {
            add_assoc_str_ex(return_value, ZEND_STRL("distributed_tracing_origin"), zend_string_copy(DDTRACE_G(dd_origin)));
        }

        if (DDTRACE_G(distributed_parent_trace_id)) {
            add_assoc_str_ex(return_value, ZEND_STRL("distributed_tracing_parent_id"),
                             ddtrace_span_id_as_string(DDTRACE_G(distributed_parent_trace_id)));
        }
    }

    zval tags;
    array_init(&tags);
    if (get_DD_TRACE_ENABLED()) {
        ddtrace_get_propagated_tags(Z_ARR(tags));
    }
    add_assoc_zval_ex(return_value, ZEND_STRL("distributed_tracing_propagated_tags"), &tags);
}

/* {{{ proto bool set_distributed_tracing_context(string $trace_id, string $parent_id, ?string $origin, array|string|null $tags) */
PHP_FUNCTION(DDTrace_set_distributed_tracing_context) {
    zend_string *trace_id_str, *parent_id_str, *origin = NULL;
    zval *tags = NULL;

<<<<<<< HEAD
    if (zend_parse_parameters(ZEND_NUM_ARGS(), "SS|S!z!", &trace_id_str, &parent_id_str, &origin, &tags) != SUCCESS) {
        RETURN_THROWS();
    }

    if (tags && Z_TYPE_P(tags) > IS_FALSE && Z_TYPE_P(tags) != IS_ARRAY && Z_TYPE_P(tags) != IS_STRING) {
        zend_type_error("DDTrace\\set_distributed_tracing_context expects parameter 4 to be of type array, string or null, %s given", zend_zval_value_name(tags));
=======
    if (zend_parse_parameters_ex(ZEND_PARSE_PARAMS_QUIET, ZEND_NUM_ARGS(), "SS|S!z!", &trace_id_str, &parent_id_str,
                                 &origin, &tags) != SUCCESS ||
        (tags && Z_TYPE_P(tags) > IS_FALSE && Z_TYPE_P(tags) != IS_ARRAY && Z_TYPE_P(tags) != IS_STRING)) {
        LOG_LINE_ONCE(ERROR,
            "unexpected parameter. expecting string trace id and string parent id and possibly string origin and string or array propagated tags");
        RETURN_FALSE;
>>>>>>> 5fdecc59
    }

    if (!get_DD_TRACE_ENABLED()) {
        RETURN_FALSE;
    }

    ddtrace_trace_id new_trace_id;
    if (ZSTR_LEN(trace_id_str) == 1 && ZSTR_VAL(trace_id_str)[0] == '0') {
        new_trace_id = (ddtrace_trace_id){ 0 };
    } else if (!(new_trace_id = ddtrace_parse_userland_trace_id(trace_id_str)).low && !new_trace_id.high) {
        RETURN_FALSE;
    }

    zval parent_zv;
    ZVAL_STR(&parent_zv, parent_id_str);
    uint64_t new_parent_id;
    if (ZSTR_LEN(parent_id_str) == 1 && ZSTR_VAL(parent_id_str)[0] == '0') {
        new_parent_id = 0;
    } else if (!(new_parent_id = ddtrace_parse_userland_span_id(&parent_zv))) {
        RETURN_FALSE;
    }

    ddtrace_root_span_data *root_span = DDTRACE_G(active_stack)->root_span;
    if (root_span) {
        root_span->parent_id = new_parent_id;
        if (!new_trace_id.low && !new_trace_id.high) {
            root_span->trace_id = (ddtrace_trace_id) {
                .low = root_span->span_id,
                .time = get_DD_TRACE_128_BIT_TRACEID_GENERATION_ENABLED() ? root_span->start / ZEND_NANO_IN_SEC : 0,
            };
        } else {
            root_span->trace_id = new_trace_id;
        }
        ddtrace_update_root_id_properties(root_span);
    } else {
        DDTRACE_G(distributed_trace_id) = new_trace_id;
        DDTRACE_G(distributed_parent_trace_id) = new_parent_id;
    }

    if (origin) {
        if (root_span) {
            zval zv;
            ZVAL_STR_COPY(&zv, origin);
            ddtrace_assign_variable(&root_span->property_origin, &zv);
        } else {
            if (DDTRACE_G(dd_origin)) {
                zend_string_release(DDTRACE_G(dd_origin));
            }
            DDTRACE_G(dd_origin) = ZSTR_LEN(origin) ? zend_string_copy(origin) : NULL;
        }
    }

    if (tags) {
        zend_array *root_meta = &DDTRACE_G(root_span_tags_preset);
        zend_array *propagated_tags = &DDTRACE_G(propagated_root_span_tags);
        if (root_span) {
            root_meta = ddtrace_property_array(&root_span->property_meta);
            propagated_tags = ddtrace_property_array(&root_span->property_propagated_tags);
        }

        if (Z_TYPE_P(tags) == IS_STRING) {
            ddtrace_add_tracer_tags_from_header(Z_STR_P(tags), root_meta, propagated_tags);
        } else if (Z_TYPE_P(tags) == IS_ARRAY) {
            ddtrace_add_tracer_tags_from_array(Z_ARR_P(tags), root_meta, propagated_tags);
        }
    }

    RETURN_TRUE;
}

typedef struct {
    zend_fcall_info fci;
    zend_fcall_info_cache fcc;
} dd_fci_fcc_pair;

static bool dd_read_userspace_header(zai_str zai_header, const char *lowercase_header, zend_string **header_value, void *data) {
    UNUSED(zai_header);
    dd_fci_fcc_pair *func = (dd_fci_fcc_pair *) data;
    zval retval, arg;
    func->fci.params = &arg;
    ZVAL_STRING(&arg, lowercase_header);

    if (zend_call_function_with_return_value(&func->fci, &func->fcc, &retval) != SUCCESS || Z_TYPE(retval) <= IS_NULL) {
        zval_ptr_dtor(&arg);
        return false;
    }

    *header_value = zval_get_string(&retval);

    zval_ptr_dtor(&arg);
    zval_ptr_dtor(&retval);

    return true;
}

static bool dd_read_array_header(zai_str zai_header, const char *lowercase_header, zend_string **header_value, void *data) {
    UNUSED(zai_header);
    zend_array *array = (zend_array *) data;
    zval *value = zend_hash_str_find(array, lowercase_header, strlen(lowercase_header));
    if (!value) {
        return false;
    }

    *header_value = zval_get_string(value);
    return true;
}

static ddtrace_distributed_tracing_result dd_parse_distributed_tracing_headers_function(INTERNAL_FUNCTION_PARAMETERS, bool *success) {
    UNUSED(return_value);

    dd_fci_fcc_pair func;
    zend_array *array = NULL;

    ZEND_PARSE_PARAMETERS_START(1, 1)
        DD_PARAM_PROLOGUE(0, 0);
        if (UNEXPECTED(!zend_parse_arg_func(_arg, &func.fci, &func.fcc, false, &_error, true))) {
            if (!_error) {
                zend_argument_type_error(1, "must be a valid callback or of type array, %s given", zend_zval_value_name(_arg));
                _error_code = ZPP_ERROR_FAILURE;
                break;
            } else if (Z_TYPE_P(_arg) == IS_ARRAY) {
                array = Z_ARR_P(_arg);
                efree(_error);
            } else {
                _error_code = ZPP_ERROR_WRONG_CALLBACK;
                break;
            }
#if PHP_VERSION_ID < 70300
        } else if (UNEXPECTED(_error != NULL)) {
#if PHP_VERSION_ID < 70200
            zend_wrong_callback_error(E_DEPRECATED, 1, _error);
#else
            zend_wrong_callback_error(_flags & ZEND_PARSE_PARAMS_THROW, E_DEPRECATED, 1, _error);
#endif
#endif
        }
    ZEND_PARSE_PARAMETERS_END_EX(*success = false; return (ddtrace_distributed_tracing_result){0});

    *success = true;
    if (!get_DD_TRACE_ENABLED()) {
        return (ddtrace_distributed_tracing_result){0};
    }

    func.fci.param_count = 1;

    if (array) {
        return ddtrace_read_distributed_tracing_ids(dd_read_array_header, array);
    } else {
        return ddtrace_read_distributed_tracing_ids(dd_read_userspace_header, &func);
    }
}

PHP_FUNCTION(DDTrace_consume_distributed_tracing_headers) {
    bool success;
    ddtrace_distributed_tracing_result result = dd_parse_distributed_tracing_headers_function(INTERNAL_FUNCTION_PARAM_PASSTHRU, &success);
    if (success && get_DD_TRACE_ENABLED()) {
        ddtrace_apply_distributed_tracing_result(&result, DDTRACE_G(active_stack)->root_span);
    }

    RETURN_NULL();
}

/* {{{ proto array generate_distributed_tracing_headers() */
PHP_FUNCTION(DDTrace_generate_distributed_tracing_headers) {
    zend_array *inject = NULL;

    ZEND_PARSE_PARAMETERS_START(0, 1)
        Z_PARAM_OPTIONAL
        Z_PARAM_ARRAY_HT_EX(inject, true, false)
    ZEND_PARSE_PARAMETERS_END();

    array_init(return_value);
    if (get_DD_TRACE_ENABLED()) {
        if (inject) {
            zend_array *inject_set = zend_new_array(zend_hash_num_elements(inject));
            zval *val;
            ZEND_HASH_FOREACH_VAL(inject, val) {
                if (Z_TYPE_P(val) == IS_STRING) {
                    zend_hash_add_empty_element(inject_set, Z_STR_P(val));
                }
            } ZEND_HASH_FOREACH_END();
            ddtrace_inject_distributed_headers_config(Z_ARR_P(return_value), true, inject_set);
            zend_array_destroy(inject_set);
        } else {
            ddtrace_inject_distributed_headers(Z_ARR_P(return_value), true);
        }
    }
}

/* {{{ proto string dd_trace_closed_spans_count() */
PHP_FUNCTION(dd_trace_closed_spans_count) {
<<<<<<< HEAD
    if (zend_parse_parameters_none() == FAILURE) {
        RETURN_THROWS();
=======
    if (zend_parse_parameters_ex(ddtrace_quiet_zpp(), ZEND_NUM_ARGS(), "")) {
        LOG_LINE_ONCE(ERROR, "Unexpected parameters to dd_trace_closed_spans_count");
>>>>>>> 5fdecc59
    }

    RETURN_LONG(DDTRACE_G(closed_spans_count));
}

bool ddtrace_tracer_is_limited(void) {
    int64_t limit = get_DD_TRACE_SPANS_LIMIT();
    if (limit >= 0) {
        int64_t open_spans = DDTRACE_G(open_spans_count);
        int64_t closed_spans = DDTRACE_G(closed_spans_count);
        if ((open_spans + closed_spans) >= limit) {
            return true;
        }
    }
    return !ddtrace_is_memory_under_limit();
}

/* {{{ proto string dd_trace_tracer_is_limited() */
PHP_FUNCTION(dd_trace_tracer_is_limited) {
<<<<<<< HEAD
    if (zend_parse_parameters_none() == FAILURE) {
        RETURN_THROWS();
=======
    if (zend_parse_parameters_ex(ddtrace_quiet_zpp(), ZEND_NUM_ARGS(), "")) {
        LOG_LINE_ONCE(ERROR, "Unexpected parameters to dd_trace_tracer_is_limited");
>>>>>>> 5fdecc59
    }

    RETURN_BOOL(ddtrace_tracer_is_limited() == true ? 1 : 0);
}

/* {{{ proto string dd_trace_compile_time_microseconds() */
PHP_FUNCTION(dd_trace_compile_time_microseconds) {
<<<<<<< HEAD
    if (zend_parse_parameters_none() == FAILURE) {
        RETURN_THROWS();
=======
    if (zend_parse_parameters_ex(ddtrace_quiet_zpp(), ZEND_NUM_ARGS(), "")) {
        LOG_LINE_ONCE(ERROR, "Unexpected parameters to dd_trace_compile_time_microseconds");
>>>>>>> 5fdecc59
    }

    RETURN_LONG(ddtrace_compile_time_get());
}

PHP_FUNCTION(DDTrace_set_priority_sampling) {
    bool global = false;
    zend_long priority;

<<<<<<< HEAD
    if (zend_parse_parameters(ZEND_NUM_ARGS(), "l|b", &priority, &global) == FAILURE) {
        RETURN_THROWS();
=======
    if (zend_parse_parameters_ex(ddtrace_quiet_zpp(), ZEND_NUM_ARGS(), "l|b", &priority, &global) == FAILURE) {
        LOG_LINE_ONCE(ERROR, "Expected an integer and an optional boolean");
        RETURN_FALSE;
>>>>>>> 5fdecc59
    }

    if (global || !DDTRACE_G(active_stack) || !DDTRACE_G(active_stack)->root_span) {
        DDTRACE_G(default_priority_sampling) = priority;
    } else {
        ddtrace_set_priority_sampling_on_root(priority, DD_MECHANISM_MANUAL);
    }
}

PHP_FUNCTION(DDTrace_get_priority_sampling) {
    zend_bool global = false;

<<<<<<< HEAD
    if (zend_parse_parameters(ZEND_NUM_ARGS(), "|b", &global) == FAILURE) {
        RETURN_THROWS();
=======
    if (zend_parse_parameters_ex(ddtrace_quiet_zpp(), ZEND_NUM_ARGS(), "|b", &global) == FAILURE) {
        LOG_LINE_ONCE(ERROR, "Expected an optional boolean");
        RETURN_NULL();
>>>>>>> 5fdecc59
    }

    if (global || !DDTRACE_G(active_stack) || !DDTRACE_G(active_stack)->root_span) {
        RETURN_LONG(DDTRACE_G(default_priority_sampling));
    }

    RETURN_LONG(ddtrace_fetch_priority_sampling_from_root());
}

PHP_FUNCTION(DDTrace_get_sanitized_exception_trace) {
    zend_object *ex;
    zend_long skip = 0;

    ZEND_PARSE_PARAMETERS_START(1, 2)
        Z_PARAM_OBJ_OF_CLASS(ex, zend_ce_throwable)
        Z_PARAM_OPTIONAL
        Z_PARAM_LONG(skip)
<<<<<<< HEAD
    ZEND_PARSE_PARAMETERS_END();
=======
    ZEND_PARSE_PARAMETERS_END_EX({
        LOG_LINE_ONCE(ERROR, "unexpected parameter for DDTrace\\get_sanitized_exception_trace, the first argument must be a Throwable");
        RETURN_FALSE;
    });
>>>>>>> 5fdecc59

    RETURN_STR(zai_get_trace_without_args_from_exception_skip_frames(ex, skip));
}

PHP_FUNCTION(DDTrace_startup_logs) {
<<<<<<< HEAD
    if (zend_parse_parameters_none() == FAILURE) {
        RETURN_THROWS();
=======
    if (zend_parse_parameters_ex(ddtrace_quiet_zpp(), ZEND_NUM_ARGS(), "")) {
        LOG_LINE_ONCE(ERROR, "Unexpected parameters to DDTrace\\startup_logs");
>>>>>>> 5fdecc59
    }

    smart_str buf = {0};
    ddtrace_startup_logging_json(&buf, 0);
    ZVAL_NEW_STR(return_value, buf.s);
}

PHP_FUNCTION(DDTrace_find_active_exception) {
<<<<<<< HEAD
    if (zend_parse_parameters_none() == FAILURE) {
        RETURN_THROWS();
=======
    if (zend_parse_parameters_ex(ddtrace_quiet_zpp(), ZEND_NUM_ARGS(), "")) {
        LOG_LINE_ONCE(ERROR, "Unexpected parameters to DDTrace\\find_active_exception");
>>>>>>> 5fdecc59
    }

    zend_object *ex = ddtrace_find_active_exception();
    if (ex) {
        RETURN_OBJ_COPY(ex);
    }
}

PHP_FUNCTION(DDTrace_extract_ip_from_headers) {
    zval *arr;
    if (zend_parse_parameters(ZEND_NUM_ARGS(), "a", &arr) == FAILURE) {
        return;
    }

    zval meta;
    array_init(&meta);
    ddtrace_extract_ip_from_headers(arr, Z_ARR(meta));

    RETURN_ARR(Z_ARR(meta));
}

PHP_FUNCTION(DDTrace_curl_multi_exec_get_request_spans) {
    zval *array;

    ZEND_PARSE_PARAMETERS_START(1, 1)
        Z_PARAM_ZVAL(array)
    ZEND_PARSE_PARAMETERS_END();

    if (Z_TYPE_P(array) == IS_REFERENCE) {
        zend_reference *ref = Z_REF_P(array);

#if PHP_VERSION_ID < 70400
        array = &ref->val;
        zval_ptr_dtor(array);
        array_init(array);
#else
        array = zend_try_array_init(array);
        if (!array) {
            RETURN_THROWS();
        }
#endif

        if (get_DD_TRACE_ENABLED()) {
            if (DDTRACE_G(curl_multi_injecting_spans) && GC_DELREF(DDTRACE_G(curl_multi_injecting_spans)) == 0) {
                rc_dtor_func((zend_refcounted *) DDTRACE_G(curl_multi_injecting_spans));
            }

            GC_ADDREF(ref);
            DDTRACE_G(curl_multi_injecting_spans) = ref;
        }
    }

    RETURN_NULL();
}

static const zend_module_dep ddtrace_module_deps[] = {ZEND_MOD_REQUIRED("json") ZEND_MOD_REQUIRED("standard")
                                                          ZEND_MOD_END};

zend_module_entry ddtrace_module_entry = {STANDARD_MODULE_HEADER_EX, NULL,
                                          ddtrace_module_deps,       PHP_DDTRACE_EXTNAME,
                                          ext_functions,             PHP_MINIT(ddtrace),
                                          PHP_MSHUTDOWN(ddtrace),    PHP_RINIT(ddtrace),
                                          PHP_RSHUTDOWN(ddtrace),    PHP_MINFO(ddtrace),
                                          PHP_DDTRACE_VERSION,       PHP_MODULE_GLOBALS(ddtrace),
                                          PHP_GINIT(ddtrace),        PHP_GSHUTDOWN(ddtrace),
                                          ddtrace_post_deactivate,   STANDARD_MODULE_PROPERTIES_EX};

// the following operations are performed in order to put the tracer in a state when a new trace can be started:
//   - set a new trace (group) id
void dd_prepare_for_new_trace(void) {
#ifndef _WIN32
    DDTRACE_G(traces_group_id) = ddtrace_coms_next_group_id();
#endif
}<|MERGE_RESOLUTION|>--- conflicted
+++ resolved
@@ -994,15 +994,10 @@
     ddtrace_ce_fatal_error = zend_register_internal_class_ex(&ce, zend_ce_exception);
 }
 
-<<<<<<< HEAD
 zend_class_entry *ddtrace_ce_integration;
 
-static bool dd_is_compatible_sapi(datadog_php_string_view module_name) {
-    switch (datadog_php_sapi_from_name(module_name)) {
-=======
 static bool dd_is_compatible_sapi() {
     switch (ddtrace_active_sapi) {
->>>>>>> 5fdecc59
         case DATADOG_PHP_SAPI_APACHE2HANDLER:
         case DATADOG_PHP_SAPI_CGI_FCGI:
         case DATADOG_PHP_SAPI_CLI:
@@ -1563,13 +1558,8 @@
 
 // legacy function
 PHP_FUNCTION(additional_trace_meta) {
-<<<<<<< HEAD
     if (zend_parse_parameters_none() == FAILURE) {
         RETURN_THROWS();
-=======
-    if (zend_parse_parameters_ex(ddtrace_quiet_zpp(), ZEND_NUM_ARGS(), "")) {
-        LOG_LINE_ONCE(ERROR, "Unexpected parameters to DDTrace\\additional_trace_meta");
->>>>>>> 5fdecc59
     }
     array_init(return_value);
 }
@@ -1696,13 +1686,8 @@
 PHP_FUNCTION(dd_trace_serialize_closed_spans) {
     UNUSED(execute_data);
 
-<<<<<<< HEAD
     if (zend_parse_parameters_none() == FAILURE) {
         RETURN_THROWS();
-=======
-    if (zend_parse_parameters_ex(ddtrace_quiet_zpp(), ZEND_NUM_ARGS(), "")) {
-        LOG_LINE_ONCE(ERROR, "Unexpected parameters to dd_trace_serialize_closed_spans");
->>>>>>> 5fdecc59
     }
 
     if (!get_DD_TRACE_ENABLED()) {
@@ -1745,13 +1730,8 @@
 }
 
 PHP_FUNCTION(dd_trace_disable_in_request) {
-<<<<<<< HEAD
     if (zend_parse_parameters_none() == FAILURE) {
         RETURN_THROWS();
-=======
-    if (zend_parse_parameters_ex(ddtrace_quiet_zpp(), ZEND_NUM_ARGS(), "")) {
-        LOG_LINE_ONCE(ERROR, "Unexpected parameters to dd_trace_disable_in_request");
->>>>>>> 5fdecc59
     }
 
     ddtrace_disable_tracing_in_current_request();
@@ -1760,13 +1740,8 @@
 }
 
 PHP_FUNCTION(dd_trace_reset) {
-<<<<<<< HEAD
     if (zend_parse_parameters_none() == FAILURE) {
         RETURN_THROWS();
-=======
-    if (zend_parse_parameters_ex(ddtrace_quiet_zpp(), ZEND_NUM_ARGS(), "")) {
-        LOG_LINE_ONCE(ERROR, "Unexpected parameters to dd_trace_reset");
->>>>>>> 5fdecc59
     }
 
     if (ddtrace_disable) {
@@ -1781,14 +1756,8 @@
 PHP_FUNCTION(dd_trace_serialize_msgpack) {
     zval *trace_array;
 
-<<<<<<< HEAD
     if (zend_parse_parameters(ZEND_NUM_ARGS(), "a", &trace_array) == FAILURE) {
         RETURN_THROWS();
-=======
-    if (zend_parse_parameters_ex(ddtrace_quiet_zpp(), ZEND_NUM_ARGS(), "a", &trace_array) == FAILURE) {
-        LOG_LINE_ONCE(ERROR, "Expected argument to dd_trace_serialize_msgpack() to be an array");
-        RETURN_BOOL(0);
->>>>>>> 5fdecc59
     }
 
     if (!get_DD_TRACE_ENABLED()) {
@@ -1813,13 +1782,8 @@
 
 /* {{{ proto int dd_trace_dd_get_memory_limit() */
 PHP_FUNCTION(dd_trace_dd_get_memory_limit) {
-<<<<<<< HEAD
     if (zend_parse_parameters_none() == FAILURE) {
         RETURN_THROWS();
-=======
-    if (zend_parse_parameters_ex(ddtrace_quiet_zpp(), ZEND_NUM_ARGS(), "")) {
-        LOG_LINE_ONCE(ERROR, "Unexpected parameters to dd_trace_dd_get_memory_limit");
->>>>>>> 5fdecc59
     }
 
     RETURN_LONG(ddtrace_get_memory_limit());
@@ -1827,26 +1791,16 @@
 
 /* {{{ proto bool dd_trace_check_memory_under_limit() */
 PHP_FUNCTION(dd_trace_check_memory_under_limit) {
-<<<<<<< HEAD
     if (zend_parse_parameters_none() == FAILURE) {
         RETURN_THROWS();
-=======
-    if (zend_parse_parameters_ex(ddtrace_quiet_zpp(), ZEND_NUM_ARGS(), "")) {
-        LOG_LINE_ONCE(ERROR, "Unexpected parameters to dd_trace_check_memory_under_limit");
->>>>>>> 5fdecc59
     }
 
     RETURN_BOOL(ddtrace_is_memory_under_limit());
 }
 
 PHP_FUNCTION(dd_tracer_circuit_breaker_register_error) {
-<<<<<<< HEAD
     if (zend_parse_parameters_none() == FAILURE) {
         RETURN_THROWS();
-=======
-    if (zend_parse_parameters_ex(ddtrace_quiet_zpp(), ZEND_NUM_ARGS(), "")) {
-        LOG_LINE_ONCE(ERROR, "Unexpected parameters to dd_tracer_circuit_breaker_register_error");
->>>>>>> 5fdecc59
     }
 
     dd_tracer_circuit_breaker_register_error();
@@ -1855,13 +1809,8 @@
 }
 
 PHP_FUNCTION(dd_tracer_circuit_breaker_register_success) {
-<<<<<<< HEAD
     if (zend_parse_parameters_none() == FAILURE) {
         RETURN_THROWS();
-=======
-    if (zend_parse_parameters_ex(ddtrace_quiet_zpp(), ZEND_NUM_ARGS(), "")) {
-        LOG_LINE_ONCE(ERROR, "Unexpected parameters to dd_tracer_circuit_breaker_register_success");
->>>>>>> 5fdecc59
     }
 
     dd_tracer_circuit_breaker_register_success();
@@ -1870,26 +1819,16 @@
 }
 
 PHP_FUNCTION(dd_tracer_circuit_breaker_can_try) {
-<<<<<<< HEAD
     if (zend_parse_parameters_none() == FAILURE) {
         RETURN_THROWS();
-=======
-    if (zend_parse_parameters_ex(ddtrace_quiet_zpp(), ZEND_NUM_ARGS(), "")) {
-        LOG_LINE_ONCE(ERROR, "Unexpected parameters to dd_tracer_circuit_breaker_can_try");
->>>>>>> 5fdecc59
     }
 
     RETURN_BOOL(dd_tracer_circuit_breaker_can_try());
 }
 
 PHP_FUNCTION(dd_tracer_circuit_breaker_info) {
-<<<<<<< HEAD
     if (zend_parse_parameters_none() == FAILURE) {
         RETURN_THROWS();
-=======
-    if (zend_parse_parameters_ex(ddtrace_quiet_zpp(), ZEND_NUM_ARGS(), "")) {
-        LOG_LINE_ONCE(ERROR, "Unexpected parameters to dd_tracer_circuit_breaker_info");
->>>>>>> 5fdecc59
     }
 
     array_init_size(return_value, 5);
@@ -1917,26 +1856,16 @@
 }
 
 PHP_FUNCTION(ddtrace_config_distributed_tracing_enabled) {
-<<<<<<< HEAD
     if (zend_parse_parameters_none() == FAILURE) {
         RETURN_THROWS();
-=======
-    if (zend_parse_parameters_ex(ddtrace_quiet_zpp(), ZEND_NUM_ARGS(), "")) {
-        LOG_LINE_ONCE(ERROR, "Unexpected parameters to ddtrace_config_distributed_tracing_enabled");
->>>>>>> 5fdecc59
     }
 
     RETURN_BOOL(get_DD_DISTRIBUTED_TRACING());
 }
 
 PHP_FUNCTION(ddtrace_config_trace_enabled) {
-<<<<<<< HEAD
     if (zend_parse_parameters_none() == FAILURE) {
         RETURN_THROWS();
-=======
-    if (zend_parse_parameters_ex(ddtrace_quiet_zpp(), ZEND_NUM_ARGS(), "")) {
-        LOG_LINE_ONCE(ERROR, "Unexpected parameters to ddtrace_config_trace_enabled");
->>>>>>> 5fdecc59
     }
 
     RETURN_BOOL(get_DD_TRACE_ENABLED());
@@ -2060,12 +1989,7 @@
     // Agent HTTP headers are now set at the extension level so 'curl_headers' from userland is ignored
     if (zend_parse_parameters(ZEND_NUM_ARGS(), "las", &num_traces, &curl_headers, &payload,
                                  &payload_len) == FAILURE) {
-<<<<<<< HEAD
-        RETURN_THROWS();
-=======
-        LOG_LINE_ONCE(ERROR, "dd_trace_send_traces_via_thread() expects trace count, http headers, and http body");
-        RETURN_FALSE;
->>>>>>> 5fdecc59
+        RETURN_THROWS();
     }
 #ifndef _WIN32
     bool result = ddtrace_send_traces_via_thread(num_traces, payload, payload_len);
@@ -2079,14 +2003,8 @@
 PHP_FUNCTION(dd_trace_buffer_span) {
     zval *trace_array = NULL;
 
-<<<<<<< HEAD
     if (zend_parse_parameters(ZEND_NUM_ARGS(), "a", &trace_array) == FAILURE) {
         RETURN_THROWS();
-=======
-    if (zend_parse_parameters_ex(ddtrace_quiet_zpp(), ZEND_NUM_ARGS(), "a", &trace_array) == FAILURE) {
-        LOG_LINE_ONCE(ERROR, "Expected group id and an array");
-        RETURN_BOOL(0);
->>>>>>> 5fdecc59
     }
 
 #ifndef _WIN32
@@ -2110,13 +2028,8 @@
 }
 
 PHP_FUNCTION(dd_trace_coms_trigger_writer_flush) {
-<<<<<<< HEAD
     if (zend_parse_parameters_none() == FAILURE) {
         RETURN_THROWS();
-=======
-    if (zend_parse_parameters_ex(ddtrace_quiet_zpp(), ZEND_NUM_ARGS(), "")) {
-        LOG_LINE_ONCE(ERROR, "Unexpected parameters to dd_trace_coms_trigger_writer_flush");
->>>>>>> 5fdecc59
     }
 
 #ifndef _WIN32
@@ -2207,15 +2120,8 @@
 PHP_FUNCTION(DDTrace_close_spans_until) {
     zval *spanzv = NULL;
 
-<<<<<<< HEAD
     if (zend_parse_parameters(ZEND_NUM_ARGS(), "O!", &spanzv, ddtrace_ce_span_data) == FAILURE) {
         RETURN_THROWS();
-=======
-    if (zend_parse_parameters_ex(ddtrace_quiet_zpp(), ZEND_NUM_ARGS(), "O!", &spanzv, ddtrace_ce_span_data) ==
-        FAILURE) {
-        LOG_LINE_ONCE(ERROR, "DDTrace\\close_spans_until() expects null or a SpanData object");
-        RETURN_FALSE;
->>>>>>> 5fdecc59
     }
 
     int closed_spans = ddtrace_close_userland_spans_until(spanzv ? OBJ_SPANDATA(Z_OBJ_P(spanzv)) : NULL);
@@ -2231,14 +2137,8 @@
     UNUSED(execute_data);
 
     zend_string *trace_id = NULL;
-<<<<<<< HEAD
     if (zend_parse_parameters(ZEND_NUM_ARGS(), "S", &trace_id) == FAILURE) {
         RETURN_THROWS();
-=======
-    if (zend_parse_parameters_ex(ddtrace_quiet_zpp(), ZEND_NUM_ARGS(), "S", &trace_id) == FAILURE) {
-        LOG_LINE_ONCE(ERROR, "dd_trace_set_trace_id() expects a string");
-        RETURN_FALSE;
->>>>>>> 5fdecc59
     }
 
     ddtrace_trace_id new_trace_id = ddtrace_parse_userland_trace_id(trace_id);
@@ -2323,13 +2223,8 @@
 
 /* {{{ proto string DDTrace\active_span() */
 PHP_FUNCTION(DDTrace_active_span) {
-<<<<<<< HEAD
     if (zend_parse_parameters_none() == FAILURE) {
         RETURN_THROWS();
-=======
-    if (zend_parse_parameters_ex(ddtrace_quiet_zpp(), ZEND_NUM_ARGS(), "")) {
-        LOG_LINE_ONCE(ERROR, "Unexpected parameters to DDTrace\\active_span");
->>>>>>> 5fdecc59
     }
 
     if (!get_DD_TRACE_ENABLED()) {
@@ -2345,13 +2240,8 @@
 
 /* {{{ proto string DDTrace\root_span() */
 PHP_FUNCTION(DDTrace_root_span) {
-<<<<<<< HEAD
     if (zend_parse_parameters_none() == FAILURE) {
         RETURN_THROWS();
-=======
-    if (zend_parse_parameters_ex(ddtrace_quiet_zpp(), ZEND_NUM_ARGS(), "")) {
-        LOG_LINE_ONCE(ERROR, "Unexpected parameters to DDTrace\\root_span");
->>>>>>> 5fdecc59
     }
 
     if (!get_DD_TRACE_ENABLED()) {
@@ -2460,13 +2350,8 @@
 
 /* {{{ proto string DDTrace\active_stack() */
 PHP_FUNCTION(DDTrace_active_stack) {
-<<<<<<< HEAD
     if (zend_parse_parameters_none() == FAILURE) {
         RETURN_THROWS();
-=======
-    if (zend_parse_parameters_ex(ddtrace_quiet_zpp(), ZEND_NUM_ARGS(), "")) {
-        LOG_LINE_ONCE(ERROR, "Unexpected parameters to DDTrace\\active_stack");
->>>>>>> 5fdecc59
     }
 
     if (!DDTRACE_G(active_stack)) {
@@ -2477,13 +2362,8 @@
 
 /* {{{ proto string DDTrace\create_stack() */
 PHP_FUNCTION(DDTrace_create_stack) {
-<<<<<<< HEAD
     if (zend_parse_parameters_none() == FAILURE) {
         RETURN_THROWS();
-=======
-    if (zend_parse_parameters_ex(ddtrace_quiet_zpp(), ZEND_NUM_ARGS(), "")) {
-        LOG_LINE_ONCE(ERROR, "Unexpected parameters to DDTrace\\create_stack");
->>>>>>> 5fdecc59
     }
 
     if (!get_DD_TRACE_ENABLED()) {
@@ -2528,13 +2408,8 @@
 }
 
 PHP_FUNCTION(DDTrace_flush) {
-<<<<<<< HEAD
     if (zend_parse_parameters_none() == FAILURE) {
         RETURN_THROWS();
-=======
-    if (zend_parse_parameters_ex(ddtrace_quiet_zpp(), ZEND_NUM_ARGS(), "")) {
-        LOG_LINE_ONCE(ERROR, "Unexpected parameters to DDTrace\\flush");
->>>>>>> 5fdecc59
     }
 
     if (get_DD_AUTOFINISH_SPANS()) {
@@ -2548,13 +2423,8 @@
 
 /* {{{ proto string \DDTrace\trace_id() */
 PHP_FUNCTION(DDTrace_trace_id) {
-<<<<<<< HEAD
     if (zend_parse_parameters_none() == FAILURE) {
         RETURN_THROWS();
-=======
-    if (zend_parse_parameters_ex(ddtrace_quiet_zpp(), ZEND_NUM_ARGS(), "")) {
-        LOG_LINE_ONCE(ERROR, "Unexpected parameters to DDTrace\\trace_id");
->>>>>>> 5fdecc59
     }
 
     RETURN_STR(ddtrace_trace_id_as_string(ddtrace_peek_trace_id()));
@@ -2562,13 +2432,8 @@
 
 /* {{{ proto string \DDTrace\logs_correlation_trace_id() */
 PHP_FUNCTION(DDTrace_logs_correlation_trace_id) {
-<<<<<<< HEAD
     if (zend_parse_parameters_none() == FAILURE) {
         RETURN_THROWS();
-=======
-    if (zend_parse_parameters_ex(ddtrace_quiet_zpp(), ZEND_NUM_ARGS(), "")) {
-        LOG_LINE_ONCE(ERROR, "Unexpected parameters to DDTrace\\logs_correlation_trace_id");
->>>>>>> 5fdecc59
     }
 
     ddtrace_trace_id trace_id = ddtrace_peek_trace_id();
@@ -2591,13 +2456,8 @@
 
 /* {{{ proto array \DDTrace\current_context() */
 PHP_FUNCTION(DDTrace_current_context) {
-<<<<<<< HEAD
     if (zend_parse_parameters_none() == FAILURE) {
         RETURN_THROWS();
-=======
-    if (zend_parse_parameters_ex(ddtrace_quiet_zpp(), ZEND_NUM_ARGS(), "")) {
-        LOG_LINE_ONCE(ERROR, "Unexpected parameters to DDTrace\\current_context");
->>>>>>> 5fdecc59
     }
 
     array_init(return_value);
@@ -2660,21 +2520,12 @@
     zend_string *trace_id_str, *parent_id_str, *origin = NULL;
     zval *tags = NULL;
 
-<<<<<<< HEAD
     if (zend_parse_parameters(ZEND_NUM_ARGS(), "SS|S!z!", &trace_id_str, &parent_id_str, &origin, &tags) != SUCCESS) {
         RETURN_THROWS();
     }
 
     if (tags && Z_TYPE_P(tags) > IS_FALSE && Z_TYPE_P(tags) != IS_ARRAY && Z_TYPE_P(tags) != IS_STRING) {
         zend_type_error("DDTrace\\set_distributed_tracing_context expects parameter 4 to be of type array, string or null, %s given", zend_zval_value_name(tags));
-=======
-    if (zend_parse_parameters_ex(ZEND_PARSE_PARAMS_QUIET, ZEND_NUM_ARGS(), "SS|S!z!", &trace_id_str, &parent_id_str,
-                                 &origin, &tags) != SUCCESS ||
-        (tags && Z_TYPE_P(tags) > IS_FALSE && Z_TYPE_P(tags) != IS_ARRAY && Z_TYPE_P(tags) != IS_STRING)) {
-        LOG_LINE_ONCE(ERROR,
-            "unexpected parameter. expecting string trace id and string parent id and possibly string origin and string or array propagated tags");
-        RETURN_FALSE;
->>>>>>> 5fdecc59
     }
 
     if (!get_DD_TRACE_ENABLED()) {
@@ -2866,13 +2717,8 @@
 
 /* {{{ proto string dd_trace_closed_spans_count() */
 PHP_FUNCTION(dd_trace_closed_spans_count) {
-<<<<<<< HEAD
     if (zend_parse_parameters_none() == FAILURE) {
         RETURN_THROWS();
-=======
-    if (zend_parse_parameters_ex(ddtrace_quiet_zpp(), ZEND_NUM_ARGS(), "")) {
-        LOG_LINE_ONCE(ERROR, "Unexpected parameters to dd_trace_closed_spans_count");
->>>>>>> 5fdecc59
     }
 
     RETURN_LONG(DDTRACE_G(closed_spans_count));
@@ -2892,13 +2738,8 @@
 
 /* {{{ proto string dd_trace_tracer_is_limited() */
 PHP_FUNCTION(dd_trace_tracer_is_limited) {
-<<<<<<< HEAD
     if (zend_parse_parameters_none() == FAILURE) {
         RETURN_THROWS();
-=======
-    if (zend_parse_parameters_ex(ddtrace_quiet_zpp(), ZEND_NUM_ARGS(), "")) {
-        LOG_LINE_ONCE(ERROR, "Unexpected parameters to dd_trace_tracer_is_limited");
->>>>>>> 5fdecc59
     }
 
     RETURN_BOOL(ddtrace_tracer_is_limited() == true ? 1 : 0);
@@ -2906,13 +2747,8 @@
 
 /* {{{ proto string dd_trace_compile_time_microseconds() */
 PHP_FUNCTION(dd_trace_compile_time_microseconds) {
-<<<<<<< HEAD
     if (zend_parse_parameters_none() == FAILURE) {
         RETURN_THROWS();
-=======
-    if (zend_parse_parameters_ex(ddtrace_quiet_zpp(), ZEND_NUM_ARGS(), "")) {
-        LOG_LINE_ONCE(ERROR, "Unexpected parameters to dd_trace_compile_time_microseconds");
->>>>>>> 5fdecc59
     }
 
     RETURN_LONG(ddtrace_compile_time_get());
@@ -2922,14 +2758,8 @@
     bool global = false;
     zend_long priority;
 
-<<<<<<< HEAD
     if (zend_parse_parameters(ZEND_NUM_ARGS(), "l|b", &priority, &global) == FAILURE) {
         RETURN_THROWS();
-=======
-    if (zend_parse_parameters_ex(ddtrace_quiet_zpp(), ZEND_NUM_ARGS(), "l|b", &priority, &global) == FAILURE) {
-        LOG_LINE_ONCE(ERROR, "Expected an integer and an optional boolean");
-        RETURN_FALSE;
->>>>>>> 5fdecc59
     }
 
     if (global || !DDTRACE_G(active_stack) || !DDTRACE_G(active_stack)->root_span) {
@@ -2942,14 +2772,8 @@
 PHP_FUNCTION(DDTrace_get_priority_sampling) {
     zend_bool global = false;
 
-<<<<<<< HEAD
     if (zend_parse_parameters(ZEND_NUM_ARGS(), "|b", &global) == FAILURE) {
         RETURN_THROWS();
-=======
-    if (zend_parse_parameters_ex(ddtrace_quiet_zpp(), ZEND_NUM_ARGS(), "|b", &global) == FAILURE) {
-        LOG_LINE_ONCE(ERROR, "Expected an optional boolean");
-        RETURN_NULL();
->>>>>>> 5fdecc59
     }
 
     if (global || !DDTRACE_G(active_stack) || !DDTRACE_G(active_stack)->root_span) {
@@ -2967,26 +2791,14 @@
         Z_PARAM_OBJ_OF_CLASS(ex, zend_ce_throwable)
         Z_PARAM_OPTIONAL
         Z_PARAM_LONG(skip)
-<<<<<<< HEAD
     ZEND_PARSE_PARAMETERS_END();
-=======
-    ZEND_PARSE_PARAMETERS_END_EX({
-        LOG_LINE_ONCE(ERROR, "unexpected parameter for DDTrace\\get_sanitized_exception_trace, the first argument must be a Throwable");
-        RETURN_FALSE;
-    });
->>>>>>> 5fdecc59
 
     RETURN_STR(zai_get_trace_without_args_from_exception_skip_frames(ex, skip));
 }
 
 PHP_FUNCTION(DDTrace_startup_logs) {
-<<<<<<< HEAD
     if (zend_parse_parameters_none() == FAILURE) {
         RETURN_THROWS();
-=======
-    if (zend_parse_parameters_ex(ddtrace_quiet_zpp(), ZEND_NUM_ARGS(), "")) {
-        LOG_LINE_ONCE(ERROR, "Unexpected parameters to DDTrace\\startup_logs");
->>>>>>> 5fdecc59
     }
 
     smart_str buf = {0};
@@ -2995,13 +2807,8 @@
 }
 
 PHP_FUNCTION(DDTrace_find_active_exception) {
-<<<<<<< HEAD
     if (zend_parse_parameters_none() == FAILURE) {
         RETURN_THROWS();
-=======
-    if (zend_parse_parameters_ex(ddtrace_quiet_zpp(), ZEND_NUM_ARGS(), "")) {
-        LOG_LINE_ONCE(ERROR, "Unexpected parameters to DDTrace\\find_active_exception");
->>>>>>> 5fdecc59
     }
 
     zend_object *ex = ddtrace_find_active_exception();
