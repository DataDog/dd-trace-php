#ifdef HAVE_CONFIG_H
#include "config.h"
#endif
#include "ddtrace.h"
#include <SAPI.h>
#include <Zend/zend.h>
#include <Zend/zend_closures.h>
#include <Zend/zend_exceptions.h>
#include <Zend/zend_extensions.h>
#include <Zend/zend_smart_str.h>
#include <headers/headers.h>
#include <hook/hook.h>
#include <json/json.h>
#include <inttypes.h>
#if PHP_VERSION_ID < 80000
#include <Zend/zend_vm.h>
#include <interceptor/php7/interceptor.h>
#else
#include <interceptor/php8/interceptor.h>
#endif
#include <jit_utils/jit_blacklist.h>
#include <php.h>
#include <php_ini.h>
#ifndef _WIN32
#include <pthread.h>
#include <stdatomic.h>
#include <sys/mman.h>
#else
#include <components/pthread_polyfill.h>
#include <components/atomic_win32_polyfill.h>
#endif

#include <ext/standard/info.h>
#include <ext/standard/php_string.h>
#include <json/json.h>

#include <components-rs/ddtrace.h>
#include <components/log/log.h>

#include "asm_event.h"
#include "trace_source.h"
#include "auto_flush.h"
#include "compatibility.h"
#ifndef _WIN32
#include "comms_php.h"
#include "coms.h"
#endif
#include "config/config.h"
#include "configuration.h"
#include "ddshared.h"
#include "ddtrace_string.h"
#ifndef _WIN32
#include "dogstatsd_client.h"
#endif
#include "engine_hooks.h"
#include "excluded_modules.h"
#include "handlers_http.h"
#include "handlers_internal.h"
#include "integrations/exec_integration.h"
#include "integrations/integrations.h"
#include "ip_extraction.h"
#include "logging.h"
#include "memory_limit.h"
#include "limiter/limiter.h"
#include "standalone_limiter.h"
#include "priority_sampling/priority_sampling.h"
#include "random.h"
#include "autoload_php_files.h"
#include "remote_config.h"
#include "serializer.h"
#include "sidecar.h"
#ifndef _WIN32
#include "signals.h"
#endif
#include "span.h"
#include "startup_logging.h"
#include "telemetry.h"
#include "threads.h"
#include "tracer_tag_propagation/tracer_tag_propagation.h"
#include "user_request.h"
#include "zend_hrtime.h"
#include "ext/standard/file.h"

#include "hook/uhook.h"
#include "handlers_fiber.h"
#include "handlers_exception.h"
#include "exceptions/exceptions.h"
#include "git.h"

// On PHP 7 we cannot declare arrays as internal values. Assign null and handle in create_object where necessary.
#if PHP_VERSION_ID < 80000
#pragma push_macro("ZVAL_EMPTY_ARRAY")
#undef ZVAL_EMPTY_ARRAY
#define ZVAL_EMPTY_ARRAY ZVAL_NULL
#endif
// CG(empty_string) is not accessible during MINIT (in ZTS at least)
#if PHP_VERSION_ID < 70200
#pragma push_macro("ZVAL_EMPTY_STRING")
#undef ZVAL_EMPTY_STRING
#define ZVAL_EMPTY_STRING(z) ZVAL_NEW_STR(z, zend_string_init("", 0, 1))
#endif
#include "ddtrace_arginfo.h"
#include "distributed_tracing_headers.h"
#include "inferred_proxy_headers.h"
#include "live_debugger.h"
#include "agent_info.h"

#if PHP_VERSION_ID < 70200
#pragma pop_macro("ZVAL_EMPTY_STRING")
#endif
#if PHP_VERSION_ID < 80000
#pragma pop_macro("ZVAL_EMPTY_ARRAY")
#endif

// For manual ZPP
#if PHP_VERSION_ID < 70400
#define _error_code error_code
#endif

bool ddtrace_has_excluded_module;
static zend_module_entry *ddtrace_module;
#if PHP_VERSION_ID >= 80000 && PHP_VERSION_ID < 80200
static bool dd_has_other_observers;
static int dd_observer_extension_backup = -1;
#endif

datadog_php_sapi ddtrace_active_sapi = DATADOG_PHP_SAPI_UNKNOWN;

_Atomic(int64_t) ddtrace_warn_legacy_api;

ZEND_DECLARE_MODULE_GLOBALS(ddtrace)

#ifdef COMPILE_DL_DDTRACE
ZEND_GET_MODULE(ddtrace)
#ifdef ZTS
TSRM_TLS void *TSRMLS_CACHE = NULL;
#endif
#endif

int ddtrace_disable = 0; // 0 = enabled, 1 = disabled via INI, 2 = disabled, but MINIT was fully executed
static ZEND_INI_MH(dd_OnUpdateDisabled) {
    UNUSED(entry, mh_arg1, mh_arg2, mh_arg3, stage);
    if (!ddtrace_disable) {
        ddtrace_disable = zend_ini_parse_bool(new_value);
    }
    return SUCCESS;
}

PHP_INI_BEGIN()
    ZEND_INI_ENTRY("ddtrace.disable", "0", PHP_INI_SYSTEM, dd_OnUpdateDisabled)

    // Exposed for testing only
    STD_PHP_INI_ENTRY("ddtrace.cgroup_file", "/proc/self/cgroup", PHP_INI_SYSTEM, OnUpdateString, cgroup_file,
                      zend_ddtrace_globals, ddtrace_globals)
PHP_INI_END()

#if PHP_VERSION_ID >= 70300 && PHP_VERSION_ID < 70400
static void ddtrace_sort_modules(void *base, size_t count, size_t siz, compare_func_t compare, swap_func_t swp) {
    UNUSED(siz);
    UNUSED(compare);
    UNUSED(swp);

    // swap ddtrace and opcache for the rest of the modules lifecycle, so that opcache is always executed after ddtrace
    for (Bucket *module = base, *end = module + count, *ddtrace_module = NULL; module < end; ++module) {
        zend_module_entry *m = (zend_module_entry *)Z_PTR(module->val);
        if (m->name == ddtrace_module_entry.name) {
            ddtrace_module = module;
        }
        if (ddtrace_module && strcmp(m->name, "Zend OPcache") == 0) {
            Bucket tmp = *ddtrace_module;
            *ddtrace_module = *module;
            *module = tmp;
            break;
        }
    }
}
#endif

#if PHP_VERSION_ID >= 80000 && PHP_VERSION_ID < 80200
// On PHP 8.0.0-8.0.16 and 8.1.0-8.1.2 call_attribute_constructor would stack allocate a dummy frame, which could have become inaccessible upon access.
// Thus, we implement the fix which was applied to PHP itself as well: we move the stack allocated data to the VM stack.
// See also https://github.com/php/php-src/commit/f7c3f6e7e25471da9cfb2ba082a77cc3c85bc6ed
static void dd_patched_zend_call_known_function(
    zend_function *fn, zend_object *object, zend_class_entry *called_scope, zval *retval_ptr,
    uint32_t param_count, zval *params, HashTable *named_params)
{
    zval retval;
    zend_fcall_info fci;
    zend_fcall_info_cache fcic;

    // If current_execute_data is on the stack, move it to the VM stack
    zend_execute_data *execute_data = EG(current_execute_data);
    if (execute_data && (uintptr_t)&retval > (uintptr_t)EX(func) && (uintptr_t)&retval - 0xfffff < (uintptr_t)EX(func)) {
        zend_execute_data *call = zend_vm_stack_push_call_frame_ex(
                ZEND_MM_ALIGNED_SIZE_EX(sizeof(zend_execute_data), sizeof(zval)) +
                ZEND_MM_ALIGNED_SIZE_EX(sizeof(zend_op), sizeof(zval)) +
                ZEND_MM_ALIGNED_SIZE_EX(sizeof(zend_function), sizeof(zval)),
                0, EX(func), 0, NULL);

        memcpy(call, execute_data, sizeof(zend_execute_data));
        zend_op *opline = (zend_op *)(call + 1);
        memcpy(opline, EX(opline), sizeof(zend_op));
        zend_function *func = (zend_function *)(opline + 1);
        func->common.fn_flags |= ZEND_ACC_CALL_VIA_TRAMPOLINE; // See https://github.com/php/php-src/commit/2f6a06ccb0ef78e6122bb9e67f9b8b1ad07776e1
        memcpy((zend_op *)(call + 1) + 1, EX(func), sizeof(zend_function));

        call->opline = opline;
        call->func = func;

        EG(current_execute_data) = call;
    }

    // here follows the original implementation of zend_call_known_function

    fci.size = sizeof(fci);
    fci.object = object;
    fci.retval = retval_ptr ? retval_ptr : &retval;
    fci.param_count = param_count;
    fci.params = params;
    fci.named_params = named_params;
    ZVAL_UNDEF(&fci.function_name); /* Unused */

    fcic.function_handler = fn;
    fcic.object = object;
    fcic.called_scope = called_scope;

    zend_result result = zend_call_function(&fci, &fcic);
    if (UNEXPECTED(result == FAILURE)) {
        if (!EG(exception)) {
            zend_error_noreturn(E_CORE_ERROR, "Couldn't execute method %s%s%s",
                fn->common.scope ? ZSTR_VAL(fn->common.scope->name) : "",
                fn->common.scope ? "::" : "", ZSTR_VAL(fn->common.function_name));
        }
    }

    if (!retval_ptr) {
        zval_ptr_dtor(&retval);
    }
}

// We need to hijack zend_call_known_function as that's what's being called by call_attribute_constructor, and call_attribute_constructor itself is not exported.
static void dd_patch_zend_call_known_function(void) {
#ifdef _WIN32
    SYSTEM_INFO si;
    GetSystemInfo(&si);
    size_t page_size = (size_t)si.dwPageSize;
#else
    size_t page_size = sysconf(_SC_PAGESIZE);
#endif
    void *page = (void *)(~(page_size - 1) & (uintptr_t)zend_call_known_function);
    // 20 is the largest size of a trampoline we have to inject
    if ((((uintptr_t)zend_call_known_function + 20) & page_size) < 20) {
        page_size <<= 1; // if overlapping pages, use two
    }

#ifdef _WIN32
    DWORD old_protection;
    if (VirtualProtect(page, page_size, PAGE_READWRITE, &old_protection))
#else
    if (mprotect(page, page_size, PROT_READ | PROT_WRITE) != 0)
#endif
    { // Some architectures enforce W^X (either write _or_ execute, but not both).
        LOG(ERROR, "Could not alter the memory protection for zend_call_known_function. Tracer execution continues, but may crash when encountering attributes.");
        return; // Make absolutely sure we can write
    }

#ifdef __aarch64__
    // x13 is a scratch register
    uint32_t absolute_jump_instrs[] = {
        0x1000006D, // adr x13, 12 (load address from memory after this)
        0xF94001AD, // ldr x13, [x13]
        0xD61F01A0, // br x13
    };
    // The magical 12 is sizeof(absolute_jump_instrs) and hardcoded in the assembly above.
    memcpy(zend_call_known_function, absolute_jump_instrs, 12);
    *(void **)(12 + (uintptr_t)zend_call_known_function) = dd_patched_zend_call_known_function;
#else
    // $r10 doesn't really have special meaning
    uint8_t absolute_jump_instrs[] = {
        0x49, 0xBA, 0x00, 0x00, 0x00, 0x00, 0x00, 0x00, 0x00, 0x00, // mov $r10, imm_addr
        0x41, 0xFF, 0xE2 // jmp $r10
    };
    *(void **)&absolute_jump_instrs[2] = dd_patched_zend_call_known_function;
    memcpy(zend_call_known_function, absolute_jump_instrs, sizeof(absolute_jump_instrs));
#endif

#ifdef _WIN32
    VirtualProtect(page, page_size, old_protection, NULL);
#else
    mprotect(page, page_size, PROT_READ | PROT_EXEC);
#endif
}
#endif

// put this into startup so that other extensions running code as part of rinit do not crash
static int ddtrace_startup(zend_extension *extension) {
    UNUSED(extension);

    ddtrace_fetch_profiling_symbols();

#if PHP_VERSION_ID >= 70300 && PHP_VERSION_ID < 70400
    // Turns out with zai config we have dynamically allocated INI entries. This does not play well with PHP 7.3
    // As of PHP 7.3 opcache stores INI entry values in SHM. However, only as of PHP 7.4 opcache delays detaching SHM.
    // In PHP 7.3 SHM is freed in MSHUTDOWN, which may be executed before our extension, if we do not force an order.
    // We have to sort this manually here, as opcache only registers itself as extension during zend_extension.startup.
    zend_hash_sort_ex(&module_registry, ddtrace_sort_modules, NULL, 0);
#endif

#if PHP_VERSION_ID >= 80000 && PHP_VERSION_ID < 80200
    dd_has_other_observers = ZEND_OBSERVER_ENABLED;
#endif

#if PHP_VERSION_ID < 80000
    zai_interceptor_startup(ddtrace_module);
#else
    zai_interceptor_startup();
#endif

#if PHP_VERSION_ID >= 80000 && PHP_VERSION_ID < 80200
#if PHP_VERSION_ID < 80100
#define BUG_STACK_ALLOCATED_CALL_PATCH_VERSION 16
#else
#define BUG_STACK_ALLOCATED_CALL_PATCH_VERSION 3
#endif
    zend_long patch_version = Z_LVAL_P(zend_get_constant_str(ZEND_STRL("PHP_RELEASE_VERSION")));
    if (patch_version < BUG_STACK_ALLOCATED_CALL_PATCH_VERSION) {
        dd_patch_zend_call_known_function();
    }
#endif

    ddtrace_excluded_modules_startup();
    // We deliberately leave handler replacement during startup, even though this uses some config
    // This touches global state, which, while unlikely, may play badly when interacting with other extensions, if done post-startup
    ddtrace_internal_handlers_startup();
    return SUCCESS;
}

static void ddtrace_shutdown(struct _zend_extension *extension) {
    UNUSED(extension);

    ddtrace_internal_handlers_shutdown();

    zai_interceptor_shutdown();
}

bool dd_save_sampling_rules_file_config(zend_string *path, int modify_type, int stage) {
    if (FG(default_context) == NULL) {
        FG(default_context) = php_stream_context_alloc();
    }
    php_stream_context *context = FG(default_context);
    php_stream *stream = php_stream_open_wrapper_ex(ZSTR_VAL(path), "rb", USE_PATH | REPORT_ERRORS, NULL, context);
    if (!stream) {
        return false;
    }

    zend_string *file = php_stream_copy_to_mem(stream, (ssize_t) PHP_STREAM_COPY_ALL, 0);
    php_stream_close(stream);

    bool altered = false;
    if (file) {
        altered = ZSTR_LEN(file) > 0 && SUCCESS == zend_alter_ini_entry_ex(
            zai_config_memoized_entries[DDTRACE_CONFIG_DD_SPAN_SAMPLING_RULES].ini_entries[0]->name,
            file, modify_type, stage, 1);
        zend_string_release(file);
    }
    return altered;
}

bool ddtrace_alter_sampling_rules_file_config(zval *old_value, zval *new_value, zend_string *new_str) {
    (void) old_value;
    (void) new_str;
    if (Z_STRLEN_P(new_value) == 0) {
        return true;
    }

    return dd_save_sampling_rules_file_config(Z_STR_P(new_value), PHP_INI_USER, PHP_INI_STAGE_RUNTIME);
}

static inline void dd_alter_prop(size_t prop_offset, zval *old_value, zval *new_value, zend_string *new_str) {
    UNUSED(old_value, new_str);

    ddtrace_span_properties *pspan = ddtrace_active_span_props();
    while (pspan) {
        zval *property = (zval *) (prop_offset + (char *) pspan), garbage = *property;
        ZVAL_COPY(property, new_value);
        zval_ptr_dtor(&garbage);
        pspan = pspan->parent;
    }
}

bool ddtrace_alter_dd_service(zval *old_value, zval *new_value, zend_string *new_str) {
    dd_alter_prop(XtOffsetOf(ddtrace_span_properties, property_service), old_value, new_value, new_str);
    if (DDTRACE_G(request_initialized)) {
        ddtrace_sidecar_submit_root_span_data_direct(NULL, new_str, get_DD_ENV(), get_DD_VERSION());
    }
    return true;
}
bool ddtrace_alter_dd_env(zval *old_value, zval *new_value, zend_string *new_str) {
    dd_alter_prop(XtOffsetOf(ddtrace_span_properties, property_env), old_value, new_value, new_str);
    if (DDTRACE_G(request_initialized)) {
        ddtrace_sidecar_submit_root_span_data_direct(NULL, get_DD_SERVICE(), new_str, get_DD_VERSION());
    }
    return true;
}
bool ddtrace_alter_dd_version(zval *old_value, zval *new_value, zend_string *new_str) {
    dd_alter_prop(XtOffsetOf(ddtrace_span_properties, property_version), old_value, new_value, new_str);
    if (DDTRACE_G(request_initialized)) {
        ddtrace_sidecar_submit_root_span_data_direct(NULL, get_DD_SERVICE(), get_DD_ENV(), new_str);
    }
    return true;
}

static void dd_activate_once(void) {
    ddtrace_config_first_rinit();
    ddtrace_generate_runtime_id();

    // must run before the first zai_hook_activate as ddtrace_telemetry_setup installs a global hook
    if (!ddtrace_disable) {
        bool appsec_activation = false;
        bool appsec_config = false;

#ifndef _WIN32
        // Only disable sidecar sender when explicitly disabled
        bool bgs_fallback = DD_SIDECAR_TRACE_SENDER_DEFAULT && get_global_DD_TRACE_SIDECAR_TRACE_SENDER() && zai_config_memoized_entries[DDTRACE_CONFIG_DD_TRACE_SIDECAR_TRACE_SENDER].name_index < 0 && !get_global_DD_INSTRUMENTATION_TELEMETRY_ENABLED();
        zend_string *bgs_service = NULL;
        if (bgs_fallback) {
            // We enabled sending traces through the sidecar by default
            // That said a few customers have explicitly disabled telemetry to disable the sidecar
            // So if telemetry is disabled, we will disable the sidecar and send a one shot telemetry call
            ddtrace_change_default_ini(DDTRACE_CONFIG_DD_TRACE_SIDECAR_TRACE_SENDER, (zai_str) ZAI_STR_FROM_CSTR("0"));
            if ((bgs_service = get_DD_SERVICE())) {
                zend_string_addref(bgs_service);
            } else {
                bgs_service = ddtrace_default_service_name();
            }
        }

        // if we're to enable appsec, we need to enable sidecar
        bool enable_sidecar = ddtrace_sidecar_maybe_enable_appsec(&appsec_activation, &appsec_config);
        if (!enable_sidecar) {
            enable_sidecar = get_global_DD_INSTRUMENTATION_TELEMETRY_ENABLED() || get_global_DD_TRACE_SIDECAR_TRACE_SENDER();
        }

        if (enable_sidecar)
#endif
        {
            bool request_startup = PG(during_request_startup);
            PG(during_request_startup) = false;
            ddtrace_sidecar_setup(appsec_activation, appsec_config);
            PG(during_request_startup) = request_startup;
        }
#ifndef _WIN32
        if (!get_global_DD_TRACE_SIDECAR_TRACE_SENDER()) {
            if (get_global_DD_TRACE_AGENT_FLUSH_AFTER_N_REQUESTS() == 0) {
                // Set the default to 10 so that BGS flushes faster. With sidecar it's not needed generally.
                ddtrace_change_default_ini(DDTRACE_CONFIG_DD_TRACE_AGENT_FLUSH_AFTER_N_REQUESTS, (zai_str) ZAI_STR_FROM_CSTR("10"));
            }
            if (get_DD_TRACE_AGENT_FLUSH_INTERVAL() == DD_TRACE_AGENT_FLUSH_INTERVAL_VAL) {
                // Set the default to 5000 so that BGS does not flush too often. The sidecar can flush more often, but the BGS is per process. Keep it higher to avoid too much load on the agent.
                ddtrace_change_default_ini(DDTRACE_CONFIG_DD_TRACE_AGENT_FLUSH_INTERVAL, (zai_str) ZAI_STR_FROM_CSTR("5000"));
            }
            ddtrace_coms_minit(get_global_DD_TRACE_AGENT_STACK_INITIAL_SIZE(),
                               get_global_DD_TRACE_AGENT_MAX_PAYLOAD_SIZE(),
                               get_global_DD_TRACE_AGENT_STACK_BACKLOG(),
                               bgs_fallback ? ZSTR_VAL(bgs_service) : NULL);
            zend_string *testing_token = get_global_DD_TRACE_AGENT_TEST_SESSION_TOKEN();
            if (ZSTR_LEN(testing_token)) {
                ddtrace_coms_set_test_session_token(ZSTR_VAL(testing_token), ZSTR_LEN(testing_token));
            }
            if (bgs_fallback) {
                zend_string_release(bgs_service);
            }
        }
#endif
    }
}

static pthread_once_t dd_activate_once_control = PTHREAD_ONCE_INIT;

static bool dd_is_cli_autodisabled(const char *arg) {
    const char *slashend = strrchr(arg, '/');
    const char *backslashend = strrchr(arg, '\\');
    arg = MAX(MAX(slashend, backslashend) + 1, arg);
    return strcmp(arg, "composer") == 0 || strcmp(arg, "composer.phar") == 0;
}

static void ddtrace_activate(void) {
    ddog_reset_logger();

    zai_hook_rinit();
    zai_interceptor_activate();
    zai_uhook_rinit();
    ddtrace_telemetry_rinit();
    zend_hash_init(&DDTRACE_G(traced_spans), 8, unused, NULL, 0);
    zend_hash_init(&DDTRACE_G(tracestate_unknown_dd_keys), 8, unused, NULL, 0);

    if (!ddtrace_disable && ddtrace_has_excluded_module == true) {
        ddtrace_disable = 2;
    }

    // ZAI config is always set up
    pthread_once(&dd_activate_once_control, dd_activate_once);
    zai_config_rinit();

    if (!ddtrace_disable && (get_global_DD_INSTRUMENTATION_TELEMETRY_ENABLED() || get_global_DD_TRACE_SIDECAR_TRACE_SENDER())) {
        ddtrace_sidecar_ensure_active();
    }

    ddtrace_sidecar_activate();

    zend_string *sampling_rules_file = get_DD_SPAN_SAMPLING_RULES_FILE();
    if (ZSTR_LEN(sampling_rules_file) > 0 && !zend_string_equals(get_global_DD_SPAN_SAMPLING_RULES_FILE(), sampling_rules_file)) {
        dd_save_sampling_rules_file_config(sampling_rules_file, PHP_INI_USER, PHP_INI_STAGE_RUNTIME);
    }

    if (!ddtrace_disable && strcmp(sapi_module.name, "cli") == 0) {
        if (zai_config_memoized_entries[DDTRACE_CONFIG_DD_TRACE_CLI_ENABLED].name_index < 0 && SG(request_info).argv && dd_is_cli_autodisabled(SG(request_info).argv[0])) {
            zend_string *zero = zend_string_init("0", 1, 0);
            zend_alter_ini_entry(zai_config_memoized_entries[DDTRACE_CONFIG_DD_TRACE_CLI_ENABLED].ini_entries[0]->name, zero,
                                 ZEND_INI_USER, ZEND_INI_STAGE_RUNTIME);
            zend_string_release(zero);
        }
        if (!get_DD_TRACE_CLI_ENABLED()) {
            ddtrace_disable = 2;
        }
    }

    if (ddtrace_disable) {
        ddtrace_disable_tracing_in_current_request();
    }

#if PHP_VERSION_ID < 80000
    // This allows us to hook the ZEND_HANDLE_EXCEPTION pseudo opcode
    ZEND_VM_SET_OPCODE_HANDLER(EG(exception_op));
    EG(exception_op)->opcode = ZEND_HANDLE_EXCEPTION;
#endif
}

static void ddtrace_deactivate(void) {
#if PHP_VERSION_ID >= 80000 && PHP_VERSION_ID < 80200
    if (dd_observer_extension_backup != -1) {
        zend_observer_fcall_op_array_extension = dd_observer_extension_backup;
        dd_observer_extension_backup = -1;
    }
#endif
}

static zend_extension _dd_zend_extension_entry = {"ddtrace",
                                                  PHP_DDTRACE_VERSION,
                                                  "Datadog",
                                                  "https://github.com/DataDog/dd-trace-php",
                                                  "Copyright Datadog",
                                                  ddtrace_startup,
                                                  ddtrace_shutdown,
                                                  ddtrace_activate,
                                                  ddtrace_deactivate,
                                                  NULL,
#if PHP_VERSION_ID < 80000
                                                  zai_interceptor_op_array_pass_two,
#else
                                                  NULL,
#endif
                                                  NULL,
                                                  NULL,
                                                  NULL,
#if PHP_VERSION_ID < 80000
                                                  zai_interceptor_op_array_ctor,
#else
                                                  NULL,
#endif
                                                  zai_hook_unresolve_op_array,

                                                  STANDARD_ZEND_EXTENSION_PROPERTIES};

static void php_ddtrace_init_globals(zend_ddtrace_globals *ng) { memset(ng, 0, sizeof(zend_ddtrace_globals)); }

static PHP_GINIT_FUNCTION(ddtrace) {
#if defined(COMPILE_DL_DDTRACE) && defined(ZTS)
    ZEND_TSRMLS_CACHE_UPDATE();
#endif
    php_ddtrace_init_globals(ddtrace_globals);
#if PHP_VERSION_ID < 70100
    zai_vm_interrupt = &ddtrace_globals->zai_vm_interrupt;
#endif
#if ZTS
    ddtrace_thread_ginit();
#endif
    zai_hook_ginit();
    zend_hash_init(&ddtrace_globals->git_metadata, 8, unused, (dtor_func_t)ddtrace_git_metadata_dtor, 1);
}

// Rust code will call __cxa_thread_atexit_impl. This is a weak symbol; it's defined by glibc.
// The problem is that calls to __cxa_thread_atexit_impl cause shared libraries to remain referenced until the calling thread terminates.
// However in NTS builds the calling thread is the main thread and thus the shared object (i.e. ddtrace.so) WILL remain loaded.
// This is problematic with e.g. apache which, upon reloading will unload all PHP modules including PHP itself, then reload.
// This prevents us from a) having the weak symbols updated to the new locations and b) having ddtrace updates going live without hard restart.
// Thus, we need to intercept it: define it ourselves so that the linker will force the rust code to call our code here.
// Then we can collect the callbacks and invoke them ourselves right at thread shutdown, i.e. GSHUTDOWN.
#ifdef CXA_THREAD_ATEXIT_WRAPPER
#define CXA_THREAD_ATEXIT_PHP ((void *)0)
#define CXA_THREAD_ATEXIT_UNINITIALIZED ((void *)1)
#define CXA_THREAD_ATEXIT_UNAVAILABLE ((void *)2)

static int (*glibc__cxa_thread_atexit_impl)(void (*func)(void *), void *obj, void *dso_symbol) = CXA_THREAD_ATEXIT_UNINITIALIZED;
static pthread_key_t dd_cxa_thread_atexit_key; // fallback for sidecar

struct dd_rust_thread_destructor {
    void (*dtor)(void *);
    void *obj;
    struct dd_rust_thread_destructor *next;
};
// Use __thread explicitly: ZEND_TLS is empty on NTS builds.
static __thread struct dd_rust_thread_destructor *dd_rust_thread_destructors = NULL;
ZEND_TLS bool dd_is_main_thread = false;

void dd_run_rust_thread_destructors(void *unused) {
    UNUSED(unused);
    struct dd_rust_thread_destructor *entry = dd_rust_thread_destructors;
    dd_rust_thread_destructors = NULL; // destructors _may_ be invoked multiple times. We need to reset thus.
    while (entry) {
        struct dd_rust_thread_destructor *cur = entry;
        cur->dtor(cur->obj);
        entry = entry->next;
        free(cur);
    }
}

// Note: this symbol is not public
int __cxa_thread_atexit_impl(void (*func)(void *), void *obj, void *dso_symbol) {
    if (glibc__cxa_thread_atexit_impl == CXA_THREAD_ATEXIT_UNINITIALIZED) {
        glibc__cxa_thread_atexit_impl = NULL; // DL_FETCH_SYMBOL(RTLD_DEFAULT, "__cxa_thread_atexit_impl");
        if (glibc__cxa_thread_atexit_impl == NULL) {
            // no race condition here: logging is initialized in MINIT, at which point only a single thread lives
            glibc__cxa_thread_atexit_impl = CXA_THREAD_ATEXIT_UNAVAILABLE;
            pthread_key_create(&dd_cxa_thread_atexit_key, dd_run_rust_thread_destructors);
        }
    }

    if (glibc__cxa_thread_atexit_impl != CXA_THREAD_ATEXIT_PHP && glibc__cxa_thread_atexit_impl != CXA_THREAD_ATEXIT_UNAVAILABLE) {
        return glibc__cxa_thread_atexit_impl(func, obj, dso_symbol);
    }

    if (glibc__cxa_thread_atexit_impl == CXA_THREAD_ATEXIT_UNAVAILABLE) {
        pthread_setspecific(dd_cxa_thread_atexit_key, (void *)0x1); // needs to be non-NULL
    }

    struct dd_rust_thread_destructor *entry = malloc(sizeof(struct dd_rust_thread_destructor));
    entry->dtor = func;
    entry->obj = obj;
    entry->next = dd_rust_thread_destructors;
    dd_rust_thread_destructors = entry;
    return 0;
}

static void dd_clean_main_thread_locals() {
    dd_run_rust_thread_destructors(NULL);
}
#endif

static PHP_GSHUTDOWN_FUNCTION(ddtrace) {
#if ZTS
    ddtrace_thread_gshutdown();
#endif
    if (ddtrace_globals->agent_config_reader) {
        ddog_agent_remote_config_reader_drop(ddtrace_globals->agent_config_reader);
    }
    if (ddtrace_globals->remote_config_state) {
        ddog_shutdown_remote_config(ddtrace_globals->remote_config_state);
    }
    if (ddtrace_globals->agent_info_reader) {
        ddog_drop_agent_info_reader(ddtrace_globals->agent_info_reader);
    }
    zai_hook_gshutdown();
    if (ddtrace_globals->telemetry_buffer) {
        ddog_sidecar_telemetry_buffer_drop(ddtrace_globals->telemetry_buffer);
    }

    zend_hash_destroy(&ddtrace_globals->git_metadata);

#ifdef CXA_THREAD_ATEXIT_WRAPPER
    // FrankenPHP calls `ts_free_thread()` in rshutdown
    if (!dd_is_main_thread && ddtrace_active_sapi != DATADOG_PHP_SAPI_FRANKENPHP) {
        dd_run_rust_thread_destructors(NULL);
    }
#endif
}

static void dd_span_event_construct(ddtrace_span_event *event, zend_string *name, zend_long timestamp, zval *attributes)
{
    zval garbage_name, garbage_timestamp, garbage_attributes;

    // Copy current values to temporary zval variables
    ZVAL_COPY_VALUE(&garbage_name, &event->property_name);
    ZVAL_COPY_VALUE(&garbage_timestamp, &event->property_timestamp);
    ZVAL_COPY_VALUE(&garbage_attributes, &event->property_attributes);

    ZVAL_STR_COPY(&event->property_name, name);

    // Use the provided timestamp or the current time in nanoseconds
    if (timestamp == 0) {
        struct timespec ts;
        timespec_get(&ts, TIME_UTC);
        timestamp = ts.tv_sec * ZEND_NANO_IN_SEC + ts.tv_nsec;
    }
    ZVAL_LONG(&event->property_timestamp, timestamp);

    // Initialize attributes
    if (attributes) {
        ZVAL_COPY(&event->property_attributes, attributes);
    } else {
        array_init(&event->property_attributes);
    }

    // Free the copied values after replacement
    zval_ptr_dtor(&garbage_name);
    zval_ptr_dtor(&garbage_timestamp);
    zval_ptr_dtor(&garbage_attributes);
}

/* DDTrace\SpanEvent */
zend_class_entry *ddtrace_ce_span_event;

PHP_METHOD(DDTrace_SpanEvent, jsonSerialize) {
    ddtrace_span_event *event = (ddtrace_span_event*)Z_OBJ_P(ZEND_THIS);

    zval array;
    array_init(&array);

    Z_TRY_ADDREF(event->property_name);
    add_assoc_zval_ex(&array, ZEND_STRL("name"), &event->property_name);
    Z_TRY_ADDREF(event->property_timestamp);
    add_assoc_zval_ex(&array, ZEND_STRL("time_unix_nano"), &event->property_timestamp);

    // Handle attributes dynamically
    zval *attributes = &event->property_attributes;
    zval combined_attributes;
    array_init(&combined_attributes);

    if (instanceof_function(event->std.ce, ddtrace_ce_exception_span_event)) {
        // Handle exception attributes dynamically if an exception property exists
        ddtrace_exception_span_event *exception_event = (ddtrace_exception_span_event *) event;
        zval *exception = &exception_event->property_exception;
        if (Z_TYPE_P(exception) == IS_OBJECT && instanceof_function(Z_OBJCE_P(exception), zend_ce_throwable)) {
            // Get exception message, type, and stack trace directly
            zend_string *message = zai_exception_message(Z_OBJ_P(exception));
            if (ZSTR_LEN(message)) {
                add_assoc_str_ex(&combined_attributes, ZEND_STRL("exception.message"), zend_string_copy(message));
            }
            add_assoc_str_ex(&combined_attributes, ZEND_STRL("exception.type"), zend_string_copy(Z_OBJCE_P(exception)->name));

            // Get the exception stack trace using zai_get_trace_without_args_from_exception
            zend_string *stacktrace = zai_get_trace_without_args_from_exception(Z_OBJ_P(exception));
            add_assoc_str_ex(&combined_attributes, ZEND_STRL("exception.stacktrace"), stacktrace);
        }
    }

    if (Z_TYPE_P(attributes) == IS_ARRAY) {
        zend_hash_copy(Z_ARRVAL(combined_attributes), Z_ARRVAL_P(attributes), (copy_ctor_func_t)zval_add_ref);
    }

    if (zend_hash_num_elements(Z_ARRVAL(combined_attributes)) > 0) {
        add_assoc_zval_ex(&array, ZEND_STRL("attributes"), &combined_attributes);
    } else {
        zval_ptr_dtor(&combined_attributes); // Clean up if no elements
    }

    RETURN_ARR(Z_ARR(array)); // Return the array
}

PHP_METHOD(DDTrace_SpanEvent, __construct)
{
    UNUSED(return_value);

    zend_string *name;
    zval *attributes = NULL;
    zend_long timestamp = 0;

    ZEND_PARSE_PARAMETERS_START(1, 3)
        Z_PARAM_STR(name)
        Z_PARAM_OPTIONAL
        Z_PARAM_ARRAY_EX(attributes, 1, 0)
        Z_PARAM_LONG(timestamp)
    ZEND_PARSE_PARAMETERS_END();

    ddtrace_span_event *event = (ddtrace_span_event*)Z_OBJ_P(ZEND_THIS);

    // Use the static function to set properties and handle cleanup
    dd_span_event_construct(event, name, timestamp, attributes);
}

/* DDTrace\ExceptionSpanEvent */
zend_class_entry *ddtrace_ce_exception_span_event;

PHP_METHOD(DDTrace_ExceptionSpanEvent, __construct)
{
    UNUSED(return_value);

    zval *exception;
    zval *attributes = NULL;

    ZEND_PARSE_PARAMETERS_START(1, 2)
        Z_PARAM_OBJECT_OF_CLASS(exception, zend_ce_throwable)
        Z_PARAM_OPTIONAL
        Z_PARAM_ARRAY_EX(attributes, 1, 0)
    ZEND_PARSE_PARAMETERS_END();

    ddtrace_exception_span_event *event = (ddtrace_exception_span_event*)Z_OBJ_P(ZEND_THIS);

    // Use the static function to set properties and handle cleanup
    zend_string *name = zend_string_init(ZEND_STRL("exception"), 0);
    dd_span_event_construct(&event->span_event, name, 0, attributes);
    zend_string_release(name);

    zval garbage;
    ZVAL_COPY_VALUE(&garbage, &event->property_exception);
    ZVAL_COPY(&event->property_exception, exception);
    zval_ptr_dtor(&garbage);
}

/* DDTrace\SpanLink */
zend_class_entry *ddtrace_ce_span_link;

PHP_METHOD(DDTrace_SpanLink, jsonSerialize) {
    ddtrace_span_link *link = (ddtrace_span_link *)Z_OBJ_P(ZEND_THIS);

    zend_array *array = zend_new_array(5);

    zend_string *trace_id = zend_string_init("trace_id", sizeof("trace_id") - 1, 0);
    zend_string *span_id = zend_string_init("span_id", sizeof("span_id") - 1, 0);
    zend_string *trace_state = zend_string_init("trace_state", sizeof("trace_state") - 1, 0);
    zend_string *attributes = zend_string_init("attributes", sizeof("attributes") - 1, 0);
    zend_string *dropped_attributes_count = zend_string_init("dropped_attributes_count", sizeof("dropped_attributes_count") - 1, 0);

    Z_TRY_ADDREF(link->property_trace_id);
    zend_hash_add(array, trace_id, &link->property_trace_id);
    Z_TRY_ADDREF(link->property_span_id);
    zend_hash_add(array, span_id, &link->property_span_id);
    Z_TRY_ADDREF(link->property_trace_state);
    zend_hash_add(array, trace_state, &link->property_trace_state);
    Z_TRY_ADDREF(link->property_attributes);
    zend_hash_add(array, attributes, &link->property_attributes);
    Z_TRY_ADDREF(link->property_dropped_attributes_count);
    zend_hash_add(array, dropped_attributes_count, &link->property_dropped_attributes_count);

    zend_string_release(trace_id);
    zend_string_release(span_id);
    zend_string_release(trace_state);
    zend_string_release(attributes);
    zend_string_release(dropped_attributes_count);

    RETURN_ARR(array);
}

static ddtrace_distributed_tracing_result dd_parse_distributed_tracing_headers_function(INTERNAL_FUNCTION_PARAMETERS, bool *success);
ZEND_METHOD(DDTrace_SpanLink, fromHeaders) {
    bool success;
    ddtrace_distributed_tracing_result result = dd_parse_distributed_tracing_headers_function(INTERNAL_FUNCTION_PARAM_PASSTHRU, &success);
    if (!success) {
        RETURN_NULL();
    }

    object_init_ex(return_value, ddtrace_ce_span_link);
    ddtrace_span_link *link = (ddtrace_span_link *)Z_OBJ_P(return_value);
    if (!get_DD_TRACE_ENABLED()) {
        return;
    }

    ZVAL_STR(&link->property_trace_id, ddtrace_trace_id_as_hex_string(result.trace_id));
    ZVAL_STR(&link->property_span_id, ddtrace_span_id_as_hex_string(result.parent_id));
    array_init(&link->property_attributes);
    zend_hash_copy(Z_ARR(link->property_attributes), &result.meta_tags, NULL);

    zend_string *propagated_tags = ddtrace_format_propagated_tags(&result.propagated_tags, &result.meta_tags);
    zend_string *full_tracestate = ddtrace_format_tracestate(result.tracestate, 0, result.origin, result.priority_sampling, propagated_tags, &result.tracestate_unknown_dd_keys);
    if (propagated_tags) {
        zend_string_release(propagated_tags);
    }
    if (full_tracestate) {
        ZVAL_STR(&link->property_trace_state, full_tracestate);
    }

    result.meta_tags.pDestructor = NULL; // we moved values directly
    zend_hash_destroy(&result.meta_tags);
    zend_hash_destroy(&result.propagated_tags);
    zend_hash_destroy(&result.tracestate_unknown_dd_keys);
    zend_hash_destroy(&result.baggage);

    if (result.origin) {
        zend_string_release(result.origin);
    }
    if (result.tracestate) {
        zend_string_release(result.tracestate);
    }
}

/* DDTrace\SpanData */
zend_class_entry *ddtrace_ce_span_data;
zend_class_entry *ddtrace_ce_inferred_span_data;
zend_class_entry *ddtrace_ce_root_span_data;
#if PHP_VERSION_ID >= 80000 && PHP_VERSION_ID < 80100
HashTable dd_root_span_data_duplicated_properties_table;
#endif
zend_class_entry *ddtrace_ce_span_stack;
zend_object_handlers ddtrace_span_data_handlers;
zend_object_handlers ddtrace_inferred_span_data_handlers;
zend_object_handlers ddtrace_root_span_data_handlers;
zend_object_handlers ddtrace_span_stack_handlers;

static zend_object *dd_init_span_data_object(zend_class_entry *class_type, ddtrace_span_data *span, zend_object_handlers *handlers) {
    zend_object_std_init(&span->std, class_type);
    span->std.handlers = handlers;
    object_properties_init(&span->std, class_type);
#if PHP_VERSION_ID < 80000
    // Not handled in arginfo on these old versions
    array_init(&span->property_meta);
    array_init(&span->property_metrics);
    array_init(&span->property_meta_struct);
    array_init(&span->property_links);
    array_init(&span->property_events);
    array_init(&span->property_peer_service_sources);
    array_init(&span->property_on_close);
#endif
    // Explicitly assign property-mapped NULLs
    span->stack = NULL;
    span->parent = NULL;
    return &span->std;
}

static zend_object *ddtrace_span_data_create(zend_class_entry *class_type) {
    ddtrace_span_data *span = ecalloc(1, sizeof(*span));
    dd_init_span_data_object(class_type, span, &ddtrace_span_data_handlers);
#if PHP_VERSION_ID < 80000
    // Not handled in arginfo on these old versions
    array_init(&span->property_baggage);
#endif

    return &span->std;
}

static zend_object *ddtrace_inferred_span_data_create(zend_class_entry *class_type) {
    ddtrace_inferred_span_data *span = ecalloc(1, sizeof(*span));
    return dd_init_span_data_object(class_type, &span->span, &ddtrace_inferred_span_data_handlers);
}

static zend_object *ddtrace_root_span_data_create(zend_class_entry *class_type) {
    ddtrace_root_span_data *span = ecalloc(1, sizeof(*span));
    dd_init_span_data_object(class_type, &span->span, &ddtrace_root_span_data_handlers);
#if PHP_VERSION_ID < 80000
    // Not handled in arginfo on these old versions
    array_init(&span->property_propagated_tags);
    array_init(&span->property_tracestate_tags);
    array_init(&span->property_baggage);
#endif
    return &span->std;
}

static zend_object *ddtrace_span_stack_create(zend_class_entry *class_type) {
    ddtrace_span_stack *stack = ecalloc(1, sizeof(*stack));
    zend_object_std_init(&stack->std, class_type);
    stack->root_stack = stack;
    stack->std.handlers = &ddtrace_span_stack_handlers;
    object_properties_init(&stack->std, class_type);
    // Explicitly assign property-mapped NULLs
    stack->active = NULL;
    stack->parent_stack = NULL;
#if PHP_VERSION_ID < 80000
    // Not handled in arginfo on these old versions
    array_init(&stack->property_span_creation_observers);
#endif
    return &stack->std;
}

// Init with empty span stack if directly allocated via new()
static zend_function *ddtrace_span_data_get_constructor(zend_object *object) {
    object_init_ex(&OBJ_SPANDATA(object)->property_stack, ddtrace_ce_span_stack);
    return NULL;
}

static void ddtrace_span_stack_dtor_obj(zend_object *object) {
    // We must not invoke span stack destructors during zend_objects_store_call_destructors to avoid them not being present for appsec rshutdown
    if (EG(current_execute_data) == NULL && !DDTRACE_G(in_shutdown)) {
        GC_DEL_FLAGS(object, IS_OBJ_DESTRUCTOR_CALLED);
        return;
    }

    ddtrace_span_stack *stack = (ddtrace_span_stack *)object;
    ddtrace_span_data *top;
    while (stack->active && (top = SPANDATA(stack->active)) && top->stack == stack) {
        dd_trace_stop_span_time(top);
        // let's not stack swap to a) avoid side effects in destructors and b) avoid a crash on PHP 7.3 and older
        ddtrace_close_top_span_without_stack_swap(top);
    }
    if (stack->closed_ring || stack->closed_ring_flush) {
        // ensure dtor can be called again
        GC_DEL_FLAGS(object, IS_OBJ_DESTRUCTOR_CALLED);
    }
    zend_objects_destroy_object(object);
}

// span stacks have intrinsic properties (managing other spans, can be switched to), unlike trivial span data which are just value objects
// thus we need to cleanup a little what exactly we can copy
#if PHP_VERSION_ID < 80000
static zend_object *ddtrace_span_stack_clone_obj(zval *old_zv) {
    zend_object *old_obj = Z_OBJ_P(old_zv);
#else
static zend_object *ddtrace_span_stack_clone_obj(zend_object *old_obj) {
#endif
    zend_object *new_obj = ddtrace_span_stack_create(old_obj->ce);
    zend_objects_clone_members(new_obj, old_obj);
    ddtrace_span_stack *stack = (ddtrace_span_stack *)new_obj;
    ddtrace_span_stack *oldstack = (ddtrace_span_stack *)old_obj;
    if (oldstack->parent_stack) { // if this is false, we're copying an initial stack
        stack->root_stack = stack->parent_stack->root_stack;
        stack->root_span = stack->parent_stack->root_span;
    }
    if (oldstack->root_stack == oldstack) {
        stack->root_stack = stack;
    }

    ddtrace_span_properties *pspan = stack->active;
    zval_ptr_dtor(&stack->property_active);
    while (pspan && pspan->stack == oldstack) {
        pspan = pspan->parent;
    }
    if (pspan) {
        ZVAL_OBJ_COPY(&stack->property_active, &pspan->std);
    } else {
        if (oldstack->root_span && oldstack->root_span->stack == oldstack) {
            stack->root_span = NULL;
        }
        stack->active = NULL;
        ZVAL_NULL(&stack->property_active);
    }

    return new_obj;
}

static void ddtrace_span_data_free_storage(zend_object *object) {
    zend_object_std_dtor(object);
    // Prevent use after free after zend_objects_store_free_object_storage is called (e.g. preloading) [PHP < 8.1]
    memset(object->properties_table, 0, sizeof(ddtrace_span_data) - XtOffsetOf(ddtrace_span_data, std.properties_table));
}

#if PHP_VERSION_ID < 80000
static zend_object *ddtrace_span_data_clone_obj(zval *old_zv) {
    zend_object *old_obj = Z_OBJ_P(old_zv);
#else
static zend_object *ddtrace_span_data_clone_obj(zend_object *old_obj) {
#endif
    zend_object *new_obj = ddtrace_span_data_create(old_obj->ce);
    zend_objects_clone_members(new_obj, old_obj);
    return new_obj;
}

#if PHP_VERSION_ID < 80000
static zend_object *ddtrace_inferred_span_data_clone_obj(zval *old_zv) {
    zend_object *old_obj = Z_OBJ_P(old_zv);
#else
static zend_object *ddtrace_inferred_span_data_clone_obj(zend_object *old_obj) {
#endif
    zend_object *new_obj = ddtrace_inferred_span_data_create(old_obj->ce);
    zend_objects_clone_members(new_obj, old_obj);
    return new_obj;
}


#if PHP_VERSION_ID < 80000
static zend_object *ddtrace_root_span_data_clone_obj(zval *old_zv) {
    zend_object *old_obj = Z_OBJ_P(old_zv);
#else
static zend_object *ddtrace_root_span_data_clone_obj(zend_object *old_obj) {
#endif
    zend_object *new_obj = ddtrace_root_span_data_create(old_obj->ce);
    zend_objects_clone_members(new_obj, old_obj);
    return new_obj;
}

#if PHP_VERSION_ID < 80000
#if PHP_VERSION_ID >= 70400
static zval *ddtrace_span_data_readonly(zval *object, zval *member, zval *value, void **cache_slot) {
#else
static void ddtrace_span_data_readonly(zval *object, zval *member, zval *value, void **cache_slot) {
#endif
    zend_object *obj = Z_OBJ_P(object);
    zend_string *prop_name = Z_TYPE_P(member) == IS_STRING ? Z_STR_P(member) : ZSTR_EMPTY_ALLOC();
#else
static zval *ddtrace_span_data_readonly(zend_object *object, zend_string *member, zval *value, void **cache_slot) {
    zend_object *obj = object;
    zend_string *prop_name = member;
#endif
    if (zend_string_equals_literal(prop_name, "parent")
     || zend_string_equals_literal(prop_name, "id")
     || zend_string_equals_literal(prop_name, "stack")) {
        zend_throw_error(zend_ce_error, "Cannot modify readonly property %s::$%s", ZSTR_VAL(obj->ce->name), ZSTR_VAL(prop_name));
#if PHP_VERSION_ID >= 70400
        return &EG(uninitialized_zval);
#else
        return;
#endif
    }

    ddtrace_span_data *span = OBJ_SPANDATA(obj);
    // As per unified service tagging spec if a span is created with a service name different from the global
    // service name it will not inherit the global version value
    if (zend_string_equals_literal(prop_name, "service")) {
        cache_slot = NULL;
        if (ZSTR_LEN(get_DD_SERVICE()) || !ddtrace_span_is_entrypoint_root(span)) {
            if (!zend_is_identical(&span->property_service, value)) {
                zval_ptr_dtor(&span->property_version);
                ZVAL_EMPTY_STRING(&span->property_version);
            }
        }
    }

#if PHP_VERSION_ID >= 70400
    return zend_std_write_property(object, member, value, cache_slot);
#else
    zend_std_write_property(object, member, value, cache_slot);
#endif
}

#if PHP_VERSION_ID < 80000
#if PHP_VERSION_ID >= 70400
static zval *ddtrace_root_span_data_write(zval *object, zval *member, zval *value, void **cache_slot) {
#else
static void ddtrace_root_span_data_write(zval *object, zval *member, zval *value, void **cache_slot) {
#endif
    zend_object *obj = Z_OBJ_P(object);
    zend_string *prop_name = Z_TYPE_P(member) == IS_STRING ? Z_STR_P(member) : ZSTR_EMPTY_ALLOC();
#else
static zval *ddtrace_root_span_data_write(zend_object *object, zend_string *member, zval *value, void **cache_slot) {
    zend_object *obj = object;
    zend_string *prop_name = member;
#endif
    ddtrace_root_span_data *span = ROOTSPANDATA(obj);
    zval zv;
    bool root_span_data_changed = false;
    if (zend_string_equals_literal(prop_name, "parentId")) {
        if (Z_TYPE_P(value) == IS_LONG && Z_LVAL_P(value)) {
            span->parent_id = (uint64_t) Z_LVAL_P(value);
            ZVAL_STR(&zv, zend_strpprintf(0, "%" PRIu64, span->parent_id));
            Z_DELREF(zv); // zend_std_write_property will incref itself
            value = &zv;
        } else {
            span->parent_id = ddtrace_parse_userland_span_id(value);
            if (!span->parent_id) {
                zval_ptr_dtor(value);
                ZVAL_EMPTY_STRING(&zv);
                Z_TRY_DELREF(zv);
                value = &zv;
            }
        }
        cache_slot = NULL;
    } else if (zend_string_equals_literal(prop_name, "traceId")) {
        span->trace_id = Z_TYPE_P(value) == IS_STRING ? ddtrace_parse_hex_trace_id(Z_STRVAL_P(value), Z_STRLEN_P(value)) : (ddtrace_trace_id){ 0 };
        if (!span->trace_id.low && !span->trace_id.high) {
            span->trace_id = (ddtrace_trace_id) {
                .low = span->span_id,
                .time = get_DD_TRACE_128_BIT_TRACEID_GENERATION_ENABLED() ? span->start / ZEND_NANO_IN_SEC : 0,
            };
            value = &span->property_id;
        }
        cache_slot = NULL;
    } else if (zend_string_equals_literal(prop_name, "service")) {
        if (ddtrace_span_is_entrypoint_root(&span->span) && !zend_is_identical(&span->property_service, value)) {
            root_span_data_changed = true;
        }
        cache_slot = NULL;
    } else if (zend_string_equals_literal(prop_name, "env")) {
        if (ddtrace_span_is_entrypoint_root(&span->span) && !zend_is_identical(&span->property_env, value)) {
            root_span_data_changed = true;
        }
        cache_slot = NULL;
    } else if (zend_string_equals_literal(prop_name, "version")) {
        if (ddtrace_span_is_entrypoint_root(&span->span) && !zend_is_identical(&span->property_version, value)) {
            root_span_data_changed = true;
        }
        cache_slot = NULL;
    } else if (zend_string_equals_literal(prop_name, "samplingPriority")) {
        span->explicit_sampling_priority = zval_get_long(value) != DDTRACE_PRIORITY_SAMPLING_UNKNOWN;
        cache_slot = NULL;
    }

#if PHP_VERSION_ID >= 70400
    zval *ret = ddtrace_span_data_readonly(object, member, value, cache_slot);
#else
    ddtrace_span_data_readonly(object, member, value, cache_slot);
#endif
    if (root_span_data_changed) {
        ddtrace_sidecar_submit_root_span_data();
    }
#if PHP_VERSION_ID >= 70400
    return ret;
#endif
}

#if PHP_VERSION_ID < 80000
#if PHP_VERSION_ID >= 70400
static zval *ddtrace_span_stack_readonly(zval *object, zval *member, zval *value, void **cache_slot) {
#else
static void ddtrace_span_stack_readonly(zval *object, zval *member, zval *value, void **cache_slot) {
#endif
    zend_object *obj = Z_OBJ_P(object);
    zend_string *prop_name = Z_TYPE_P(member) == IS_STRING ? Z_STR_P(member) : ZSTR_EMPTY_ALLOC();
#else
static zval *ddtrace_span_stack_readonly(zend_object *object, zend_string *member, zval *value, void **cache_slot) {
    zend_object *obj = object;
    zend_string *prop_name = member;
#endif
    if (zend_string_equals_literal(prop_name, "parent")) {
        zend_throw_error(zend_ce_error, "Cannot modify readonly property %s::$%s", ZSTR_VAL(obj->ce->name), ZSTR_VAL(prop_name));
#if PHP_VERSION_ID >= 70400
        return &EG(uninitialized_zval);
#else
        return;
#endif
    }

#if PHP_VERSION_ID >= 70400
    return zend_std_write_property(object, member, value, cache_slot);
#else
    zend_std_write_property(object, member, value, cache_slot);
#endif
}

PHP_METHOD(DDTrace_SpanData, getDuration) {
    ddtrace_span_data *span = OBJ_SPANDATA(Z_OBJ_P(ZEND_THIS));
    RETURN_LONG(span->duration);
}

PHP_METHOD(DDTrace_SpanData, getStartTime) {
    ddtrace_span_data *span = OBJ_SPANDATA(Z_OBJ_P(ZEND_THIS));
    RETURN_LONG(span->start);
}

PHP_METHOD(DDTrace_SpanData, getLink) {
    ddtrace_span_data *span = OBJ_SPANDATA(Z_OBJ_P(ZEND_THIS));

    zval fci_zv;
    object_init_ex(&fci_zv, ddtrace_ce_span_link);
    ddtrace_span_link *link = (ddtrace_span_link *)Z_OBJ_P(&fci_zv);

    ZVAL_STR(&link->property_trace_id, ddtrace_trace_id_as_hex_string(span->root ? span->root->trace_id : (ddtrace_trace_id){ .low = span->span_id, .high = 0 }));
    ZVAL_STR(&link->property_span_id, ddtrace_span_id_as_hex_string(span->span_id));

    RETURN_OBJ(Z_OBJ(fci_zv));
}

PHP_METHOD(DDTrace_SpanData, hexId) {
    ddtrace_span_data *span = OBJ_SPANDATA(Z_OBJ_P(ZEND_THIS));
    RETURN_STR(ddtrace_span_id_as_hex_string(span->span_id));
}

static void dd_register_span_data_ce(void) {
    ddtrace_ce_span_data = register_class_DDTrace_SpanData();
    ddtrace_ce_span_data->create_object = ddtrace_span_data_create;

    memcpy(&ddtrace_span_data_handlers, &std_object_handlers, sizeof(zend_object_handlers));
    ddtrace_span_data_handlers.offset = XtOffsetOf(ddtrace_span_data, std);
    ddtrace_span_data_handlers.clone_obj = ddtrace_span_data_clone_obj;
    ddtrace_span_data_handlers.free_obj = ddtrace_span_data_free_storage;
    ddtrace_span_data_handlers.write_property = ddtrace_span_data_readonly;
    ddtrace_span_data_handlers.get_constructor = ddtrace_span_data_get_constructor;

    ddtrace_ce_inferred_span_data = register_class_DDTrace_InferredSpanData(ddtrace_ce_span_data);
    ddtrace_ce_inferred_span_data->create_object = ddtrace_inferred_span_data_create;

    memcpy(&ddtrace_inferred_span_data_handlers, &ddtrace_span_data_handlers, sizeof(zend_object_handlers));
    ddtrace_inferred_span_data_handlers.offset = XtOffsetOf(ddtrace_inferred_span_data, std);
    ddtrace_inferred_span_data_handlers.clone_obj = ddtrace_inferred_span_data_clone_obj;


    ddtrace_ce_root_span_data = register_class_DDTrace_RootSpanData(ddtrace_ce_span_data);
    ddtrace_ce_root_span_data->create_object = ddtrace_root_span_data_create;

#if PHP_VERSION_ID >= 80000 && PHP_VERSION_ID < 80100
    // Work around wrong reference source for typed internal properties by preventing duplication of them
    // php -d extension=zend_test -r '$c = new _ZendTestChildClass; $i = &$c->intProp;'
    // php: /usr/local/src/php/Zend/zend_execute.c:3390: zend_ref_del_type_source: Assertion `source_list->ptr == prop' failed.
    zend_hash_init(&dd_root_span_data_duplicated_properties_table, zend_hash_num_elements(&ddtrace_ce_span_data->properties_info), NULL, NULL, true);
    for (uint32_t i = 0; i < zend_hash_num_elements(&ddtrace_ce_span_data->properties_info); ++i) {
        Bucket *bucket = &ddtrace_ce_root_span_data->properties_info.arData[i];
        zend_hash_add_ptr(&dd_root_span_data_duplicated_properties_table, bucket->key, Z_PTR(bucket->val));
        Z_PTR(bucket->val) = ddtrace_ce_root_span_data->properties_info_table[i] = Z_PTR(ddtrace_ce_span_data->properties_info.arData[i].val);
    }
#endif

    memcpy(&ddtrace_root_span_data_handlers, &ddtrace_span_data_handlers, sizeof(zend_object_handlers));
    ddtrace_root_span_data_handlers.offset = XtOffsetOf(ddtrace_root_span_data, std);
    ddtrace_root_span_data_handlers.clone_obj = ddtrace_root_span_data_clone_obj;
    ddtrace_root_span_data_handlers.write_property = ddtrace_root_span_data_write;

    ddtrace_ce_span_stack = register_class_DDTrace_SpanStack();
    ddtrace_ce_span_stack->create_object = ddtrace_span_stack_create;

    memcpy(&ddtrace_span_stack_handlers, &std_object_handlers, sizeof(zend_object_handlers));
    ddtrace_span_stack_handlers.clone_obj = ddtrace_span_stack_clone_obj;
    ddtrace_span_stack_handlers.dtor_obj = ddtrace_span_stack_dtor_obj;
    ddtrace_span_stack_handlers.write_property = ddtrace_span_stack_readonly;

}

/* DDTrace\FatalError */
zend_class_entry *ddtrace_ce_fatal_error;

static void dd_register_fatal_error_ce(void) {
    zend_class_entry ce;
    INIT_NS_CLASS_ENTRY(ce, "DDTrace", "FatalError", NULL);
    ddtrace_ce_fatal_error = zend_register_internal_class_ex(&ce, zend_ce_exception);
}

zend_class_entry *ddtrace_ce_integration;
zend_class_entry *ddtrace_ce_git_metadata;
zend_object_handlers ddtrace_git_metadata_handlers;

static zend_object *ddtrace_git_metadata_create(zend_class_entry *class_type) {
    zend_object *object = zend_objects_new(class_type);
    object_properties_init(object, class_type);
    object->handlers = &ddtrace_git_metadata_handlers;
    return object;
}

static void ddtrace_free_obj_wrapper(zend_object *object) {
    zend_object_std_dtor(object);
}

static bool dd_is_compatible_sapi() {
    switch (ddtrace_active_sapi) {
        case DATADOG_PHP_SAPI_APACHE2HANDLER:
        case DATADOG_PHP_SAPI_CGI_FCGI:
        case DATADOG_PHP_SAPI_CLI:
        case DATADOG_PHP_SAPI_CLI_SERVER:
        case DATADOG_PHP_SAPI_FPM_FCGI:
        case DATADOG_PHP_SAPI_FRANKENPHP:
        case DATADOG_PHP_SAPI_TEA:
            return true;

        default:
            return false;
    }
}

static void dd_disable_if_incompatible_sapi_detected(void) {
    if (UNEXPECTED(!dd_is_compatible_sapi())) {
        LOG(WARN, "Incompatible SAPI detected '%s'; disabling ddtrace", sapi_module.name);
        ddtrace_disable = 1;
    }
}

#if PHP_VERSION_ID < 80500
zend_string *ddtrace_known_strings[ZEND_STR__LAST];
void ddtrace_init_known_strings(void) {
#if PHP_VERSION_ID < 80500
#undef ZEND_STR_PARENT
    ddtrace_known_strings[ZEND_STR_PARENT] = zend_string_init_interned(ZEND_STRL("parent"), 1);
#endif
#if PHP_VERSION_ID < 70300
#undef ZEND_STR_NAME
    ddtrace_known_strings[ZEND_STR_NAME] = zend_string_init_interned(ZEND_STRL("name"), 1);
#endif
#if PHP_VERSION_ID < 70200
#undef ZEND_STR_RESOURCE
    ddtrace_known_strings[ZEND_STR_RESOURCE] = zend_string_init_interned(ZEND_STRL("resource"), 1);
#endif
#if PHP_VERSION_ID < 70100
    ddtrace_known_strings[ZEND_STR_TRACE] = zend_string_init_interned(ZEND_STRL("trace"), 1);
    ddtrace_known_strings[ZEND_STR_LINE] = zend_string_init_interned(ZEND_STRL("line"), 1);
    ddtrace_known_strings[ZEND_STR_FILE] = zend_string_init_interned(ZEND_STRL("file"), 1);
    ddtrace_known_strings[ZEND_STR_MESSAGE] = zend_string_init_interned(ZEND_STRL("message"), 1);
    ddtrace_known_strings[ZEND_STR_CODE] = zend_string_init_interned(ZEND_STRL("code"), 1);
    ddtrace_known_strings[ZEND_STR_TYPE] = zend_string_init_interned(ZEND_STRL("type"), 1);
    ddtrace_known_strings[ZEND_STR_FUNCTION] = zend_string_init_interned(ZEND_STRL("function"), 1);
    ddtrace_known_strings[ZEND_STR_OBJECT] = zend_string_init_interned(ZEND_STRL("object"), 1);
    ddtrace_known_strings[ZEND_STR_CLASS] = zend_string_init_interned(ZEND_STRL("class"), 1);
    ddtrace_known_strings[ZEND_STR_OBJECT_OPERATOR] = zend_string_init_interned(ZEND_STRL("->"), 1);
    ddtrace_known_strings[ZEND_STR_PAAMAYIM_NEKUDOTAYIM] = zend_string_init_interned(ZEND_STRL("::"), 1);
    ddtrace_known_strings[ZEND_STR_ARGS] = zend_string_init_interned(ZEND_STRL("args"), 1);
    ddtrace_known_strings[ZEND_STR_UNKNOWN] = zend_string_init_interned(ZEND_STRL("unknown"), 1);
    ddtrace_known_strings[ZEND_STR_EVAL] = zend_string_init_interned(ZEND_STRL("eval"), 1);
    ddtrace_known_strings[ZEND_STR_INCLUDE] = zend_string_init_interned(ZEND_STRL("include"), 1);
    ddtrace_known_strings[ZEND_STR_REQUIRE] = zend_string_init_interned(ZEND_STRL("require"), 1);
    ddtrace_known_strings[ZEND_STR_INCLUDE_ONCE] = zend_string_init_interned(ZEND_STRL("include_once"), 1);
    ddtrace_known_strings[ZEND_STR_REQUIRE_ONCE] = zend_string_init_interned(ZEND_STRL("require_once"), 1);
    ddtrace_known_strings[ZEND_STR_PREVIOUS] = zend_string_init_interned(ZEND_STRL("previous"), 1);
#endif
}
#endif

static PHP_MINIT_FUNCTION(ddtrace) {
    UNUSED(type);

    ddtrace_active_sapi = datadog_php_sapi_from_name(datadog_php_string_view_from_cstr(sapi_module.name));

#ifdef CXA_THREAD_ATEXIT_WRAPPER
    // FrankenPHP calls `ts_free_thread()` in rshutdown
    if (ddtrace_active_sapi != DATADOG_PHP_SAPI_FRANKENPHP) {
        dd_is_main_thread = true;
        glibc__cxa_thread_atexit_impl = CXA_THREAD_ATEXIT_PHP;
        atexit(dd_clean_main_thread_locals);
    }
#endif

    // Reset on every minit for `apachectl graceful`.
    dd_activate_once_control = (pthread_once_t)PTHREAD_ONCE_INIT;

#if PHP_VERSION_ID < 80500
    ddtrace_init_known_strings();
#endif

    zai_hook_minit();
    zai_uhook_minit(module_number);
#if PHP_VERSION_ID >= 80000
    zai_interceptor_minit();
#endif
#if ZAI_JIT_BLACKLIST_ACTIVE
    zai_jit_minit();
#endif

#if PHP_VERSION_ID < 70300 || (defined(_WIN32) && PHP_VERSION_ID >= 80300 && PHP_VERSION_ID < 80400)
    ddtrace_startup_hrtime();
#endif

    register_ddtrace_symbols(module_number);
    REGISTER_INI_ENTRIES();

    zval *ddtrace_module_zv = zend_hash_str_find(&module_registry, ZEND_STRL("ddtrace"));
    if (ddtrace_module_zv) {
        ddtrace_module = Z_PTR_P(ddtrace_module_zv);
    }

    // config initialization needs to be at the top
    // This also initialiyzed logging, so no logs may be emitted before this.
    ddtrace_log_init();
    if (!ddtrace_config_minit(module_number)) {
        return FAILURE;
    }
    if (ZSTR_LEN(get_global_DD_SPAN_SAMPLING_RULES_FILE()) > 0) {
        dd_save_sampling_rules_file_config(get_global_DD_SPAN_SAMPLING_RULES_FILE(), PHP_INI_SYSTEM, PHP_INI_STAGE_STARTUP);
    }

    dd_disable_if_incompatible_sapi_detected();
    atomic_init(&ddtrace_warn_legacy_api, 1);

    /* This allows an extension (e.g. extension=ddtrace.so) to have zend_engine
     * hooks too, but not loadable as zend_extension=ddtrace.so.
     * See http://www.phpinternalsbook.com/php7/extensions_design/zend_extensions.html#hybrid-extensions
     * {{{ */
    zend_register_extension(&_dd_zend_extension_entry, ddtrace_module_entry.handle);
    // The original entry is copied into the module registry when the module is
    // registered, so we search the module registry to find the right
    // zend_module_entry to modify.
    zend_module_entry *mod_ptr =
        zend_hash_str_find_ptr(&module_registry, PHP_DDTRACE_EXTNAME, sizeof(PHP_DDTRACE_EXTNAME) - 1);
    if (mod_ptr == NULL) {
        // This shouldn't happen, possibly a bug if it does.
        zend_error(E_CORE_WARNING,
                   "Failed to find ddtrace extension in "
                   "registered modules. Please open a bug report.");

        return FAILURE;
    }
    mod_ptr->handle = NULL;
    /* }}} */

    // Make sure it's available for appsec, i.e. before disabling
    dd_ip_extraction_startup();

    if (ddtrace_disable) {
        return SUCCESS;
    }

#if PHP_VERSION_ID >= 80100
    ddtrace_setup_fiber_observers();
#endif

#ifndef _WIN32
    ddtrace_set_coredumpfilter();
#endif

    ddtrace_initialize_span_sampling_limiter();
    ddtrace_limiter_create();
    ddtrace_standalone_limiter_create();

    ddtrace_log_minit();

#ifndef _WIN32
    ddtrace_dogstatsd_client_minit();
#endif
    ddshared_minit();
    ddtrace_autoload_minit();

    dd_register_span_data_ce();
    dd_register_fatal_error_ce();
    ddtrace_ce_integration = register_class_DDTrace_Integration();
    ddtrace_ce_span_link = register_class_DDTrace_SpanLink(php_json_serializable_ce);
    ddtrace_ce_span_event = register_class_DDTrace_SpanEvent(php_json_serializable_ce);
    ddtrace_ce_exception_span_event = register_class_DDTrace_ExceptionSpanEvent(ddtrace_ce_span_event);
    ddtrace_ce_git_metadata = register_class_DDTrace_GitMetadata();
    ddtrace_ce_git_metadata->create_object = ddtrace_git_metadata_create;
    memcpy(&ddtrace_git_metadata_handlers, &std_object_handlers, sizeof(zend_object_handlers));
    // We need a free_obj wrapper as zend_objects_store_free_object_storage will skip freeing of classes with the default free_obj handler when fast_shutdown is active. This will mess with our refcount and leak cached git metadata.
    ddtrace_git_metadata_handlers.free_obj = ddtrace_free_obj_wrapper;

    ddtrace_engine_hooks_minit();
    ddtrace_init_proxy_info_map();

    ddtrace_integrations_minit();
    ddtrace_serializer_startup();

    ddtrace_live_debugger_minit();
    ddtrace_minit_remote_config();
    ddtrace_trace_source_minit();

    return SUCCESS;
}

static PHP_MSHUTDOWN_FUNCTION(ddtrace) {
    UNUSED(module_number, type);

    zai_uhook_mshutdown();
    zai_hook_mshutdown();

    UNREGISTER_INI_ENTRIES();

    if (ddtrace_disable == 1) {
        zai_config_mshutdown();
        zai_json_shutdown_bindings();
        return SUCCESS;
    }

    ddtrace_mshutdown_remote_config();

    if (DDTRACE_G(agent_rate_by_service)) {
        zai_json_release_persistent_array(DDTRACE_G(agent_rate_by_service));
        DDTRACE_G(agent_rate_by_service) = NULL;
    }

    ddtrace_integrations_mshutdown();

#ifndef _WIN32
    ddtrace_signals_mshutdown();

    if (!get_global_DD_TRACE_SIDECAR_TRACE_SENDER()) {
        ddtrace_coms_mshutdown();
        if (ddtrace_coms_flush_shutdown_writer_synchronous()) {
            ddtrace_coms_curl_shutdown();
        }
    }
#endif

    ddtrace_log_mshutdown();

    ddtrace_engine_hooks_mshutdown();
    ddtrace_shutdown_proxy_info_map();

    ddtrace_shutdown_span_sampling_limiter();
    ddtrace_limiter_destroy();
    ddtrace_standalone_limiter_destroy();
    zai_config_mshutdown();
    zai_json_shutdown_bindings();

    ddtrace_user_req_shutdown();

    ddtrace_sidecar_shutdown();

    ddtrace_live_debugger_mshutdown();

#if PHP_VERSION_ID >= 80000 && PHP_VERSION_ID < 80100
    // See dd_register_span_data_ce for explanation
    zend_string *key;
    void *prop_info;
    ZEND_HASH_FOREACH_STR_KEY_PTR(&dd_root_span_data_duplicated_properties_table, key, prop_info) {
        ZVAL_PTR(zend_hash_find(&ddtrace_ce_root_span_data->properties_info, key), prop_info); // no update to avoid dtor
    } ZEND_HASH_FOREACH_END();
#endif

    return SUCCESS;
}

static bool dd_rinit_once_done = false;

static void dd_rinit_once(void) {
    /* The env vars are memoized on MINIT before the SAPI env vars are available.
     * We use the first RINIT to bust the env var cache and use the SAPI env vars.
     * TODO Audit/remove config usages before RINIT and move config init to RINIT.
     */
    ddtrace_startup_logging_first_rinit();

    // Uses config, cannot run earlier
#ifndef _WIN32
    ddtrace_signals_first_rinit();
    if (!get_global_DD_TRACE_SIDECAR_TRACE_SENDER()) {
        ddtrace_coms_init_and_start_writer();
    }
#endif

    dd_rinit_once_done = true;
}

static pthread_once_t dd_rinit_once_control = PTHREAD_ONCE_INIT;

static void dd_initialize_request(void) {
    DDTRACE_G(distributed_trace_id) = (ddtrace_trace_id){0};
    DDTRACE_G(distributed_parent_trace_id) = 0;
    DDTRACE_G(additional_global_tags) = zend_new_array(0);
    DDTRACE_G(default_priority_sampling) = DDTRACE_PRIORITY_SAMPLING_UNKNOWN;
    DDTRACE_G(propagated_priority_sampling) = DDTRACE_PRIORITY_SAMPLING_UNSET;
<<<<<<< HEAD
    DDTRACE_G(asm_event_emitted) = false;
    DDTRACE_G(inferred_span_created) = false;
=======
>>>>>>> 760d4a6e
    zend_hash_init(&DDTRACE_G(root_span_tags_preset), 8, unused, ZVAL_PTR_DTOR, 0);
    zend_hash_init(&DDTRACE_G(propagated_root_span_tags), 8, unused, ZVAL_PTR_DTOR, 0);
    zend_hash_init(&DDTRACE_G(tracestate_unknown_dd_keys), 8, unused, ZVAL_PTR_DTOR, 0);
    zend_hash_init(&DDTRACE_G(baggage), 8, unused, ZVAL_PTR_DTOR, 0);

    // Check for the env first, before the first RC
    ddtrace_check_agent_info_env();

    // Do after env check, so that RC data is not updated before RC init
    DDTRACE_G(request_initialized) = true;

    ddtrace_sidecar_rinit();
    ddtrace_asm_event_rinit();

    // Things that should only run on the first RINIT after each minit.
    pthread_once(&dd_rinit_once_control, dd_rinit_once);

    if (!DDTRACE_G(agent_config_reader) && !get_global_DD_TRACE_IGNORE_AGENT_SAMPLING_RATES()) {
        if (get_global_DD_TRACE_SIDECAR_TRACE_SENDER()) {
            if (ddtrace_endpoint) {
                DDTRACE_G(agent_config_reader) = ddog_agent_remote_config_reader_for_endpoint(ddtrace_endpoint);
            }
#ifndef _WIN32
        } else if (ddtrace_coms_agent_config_handle) {
            ddog_agent_remote_config_reader_for_anon_shm(ddtrace_coms_agent_config_handle, &DDTRACE_G(agent_config_reader));
#endif
        }
    }

    if (!DDTRACE_G(remote_config_state) && ddtrace_endpoint) {
        DDTRACE_G(remote_config_state) = ddog_init_remote_config_state(ddtrace_endpoint);
    }

    if (DDTRACE_G(remote_config_state)) {
        ddtrace_rinit_remote_config();
    }

    ddtrace_internal_handlers_rinit();

    ddtrace_log_rinit(PG(error_log));

    ddtrace_seed_prng();
    ddtrace_init_span_stacks();

#ifndef _WIN32
    ddtrace_dogstatsd_client_rinit();
    if (!get_global_DD_TRACE_SIDECAR_TRACE_SENDER()) {
        ddtrace_coms_on_pid_change();
    }
#endif

    ddtrace_agent_info_rinit();

    // Reset compile time after request init hook has compiled
    ddtrace_compile_time_reset();

    dd_prepare_for_new_trace();

    ddtrace_distributed_tracing_result distributed_result = ddtrace_read_distributed_tracing_ids(ddtrace_read_zai_header, NULL);
    ddtrace_apply_distributed_tracing_result(&distributed_result, NULL);

    if (get_DD_TRACE_GENERATE_ROOT_SPAN()) {
        ddtrace_push_root_span();
    }
}

static PHP_RINIT_FUNCTION(ddtrace) {
    UNUSED(module_number, type);

#if PHP_VERSION_ID < 80000 || (PHP_VERSION_ID >= 80400 && PHP_VERSION_ID < 80500)
    zai_interceptor_rinit();
#endif

    if (!ddtrace_disable) {
        // With internal functions also being hookable, they must not be hooked before the CG(map_ptr_base) is zeroed
        zai_hook_activate();
        DDTRACE_G(active_stack) = NULL; // This should not be necessary, but somehow sometimes it may be a leftover from a previous request.
        DDTRACE_G(active_stack) = ddtrace_init_root_span_stack();
#if PHP_VERSION_ID < 80000
        ddtrace_autoload_rinit();
#endif
    }

    if (get_DD_TRACE_ENABLED()) {
        dd_initialize_request();
    }

    return SUCCESS;
}

static void dd_clean_globals(void) {
    zend_array_destroy(DDTRACE_G(additional_global_tags));
    zend_hash_destroy(&DDTRACE_G(root_span_tags_preset));
    zend_hash_destroy(&DDTRACE_G(tracestate_unknown_dd_keys));
    zend_hash_destroy(&DDTRACE_G(propagated_root_span_tags));
    zend_hash_destroy(&DDTRACE_G(baggage));

    if (DDTRACE_G(curl_multi_injecting_spans)) {
        if (GC_DELREF(DDTRACE_G(curl_multi_injecting_spans)) == 0) {
            rc_dtor_func((zend_refcounted *) DDTRACE_G(curl_multi_injecting_spans));
        }
        DDTRACE_G(curl_multi_injecting_spans) = NULL;
    }

    if (DDTRACE_G(dd_origin)) {
        zend_string_release(DDTRACE_G(dd_origin));
        DDTRACE_G(dd_origin) = NULL;
    }

    if (DDTRACE_G(tracestate)) {
        zend_string_release(DDTRACE_G(tracestate));
        DDTRACE_G(tracestate) = NULL;
    }

    ddtrace_internal_handlers_rshutdown();
#ifndef _WIN32
    ddtrace_dogstatsd_client_rshutdown();
#endif

    ddtrace_free_span_stacks(false);
#ifndef _WIN32
    if (!get_global_DD_TRACE_SIDECAR_TRACE_SENDER()) {
        ddtrace_coms_rshutdown();
    }
#endif
}

static void dd_shutdown_hooks_and_observer(void) {
    zai_hook_clean();

#if PHP_VERSION_ID >= 80000 && PHP_VERSION_ID < 80200
#if PHP_VERSION_ID < 80100
#define RUN_TIME_CACHE_OBSERVER_PATCH_VERSION 18
#else
#define RUN_TIME_CACHE_OBSERVER_PATCH_VERSION 4
#endif

    zend_long patch_version = Z_LVAL_P(zend_get_constant_str(ZEND_STRL("PHP_RELEASE_VERSION")));
    if (patch_version < RUN_TIME_CACHE_OBSERVER_PATCH_VERSION) {
        // Just do it if we think to be the only observer ... don't want to break other functionalities
        if (!dd_has_other_observers) {
            // We really should not have to do it. But there is a bug before PHP 8.0.18 and 8.1.4 respectively, causing observer fcall info being freed before stream shutdown (which may still invoke user code)
            dd_observer_extension_backup = zend_observer_fcall_op_array_extension;
            zend_observer_fcall_op_array_extension = -1;
        }
    }
#endif
}

void dd_force_shutdown_tracing(void) {
    DDTRACE_G(in_shutdown) = true;

    zend_try {
        ddtrace_close_all_open_spans(true);  // All remaining userland spans (and root span)
    } zend_catch {
        LOG(WARN, "Failed to close remaining spans due to bailout");
    } zend_end_try();

    zend_try {
        if (ddtrace_flush_tracer(false, true) == FAILURE) {
            LOG(WARN, "Unable to flush the tracer");
        }
    } zend_catch {
        LOG(WARN, "Unable to flush the tracer due to bailout");
    } zend_end_try();

    // we here need to disable the tracer, so that further hooks do not trigger
    ddtrace_disable_tracing_in_current_request();  // implicitly calling dd_clean_globals

    // The hooks shall not be reset, just disabled at runtime.
    dd_shutdown_hooks_and_observer();

    DDTRACE_G(in_shutdown) = false;
}

static void dd_finalize_sidecar_lifecycle(void) {
    if (DDTRACE_G(request_initialized)) {
        ddtrace_telemetry_finalize();
        if (ddtrace_sidecar) {
            ddtrace_ffi_try("Failed signaling lifecycle end",
                ddog_sidecar_lifecycle_end(&ddtrace_sidecar, ddtrace_sidecar_instance_id, &DDTRACE_G(sidecar_queue_id)));
        }
    }
}

static PHP_RSHUTDOWN_FUNCTION(ddtrace) {
    UNUSED(module_number, type);

    zend_hash_destroy(&DDTRACE_G(traced_spans));

    // this needs to be done before dropping the spans
    // run unconditionally because ddtrace may've been disabled mid-request
    ddtrace_exec_handlers_rshutdown();

    if (get_DD_TRACE_ENABLED()) {
        dd_force_shutdown_tracing();
    } else if (!ddtrace_disable) {
        dd_shutdown_hooks_and_observer();
    }

    if (DDTRACE_G(remote_config_state)) {
        ddtrace_rshutdown_remote_config();
    }

    if (!ddtrace_disable) {
        ddtrace_autoload_rshutdown();

        OBJ_RELEASE(&DDTRACE_G(active_stack)->std);
        DDTRACE_G(active_stack) = NULL;
    }

    dd_finalize_sidecar_lifecycle();
    DDTRACE_G(request_initialized) = false;

    ddtrace_telemetry_rshutdown();
    ddtrace_sidecar_rshutdown();

    if (DDTRACE_G(last_flushed_root_service_name)) {
        zend_string_release(DDTRACE_G(last_flushed_root_service_name));
        DDTRACE_G(last_flushed_root_service_name) = NULL;
    }
    if (DDTRACE_G(last_flushed_root_env_name)) {
        zend_string_release(DDTRACE_G(last_flushed_root_env_name));
        DDTRACE_G(last_flushed_root_env_name) = NULL;
    }

    ddtrace_clean_git_object();

    return SUCCESS;
}

#if PHP_VERSION_ID < 80000
int ddtrace_post_deactivate(void) {
#else
zend_result ddtrace_post_deactivate(void) {
#endif
    zai_interceptor_deactivate();

    // we can only actually free our hooks hashtables in post_deactivate, as within RSHUTDOWN some user code may still run
    zai_hook_rshutdown();
    zai_uhook_rshutdown();

    // zai config may be accessed indirectly via other modules RSHUTDOWN, so delay this until the last possible time
    zai_config_rshutdown();

    return SUCCESS;
}

void ddtrace_disable_tracing_in_current_request(void) {
    // PHP 8 has ZSTR_CHAR('0') which is nicer...
    zend_string *zero = zend_string_init("0", 1, 0);
    zend_alter_ini_entry(zai_config_memoized_entries[DDTRACE_CONFIG_DD_TRACE_ENABLED].ini_entries[0]->name, zero,
                         ZEND_INI_USER, ZEND_INI_STAGE_RUNTIME);
    zend_string_release(zero);
}

bool ddtrace_alter_dd_trace_disabled_config(zval *old_value, zval *new_value, zend_string *new_str) {
    (void)new_str;

    if (Z_TYPE_P(old_value) == Z_TYPE_P(new_value)) {
        return true;
    }

    if (ddtrace_disable) {
        return Z_TYPE_P(new_value) == IS_FALSE;  // no changing to enabled allowed if globally disabled
    }

    if (!DDTRACE_G(active_stack)) {
        return true; // We must not do anything early in RINIT before the necessary structures are initialized at all
    }

    if (Z_TYPE_P(old_value) == IS_FALSE) {
        dd_initialize_request();
    } else if (!ddtrace_disable) {  // if this is true, the request has not been initialized at all
        ddtrace_close_all_open_spans(false);  // All remaining userland spans (and root span)
        dd_clean_globals();
    }

    return true;
}

static size_t datadog_info_print(const char *str) { return php_output_write(str, strlen(str)); }

static void _dd_info_tracer_config(void) {
    smart_str buf = {0};
    ddtrace_startup_logging_json(&buf, PHP_JSON_PRETTY_PRINT);
    php_info_print_table_row(2, "DATADOG TRACER CONFIGURATION", ZSTR_VAL(buf.s));
    smart_str_free(&buf);
}

static void _dd_info_diagnostics_row(const char *key, const char *value) {
    if (sapi_module.phpinfo_as_text) {
        php_info_print_table_row(2, key, value);
        return;
    }
    datadog_info_print("<tr><td class='e'>");
    datadog_info_print(key);
    datadog_info_print("</td><td class='v' style='background-color:#f0e881;'>");
    datadog_info_print(value);
    datadog_info_print("</td></tr>");
}

static void _dd_info_diagnostics_table(void) {
    php_info_print_table_start();
    php_info_print_table_colspan_header(2, "Diagnostics");

    HashTable *ht;
    ALLOC_HASHTABLE(ht);
    zend_hash_init(ht, 8, NULL, ZVAL_PTR_DTOR, 0);

    ddtrace_startup_diagnostics(ht, false);

    zend_string *key;
    zval *val;
    ZEND_HASH_FOREACH_STR_KEY_VAL_IND(ht, key, val) {
        switch (Z_TYPE_P(val)) {
            case IS_STRING:
                _dd_info_diagnostics_row(ZSTR_VAL(key), Z_STRVAL_P(val));
                break;
            case IS_NULL:
                _dd_info_diagnostics_row(ZSTR_VAL(key), "NULL");
                break;
            case IS_TRUE:
            case IS_FALSE:
                _dd_info_diagnostics_row(ZSTR_VAL(key), Z_TYPE_P(val) == IS_TRUE ? "true" : "false");
                break;
            default:
                _dd_info_diagnostics_row(ZSTR_VAL(key), "{unknown type}");
                break;
        }
    }
    ZEND_HASH_FOREACH_END();

    php_info_print_table_row(2, "Diagnostic checks", zend_hash_num_elements(ht) == 0 ? "passed" : "failed");

    zend_hash_destroy(ht);
    FREE_HASHTABLE(ht);

    php_info_print_table_end();
}

static PHP_MINFO_FUNCTION(ddtrace) {
    UNUSED(zend_module);

    php_info_print_box_start(0);
    datadog_info_print("Datadog PHP tracer extension");
    if (!sapi_module.phpinfo_as_text) {
        datadog_info_print("<br><strong>For help, check out ");
        datadog_info_print(
            "<a href=\"https://docs.datadoghq.com/tracing/languages/php/\" "
            "style=\"background:transparent;\">the documentation</a>.</strong>");
    } else {
        datadog_info_print(
            "\nFor help, check out the documentation at "
            "https://docs.datadoghq.com/tracing/languages/php/");
    }
    datadog_info_print(!sapi_module.phpinfo_as_text ? "<br><br>" : "\n");
    datadog_info_print("(c) Datadog 2020\n");
    php_info_print_box_end();

    php_info_print_table_start();
    php_info_print_table_row(2, "Datadog tracing support", ddtrace_disable ? "disabled" : "enabled");
    php_info_print_table_row(2, "Version", PHP_DDTRACE_VERSION);
    _dd_info_tracer_config();
    php_info_print_table_end();

    if (!ddtrace_disable) {
        _dd_info_diagnostics_table();
    }

    DISPLAY_INI_ENTRIES();
}

/* {{{ proto string DDTrace\add_global_tag(string $key, string $value) */
PHP_FUNCTION(DDTrace_add_global_tag) {
    UNUSED(execute_data);

    zend_string *key, *val;
    if (zend_parse_parameters(ZEND_NUM_ARGS(), "SS", &key, &val) == FAILURE) {
        RETURN_NULL();
    }

    if (!get_DD_TRACE_ENABLED()) {
        RETURN_NULL();
    }

    zval value_zv;
    ZVAL_STR_COPY(&value_zv, val);
    zend_hash_update(DDTRACE_G(additional_global_tags), key, &value_zv);

    RETURN_NULL();
}

/* {{{ proto string DDTrace\add_distributed_tag(string $key, string $value) */
PHP_FUNCTION(DDTrace_add_distributed_tag) {
    UNUSED(execute_data);

    zend_string *key, *val;
    if (zend_parse_parameters(ZEND_NUM_ARGS(), "SS", &key, &val) == FAILURE) {
        RETURN_NULL();
    }

    if (!get_DD_TRACE_ENABLED()) {
        RETURN_NULL();
    }

    zend_string *prefixed_key = zend_strpprintf(0, "_dd.p.%s", ZSTR_VAL(key));

    zend_array *target_table, *propagated;
    if (DDTRACE_G(active_stack)->root_span) {
        target_table = ddtrace_property_array(&DDTRACE_G(active_stack)->root_span->property_meta);
        propagated = ddtrace_property_array(&DDTRACE_G(active_stack)->root_span->property_propagated_tags);
    } else {
        target_table = &DDTRACE_G(root_span_tags_preset);
        propagated = &DDTRACE_G(propagated_root_span_tags);
    }

    zval value_zv;
    ZVAL_STR_COPY(&value_zv, val);
    zend_hash_update(target_table, prefixed_key, &value_zv);

    zend_hash_add_empty_element(propagated, prefixed_key);

    zend_string_release(prefixed_key);

    RETURN_NULL();
}

PHP_FUNCTION(DDTrace_set_user) {
    UNUSED(execute_data);

    zend_string *user_id;
    HashTable *metadata = NULL;
    zend_bool propagate = get_DD_TRACE_PROPAGATE_USER_ID_DEFAULT();
    if (zend_parse_parameters(ZEND_NUM_ARGS(), "S|hb", &user_id, &metadata, &propagate) == FAILURE) {
        RETURN_NULL();
    }

    if (!get_DD_TRACE_ENABLED()) {
        RETURN_NULL();
    }

    if (user_id == NULL || ZSTR_LEN(user_id) == 0) {
        LOG_LINE(WARN, "Unexpected empty user id in DDTrace\\set_user");
        RETURN_NULL();
    }

    zend_array *target_table, *propagated;
    if (DDTRACE_G(active_stack)->root_span) {
        target_table = ddtrace_property_array(&DDTRACE_G(active_stack)->root_span->property_meta);
        propagated = ddtrace_property_array(&DDTRACE_G(active_stack)->root_span->property_propagated_tags);
    } else {
        target_table = &DDTRACE_G(root_span_tags_preset);
        propagated = &DDTRACE_G(propagated_root_span_tags);
    }

    zval user_id_zv;
    ZVAL_STR_COPY(&user_id_zv, user_id);
    zend_hash_str_update(target_table, ZEND_STRL("usr.id"), &user_id_zv);

    if (propagate) {
        zval value_zv;
        zend_string *encoded_user_id = php_base64_encode_str(user_id);
        ZVAL_STR(&value_zv, encoded_user_id);
        zend_hash_str_update(target_table, ZEND_STRL("_dd.p.usr.id"), &value_zv);

        zend_hash_str_add_empty_element(propagated, ZEND_STRL("_dd.p.usr.id"));
    }

    if (metadata != NULL) {
        zend_string *key;
        zval *value;
        ZEND_HASH_FOREACH_STR_KEY_VAL(metadata, key, value)
        {
            if (!key || Z_TYPE_P(value) != IS_STRING) {
                continue;
            }

            zend_string *prefixed_key = zend_strpprintf(0, "usr.%s", ZSTR_VAL(key));

            zval value_copy;
            ZVAL_COPY(&value_copy, value);
            zend_hash_update(target_table, prefixed_key, &value_copy);

            zend_string_release(prefixed_key);
        }
        ZEND_HASH_FOREACH_END();
    }

    RETURN_NULL();
}

PHP_FUNCTION(dd_trace_serialize_closed_spans) {
    UNUSED(execute_data);

    if (zend_parse_parameters_none() == FAILURE) {
        RETURN_THROWS();
    }

    if (!get_DD_TRACE_ENABLED()) {
        array_init(return_value);
        return;
    }

    ddtrace_mark_all_span_stacks_flushable();

    array_init(return_value);
    ddtrace_serialize_closed_spans_with_cycle(return_value);

    ddtrace_free_span_stacks(false);
    ddtrace_init_span_stacks();
}

PHP_FUNCTION(dd_trace_env_config) {
    UNUSED(execute_data);
    zend_string *env_name;

    if (zend_parse_parameters(ZEND_NUM_ARGS(), "S", &env_name) == FAILURE) {
        RETURN_NULL();
    }

    zai_config_id id;
    if (zai_config_get_id_by_name((zai_str)ZAI_STR_FROM_ZSTR(env_name), &id)) {
        RETURN_COPY(zai_config_get_value(id));
    } else {
        RETURN_NULL();
    }
}

PHP_FUNCTION(dd_trace_disable_in_request) {
    if (zend_parse_parameters_none() == FAILURE) {
        RETURN_THROWS();
    }

    ddtrace_disable_tracing_in_current_request();

    RETURN_BOOL(1);
}

PHP_FUNCTION(dd_trace_reset) {
    if (zend_parse_parameters_none() == FAILURE) {
        RETURN_THROWS();
    }

    if (ddtrace_disable) {
        RETURN_BOOL(0);
    }

    // TODO ??
    RETURN_BOOL(1);
}

/* {{{ proto string dd_trace_serialize_msgpack(array trace_array) */
PHP_FUNCTION(dd_trace_serialize_msgpack) {
    zval *trace_array;

    if (zend_parse_parameters(ZEND_NUM_ARGS(), "a", &trace_array) == FAILURE) {
        RETURN_THROWS();
    }

    if (!get_DD_TRACE_ENABLED()) {
        RETURN_BOOL(0);
    }

    if (ddtrace_serialize_simple_array(trace_array, return_value) != 1) {
        RETURN_BOOL(0);
    }
} /* }}} */

// method used to be able to easily breakpoint the execution at specific PHP line in GDB
PHP_FUNCTION(dd_trace_noop) {
    UNUSED(execute_data);

    if (!get_DD_TRACE_ENABLED()) {
        RETURN_BOOL(0);
    }

    RETURN_BOOL(1);
}

/* {{{ proto int dd_trace_dd_get_memory_limit() */
PHP_FUNCTION(dd_trace_dd_get_memory_limit) {
    if (zend_parse_parameters_none() == FAILURE) {
        RETURN_THROWS();
    }

    RETURN_LONG(ddtrace_get_memory_limit());
}

/* {{{ proto bool dd_trace_check_memory_under_limit() */
PHP_FUNCTION(dd_trace_check_memory_under_limit) {
    if (zend_parse_parameters_none() == FAILURE) {
        RETURN_THROWS();
    }

    RETURN_BOOL(ddtrace_is_memory_under_limit());
}

typedef zend_long ddtrace_zpplong_t;

PHP_FUNCTION(ddtrace_config_app_name) {
    zend_string *default_app_name = NULL, *app_name = get_DD_SERVICE();
    if (zend_parse_parameters(ZEND_NUM_ARGS(), "|S", &default_app_name) != SUCCESS) {
        RETURN_NULL();
    }

    if (default_app_name == NULL && ZSTR_LEN(app_name) == 0) {
        RETURN_NULL();
    }

    RETURN_STR(php_trim(ZSTR_LEN(app_name) ? app_name : default_app_name, NULL, 0, 3));
}

PHP_FUNCTION(ddtrace_config_distributed_tracing_enabled) {
    if (zend_parse_parameters_none() == FAILURE) {
        RETURN_THROWS();
    }

    RETURN_BOOL(get_DD_DISTRIBUTED_TRACING());
}

PHP_FUNCTION(ddtrace_config_trace_enabled) {
    if (zend_parse_parameters_none() == FAILURE) {
        RETURN_THROWS();
    }

    RETURN_BOOL(get_DD_TRACE_ENABLED());
}

PHP_FUNCTION(ddtrace_config_integration_enabled) {
    ddtrace_string name;
    if (zend_parse_parameters(ZEND_NUM_ARGS(), "s", &name.ptr, &name.len) != SUCCESS) {
        RETURN_NULL();
    }

    if (!get_DD_TRACE_ENABLED()) {
        RETURN_FALSE;
    }

    ddtrace_integration *integration = ddtrace_get_integration_from_string(name);
    if (integration == NULL) {
        RETURN_TRUE;
    }
    RETVAL_BOOL(ddtrace_config_integration_enabled(integration->name));
}

PHP_FUNCTION(DDTrace_Config_integration_analytics_enabled) {
    ddtrace_string name;
    if (zend_parse_parameters(ZEND_NUM_ARGS(), "s", &name.ptr, &name.len) != SUCCESS) {
        RETURN_NULL();
    }
    ddtrace_integration *integration = ddtrace_get_integration_from_string(name);
    if (integration == NULL) {
        RETURN_FALSE;
    }
    RETVAL_BOOL(integration->is_analytics_enabled());
}

PHP_FUNCTION(DDTrace_Config_integration_analytics_sample_rate) {
    ddtrace_string name;
    if (zend_parse_parameters(ZEND_NUM_ARGS(), "s", &name.ptr, &name.len) != SUCCESS) {
        RETURN_NULL();
    }
    ddtrace_integration *integration = ddtrace_get_integration_from_string(name);
    if (integration == NULL) {
        RETURN_DOUBLE(DD_INTEGRATION_ANALYTICS_SAMPLE_RATE_DEFAULT);
    }
    RETVAL_DOUBLE(integration->get_sample_rate());
}

/* This is only exposed to serialize the container ID into an HTTP Agent header for the userland transport
 * (`DDTrace\Transport\Http`). The background sender (extension-level transport) is decoupled from userland
 * code to create any HTTP Agent headers. Once the dependency on the userland transport has been removed,
 * this function can also be removed.
 */
PHP_FUNCTION(DDTrace_System_container_id) {
    UNUSED(execute_data);
    ddog_CharSlice id = ddtrace_get_container_id();
    if (id.len) {
        RETVAL_STRINGL(id.ptr, id.len);
    } else {
        RETURN_NULL();
    }
}

PHP_FUNCTION(DDTrace_Testing_trigger_error) {
    ddtrace_string message;
    ddtrace_zpplong_t error_type;
    if (zend_parse_parameters(ZEND_NUM_ARGS(), "sl", &message.ptr, &message.len, &error_type) != SUCCESS) {
        RETURN_NULL();
    }

    int level = (int)error_type;
    switch (level) {
        case E_ERROR:
        case E_WARNING:
        case E_PARSE:
        case E_NOTICE:
        case E_CORE_ERROR:
        case E_CORE_WARNING:
        case E_COMPILE_ERROR:
        case E_USER_ERROR:
        case E_USER_WARNING:
        case E_USER_NOTICE:
        case E_STRICT:
        case E_RECOVERABLE_ERROR:
        case E_DEPRECATED:
        case E_USER_DEPRECATED:
            zend_error(level, "%s", message.ptr);
            break;

        default:
            LOG_LINE(WARN, "Invalid error type specified: %i", level);
            break;
    }
}

PHP_FUNCTION(DDTrace_Internal_add_span_flag) {
    zend_object *span;
    zend_long flag;

    ZEND_PARSE_PARAMETERS_START(2, 2)
        Z_PARAM_OBJ_OF_CLASS_EX(span, ddtrace_ce_span_data, 0, 1)
        Z_PARAM_LONG(flag)
    ZEND_PARSE_PARAMETERS_END();

    ddtrace_span_data *span_data = OBJ_SPANDATA(span);
    span_data->flags |= (uint8_t)flag;

    RETURN_NULL();
}

void dd_internal_handle_fork(void) {
    // CHILD PROCESS
#ifndef _WIN32
    if (!get_global_DD_TRACE_SIDECAR_TRACE_SENDER()) {
        ddtrace_coms_curl_shutdown();
        ddtrace_coms_clean_background_sender_after_fork();
    }
#endif
    if (DDTRACE_G(agent_config_reader)) {
        ddog_agent_remote_config_reader_drop(DDTRACE_G(agent_config_reader));
        DDTRACE_G(agent_config_reader) = NULL;
    }
    if (DDTRACE_G(remote_config_state)) {
        ddog_shutdown_remote_config(DDTRACE_G(remote_config_state));
        DDTRACE_G(remote_config_state) = NULL;
    }
    if (DDTRACE_G(agent_info_reader)) {
        ddog_drop_agent_info_reader(DDTRACE_G(agent_info_reader));
        DDTRACE_G(agent_info_reader) = NULL;
    }
    ddtrace_seed_prng();
    ddtrace_generate_runtime_id();
    ddtrace_reset_sidecar();
    if (!get_DD_TRACE_FORKED_PROCESS()) {
        ddtrace_disable_tracing_in_current_request();
    }
    if (get_DD_TRACE_ENABLED()) {
        if (get_DD_DISTRIBUTED_TRACING()) {
            DDTRACE_G(distributed_parent_trace_id) = ddtrace_peek_span_id();
            DDTRACE_G(distributed_trace_id) = ddtrace_peek_trace_id();
        } else {
            DDTRACE_G(distributed_parent_trace_id) = 0;
            DDTRACE_G(distributed_trace_id) = (ddtrace_trace_id){ 0 };
        }
        ddtrace_free_span_stacks(true);
        ddtrace_init_span_stacks();
        if (get_DD_TRACE_GENERATE_ROOT_SPAN()) {
            ddtrace_push_root_span();
        }
    }

#ifndef _WIN32
    if (!get_global_DD_TRACE_SIDECAR_TRACE_SENDER()) {
        ddtrace_coms_init_and_start_writer();

        if (ddtrace_coms_agent_config_handle) {
            ddog_agent_remote_config_reader_for_anon_shm(ddtrace_coms_agent_config_handle, &DDTRACE_G(agent_config_reader));
        }
    }
#endif
}

/* {{{ proto void DDTrace\handle_fork(): void */
PHP_FUNCTION(DDTrace_Internal_handle_fork) {
    UNUSED(execute_data);
    UNUSED(return_value);
    dd_internal_handle_fork();
}

PHP_FUNCTION(DDTrace_dogstatsd_count) {
    zend_string *metric;
    zend_long value;
    zval *tags = NULL;

    ZEND_PARSE_PARAMETERS_START(2, 3)
    Z_PARAM_STR(metric)
    Z_PARAM_LONG(value)
    Z_PARAM_OPTIONAL
    Z_PARAM_ARRAY(tags)
    ZEND_PARSE_PARAMETERS_END();

    ddtrace_sidecar_dogstatsd_count(metric, value, tags);

    RETURN_NULL();
}

PHP_FUNCTION(DDTrace_dogstatsd_distribution) {
    zend_string *metric;
    double value;
    zval *tags = NULL;

    ZEND_PARSE_PARAMETERS_START(2, 3)
    Z_PARAM_STR(metric)
    Z_PARAM_DOUBLE(value)
    Z_PARAM_OPTIONAL
    Z_PARAM_ARRAY(tags)
    ZEND_PARSE_PARAMETERS_END();

    ddtrace_sidecar_dogstatsd_distribution(metric, value, tags);

    RETURN_NULL();
}

PHP_FUNCTION(DDTrace_dogstatsd_gauge) {
    zend_string *metric;
    double value;
    zval *tags = NULL;

    ZEND_PARSE_PARAMETERS_START(2, 3)
    Z_PARAM_STR(metric)
    Z_PARAM_DOUBLE(value)
    Z_PARAM_OPTIONAL
    Z_PARAM_ARRAY(tags)
    ZEND_PARSE_PARAMETERS_END();

    ddtrace_sidecar_dogstatsd_gauge(metric, value, tags);

    RETURN_NULL();
}

PHP_FUNCTION(DDTrace_dogstatsd_histogram) {
    zend_string *metric;
    double value;
    zval *tags = NULL;

    ZEND_PARSE_PARAMETERS_START(2, 3)
    Z_PARAM_STR(metric)
    Z_PARAM_DOUBLE(value)
    Z_PARAM_OPTIONAL
    Z_PARAM_ARRAY(tags)
    ZEND_PARSE_PARAMETERS_END();

    ddtrace_sidecar_dogstatsd_histogram(metric, value, tags);

    RETURN_NULL();
}

PHP_FUNCTION(DDTrace_dogstatsd_set) {
    zend_string *metric;
    zend_long value;
    zval *tags = NULL;

    ZEND_PARSE_PARAMETERS_START(2, 3)
    Z_PARAM_STR(metric)
    Z_PARAM_LONG(value)
    Z_PARAM_OPTIONAL
    Z_PARAM_ARRAY(tags)
    ZEND_PARSE_PARAMETERS_END();

    ddtrace_sidecar_dogstatsd_set(metric, value, tags);

    RETURN_NULL();
}

PHP_FUNCTION(dd_trace_send_traces_via_thread) {
    char *payload = NULL;
    ddtrace_zpplong_t num_traces = 0;
    ddtrace_zppstrlen_t payload_len = 0;
    zval *curl_headers = NULL;

    // Agent HTTP headers are now set at the extension level so 'curl_headers' from userland is ignored
    if (zend_parse_parameters(ZEND_NUM_ARGS(), "las", &num_traces, &curl_headers, &payload,
                                 &payload_len) == FAILURE) {
        RETURN_THROWS();
    }
#ifndef _WIN32
    bool result = ddtrace_send_traces_via_thread(num_traces, payload, payload_len);
    dd_prepare_for_new_trace();
    RETURN_BOOL(result);
#else
    RETURN_FALSE;
#endif
}

PHP_FUNCTION(dd_trace_buffer_span) {
    zval *trace_array = NULL;

    if (zend_parse_parameters(ZEND_NUM_ARGS(), "a", &trace_array) == FAILURE) {
        RETURN_THROWS();
    }

#ifndef _WIN32
    if (!get_DD_TRACE_ENABLED() || get_global_DD_TRACE_SIDECAR_TRACE_SENDER()) {
        RETURN_BOOL(0);
    }

    char *data;
    size_t size;
    if (ddtrace_serialize_simple_array_into_c_string(trace_array, &data, &size)) {
        RETVAL_BOOL(ddtrace_coms_buffer_data(DDTRACE_G(traces_group_id), data, size));

        free(data);
        return;
    } else {
        RETURN_FALSE;
    }
#else
    RETURN_BOOL(0);
#endif
}

PHP_FUNCTION(dd_trace_coms_trigger_writer_flush) {
    if (zend_parse_parameters_none() == FAILURE) {
        RETURN_THROWS();
    }

#ifndef _WIN32
    if (!get_DD_TRACE_ENABLED() || get_global_DD_TRACE_SIDECAR_TRACE_SENDER()) {
        RETURN_LONG(0);
    }

    RETURN_LONG(ddtrace_coms_trigger_writer_flush());
#else
    RETURN_BOOL(0);
#endif
}

#define FUNCTION_NAME_MATCHES(function) zend_string_equals_literal(function_val, function)

PHP_FUNCTION(dd_trace_internal_fn) {
    UNUSED(execute_data);
    zval ***params = NULL;
    uint32_t params_count = 0;

    zend_string *function_val = NULL;
    if (zend_parse_parameters(ZEND_NUM_ARGS(), "S*", &function_val, &params, &params_count) != SUCCESS) {
        RETURN_BOOL(0);
    }

    RETVAL_FALSE;
    if (ZSTR_LEN(function_val) > 0) {
        if (FUNCTION_NAME_MATCHES("finalize_telemetry")) {
            dd_finalize_sidecar_lifecycle();
            RETVAL_TRUE;
        } else if (params_count == 1 && FUNCTION_NAME_MATCHES("detect_composer_installed_json")) {
            ddog_CharSlice path = dd_zend_string_to_CharSlice(Z_STR_P(ZVAL_VARARG_PARAM(params, 0)));
            ddtrace_detect_composer_installed_json(&ddtrace_sidecar, ddtrace_sidecar_instance_id, &DDTRACE_G(sidecar_queue_id), path);
            RETVAL_TRUE;
        } else if (params_count == 2 && FUNCTION_NAME_MATCHES("mark_integration_loaded")) {
            zval *name = ZVAL_VARARG_PARAM(params, 0);
            zval *version = ZVAL_VARARG_PARAM(params, 1);
            if (Z_TYPE_P(name) == IS_STRING && Z_TYPE_P(version) == IS_STRING) {
                ddtrace_telemetry_notify_integration_version(Z_STRVAL_P(name), Z_STRLEN_P(name), Z_STRVAL_P(version), Z_STRLEN_P(version));
            }
        } else if (FUNCTION_NAME_MATCHES("dump_sidecar")) {
            if (!ddtrace_sidecar) {
                RETURN_FALSE;
            }
            ddog_CharSlice slice = ddog_sidecar_dump(&ddtrace_sidecar);
            RETVAL_STRINGL(slice.ptr, slice.len);
            free((void *) slice.ptr);
        } else if (FUNCTION_NAME_MATCHES("stats_sidecar")) {
            if (!ddtrace_sidecar) {
                RETURN_FALSE;
            }
            ddog_CharSlice slice = ddog_sidecar_stats(&ddtrace_sidecar);
            RETVAL_STRINGL(slice.ptr, slice.len);
            free((void *) slice.ptr);
        } else if (FUNCTION_NAME_MATCHES("synchronous_flush")) {
            uint32_t timeout = 100;
            if (params_count == 1) {
                timeout = Z_LVAL_P(ZVAL_VARARG_PARAM(params, 0));
            }
#ifndef _WIN32
            if (!get_global_DD_TRACE_SIDECAR_TRACE_SENDER()) {
                if (dd_rinit_once_done) {
                    ddtrace_coms_synchronous_flush(timeout);
                }
            } else
#endif
            if (ddtrace_sidecar) {
                ddtrace_ffi_try("Failed synchronously flushing traces", ddog_sidecar_flush_traces(&ddtrace_sidecar));
            }
            RETVAL_TRUE;
#ifndef _WIN32
        } else if (FUNCTION_NAME_MATCHES("init_and_start_writer")) {
            RETVAL_BOOL(ddtrace_coms_init_and_start_writer());
        } else if (FUNCTION_NAME_MATCHES("ddtrace_coms_next_group_id")) {
            RETVAL_LONG(ddtrace_coms_next_group_id());
        } else if (params_count == 2 && FUNCTION_NAME_MATCHES("ddtrace_coms_buffer_span")) {
            zval *group_id = ZVAL_VARARG_PARAM(params, 0);
            zval *trace_array = ZVAL_VARARG_PARAM(params, 1);
            char *data = NULL;
            size_t size = 0;
            if (ddtrace_serialize_simple_array_into_c_string(trace_array, &data, &size)) {
                RETVAL_BOOL(ddtrace_coms_buffer_data(Z_LVAL_P(group_id), data, size));
                free(data);
            } else {
                RETVAL_FALSE;
            }
        } else if (params_count == 2 && FUNCTION_NAME_MATCHES("ddtrace_coms_buffer_data")) {
            zval *group_id = ZVAL_VARARG_PARAM(params, 0);
            zval *data = ZVAL_VARARG_PARAM(params, 1);
            RETVAL_BOOL(ddtrace_coms_buffer_data(Z_LVAL_P(group_id), Z_STRVAL_P(data), Z_STRLEN_P(data)));
        } else if (FUNCTION_NAME_MATCHES("shutdown_writer")) {
            RETVAL_BOOL(ddtrace_coms_flush_shutdown_writer_synchronous());
        } else if (params_count == 1 && FUNCTION_NAME_MATCHES("set_writer_send_on_flush")) {
            RETVAL_BOOL(ddtrace_coms_set_writer_send_on_flush(IS_TRUE_P(ZVAL_VARARG_PARAM(params, 0))));
        } else if (FUNCTION_NAME_MATCHES("test_consumer")) {
            ddtrace_coms_test_consumer();
            RETVAL_TRUE;
        } else if (FUNCTION_NAME_MATCHES("test_writers")) {
            ddtrace_coms_test_writers();
            RETVAL_TRUE;
        } else if (FUNCTION_NAME_MATCHES("test_msgpack_consumer")) {
            ddtrace_coms_test_msgpack_consumer();
            RETVAL_TRUE;
#endif
        } else if (FUNCTION_NAME_MATCHES("test_logs")) {
            ddog_logf(DDOG_LOG_WARN, false, "foo");
            ddog_logf(DDOG_LOG_WARN, false, "bar");
            ddog_logf(DDOG_LOG_ERROR, false, "Boum");
            RETVAL_TRUE;
        }
    }
}

/* {{{ proto int DDTrace\close_spans_until(DDTrace\SpanData) */
PHP_FUNCTION(DDTrace_close_spans_until) {
    zval *spanzv = NULL;

    if (zend_parse_parameters(ZEND_NUM_ARGS(), "O!", &spanzv, ddtrace_ce_span_data) == FAILURE) {
        RETURN_THROWS();
    }

    int closed_spans = ddtrace_close_userland_spans_until(spanzv ? OBJ_SPANDATA(Z_OBJ_P(spanzv)) : NULL);

    if (closed_spans == -1) {
        RETURN_FALSE;
    }
    RETURN_LONG(closed_spans);
}

/* {{{ proto string dd_trace_set_trace_id() */
PHP_FUNCTION(dd_trace_set_trace_id) {
    UNUSED(execute_data);

    zend_string *trace_id = NULL;
    if (zend_parse_parameters(ZEND_NUM_ARGS(), "S", &trace_id) == FAILURE) {
        RETURN_THROWS();
    }

    ddtrace_trace_id new_trace_id = ddtrace_parse_userland_trace_id(trace_id);
    if (new_trace_id.low || new_trace_id.high || (ZSTR_LEN(trace_id) == 1 && ZSTR_VAL(trace_id)[0] == '0')) {
        DDTRACE_G(distributed_trace_id) = new_trace_id;
        RETURN_TRUE;
    }

    RETURN_FALSE;
}

/* {{{ proto string dd_trace_peek_span_id() */
PHP_FUNCTION(dd_trace_peek_span_id) {
    UNUSED(execute_data);
    RETURN_STR(ddtrace_span_id_as_string(ddtrace_peek_span_id()));
}

/* {{{ proto void dd_trace_close_all_spans_and_flush() */
PHP_FUNCTION(dd_trace_close_all_spans_and_flush) {
    if (zend_parse_parameters_none() == FAILURE) {
        RETURN_THROWS();
    }
    ddtrace_close_all_spans_and_flush();
    RETURN_NULL();
}

/* {{{ proto void dd_trace_synchronous_flush(int) */
PHP_FUNCTION(dd_trace_synchronous_flush) {
    zend_long timeout = 100;

    if (zend_parse_parameters(ZEND_NUM_ARGS(), "|l", &timeout) == FAILURE) {
        RETURN_THROWS();
    }

    // If zend_long is not a uint32_t, we can't pass it to ddtrace_coms_synchronous_flush
    if (timeout < 0 || timeout > UINT32_MAX) {
        LOG_LINE_ONCE(ERROR, "dd_trace_synchronous_flush() expects a timeout in milliseconds");
        RETURN_NULL();
    }

#ifndef _WIN32
    if (!get_global_DD_TRACE_SIDECAR_TRACE_SENDER()) {
        if (dd_rinit_once_done) {
            ddtrace_coms_synchronous_flush(timeout);
        }
    } else
#endif
    if (ddtrace_sidecar) {
        ddtrace_ffi_try("Failed synchronously flushing traces", ddog_sidecar_flush_traces(&ddtrace_sidecar));
    }
    RETURN_NULL();
}

static void dd_ensure_root_span(void) {
    if (!DDTRACE_G(active_stack)->root_span && DDTRACE_G(active_stack)->parent_stack == NULL && get_DD_TRACE_GENERATE_ROOT_SPAN()) {
        ddtrace_push_root_span();  // ensure root span always exists, especially after serialization for testing
    }
}

/* {{{ proto string DDTrace\active_span() */
PHP_FUNCTION(DDTrace_active_span) {
    if (zend_parse_parameters_none() == FAILURE) {
        RETURN_THROWS();
    }

    if (!get_DD_TRACE_ENABLED()) {
        RETURN_NULL();
    }
    dd_ensure_root_span();
    ddtrace_span_data *span = ddtrace_active_span();
    if (span) {
        RETURN_OBJ_COPY(&span->std);
    }
    RETURN_NULL();
}

/* {{{ proto string DDTrace\root_span() */
PHP_FUNCTION(DDTrace_root_span) {
    if (zend_parse_parameters_none() == FAILURE) {
        RETURN_THROWS();
    }

    if (!get_DD_TRACE_ENABLED()) {
        RETURN_NULL();
    }
    dd_ensure_root_span();
    ddtrace_root_span_data *span = DDTRACE_G(active_stack)->root_span;
    if (span) {
        RETURN_OBJ_COPY(&span->std);
    }
    RETURN_NULL();
}

static inline void dd_start_span(INTERNAL_FUNCTION_PARAMETERS) {
    double start_time_seconds = 0;
    if (zend_parse_parameters(ZEND_NUM_ARGS(), "|d", &start_time_seconds) != SUCCESS) {
        LOG_LINE_ONCE(WARN, "unexpected parameter, expecting double for start time");
        RETURN_FALSE;
    }

    ddtrace_span_data *span;

    if (get_DD_TRACE_ENABLED()) {
        span = ddtrace_open_span(DDTRACE_USER_SPAN);
    } else {
        span = ddtrace_init_dummy_span();
    }

    if (start_time_seconds > 0) {
        span->start = (uint64_t)(start_time_seconds * ZEND_NANO_IN_SEC);
    }

    if (get_DD_TRACE_ENABLED()) {
        ddtrace_observe_opened_span(span);
    }

    RETURN_OBJ(&span->std);
}

/* {{{ proto string DDTrace\start_span() */
PHP_FUNCTION(DDTrace_start_span) {
    dd_start_span(INTERNAL_FUNCTION_PARAM_PASSTHRU);
}

/* {{{ proto string DDTrace\start_trace_span() */
PHP_FUNCTION(DDTrace_start_trace_span) {
    if (get_DD_TRACE_ENABLED()) {
        ddtrace_span_stack *stack = ddtrace_init_root_span_stack();
        ddtrace_switch_span_stack(stack);
        GC_DELREF(&stack->std); // We don't retain a ref to it, it's now the active_stack
    }
    dd_start_span(INTERNAL_FUNCTION_PARAM_PASSTHRU);
}

static void dd_set_span_finish_time(ddtrace_span_data *span, double finish_time_seconds) {
    // we do not expose the monotonic time here, so do not use it as reference time to calculate difference
    uint64_t start_time = span->start;
    uint64_t finish_time = (uint64_t)(finish_time_seconds * 1000000000);
    if (finish_time < start_time) {
        dd_trace_stop_span_time(span);
    } else {
        span->duration = finish_time - start_time;
    }
}

/* {{{ proto string DDTrace\close_span() */
PHP_FUNCTION(DDTrace_close_span) {
    double finish_time_seconds = 0;
    if (zend_parse_parameters(ZEND_NUM_ARGS(), "|d", &finish_time_seconds) != SUCCESS) {
        LOG_LINE_ONCE(WARN, "unexpected parameter, expecting double for finish time");
        RETURN_FALSE;
    }

    ddtrace_span_data *top_span = ddtrace_active_span();

    if (!top_span || top_span->type != DDTRACE_USER_SPAN) {
        LOG(ERROR, "There is no user-span on the top of the stack. Cannot close.");
        RETURN_NULL();
    }

    dd_set_span_finish_time(top_span, finish_time_seconds);

    ddtrace_close_span(top_span);
    RETURN_NULL();
}

/* {{{ proto string DDTrace\update_span_duration() */
PHP_FUNCTION(DDTrace_update_span_duration) {
    double finish_time_seconds = 0;
    zval *spanzv = NULL;
    if (zend_parse_parameters(ZEND_NUM_ARGS(), "O|d", &spanzv, ddtrace_ce_span_data, &finish_time_seconds) != SUCCESS) {
        RETURN_FALSE;
    }

    ddtrace_span_data *span = OBJ_SPANDATA(Z_OBJ_P(spanzv));

    if (span->duration == 0) {
        LOG(ERROR, "Cannot update the span duration of an unfinished span.");
        RETURN_NULL();
    }

    if (span->duration == DDTRACE_DROPPED_SPAN || span->duration == DDTRACE_SILENTLY_DROPPED_SPAN) {
        RETURN_NULL();
    }

    dd_set_span_finish_time(span, finish_time_seconds);

    RETURN_NULL();
}

/* {{{ proto string DDTrace\active_stack() */
PHP_FUNCTION(DDTrace_active_stack) {
    if (zend_parse_parameters_none() == FAILURE) {
        RETURN_THROWS();
    }

    if (!DDTRACE_G(active_stack)) {
        RETURN_NULL();
    }
    RETURN_OBJ_COPY(&DDTRACE_G(active_stack)->std);
}

/* {{{ proto string DDTrace\create_stack() */
PHP_FUNCTION(DDTrace_create_stack) {
    if (zend_parse_parameters_none() == FAILURE) {
        RETURN_THROWS();
    }

    if (!get_DD_TRACE_ENABLED()) {
        RETURN_OBJ(&ddtrace_init_root_span_stack()->std);
    }

    ddtrace_span_stack *stack = ddtrace_init_span_stack();
    ddtrace_switch_span_stack(stack);
    RETURN_OBJ(&stack->std);
}

/* {{{ proto string DDTrace\switch_stack(DDTrace\SpanData|DDTrace\SpanStack) */
PHP_FUNCTION(DDTrace_switch_stack) {
    ddtrace_span_stack *stack = NULL;

    ZEND_PARSE_PARAMETERS_START(0, 1)
        Z_PARAM_OPTIONAL
        DD_PARAM_PROLOGUE(0, 0);
        if (Z_TYPE_P(_arg) == IS_OBJECT && (instanceof_function(Z_OBJCE_P(_arg), ddtrace_ce_span_data) || Z_OBJCE_P(_arg) == ddtrace_ce_span_stack)) {
            stack = (ddtrace_span_stack *) Z_OBJ_P(_arg);
            if (instanceof_function(Z_OBJCE_P(_arg), ddtrace_ce_span_data)) {
                stack = OBJ_SPANDATA(Z_OBJ_P(_arg))->stack;
            }
        } else {
            zend_argument_type_error(1, "must be of type DDTrace\\SpanData|DDTrace\\SpanStack, %s given", zend_zval_value_name(_arg));
            _error_code = ZPP_ERROR_FAILURE;
            break;
        }
    ZEND_PARSE_PARAMETERS_END();

    if (!DDTRACE_G(active_stack)) {
        RETURN_NULL();
    }

    if (stack) {
        ddtrace_switch_span_stack(stack);
    } else if (DDTRACE_G(active_stack)->parent_stack) {
        ddtrace_switch_span_stack(DDTRACE_G(active_stack)->parent_stack);
    }

    RETURN_OBJ_COPY(&DDTRACE_G(active_stack)->std);
}

PHP_FUNCTION(DDTrace_flush) {
    if (zend_parse_parameters_none() == FAILURE) {
        RETURN_THROWS();
    }

    if (get_DD_AUTOFINISH_SPANS()) {
        ddtrace_close_userland_spans_until(NULL);
    }
    if (ddtrace_flush_tracer(false, get_DD_TRACE_FLUSH_COLLECT_CYCLES()) == FAILURE) {
        LOG_LINE(WARN, "Unable to flush the tracer");
    }
    RETURN_NULL();
}

/* {{{ proto string \DDTrace\trace_id() */
PHP_FUNCTION(DDTrace_trace_id) {
    if (zend_parse_parameters_none() == FAILURE) {
        RETURN_THROWS();
    }

    RETURN_STR(ddtrace_trace_id_as_string(ddtrace_peek_trace_id()));
}

/* {{{ proto string \DDTrace\logs_correlation_trace_id() */
PHP_FUNCTION(DDTrace_logs_correlation_trace_id) {
    if (zend_parse_parameters_none() == FAILURE) {
        RETURN_THROWS();
    }

    ddtrace_trace_id trace_id = ddtrace_peek_trace_id();

    if (get_DD_TRACE_128_BIT_TRACEID_LOGGING_ENABLED()) {
        // The format of the injected trace id is conditional based on the higher-order 64 bits of the trace id
        uint64_t high = trace_id.high;
        if (high == 0) {
            // If zero, the injected trace id will be its decimal string encoding (preserving the current behavior of 64-bit TraceIds)
            RETURN_STR(ddtrace_trace_id_as_string(trace_id));
        } else {
            // The injected trace id will be encoded as 32 lower-case hexadecimal characters with zero-padding as necessary
            RETURN_STR(ddtrace_trace_id_as_hex_string(trace_id));
        }
    } else {
        // The injected trace id is the decimal encoding of the lower-order 64-bits of the trace id
        RETURN_STR(ddtrace_span_id_as_string(trace_id.low));
    }
}

/* {{{ proto array \DDTrace\current_context() */
PHP_FUNCTION(DDTrace_current_context) {
    if (zend_parse_parameters_none() == FAILURE) {
        RETURN_THROWS();
    }

    array_init(return_value);

    add_assoc_str_ex(return_value, ZEND_STRL("trace_id"), ddtrace_trace_id_as_string(ddtrace_peek_trace_id()));
    add_assoc_str_ex(return_value, ZEND_STRL("span_id"), ddtrace_span_id_as_string(ddtrace_peek_span_id()));

    zval zv;

    // Add Version
    ZVAL_STR_COPY(&zv, get_DD_VERSION());
    if (Z_STRLEN(zv) == 0) {
        zend_string_release(Z_STR(zv));
        ZVAL_NULL(&zv);
    }
    add_assoc_zval_ex(return_value, ZEND_STRL("version"), &zv);

    // Add Env
    ZVAL_STR_COPY(&zv, get_DD_ENV());
    if (Z_STRLEN(zv) == 0) {
        zend_string_release(Z_STR(zv));
        ZVAL_NULL(&zv);
    }
    add_assoc_zval_ex(return_value, ZEND_STRL("env"), &zv);

    if (DDTRACE_G(active_stack) && DDTRACE_G(active_stack)->active) {
        ddtrace_root_span_data *root = SPANDATA(DDTRACE_G(active_stack)->active)->root;
        zval *origin = &root->property_origin;
        if (Z_TYPE_P(origin) > IS_NULL && (Z_TYPE_P(origin) != IS_STRING || Z_STRLEN_P(origin))) {
            Z_TRY_ADDREF_P(origin);
            zend_hash_str_add_new(Z_ARR_P(return_value), ZEND_STRL("distributed_tracing_origin"), origin);
        }

        zval *parent_id = &root->property_parent_id;
        if (Z_TYPE_P(parent_id) == IS_STRING && Z_STRLEN_P(parent_id)) {
            Z_TRY_ADDREF_P(parent_id);
            zend_hash_str_add_new(Z_ARR_P(return_value), ZEND_STRL("distributed_tracing_parent_id"), parent_id);
        }
    } else {
        if (DDTRACE_G(dd_origin)) {
            add_assoc_str_ex(return_value, ZEND_STRL("distributed_tracing_origin"), zend_string_copy(DDTRACE_G(dd_origin)));
        }

        if (DDTRACE_G(distributed_parent_trace_id)) {
            add_assoc_str_ex(return_value, ZEND_STRL("distributed_tracing_parent_id"),
                             ddtrace_span_id_as_string(DDTRACE_G(distributed_parent_trace_id)));
        }
    }

    zval tags;
    array_init(&tags);
    if (get_DD_TRACE_ENABLED()) {
        ddtrace_get_propagated_tags(Z_ARR(tags));
    }
    add_assoc_zval_ex(return_value, ZEND_STRL("distributed_tracing_propagated_tags"), &tags);
}

/* {{{ proto bool set_distributed_tracing_context(string $trace_id, string $parent_id, ?string $origin, array|string|null $tags) */
PHP_FUNCTION(DDTrace_set_distributed_tracing_context) {
    zend_string *trace_id_str, *parent_id_str, *origin = NULL;
    zval *tags = NULL;

    if (zend_parse_parameters(ZEND_NUM_ARGS(), "SS|S!z!", &trace_id_str, &parent_id_str, &origin, &tags) != SUCCESS) {
        RETURN_THROWS();
    }

    if (tags && Z_TYPE_P(tags) > IS_FALSE && Z_TYPE_P(tags) != IS_ARRAY && Z_TYPE_P(tags) != IS_STRING) {
        zend_type_error("DDTrace\\set_distributed_tracing_context expects parameter 4 to be of type array, string or null, %s given", zend_zval_value_name(tags));
    }

    if (!get_DD_TRACE_ENABLED()) {
        RETURN_FALSE;
    }

    ddtrace_trace_id new_trace_id;
    if (ZSTR_LEN(trace_id_str) == 1 && ZSTR_VAL(trace_id_str)[0] == '0') {
        new_trace_id = (ddtrace_trace_id){ 0 };
    } else if (!(new_trace_id = ddtrace_parse_userland_trace_id(trace_id_str)).low && !new_trace_id.high) {
        RETURN_FALSE;
    }

    zval parent_zv;
    ZVAL_STR(&parent_zv, parent_id_str);
    uint64_t new_parent_id;
    if (ZSTR_LEN(parent_id_str) == 1 && ZSTR_VAL(parent_id_str)[0] == '0') {
        new_parent_id = 0;
    } else if (!(new_parent_id = ddtrace_parse_userland_span_id(&parent_zv))) {
        RETURN_FALSE;
    }

    ddtrace_root_span_data *root_span = DDTRACE_G(active_stack)->root_span;
    if (root_span) {
        root_span->parent_id = new_parent_id;
        if (!new_trace_id.low && !new_trace_id.high) {
            root_span->trace_id = (ddtrace_trace_id) {
                .low = root_span->span_id,
                .time = get_DD_TRACE_128_BIT_TRACEID_GENERATION_ENABLED() ? root_span->start / ZEND_NANO_IN_SEC : 0,
            };
        } else {
            root_span->trace_id = new_trace_id;
        }
        ddtrace_update_root_id_properties(root_span);
    } else {
        DDTRACE_G(distributed_trace_id) = new_trace_id;
        DDTRACE_G(distributed_parent_trace_id) = new_parent_id;
    }

    if (origin) {
        if (root_span) {
            zval zv;
            ZVAL_STR_COPY(&zv, origin);
            ddtrace_assign_variable(&root_span->property_origin, &zv);
        } else {
            if (DDTRACE_G(dd_origin)) {
                zend_string_release(DDTRACE_G(dd_origin));
            }
            DDTRACE_G(dd_origin) = ZSTR_LEN(origin) ? zend_string_copy(origin) : NULL;
        }
    }

    if (tags) {
        zend_array *root_meta = &DDTRACE_G(root_span_tags_preset);
        zend_array *propagated_tags = &DDTRACE_G(propagated_root_span_tags);
        if (root_span) {
            root_meta = ddtrace_property_array(&root_span->property_meta);
            propagated_tags = ddtrace_property_array(&root_span->property_propagated_tags);
        }

        if (Z_TYPE_P(tags) == IS_STRING) {
            ddtrace_add_tracer_tags_from_header(Z_STR_P(tags), root_meta, propagated_tags);
        } else if (Z_TYPE_P(tags) == IS_ARRAY) {
            ddtrace_add_tracer_tags_from_array(Z_ARR_P(tags), root_meta, propagated_tags);
        }
    }

    RETURN_TRUE;
}

typedef struct {
    zend_fcall_info fci;
    zend_fcall_info_cache fcc;
} dd_fci_fcc_pair;

static bool dd_read_userspace_header(zai_str zai_header, const char *lowercase_header, zend_string **header_value, void *data) {
    UNUSED(zai_header);
    dd_fci_fcc_pair *func = (dd_fci_fcc_pair *) data;
    zval retval, arg;
    func->fci.params = &arg;
    ZVAL_STRING(&arg, lowercase_header);

    if (zend_call_function_with_return_value(&func->fci, &func->fcc, &retval) != SUCCESS || Z_TYPE(retval) <= IS_NULL) {
        zval_ptr_dtor(&arg);
        return false;
    }

    *header_value = zval_get_string(&retval);

    zval_ptr_dtor(&arg);
    zval_ptr_dtor(&retval);

    return true;
}

static bool parse_tracing_headers_common(INTERNAL_FUNCTION_PARAMETERS, dd_fci_fcc_pair *func, bool *use_server_headers, zend_array **array) {
    UNUSED(return_value);
    *use_server_headers = false;
    *array = NULL;

    ZEND_PARSE_PARAMETERS_START(1, 1)
        DD_PARAM_PROLOGUE(0, 0);
        if (Z_TYPE_P(_arg) == IS_NULL) {
            *use_server_headers = true;
        } else if (UNEXPECTED(!zend_parse_arg_func(_arg, &func->fci, &func->fcc, false, &_error, true))) {
            if (!_error) {
                zend_argument_type_error(1, "must be a valid callback or of type array, %s given", zend_zval_value_name(_arg));
                _error_code = ZPP_ERROR_FAILURE;
                break;
            } else if (Z_TYPE_P(_arg) == IS_ARRAY) {
                *array = Z_ARR_P(_arg);
                efree(_error);
            } else {
                _error_code = ZPP_ERROR_WRONG_CALLBACK;
                break;
            }
#if PHP_VERSION_ID < 70300
        } else if (UNEXPECTED(_error != NULL)) {
#if PHP_VERSION_ID < 70200
            zend_wrong_callback_error(E_DEPRECATED, 1, _error);
#else
            zend_wrong_callback_error(_flags & ZEND_PARSE_PARAMS_THROW, E_DEPRECATED, 1, _error);
#endif
#endif
        }
    ZEND_PARSE_PARAMETERS_END_EX(return false);

    return true;
}

static ddtrace_distributed_tracing_result dd_parse_distributed_tracing_headers_function(INTERNAL_FUNCTION_PARAMETERS, bool *success) {
    dd_fci_fcc_pair func;
    bool use_server_headers;
    zend_array *array;

    *success = parse_tracing_headers_common(INTERNAL_FUNCTION_PARAM_PASSTHRU, &func, &use_server_headers, &array);
    if (!*success || !get_DD_TRACE_ENABLED()) {
        return (ddtrace_distributed_tracing_result){0};
    }

    func.fci.param_count = 1;

    if (array) {
        return ddtrace_read_distributed_tracing_ids(ddtrace_read_array_header, array);
    } else if (use_server_headers) {
        return ddtrace_read_distributed_tracing_ids(ddtrace_read_zai_header, &func);
    } else {
        return ddtrace_read_distributed_tracing_ids(dd_read_userspace_header, &func);
    }
}

static ddtrace_inferred_proxy_result dd_parse_inferred_proxy_headers_function(INTERNAL_FUNCTION_PARAMETERS, bool *success) {
    dd_fci_fcc_pair func;
    bool use_server_headers;
    zend_array *array;

    *success = parse_tracing_headers_common(INTERNAL_FUNCTION_PARAM_PASSTHRU, &func, &use_server_headers, &array);
    if (!*success || !get_DD_TRACE_ENABLED() || !get_DD_TRACE_INFERRED_PROXY_SERVICES_ENABLED()) {
        return (ddtrace_inferred_proxy_result){0};
    }

    func.fci.param_count = 1;

    if (array) {
        return ddtrace_read_inferred_proxy_headers(ddtrace_read_array_header, array);
    } else if (use_server_headers) {
        return ddtrace_read_inferred_proxy_headers(ddtrace_read_zai_header, &func);
    } else {
        return ddtrace_read_inferred_proxy_headers(dd_read_userspace_header, &func);
    }
}

PHP_FUNCTION(DDTrace_consume_distributed_tracing_headers) {
    bool success;

    ddtrace_inferred_proxy_result inferred_result = dd_parse_inferred_proxy_headers_function(INTERNAL_FUNCTION_PARAM_PASSTHRU, &success);
    if (success && get_DD_TRACE_ENABLED() && DDTRACE_G(active_stack)->root_span && Z_TYPE(DDTRACE_G(active_stack)->root_span->property_inferred_span) != IS_OBJECT) {
        ddtrace_open_inferred_span(&inferred_result, DDTRACE_G(active_stack)->root_span);
    }

    ddtrace_distributed_tracing_result result = dd_parse_distributed_tracing_headers_function(INTERNAL_FUNCTION_PARAM_PASSTHRU, &success);
    if (success && get_DD_TRACE_ENABLED()) {
        ddtrace_apply_distributed_tracing_result(&result, DDTRACE_G(active_stack)->root_span);
    }

    RETURN_NULL();
}

/* {{{ proto array generate_distributed_tracing_headers() */
PHP_FUNCTION(DDTrace_generate_distributed_tracing_headers) {
    zend_array *inject = NULL;

    ZEND_PARSE_PARAMETERS_START(0, 1)
        Z_PARAM_OPTIONAL
        Z_PARAM_ARRAY_HT_EX(inject, true, false)
    ZEND_PARSE_PARAMETERS_END();

    array_init(return_value);
    if (get_DD_TRACE_ENABLED()) {
        if (inject) {
            zend_array *inject_set = zend_new_array(zend_hash_num_elements(inject));
            zval *val;
            ZEND_HASH_FOREACH_VAL(inject, val) {
                if (Z_TYPE_P(val) == IS_STRING) {
                    zend_hash_add_empty_element(inject_set, Z_STR_P(val));
                }
            } ZEND_HASH_FOREACH_END();
            ddtrace_inject_distributed_headers_config(Z_ARR_P(return_value), true, inject_set);
            zend_array_destroy(inject_set);
        } else {
            ddtrace_inject_distributed_headers(Z_ARR_P(return_value), true);
        }
    }
}

/* {{{ proto string dd_trace_closed_spans_count() */
PHP_FUNCTION(dd_trace_closed_spans_count) {
    if (zend_parse_parameters_none() == FAILURE) {
        RETURN_THROWS();
    }

    RETURN_LONG(DDTRACE_G(closed_spans_count));
}

bool ddtrace_tracer_is_limited(void) {
    int64_t limit = get_DD_TRACE_SPANS_LIMIT();
    if (limit >= 0) {
        int64_t open_spans = DDTRACE_G(open_spans_count);
        int64_t closed_spans = DDTRACE_G(closed_spans_count);
        if ((open_spans + closed_spans) >= limit) {
            return true;
        }
    }
    return !ddtrace_is_memory_under_limit();
}

/* {{{ proto string dd_trace_tracer_is_limited() */
PHP_FUNCTION(dd_trace_tracer_is_limited) {
    if (zend_parse_parameters_none() == FAILURE) {
        RETURN_THROWS();
    }

    RETURN_BOOL(ddtrace_tracer_is_limited() == true ? 1 : 0);
}

/* {{{ proto string dd_trace_compile_time_microseconds() */
PHP_FUNCTION(dd_trace_compile_time_microseconds) {
    if (zend_parse_parameters_none() == FAILURE) {
        RETURN_THROWS();
    }

    RETURN_LONG(ddtrace_compile_time_get());
}

PHP_FUNCTION(DDTrace_set_priority_sampling) {
    bool global = false;
    zend_long priority;

    if (zend_parse_parameters(ZEND_NUM_ARGS(), "l|b", &priority, &global) == FAILURE) {
        RETURN_THROWS();
    }

    if (global || !DDTRACE_G(active_stack) || !DDTRACE_G(active_stack)->root_span) {
        DDTRACE_G(default_priority_sampling) = priority;
    } else {
        ddtrace_set_priority_sampling_on_root(priority, DD_MECHANISM_MANUAL);
    }
}

PHP_FUNCTION(DDTrace_get_priority_sampling) {
    zend_bool global = false;

    if (zend_parse_parameters(ZEND_NUM_ARGS(), "|b", &global) == FAILURE) {
        RETURN_THROWS();
    }

    if (global || !DDTRACE_G(active_stack) || !DDTRACE_G(active_stack)->root_span) {
        RETURN_LONG(DDTRACE_G(default_priority_sampling));
    }

    RETURN_LONG(ddtrace_fetch_priority_sampling_from_root());
}

PHP_FUNCTION(DDTrace_get_sanitized_exception_trace) {
    zend_object *ex;
    zend_long skip = 0;

    ZEND_PARSE_PARAMETERS_START(1, 2)
        Z_PARAM_OBJ_OF_CLASS(ex, zend_ce_throwable)
        Z_PARAM_OPTIONAL
        Z_PARAM_LONG(skip)
    ZEND_PARSE_PARAMETERS_END();

    RETURN_STR(zai_get_trace_without_args_from_exception_skip_frames(ex, skip));
}

PHP_FUNCTION(DDTrace_startup_logs) {
    if (zend_parse_parameters_none() == FAILURE) {
        RETURN_THROWS();
    }

    smart_str buf = {0};
    ddtrace_startup_logging_json(&buf, 0);
    ZVAL_NEW_STR(return_value, buf.s);
}

PHP_FUNCTION(DDTrace_find_active_exception) {
    if (zend_parse_parameters_none() == FAILURE) {
        RETURN_THROWS();
    }

    zend_object *ex = ddtrace_find_active_exception();
    if (ex) {
        RETURN_OBJ_COPY(ex);
    }
}

PHP_FUNCTION(DDTrace_extract_ip_from_headers) {
    zval *arr;
    if (zend_parse_parameters(ZEND_NUM_ARGS(), "a", &arr) == FAILURE) {
        return;
    }

    zval meta;
    array_init(&meta);
    ddtrace_extract_ip_from_headers(arr, Z_ARR(meta));

    RETURN_ARR(Z_ARR(meta));
}

PHP_FUNCTION(DDTrace_curl_multi_exec_get_request_spans) {
    zval *array;

    ZEND_PARSE_PARAMETERS_START(1, 1)
        Z_PARAM_ZVAL(array)
    ZEND_PARSE_PARAMETERS_END();

    if (Z_TYPE_P(array) == IS_REFERENCE) {
        zend_reference *ref = Z_REF_P(array);

#if PHP_VERSION_ID < 70400
        array = &ref->val;
        zval_ptr_dtor(array);
        array_init(array);
#else
        array = zend_try_array_init(array);
        if (!array) {
            RETURN_THROWS();
        }
#endif

        if (get_DD_TRACE_ENABLED()) {
            if (DDTRACE_G(curl_multi_injecting_spans) && GC_DELREF(DDTRACE_G(curl_multi_injecting_spans)) == 0) {
                rc_dtor_func((zend_refcounted *) DDTRACE_G(curl_multi_injecting_spans));
            }

            GC_ADDREF(ref);
            DDTRACE_G(curl_multi_injecting_spans) = ref;
        }
    }

    RETURN_NULL();
}

static const zend_module_dep ddtrace_module_deps[] = {
        ZEND_MOD_REQUIRED("json")
        ZEND_MOD_REQUIRED("standard")
        ZEND_MOD_OPTIONAL("openetelemetry") // make sure we load after otel to insert the hook function if it doesn't exist yet
        ZEND_MOD_END};

zend_module_entry ddtrace_module_entry = {STANDARD_MODULE_HEADER_EX, NULL,
                                          ddtrace_module_deps,       PHP_DDTRACE_EXTNAME,
                                          ext_functions,             PHP_MINIT(ddtrace),
                                          PHP_MSHUTDOWN(ddtrace),    PHP_RINIT(ddtrace),
                                          PHP_RSHUTDOWN(ddtrace),    PHP_MINFO(ddtrace),
                                          PHP_DDTRACE_VERSION,       PHP_MODULE_GLOBALS(ddtrace),
                                          PHP_GINIT(ddtrace),        PHP_GSHUTDOWN(ddtrace),
                                          ddtrace_post_deactivate,   STANDARD_MODULE_PROPERTIES_EX};

// the following operations are performed in order to put the tracer in a state when a new trace can be started:
//   - set a new trace (group) id
void dd_prepare_for_new_trace(void) {
#ifndef _WIN32
    DDTRACE_G(traces_group_id) = ddtrace_coms_next_group_id();
#endif
}<|MERGE_RESOLUTION|>--- conflicted
+++ resolved
@@ -1605,11 +1605,7 @@
     DDTRACE_G(additional_global_tags) = zend_new_array(0);
     DDTRACE_G(default_priority_sampling) = DDTRACE_PRIORITY_SAMPLING_UNKNOWN;
     DDTRACE_G(propagated_priority_sampling) = DDTRACE_PRIORITY_SAMPLING_UNSET;
-<<<<<<< HEAD
-    DDTRACE_G(asm_event_emitted) = false;
     DDTRACE_G(inferred_span_created) = false;
-=======
->>>>>>> 760d4a6e
     zend_hash_init(&DDTRACE_G(root_span_tags_preset), 8, unused, ZVAL_PTR_DTOR, 0);
     zend_hash_init(&DDTRACE_G(propagated_root_span_tags), 8, unused, ZVAL_PTR_DTOR, 0);
     zend_hash_init(&DDTRACE_G(tracestate_unknown_dd_keys), 8, unused, ZVAL_PTR_DTOR, 0);
