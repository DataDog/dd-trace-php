--- conflicted
+++ resolved
@@ -399,14 +399,6 @@
     if (!ddtrace_disable) {
 
 #ifndef _WIN32
-<<<<<<< HEAD
-        if (get_global_DD_TRACE_SIDECAR_TRACE_SENDER() && !get_global_DD_INSTRUMENTATION_TELEMETRY_ENABLED()){
-            // We enabled sending traces through the sidecar by default
-            // That said a few customers have explicitly disabled telemetry to disable the sidecar
-            // So if telemetry is disabled, we will disable the sidecar and send a one shot telemetry call
-            disable_sidecar_sending();
-            // TODO: report the fallback in telemetry
-=======
         // Only disable sidecar sender when explicitly disabled
         bool bgs_fallback = DD_SIDECAR_TRACE_SENDER_DEFAULT && get_global_DD_TRACE_SIDECAR_TRACE_SENDER() && zai_config_memoized_entries[DDTRACE_CONFIG_DD_TRACE_SIDECAR_TRACE_SENDER].name_index < 0 && !get_global_DD_INSTRUMENTATION_TELEMETRY_ENABLED();
         zend_string *bgs_service = NULL;
@@ -420,7 +412,6 @@
             } else {
                 bgs_service = ddtrace_default_service_name();
             }
->>>>>>> 8d07c879
         }
         if (get_global_DD_INSTRUMENTATION_TELEMETRY_ENABLED() || get_global_DD_TRACE_SIDECAR_TRACE_SENDER())
 #endif
@@ -432,11 +423,6 @@
         }
 #ifndef _WIN32
         if (!get_global_DD_TRACE_SIDECAR_TRACE_SENDER()) {
-<<<<<<< HEAD
-            ddtrace_coms_minit(get_global_DD_TRACE_AGENT_STACK_INITIAL_SIZE(),
-                               get_global_DD_TRACE_AGENT_MAX_PAYLOAD_SIZE(),
-                               get_global_DD_TRACE_AGENT_STACK_BACKLOG());
-=======
             if (get_global_DD_TRACE_AGENT_FLUSH_AFTER_N_REQUESTS() == 0) {
                 // Set the default to 10 so that BGS flushes faster. With sidecar it's not needed generally.
                 ddtrace_change_default_ini(DDTRACE_CONFIG_DD_TRACE_AGENT_FLUSH_AFTER_N_REQUESTS, (zai_str) ZAI_STR_FROM_CSTR("10"));
@@ -452,7 +438,6 @@
             if (bgs_fallback) {
                 zend_string_release(bgs_service);
             }
->>>>>>> 8d07c879
         }
 #endif
     }
