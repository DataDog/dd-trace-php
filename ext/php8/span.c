#include "span.h"

#include <SAPI.h>
#include <php8/priority_sampling/priority_sampling.h>
#include <time.h>
#include <unistd.h>

#include "auto_flush.h"
#include "configuration.h"
#include "ddtrace.h"
#include "dispatch.h"
#include "logging.h"
#include "random.h"
#include "serializer.h"
#include "uri_normalization.h"

#define USE_REALTIME_CLOCK 0
#define USE_MONOTONIC_CLOCK 1

ZEND_EXTERN_MODULE_GLOBALS(ddtrace);

void ddtrace_init_span_stacks(void) {
    DDTRACE_G(open_spans_top) = NULL;
    DDTRACE_G(closed_spans_top) = NULL;
    DDTRACE_G(root_span) = NULL;
    DDTRACE_G(open_spans_count) = 0;
    DDTRACE_G(closed_spans_count) = 0;
}

static void _free_span_stack(ddtrace_span_fci *span_fci) {
    while (span_fci != NULL) {
        ddtrace_span_fci *tmp = span_fci;
        span_fci = tmp->next;
        tmp->next = NULL;
        OBJ_RELEASE(&tmp->span.std);
    }
}

void ddtrace_free_span_stacks(void) {
    _free_span_stack(DDTRACE_G(open_spans_top));
    DDTRACE_G(open_spans_top) = NULL;
    DDTRACE_G(root_span) = NULL;
    _free_span_stack(DDTRACE_G(closed_spans_top));
    DDTRACE_G(closed_spans_top) = NULL;
    DDTRACE_G(open_spans_count) = 0;
    DDTRACE_G(closed_spans_count) = 0;
}

static uint64_t _get_nanoseconds(bool monotonic_clock) {
    struct timespec time;
    if (clock_gettime(monotonic_clock ? CLOCK_MONOTONIC : CLOCK_REALTIME, &time) == 0) {
        return time.tv_sec * 1000000000L + time.tv_nsec;
    }
    return 0;
}

void ddtrace_push_span(ddtrace_span_fci *span_fci) {
    span_fci->next = DDTRACE_G(open_spans_top);
    DDTRACE_G(open_spans_top) = span_fci;
}

void ddtrace_open_span(ddtrace_span_fci *span_fci) {
    ddtrace_push_span(span_fci);

    ddtrace_span_t *span = &span_fci->span;
    // Peek at the active span ID before we push a new one onto the stack
    span->parent_id = ddtrace_peek_span_id();
    span->span_id = ddtrace_push_span_id(0);
    // Set the trace_id last so we have ID's on the stack
    span->trace_id = DDTRACE_G(trace_id);
    span->duration_start = _get_nanoseconds(USE_MONOTONIC_CLOCK);
    // Start time is nanoseconds from unix epoch
    // @see https://docs.datadoghq.com/api/?lang=python#send-traces
    span->start = _get_nanoseconds(USE_REALTIME_CLOCK);

    if (!span_fci->next) {  // root span
        DDTRACE_G(root_span) = span_fci;
        ddtrace_set_root_span_properties(&span_fci->span);
    } else {
        ZVAL_COPY(ddtrace_spandata_property_service(&span_fci->span),
                  ddtrace_spandata_property_service(&span_fci->next->span));
        ZVAL_COPY(ddtrace_spandata_property_type(&span_fci->span),
                  ddtrace_spandata_property_type(&span_fci->next->span));
        ZVAL_OBJ_COPY(ddtrace_spandata_property_parent(&span_fci->span), &span_fci->next->span.std);
    }
    ddtrace_set_global_span_properties(&span_fci->span);
}

ddtrace_span_fci *ddtrace_init_span(void) {
    zval fci_zv;
    object_init_ex(&fci_zv, ddtrace_ce_span_data);
    ddtrace_span_fci *span_fci = (ddtrace_span_fci *)Z_OBJ(fci_zv);
    return span_fci;
}

void ddtrace_push_root_span(void) { ddtrace_open_span(ddtrace_init_span()); }

<<<<<<< HEAD
bool ddtrace_root_span_add_tag(zend_string *tag, zval *value) {
    ddtrace_span_fci *root = DDTRACE_G(root_span);
=======
DDTRACE_PUBLIC bool ddtrace_root_span_add_tag(zend_string *tag, zval *value) {
    // Find the root span
    ddtrace_span_fci *root = DDTRACE_G(open_spans_top);
>>>>>>> 5ccc423c
    if (root == NULL) {
        return false;
    }

    zval *meta = ddtrace_spandata_property_meta(&root->span);
    if (Z_TYPE_P(meta) != IS_ARRAY) {
        return false;
    }

    return zend_hash_add(Z_ARR_P(meta), tag, value) != NULL;
}

bool ddtrace_span_alter_root_span_config(zval *old_value, zval *new_value) {
    if (Z_TYPE_P(old_value) == Z_TYPE_P(new_value) || DDTRACE_G(disable)) {
        return true;
    }

    if (Z_TYPE_P(old_value) == IS_FALSE) {
        if (DDTRACE_G(open_spans_top) == NULL) {
            ddtrace_push_root_span();
            return true;
        }
        return false;
    } else {
        if (DDTRACE_G(open_spans_top) == NULL) {
            return true;  // might be the case after serialization
        }
        if (DDTRACE_G(open_spans_top)->next == NULL && DDTRACE_G(closed_spans_top) == NULL) {
            ddtrace_drop_top_open_span();
            return true;
        } else {
            return false;
        }
    }
}

void dd_trace_stop_span_time(ddtrace_span_t *span) {
    span->duration = _get_nanoseconds(USE_MONOTONIC_CLOCK) - span->duration_start;
}

bool ddtrace_has_top_internal_span(ddtrace_span_fci *end) {
    ddtrace_span_fci *span_fci = DDTRACE_G(open_spans_top);
    while (span_fci) {
        if (span_fci == end) {
            return true;
        }
        if (span_fci->execute_data != NULL) {
            return false;
        }
        span_fci = span_fci->next;
    }
    return false;
}

void ddtrace_close_userland_spans_until(ddtrace_span_fci *until) {
    ddtrace_span_fci *span_fci;
    while ((span_fci = DDTRACE_G(open_spans_top)) && span_fci != until &&
           (span_fci->execute_data != NULL || span_fci->next)) {
        if (span_fci->execute_data) {
            ddtrace_log_err("Found internal span data while closing userland spans");
        }

        if (get_DD_AUTOFINISH_SPANS()) {
            dd_trace_stop_span_time(&span_fci->span);
            ddtrace_close_span(span_fci);
        } else {
            ddtrace_drop_top_open_span();
        }
    }
    DDTRACE_G(open_spans_top) = span_fci;
}

void ddtrace_close_span(ddtrace_span_fci *span_fci) {
    if (span_fci == NULL || !ddtrace_has_top_internal_span(span_fci)) {
        return;
    }

    ddtrace_close_userland_spans_until(span_fci);

    DDTRACE_G(open_spans_top) = span_fci->next;
    // Sync with span ID stack
    ddtrace_pop_span_id();
    // TODO Assuming the tracing closure has run at this point, we can serialize the span onto a buffer with
    // ddtrace_coms_buffer_data() and free the span
    span_fci->next = DDTRACE_G(closed_spans_top);
    DDTRACE_G(closed_spans_top) = span_fci;

    if (span_fci->dispatch) {
        ddtrace_dispatch_release(span_fci->dispatch);
        span_fci->dispatch = NULL;
    }

    if (DDTRACE_G(span_ids_top) == NULL) {
        // Enforce a sampling decision here
        ddtrace_fetch_prioritySampling_from_root();

        DDTRACE_G(root_span) = NULL;

        // A userland span might still be open so we check the span ID stack instead of the internal span stack
        // In case we have root spans enabled, we need to always flush if we close that one (RSHUTDOWN)
        if (get_DD_TRACE_AUTO_FLUSH_ENABLED() && ddtrace_flush_tracer() == FAILURE) {
            ddtrace_log_debug("Unable to auto flush the tracer");
        }
    }
}

void ddtrace_drop_top_open_span(void) {
    ddtrace_span_fci *span_fci = DDTRACE_G(open_spans_top);
    if (span_fci == NULL) {
        return;
    }
    DDTRACE_G(open_spans_top) = span_fci->next;
    // Sync with span ID stack
    ddtrace_pop_span_id();
    OBJ_RELEASE(&span_fci->span.std);
}

void ddtrace_serialize_closed_spans(zval *serialized) {
    // The tracer supports only one trace per request so free any remaining open spans
    _free_span_stack(DDTRACE_G(open_spans_top));
    DDTRACE_G(root_span) = NULL;
    DDTRACE_G(open_spans_top) = NULL;
    DDTRACE_G(open_spans_count) = 0;
    ddtrace_free_span_id_stack();
    ddtrace_span_fci *span_fci = DDTRACE_G(closed_spans_top);
    array_init(serialized);
    while (span_fci != NULL) {
        ddtrace_span_fci *tmp = span_fci;
        span_fci = tmp->next;
        ddtrace_serialize_span_to_array(tmp, serialized);
        OBJ_RELEASE(&tmp->span.std);
        // Move the stack down one as ddtrace_serialize_span_to_array() might do a long jump
        DDTRACE_G(closed_spans_top) = span_fci;
    }
    DDTRACE_G(closed_spans_top) = NULL;
    DDTRACE_G(closed_spans_count) = 0;
    // Reset the span ID stack and trace ID
    ddtrace_free_span_id_stack();

    // root span is always first on the array
    HashPosition start;
    zend_hash_internal_pointer_reset_ex(Z_ARR_P(serialized), &start);
    zval *root = zend_hash_get_current_data_ex(Z_ARR_P(serialized), &start);
    if (!root) {
        return;
    }

    // Assign and clear out additional trace meta; re-initialize it to empty
    if (Z_TYPE(DDTRACE_G(additional_trace_meta)) == IS_ARRAY &&
        zend_hash_num_elements(Z_ARR_P(&DDTRACE_G(additional_trace_meta))) > 0) {
        zval *meta = zend_hash_str_find(Z_ARR_P(root), ZEND_STRL("meta"));
        if (!meta) {
            zval meta_zv;
            array_init(&meta_zv);
            meta = zend_hash_str_add_new(Z_ARR_P(root), ZEND_STRL("meta"), &meta_zv);
        }

        zval *val;
        zend_ulong idx;
        zend_string *key;
        ZEND_HASH_FOREACH_KEY_VAL(Z_ARR(DDTRACE_G(additional_trace_meta)), idx, key, val) {
            zval *added;
            // let default serialization keys always take precendence
            if (key) {
                added = zend_hash_add(Z_ARR_P(meta), key, val);
            } else {
                added = zend_hash_index_add(Z_ARR_P(meta), idx, val);
            }
            if (added) {
                Z_TRY_ADDREF_P(val);
            }
        }
        ZEND_HASH_FOREACH_END();
    }
    zval_dtor(&DDTRACE_G(additional_trace_meta));
    array_init_size(&DDTRACE_G(additional_trace_meta), ddtrace_num_error_tags);
}

zend_string *ddtrace_span_id_as_string(uint64_t id) { return zend_strpprintf(0, "%" PRIu64, id); }<|MERGE_RESOLUTION|>--- conflicted
+++ resolved
@@ -95,14 +95,8 @@
 
 void ddtrace_push_root_span(void) { ddtrace_open_span(ddtrace_init_span()); }
 
-<<<<<<< HEAD
-bool ddtrace_root_span_add_tag(zend_string *tag, zval *value) {
+DDTRACE_PUBLIC bool ddtrace_root_span_add_tag(zend_string *tag, zval *value) {
     ddtrace_span_fci *root = DDTRACE_G(root_span);
-=======
-DDTRACE_PUBLIC bool ddtrace_root_span_add_tag(zend_string *tag, zval *value) {
-    // Find the root span
-    ddtrace_span_fci *root = DDTRACE_G(open_spans_top);
->>>>>>> 5ccc423c
     if (root == NULL) {
         return false;
     }
