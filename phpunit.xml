<phpunit
    xmlns:xsi="http://www.w3.org/2001/XMLSchema-instance"
    xsi:noNamespaceSchemaLocation="vendor/phpunit/phpunit/phpunit.xsd"
    beStrictAboutChangesToGlobalState="true"
    beStrictAboutCoversAnnotation="true"
    beStrictAboutOutputDuringTests="true"
    beStrictAboutResourceUsageDuringSmallTests="true"
    beStrictAboutTestsThatDoNotTestAnything="true"
    beStrictAboutTodoAnnotatedTests="true"
    bootstrap="tests/bootstrap.php"
    colors="true"
    columns="max"
    verbose="true"
>
    <testsuites>
        <testsuite name="integration">
            <directory>tests/Integration/</directory>
        </testsuite>
<<<<<<< HEAD
        <testsuite name="integrations">
            <directory>tests/Integrations/</directory>
            <directory phpVersion="7.0.0" phpVersionOperator="lt">tests/Integrations/Mongo</directory>
            <exclude>tests/Integrations/Mongo</exclude>
        </testsuite>
=======
>>>>>>> 01b10a00
        <testsuite name="unit">
            <directory>tests/Unit/</directory>
        </testsuite>
    </testsuites>
    <filter>
        <whitelist processUncoveredFilesFromWhitelist="true">
            <directory suffix=".php">src</directory>
        </whitelist>
    </filter>
    <listeners>
        <listener class="DDTrace\Tests\DDTestListener"/>
    </listeners>
</phpunit><|MERGE_RESOLUTION|>--- conflicted
+++ resolved
@@ -16,14 +16,6 @@
         <testsuite name="integration">
             <directory>tests/Integration/</directory>
         </testsuite>
-<<<<<<< HEAD
-        <testsuite name="integrations">
-            <directory>tests/Integrations/</directory>
-            <directory phpVersion="7.0.0" phpVersionOperator="lt">tests/Integrations/Mongo</directory>
-            <exclude>tests/Integrations/Mongo</exclude>
-        </testsuite>
-=======
->>>>>>> 01b10a00
         <testsuite name="unit">
             <directory>tests/Unit/</directory>
         </testsuite>
