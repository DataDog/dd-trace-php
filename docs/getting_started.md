--- conflicted
+++ resolved
@@ -44,31 +44,17 @@
 The extension can also be installed by compiling it from source. First [download the source code](https://github.com/DataDog/dd-trace-php/releases) from the releases page. Then compile and install the extension with the commands below.
 
 ```bash
-<<<<<<< HEAD
-mkdir dd-trace
-cd dd-trace
-curl -L https://github.com/DataDog/dd-trace-php/archive/master.tar.gz | tar x --strip-components=1
-phpize # generate files needed to build PHP extension
-./configure
-make
-sudo make install
-=======
 $ cd /path/to/dd-trace-php
 $ phpize
 $ ./configure --enable-ddtrace
 $ make
 $ sudo make install
->>>>>>> 8266045c
 ```
 
 #### Bash one-liner
 
 ```bash
-<<<<<<< HEAD
-(cd $(mktemp -d); curl -L https://github.com/DataDog/dd-trace-php/archive/master.tar.gz | tar x --strip-components=1 && phpize && ./configure && make && sudo make install )
-=======
 $ (cd $(mktemp -d); curl -L https://github.com/DataDog/dd-trace-php/archive/master.tar.gz | tar x --strip-components=1 && phpize && ./configure && make && sudo make install )
->>>>>>> 8266045c
 ```
 
 ### Enabling the extension
