--- conflicted
+++ resolved
@@ -1,13 +1,6 @@
 parameters:
 	excludes_analyse:
-<<<<<<< HEAD
-		- %rootDir%/../../../src/DDTrace/Integrations
-		- %rootDir%/../../../src/DDTrace/OpenTracer
-		# Temporarily disabling as it uses \OpenTracing\GlobalTracer.php
-		- %rootDir%/../../../src/DDTrace/GlobalTracer.php
-=======
 		- src/DDTrace/Integrations
 		- src/DDTrace/OpenTracer
 		# Temporarily disabling as it uses \OpenTracing\GlobalTracer.php
-		- src/DDTrace/GlobalTracer.php
->>>>>>> 5347c1fe
+		- src/DDTrace/GlobalTracer.php