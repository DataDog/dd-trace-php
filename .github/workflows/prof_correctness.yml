--- conflicted
+++ resolved
@@ -78,15 +78,9 @@
           for test_case in "allocations" "time" "strange_frames" "timeline" "exceptions"; do
               mkdir -p profiling/tests/correctness/"$test_case"/
               export DD_PROFILING_OUTPUT_PPROF=$PWD/profiling/tests/correctness/"$test_case"/test.pprof
-<<<<<<< HEAD
-              php -d extension=$PWD/target/profiler-release/libdatadog_php_profiling.so profiling/tests/correctness/"$test_case".php
+              php -d extension="${PWD}/target/profiler-release/libdatadog_php_profiling.so" "profiling/tests/correctness/${test_case}.php"
               if [ -f "$DD_PROFILING_OUTPUT_PPROF".1.lz4 ]; then
                 echo "File $DD_PROFILING_OUTPUT_PPROF.1.lz4 should not exist!"
-=======
-              php -d extension=$PWD/target/release/libdatadog_php_profiling.so profiling/tests/correctness/"$test_case".php
-              if [ -f "$DD_PROFILING_OUTPUT_PPROF".1.zst ]; then
-                echo "File $DD_PROFILING_OUTPUT_PPROF.1.zst should not exist!"
->>>>>>> 09e56b22
                 exit 1;
               fi
           done
