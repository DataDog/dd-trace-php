name: Profiling correctness

on:
  - pull_request

jobs:
  prof-correctness:
    runs-on: ubuntu-latest

    steps:
      - name: Checkout
        uses: actions/checkout@v2
        with:
          fetch-depth: 0
          submodules: true

      - name: Setup PHP
        uses: shivammathur/setup-php@v2
        with:
          php-version: '8.2'

      - name: Restore build cache
        uses: actions/cache/restore@v3
        with:
          path: |
            ~/.cargo/bin/
            ~/.cargo/registry/index/
            ~/.cargo/registry/cache/
            ~/.cargo/git/db/
            target/
          key: ${{ runner.os }}-cargo-${{ hashFiles('**/Cargo.lock') }}

      - name: Build profiler
        run: |
          echo "deb http://apt.llvm.org/jammy/ llvm-toolchain-jammy-16 main" | sudo tee -a /etc/apt/sources.list
          echo "deb-src http://apt.llvm.org/jammy/ llvm-toolchain-jammy-16 main" | sudo tee -a /etc/apt/sources.list
          curl https://apt.llvm.org/llvm-snapshot.gpg.key | sudo apt-key add -
          curl https://apt.llvm.org/llvm-snapshot.gpg.key | sudo tee /etc/apt/trusted.gpg.d/apt.llvm.org.asc
          sudo apt remove -y clang-*
          sudo apt-get update
          sudo apt install -y clang-16
          cd profiling
          version_number=$(awk -F' = ' '$1 == "channel" { gsub(/"/, "", $2); print $2 }' rust-toolchain.toml)
          curl https://sh.rustup.rs -sSf | sh -s -- --profile minimal -y --default-toolchain "$version_number"
          cargo rustc --features="trigger_time_sample" --release --crate-type=cdylib

      - name: Cache build dependencies
        uses: actions/cache/save@v3
        with:
          path: |
            ~/.cargo/bin/
            ~/.cargo/registry/index/
            ~/.cargo/registry/cache/
            ~/.cargo/git/db/
            target/
          key: ${{ runner.os }}-cargo-${{ hashFiles('**/Cargo.lock') }}

      - name: Run tests
        run: |
          export DD_PROFILING_LOG_LEVEL=trace
          export DD_PROFILING_EXPERIMENTAL_TIMELINE_ENABLED=1
          export DD_PROFILING_EXPERIMENTAL_EXCEPTION_ENABLED=1
<<<<<<< HEAD
          export DD_PROFILING_EXPERIMENTAL_EXCEPTION_SAMLPING_DISTANCE=1
=======
          export DD_PROFILING_EXPERIMENTAL_EXCEPTION_SAMPLING_DISTANCE=1
>>>>>>> 8e455775
          php -d extension=target/release/libdatadog_php_profiling.so -v
          for test_case in "allocations" "time" "strange_frames" "timeline" "exceptions"; do
              mkdir -p profiling/tests/correctness/"$test_case"/
              export DD_PROFILING_OUTPUT_PPROF=$PWD/profiling/tests/correctness/"$test_case"/test.pprof
              php -d extension=$PWD/target/release/libdatadog_php_profiling.so profiling/tests/correctness/"$test_case".php
              lz4 -d --rm "$DD_PROFILING_OUTPUT_PPROF".1.lz4 "$DD_PROFILING_OUTPUT_PPROF"
          done

      - name: Check profiler correctness for allocations
        uses: Datadog/prof-correctness/analyze@main
        with:
          expected_json: profiling/tests/correctness/allocations.json
          pprof_path: profiling/tests/correctness/allocations/

      - name: Check profiler correctness for time
        uses: Datadog/prof-correctness/analyze@main
        with:
          expected_json: profiling/tests/correctness/time.json
          pprof_path: profiling/tests/correctness/time/

      - name: Check profiler correctness for strange frames
        uses: Datadog/prof-correctness/analyze@main
        with:
          expected_json: profiling/tests/correctness/strange_frames.json
          pprof_path: profiling/tests/correctness/strange_frames/

      - name: Check profiler correctness for timeline
        uses: Datadog/prof-correctness/analyze@main
        with:
          expected_json: profiling/tests/correctness/timeline.json
          pprof_path: profiling/tests/correctness/timeline/

      - name: Check profiler correctness for exceptions
        uses: Datadog/prof-correctness/analyze@main
        with:
          expected_json: profiling/tests/correctness/exceptions.json
          pprof_path: profiling/tests/correctness/exceptions/<|MERGE_RESOLUTION|>--- conflicted
+++ resolved
@@ -60,11 +60,7 @@
           export DD_PROFILING_LOG_LEVEL=trace
           export DD_PROFILING_EXPERIMENTAL_TIMELINE_ENABLED=1
           export DD_PROFILING_EXPERIMENTAL_EXCEPTION_ENABLED=1
-<<<<<<< HEAD
-          export DD_PROFILING_EXPERIMENTAL_EXCEPTION_SAMLPING_DISTANCE=1
-=======
           export DD_PROFILING_EXPERIMENTAL_EXCEPTION_SAMPLING_DISTANCE=1
->>>>>>> 8e455775
           php -d extension=target/release/libdatadog_php_profiling.so -v
           for test_case in "allocations" "time" "strange_frames" "timeline" "exceptions"; do
               mkdir -p profiling/tests/correctness/"$test_case"/
