name: Profiling correctness

on:
  pull_request:
  schedule:
    - cron: '0 0 * * *'

jobs:
  prof-correctness:
    runs-on: ubuntu-latest
    strategy:
      matrix:
<<<<<<< HEAD
        php-version: [8.1, 8.2, 8.3, 8.4]
=======
        php-version: [8.0, 8.1, 8.2, 8.3]
>>>>>>> ddf15fee
        phpts: [nts, zts]
        include:
          - phpts: zts
            extensions: parallel

    steps:
      - name: Checkout
        uses: actions/checkout@v2
        with:
          fetch-depth: 0
          submodules: true

      - name: Setup PHP
        uses: shivammathur/setup-php@v2
        with:
          php-version: ${{ matrix.php-version }}
          extensions: ${{ matrix.extensions }}
        env:
          phpts: ${{ matrix.phpts }}

      - name: Restore build cache
        uses: actions/cache/restore@v3
        with:
          path: |
            ~/.cargo/bin/
            ~/.cargo/registry/index/
            ~/.cargo/registry/cache/
            ~/.cargo/git/db/
            target/
          key: ${{ runner.os }}-cargo-${{ hashFiles('**/Cargo.lock') }}-${{ matrix.php-versions }}-${{ matrix.phpts }}

      - name: Build profiler
        run: |
          echo "deb http://apt.llvm.org/jammy/ llvm-toolchain-jammy-16 main" | sudo tee -a /etc/apt/sources.list
          echo "deb-src http://apt.llvm.org/jammy/ llvm-toolchain-jammy-16 main" | sudo tee -a /etc/apt/sources.list
          curl https://apt.llvm.org/llvm-snapshot.gpg.key | sudo apt-key add -
          curl https://apt.llvm.org/llvm-snapshot.gpg.key | sudo tee /etc/apt/trusted.gpg.d/apt.llvm.org.asc
          sudo apt remove -y clang-*
          sudo apt-get update
          sudo apt install -y clang-16
          cd profiling
          version_number=$(awk -F' = ' '$1 == "channel" { gsub(/"/, "", $2); print $2 }' rust-toolchain.toml)
          curl https://sh.rustup.rs -sSf | sh -s -- --profile minimal -y --default-toolchain "$version_number"
          cargo rustc --features="trigger_time_sample" --release --crate-type=cdylib

      - name: Cache build dependencies
        uses: actions/cache/save@v3
        with:
          path: |
            ~/.cargo/bin/
            ~/.cargo/registry/index/
            ~/.cargo/registry/cache/
            ~/.cargo/git/db/
            target/
          key: ${{ runner.os }}-cargo-${{ hashFiles('**/Cargo.lock') }}-${{ matrix.php-versions }}-${{ matrix.phpts }}

      - name: Run no profile test
        run: |
          export DD_PROFILING_ENABLED=Off
          export DD_PROFILING_EXPERIMENTAL_FEATURES_ENABLED=1
          export DD_PROFILING_EXCEPTION_MESSAGE_ENABLED=1
          php -v
          php -d extension=target/release/libdatadog_php_profiling.so --ri datadog-profiling
          for test_case in "allocations" "time" "strange_frames" "timeline" "exceptions"; do
              mkdir -p profiling/tests/correctness/"$test_case"/
              export DD_PROFILING_OUTPUT_PPROF=$PWD/profiling/tests/correctness/"$test_case"/test.pprof
              php -d extension=$PWD/target/release/libdatadog_php_profiling.so profiling/tests/correctness/"$test_case".php
              if [ -f "$DD_PROFILING_OUTPUT_PPROF".1.lz4 ]; then
                echo "File $DD_PROFILING_OUTPUT_PPROF.1.lz4 should not exist!"
                exit 1;
              fi
          done

      - name: Run tests
        run: |
          export DD_PROFILING_LOG_LEVEL=trace
          export DD_PROFILING_EXPERIMENTAL_FEATURES_ENABLED=1
          export DD_PROFILING_EXPERIMENTAL_EXCEPTION_SAMPLING_DISTANCE=1
          export DD_PROFILING_EXCEPTION_MESSAGE_ENABLED=1
          php -v
          php -d extension=target/release/libdatadog_php_profiling.so --ri datadog-profiling
          for test_case in "allocations" "time" "strange_frames" "timeline" "exceptions"; do
              mkdir -p profiling/tests/correctness/"$test_case"/
              export DD_PROFILING_OUTPUT_PPROF=$PWD/profiling/tests/correctness/"$test_case"/test.pprof
              php -d extension=$PWD/target/release/libdatadog_php_profiling.so profiling/tests/correctness/"$test_case".php
          done

      - name: Run ZTS tests
        if: matrix.phpts == 'zts'
        run: |
          export DD_PROFILING_LOG_LEVEL=trace
          export DD_PROFILING_EXPERIMENTAL_FEATURES_ENABLED=1
          export DD_PROFILING_EXPERIMENTAL_EXCEPTION_SAMPLING_DISTANCE=1
          export DD_PROFILING_EXCEPTION_MESSAGE_ENABLED=1
          php -v
          php -d extension=target/release/libdatadog_php_profiling.so --ri datadog-profiling
          for test_case in "exceptions_zts"; do
              mkdir -p profiling/tests/correctness/"$test_case"/
              export DD_PROFILING_OUTPUT_PPROF=$PWD/profiling/tests/correctness/"$test_case"/test.pprof
              php -d extension=$PWD/target/release/libdatadog_php_profiling.so profiling/tests/correctness/"$test_case".php
          done

      - name: Check profiler correctness for allocations
        if: matrix.phpts != 'zts'
        uses: Datadog/prof-correctness/analyze@main
        with:
          expected_json: profiling/tests/correctness/allocations.json
          pprof_path: profiling/tests/correctness/allocations/

      - name: Check profiler correctness for time
        uses: Datadog/prof-correctness/analyze@main
        with:
          expected_json: profiling/tests/correctness/time.json
          pprof_path: profiling/tests/correctness/time/

      - name: Check profiler correctness for strange frames
        uses: Datadog/prof-correctness/analyze@main
        with:
          expected_json: profiling/tests/correctness/strange_frames.json
          pprof_path: profiling/tests/correctness/strange_frames/

      - name: Check profiler correctness for timeline
        uses: Datadog/prof-correctness/analyze@main
        with:
          expected_json: profiling/tests/correctness/timeline.json
          pprof_path: profiling/tests/correctness/timeline/

      - name: Check profiler correctness for exceptions ZTS
        if: matrix.phpts == 'zts'
        uses: Datadog/prof-correctness/analyze@main
        with:
          expected_json: profiling/tests/correctness/exceptions_zts.json
          pprof_path: profiling/tests/correctness/exceptions_zts/

      - name: Check profiler correctness for exceptions
        uses: Datadog/prof-correctness/analyze@main
        with:
          expected_json: profiling/tests/correctness/exceptions.json
          pprof_path: profiling/tests/correctness/exceptions/

      - name: Notify Slack
        if: failure() && github.ref == 'refs/heads/master'
        run: |
          curl -X POST "${{ secrets.SLACK_WEBHOOK }}" \
            -H 'Content-Type: application/json' \
            -d "{'scenarios': 'PHP', 'failed_run_url': '${{ github.server_url }}/${{ github.repository }}/actions/runs/${{ github.run_id }}'}"<|MERGE_RESOLUTION|>--- conflicted
+++ resolved
@@ -10,11 +10,7 @@
     runs-on: ubuntu-latest
     strategy:
       matrix:
-<<<<<<< HEAD
-        php-version: [8.1, 8.2, 8.3, 8.4]
-=======
-        php-version: [8.0, 8.1, 8.2, 8.3]
->>>>>>> ddf15fee
+        php-version: [8.0, 8.1, 8.2, 8.3, 8.4]
         phpts: [nts, zts]
         include:
           - phpts: zts
